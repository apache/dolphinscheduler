--- conflicted
+++ resolved
@@ -75,11 +75,8 @@
 
 
 
-<<<<<<< HEAD
---  add t_ds_resources_un
-=======
---    add t_ds_resources_un
->>>>>>> 5470a038
+
+-- add t_ds_resources_un
 CREATE OR REPLACE FUNCTION uc_dolphin_T_t_ds_resources_un() RETURNS void AS $$
 BEGIN
     IF NOT EXISTS (
@@ -95,8 +92,6 @@
 
 SELECT uc_dolphin_T_t_ds_resources_un();
 DROP FUNCTION IF EXISTS uc_dolphin_T_t_ds_resources_un();
-<<<<<<< HEAD
 
-=======
->>>>>>> 5470a038
 
+
