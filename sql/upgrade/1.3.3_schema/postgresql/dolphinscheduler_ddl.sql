--- conflicted
+++ resolved
@@ -16,10 +16,6 @@
 */
 
 -- uc_dolphin_T_t_ds_task_instance_A_first_submit_time
-<<<<<<< HEAD
-=======
-delimiter d//
->>>>>>> e7e4d57f
 CREATE OR REPLACE FUNCTION uc_dolphin_T_t_ds_task_instance_A_first_submit_time() RETURNS void AS $$
 BEGIN
        IF NOT EXISTS (SELECT 1 FROM information_schema.COLUMNS
@@ -30,22 +26,12 @@
        END IF;
 END;
 $$ LANGUAGE plpgsql;
-<<<<<<< HEAD
 
-=======
-d//
-
-delimiter ;
->>>>>>> e7e4d57f
 SELECT uc_dolphin_T_t_ds_task_instance_A_first_submit_time();
 DROP FUNCTION IF EXISTS uc_dolphin_T_t_ds_task_instance_A_first_submit_time();
 
 
 -- uc_dolphin_T_t_ds_task_instance_A_delay_time
-<<<<<<< HEAD
-=======
-delimiter d//
->>>>>>> e7e4d57f
 CREATE OR REPLACE FUNCTION uc_dolphin_T_t_ds_task_instance_A_delay_time() RETURNS void AS $$
 BEGIN
        IF NOT EXISTS (SELECT 1 FROM information_schema.COLUMNS
@@ -56,21 +42,11 @@
        END IF;
 END;
 $$ LANGUAGE plpgsql;
-<<<<<<< HEAD
 
-=======
-d//
-
-delimiter ;
->>>>>>> e7e4d57f
 SELECT uc_dolphin_T_t_ds_task_instance_A_delay_time();
 DROP FUNCTION IF EXISTS uc_dolphin_T_t_ds_task_instance_A_delay_time();
 
 -- uc_dolphin_T_t_ds_process_definition_A_modify_by
-<<<<<<< HEAD
-=======
-delimiter d//
->>>>>>> e7e4d57f
 CREATE OR REPLACE FUNCTION ct_dolphin_T_t_ds_process_definition_version() RETURNS void AS $$
 BEGIN
 CREATE TABLE t_ds_process_definition_version (
@@ -93,7 +69,6 @@
 
 END;
 $$ LANGUAGE plpgsql;
-<<<<<<< HEAD
 
 SELECT ct_dolphin_T_t_ds_process_definition_version();
 DROP FUNCTION IF EXISTS ct_dolphin_T_t_ds_process_definition_version();
@@ -117,21 +92,3 @@
 SELECT uc_dolphin_T_t_ds_resources_un();
 DROP FUNCTION IF EXISTS uc_dolphin_T_t_ds_resources_un();
 
-
-
-
-
-
-
-
-=======
-d//
-
-delimiter ;
-SELECT ct_dolphin_T_t_ds_process_definition_version();
-DROP FUNCTION IF EXISTS ct_dolphin_T_t_ds_process_definition_version();
-
--- add t_ds_resources_un
-ALTER TABLE t_ds_resources ADD CONSTRAINT t_ds_resources_un UNIQUE (full_name,"type");
->>>>>>> e7e4d57f
-
