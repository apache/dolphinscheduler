/*
 * Licensed to the Apache Software Foundation (ASF) under one or more
 * contributor license agreements.  See the NOTICE file distributed with
 * this work for additional information regarding copyright ownership.
 * The ASF licenses this file to You under the Apache License, Version 2.0
 * (the "License"); you may not use this file except in compliance with
 * the License.  You may obtain a copy of the License at
 *
 *    http://www.apache.org/licenses/LICENSE-2.0
 *
 * Unless required by applicable law or agreed to in writing, software
 * distributed under the License is distributed on an "AS IS" BASIS,
 * WITHOUT WARRANTIES OR CONDITIONS OF ANY KIND, either express or implied.
 * See the License for the specific language governing permissions and
 * limitations under the License.
*/

SET sql_mode=(SELECT REPLACE(@@sql_mode,'ONLY_FULL_GROUP_BY',''));
-- uc_dolphin_T_t_ds_task_instance_A_first_submit_time
drop PROCEDURE if EXISTS uc_dolphin_T_t_ds_task_instance_A_first_submit_time;
delimiter d//
CREATE PROCEDURE uc_dolphin_T_t_ds_task_instance_A_first_submit_time()
   BEGIN
       IF NOT EXISTS (SELECT 1 FROM information_schema.COLUMNS
           WHERE TABLE_NAME='t_ds_task_instance'
           AND TABLE_SCHEMA=(SELECT DATABASE())
           AND COLUMN_NAME ='first_submit_time')
   THEN
         ALTER TABLE t_ds_task_instance ADD `first_submit_time` datetime DEFAULT NULL COMMENT 'task first submit time';
       END IF;
 END;

d//

delimiter ;
CALL uc_dolphin_T_t_ds_task_instance_A_first_submit_time();
DROP PROCEDURE uc_dolphin_T_t_ds_task_instance_A_first_submit_time;

-- uc_dolphin_T_t_ds_task_instance_A_delay_time
drop PROCEDURE if EXISTS uc_dolphin_T_t_ds_task_instance_A_delay_time;
delimiter d//
CREATE PROCEDURE uc_dolphin_T_t_ds_task_instance_A_delay_time()
   BEGIN
       IF NOT EXISTS (SELECT 1 FROM information_schema.COLUMNS
           WHERE TABLE_NAME='t_ds_task_instance'
           AND TABLE_SCHEMA=(SELECT DATABASE())
           AND COLUMN_NAME ='delay_time')
   THEN
         ALTER TABLE t_ds_task_instance ADD `delay_time` int(4) DEFAULT '0' COMMENT 'task delay execution time';
       END IF;
 END;

d//

delimiter ;
CALL uc_dolphin_T_t_ds_task_instance_A_delay_time();
DROP PROCEDURE uc_dolphin_T_t_ds_task_instance_A_delay_time;

-- uc_dolphin_T_t_ds_process_definition_A_modify_by
drop PROCEDURE if EXISTS ct_dolphin_T_t_ds_process_definition_version;
delimiter d//
CREATE PROCEDURE ct_dolphin_T_t_ds_process_definition_version()
BEGIN
    CREATE TABLE `t_ds_process_definition_version` (
                                                       `id` int(11) NOT NULL AUTO_INCREMENT COMMENT 'key',
                                                       `process_definition_id` int(11) NOT NULL COMMENT 'process definition id',
                                                       `version` int(11) DEFAULT NULL COMMENT 'process definition version',
                                                       `process_definition_json` longtext COMMENT 'process definition json content',
                                                       `description` text,
                                                       `global_params` text COMMENT 'global parameters',
                                                       `locations` text COMMENT 'Node location information',
                                                       `connects` text COMMENT 'Node connection information',
                                                       `receivers` text COMMENT 'receivers',
                                                       `receivers_cc` text COMMENT 'cc',
                                                       `create_time` datetime DEFAULT NULL COMMENT 'create time',
                                                       `timeout` int(11) DEFAULT '0' COMMENT 'time out',
                                                       `resource_ids` varchar(255) DEFAULT NULL COMMENT 'resource ids',
                                                       PRIMARY KEY (`id`),
                                                       UNIQUE KEY `process_definition_id_and_version` (`process_definition_id`,`version`) USING BTREE,
                                                       KEY `process_definition_index` (`id`) USING BTREE
    ) ENGINE=InnoDB AUTO_INCREMENT=84 DEFAULT CHARSET=utf8;
END;

d//

delimiter ;
CALL ct_dolphin_T_t_ds_process_definition_version;
DROP PROCEDURE ct_dolphin_T_t_ds_process_definition_version;



--    add t_ds_resources_un
DROP PROCEDURE IF EXISTS uc_dolphin_T_t_ds_resources_un;
delimiter d//
CREATE PROCEDURE uc_dolphin_T_t_ds_resources_un()
BEGIN
    IF NOT EXISTS (
            SELECT * FROM information_schema.KEY_COLUMN_USAGE
            WHERE  TABLE_NAME = 't_ds_resources'
              AND CONSTRAINT_NAME = 't_ds_resources_un'
        )
    THEN
        ALTER TABLE t_ds_resources ADD CONSTRAINT t_ds_resources_un UNIQUE KEY (full_name,`type`);
    END IF;
END;

d//

delimiter ;
CALL uc_dolphin_T_t_ds_resources_un();
DROP PROCEDURE IF EXISTS uc_dolphin_T_t_ds_resources_un;

<<<<<<< HEAD

=======
>>>>>>> 5470a038


<|MERGE_RESOLUTION|>--- conflicted
+++ resolved
@@ -109,10 +109,3 @@
 delimiter ;
 CALL uc_dolphin_T_t_ds_resources_un();
 DROP PROCEDURE IF EXISTS uc_dolphin_T_t_ds_resources_un;
-
-<<<<<<< HEAD
-
-=======
->>>>>>> 5470a038
-
-
