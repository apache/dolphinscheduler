/*
 * Licensed to the Apache Software Foundation (ASF) under one or more
 * contributor license agreements.  See the NOTICE file distributed with
 * this work for additional information regarding copyright ownership.
 * The ASF licenses this file to You under the Apache License, Version 2.0
 * (the "License"); you may not use this file except in compliance with
 * the License.  You may obtain a copy of the License at
 *
 *    http://www.apache.org/licenses/LICENSE-2.0
 *
 * Unless required by applicable law or agreed to in writing, software
 * distributed under the License is distributed on an "AS IS" BASIS,
 * WITHOUT WARRANTIES OR CONDITIONS OF ANY KIND, either express or implied.
 * See the License for the specific language governing permissions and
 * limitations under the License.
*/

SET sql_mode=(SELECT REPLACE(@@sql_mode,'ONLY_FULL_GROUP_BY',''));

-- uc_dolphin_T_t_ds_user_A_state
drop PROCEDURE if EXISTS uc_dolphin_T_t_ds_user_A_state;
delimiter d//
CREATE PROCEDURE uc_dolphin_T_t_ds_user_A_state()
   BEGIN
       IF NOT EXISTS (SELECT 1 FROM information_schema.COLUMNS
           WHERE TABLE_NAME='t_ds_user'
           AND TABLE_SCHEMA=(SELECT DATABASE())
           AND COLUMN_NAME ='state')
   THEN
         ALTER TABLE t_ds_user ADD `state` int(1) DEFAULT 1 COMMENT 'state 0:disable 1:enable';
       END IF;
 END;

d//

delimiter ;
CALL uc_dolphin_T_t_ds_user_A_state;
DROP PROCEDURE uc_dolphin_T_t_ds_user_A_state;

-- uc_dolphin_T_t_ds_tenant_A_tenant_name
drop PROCEDURE if EXISTS uc_dolphin_T_t_ds_tenant_A_tenant_name;
delimiter d//
CREATE PROCEDURE uc_dolphin_T_t_ds_tenant_A_tenant_name()
   BEGIN
       IF EXISTS (SELECT 1 FROM information_schema.COLUMNS
           WHERE TABLE_NAME='t_ds_tenant'
           AND TABLE_SCHEMA=(SELECT DATABASE())
           AND COLUMN_NAME ='tenant_name')
   THEN
         ALTER TABLE t_ds_tenant DROP `tenant_name`;
       END IF;
 END;

d//

delimiter ;
CALL uc_dolphin_T_t_ds_tenant_A_tenant_name;
DROP PROCEDURE uc_dolphin_T_t_ds_tenant_A_tenant_name;

-- uc_dolphin_T_t_ds_task_instance_A_first_submit_time
drop PROCEDURE if EXISTS uc_dolphin_T_t_ds_task_instance_A_first_submit_time;
delimiter d//
CREATE PROCEDURE uc_dolphin_T_t_ds_task_instance_A_first_submit_time()
   BEGIN
       IF NOT EXISTS (SELECT 1 FROM information_schema.COLUMNS
           WHERE TABLE_NAME='t_ds_task_instance'
           AND TABLE_SCHEMA=(SELECT DATABASE())
           AND COLUMN_NAME ='first_submit_time')
   THEN
         ALTER TABLE t_ds_task_instance ADD `first_submit_time` datetime DEFAULT NULL COMMENT 'task first submit time';
       END IF;
 END;

d//

delimiter ;
CALL uc_dolphin_T_t_ds_task_instance_A_first_submit_time();
DROP PROCEDURE uc_dolphin_T_t_ds_task_instance_A_first_submit_time;

-- uc_dolphin_T_t_ds_task_instance_A_delay_time
drop PROCEDURE if EXISTS uc_dolphin_T_t_ds_task_instance_A_delay_time;
delimiter d//
CREATE PROCEDURE uc_dolphin_T_t_ds_task_instance_A_delay_time()
   BEGIN
       IF NOT EXISTS (SELECT 1 FROM information_schema.COLUMNS
           WHERE TABLE_NAME='t_ds_task_instance'
           AND TABLE_SCHEMA=(SELECT DATABASE())
           AND COLUMN_NAME ='delay_time')
   THEN
         ALTER TABLE t_ds_task_instance ADD `delay_time` int(4) DEFAULT '0' COMMENT 'task delay execution time';
       END IF;
 END;

d//

delimiter ;
CALL uc_dolphin_T_t_ds_task_instance_A_delay_time();
DROP PROCEDURE uc_dolphin_T_t_ds_task_instance_A_delay_time;

-- uc_dolphin_T_t_ds_task_instance_A_var_pool
drop PROCEDURE if EXISTS uc_dolphin_T_t_ds_task_instance_A_var_pool;
delimiter d//
CREATE PROCEDURE uc_dolphin_T_t_ds_task_instance_A_var_pool()
   BEGIN
       IF NOT EXISTS (SELECT 1 FROM information_schema.COLUMNS
           WHERE TABLE_NAME='t_ds_task_instance'
           AND TABLE_SCHEMA=(SELECT DATABASE())
           AND COLUMN_NAME ='var_pool')
   THEN
         ALTER TABLE t_ds_task_instance ADD `var_pool` longtext NULL;
       END IF;
 END;

d//

delimiter ;
CALL uc_dolphin_T_t_ds_task_instance_A_var_pool();
DROP PROCEDURE uc_dolphin_T_t_ds_task_instance_A_var_pool;

-- uc_dolphin_T_t_ds_process_instance_A_var_pool
drop PROCEDURE if EXISTS uc_dolphin_T_t_ds_process_instance_A_var_pool;
delimiter d//
CREATE PROCEDURE uc_dolphin_T_t_ds_process_instance_A_var_pool()
   BEGIN
       IF NOT EXISTS (SELECT 1 FROM information_schema.COLUMNS
           WHERE TABLE_NAME='t_ds_process_instance'
           AND TABLE_SCHEMA=(SELECT DATABASE())
           AND COLUMN_NAME ='var_pool')
   THEN
         ALTER TABLE t_ds_process_instance ADD `var_pool` longtext NULL;
       END IF;
 END;

d//

delimiter ;
CALL uc_dolphin_T_t_ds_process_instance_A_var_pool();
DROP PROCEDURE uc_dolphin_T_t_ds_process_instance_A_var_pool;

-- uc_dolphin_T_t_ds_process_definition_A_modify_by
drop PROCEDURE if EXISTS ct_dolphin_T_t_ds_process_definition_version;
delimiter d//
CREATE PROCEDURE ct_dolphin_T_t_ds_process_definition_version()
BEGIN
    CREATE TABLE IF NOT EXISTS `t_ds_process_definition_version` (
        `id` int(11) NOT NULL AUTO_INCREMENT COMMENT 'key',
        `process_definition_id` int(11) NOT NULL COMMENT 'process definition id',
        `version` int(11) DEFAULT NULL COMMENT 'process definition version',
        `process_definition_json` longtext COMMENT 'process definition json content',
        `description` text,
        `global_params` text COMMENT 'global parameters',
        `locations` text COMMENT 'Node location information',
        `connects` text COMMENT 'Node connection information',
        `receivers` text COMMENT 'receivers',
        `receivers_cc` text COMMENT 'cc',
        `create_time` datetime DEFAULT NULL COMMENT 'create time',
        `timeout` int(11) DEFAULT '0' COMMENT 'time out',
        `resource_ids` varchar(255) DEFAULT NULL COMMENT 'resource ids',
        PRIMARY KEY (`id`),
        UNIQUE KEY `process_definition_id_and_version` (`process_definition_id`,`version`) USING BTREE,
        KEY `process_definition_index` (`id`) USING BTREE
    ) ENGINE=InnoDB AUTO_INCREMENT=84 DEFAULT CHARSET=utf8;
END;

d//

delimiter ;
CALL ct_dolphin_T_t_ds_process_definition_version;
DROP PROCEDURE ct_dolphin_T_t_ds_process_definition_version;

-- ----------------------------
-- Table structure for t_ds_plugin_define
-- ----------------------------
DROP TABLE IF EXISTS `t_ds_plugin_define`;
CREATE TABLE `t_ds_plugin_define` (
    `id` int NOT NULL AUTO_INCREMENT,
    `plugin_name` varchar(100) NOT NULL COMMENT 'the name of plugin eg: email',
    `plugin_type` varchar(100) NOT NULL COMMENT 'plugin type . alert=alert plugin, job=job plugin',
    `plugin_params` text COMMENT 'plugin params',
    `create_time` timestamp NOT NULL DEFAULT CURRENT_TIMESTAMP,
    `update_time` timestamp NOT NULL DEFAULT CURRENT_TIMESTAMP ON UPDATE CURRENT_TIMESTAMP,
    PRIMARY KEY (`id`),
    UNIQUE KEY `t_ds_plugin_define_UN` (`plugin_name`,`plugin_type`)
) ENGINE=InnoDB AUTO_INCREMENT=2 DEFAULT CHARSET=utf8;

-- ----------------------------
-- Table structure for t_ds_alert_plugin_instance
-- ----------------------------
DROP TABLE IF EXISTS `t_ds_alert_plugin_instance`;
CREATE TABLE `t_ds_alert_plugin_instance` (
    `id`                     int NOT NULL AUTO_INCREMENT,
    `plugin_define_id`       int NOT NULL,
    `plugin_instance_params` text COMMENT 'plugin instance params. Also contain the params value which user input in web ui.',
    `create_time`            timestamp NULL DEFAULT CURRENT_TIMESTAMP,
    `update_time`            timestamp NULL DEFAULT CURRENT_TIMESTAMP ON UPDATE CURRENT_TIMESTAMP,
    `instance_name`          varchar(200) DEFAULT NULL COMMENT 'alert instance name',
    PRIMARY KEY (`id`)
) ENGINE=InnoDB DEFAULT CHARSET=utf8;

-- uc_dolphin_T_t_ds_process_definition_A_warning_group_id
drop PROCEDURE if EXISTS uc_dolphin_T_t_ds_process_definition_A_warning_group_id;
delimiter d//
CREATE PROCEDURE uc_dolphin_T_t_ds_process_definition_A_warning_group_id()
   BEGIN
       IF NOT EXISTS (SELECT 1 FROM information_schema.COLUMNS
           WHERE TABLE_NAME='t_ds_process_definition'
           AND TABLE_SCHEMA=(SELECT DATABASE())
           AND COLUMN_NAME ='warning_group_id')
   THEN
         ALTER TABLE t_ds_process_definition ADD COLUMN `warning_group_id` int(11) DEFAULT NULL COMMENT 'alert group id' AFTER `connects`;
       END IF;
 END;

d//

delimiter ;
CALL uc_dolphin_T_t_ds_process_definition_A_warning_group_id();
DROP PROCEDURE uc_dolphin_T_t_ds_process_definition_A_warning_group_id;

-- uc_dolphin_T_t_ds_process_definition_version_A_warning_group_id
drop PROCEDURE if EXISTS uc_dolphin_T_t_ds_process_definition_version_A_warning_group_id;
delimiter d//
CREATE PROCEDURE uc_dolphin_T_t_ds_process_definition_version_A_warning_group_id()
   BEGIN
       IF NOT EXISTS (SELECT 1 FROM information_schema.COLUMNS
           WHERE TABLE_NAME='t_ds_process_definition_version'
           AND TABLE_SCHEMA=(SELECT DATABASE())
           AND COLUMN_NAME ='warning_group_id')
   THEN
         ALTER TABLE t_ds_process_definition_version ADD COLUMN `warning_group_id` int(11) DEFAULT NULL COMMENT 'alert group id' AFTER `connects`;
       END IF;
 END;

d//

delimiter ;
CALL uc_dolphin_T_t_ds_process_definition_version_A_warning_group_id();
DROP PROCEDURE uc_dolphin_T_t_ds_process_definition_version_A_warning_group_id;

-- uc_dolphin_T_t_ds_alertgroup_A_alert_instance_ids
drop PROCEDURE if EXISTS uc_dolphin_T_t_ds_alertgroup_A_alert_instance_ids;
delimiter d//
CREATE PROCEDURE uc_dolphin_T_t_ds_alertgroup_A_alert_instance_ids()
   BEGIN
       IF NOT EXISTS (SELECT 1 FROM information_schema.COLUMNS
           WHERE TABLE_NAME='t_ds_alertgroup'
           AND TABLE_SCHEMA=(SELECT DATABASE())
           AND COLUMN_NAME ='alert_instance_ids')
   THEN
         ALTER TABLE t_ds_alertgroup ADD COLUMN `alert_instance_ids` varchar (255) DEFAULT NULL COMMENT 'alert instance ids' AFTER `id`;
       END IF;
 END;

d//

delimiter ;
CALL uc_dolphin_T_t_ds_alertgroup_A_alert_instance_ids();
DROP PROCEDURE uc_dolphin_T_t_ds_alertgroup_A_alert_instance_ids;

-- uc_dolphin_T_t_ds_alertgroup_A_create_user_id
drop PROCEDURE if EXISTS uc_dolphin_T_t_ds_alertgroup_A_create_user_id;
delimiter d//
CREATE PROCEDURE uc_dolphin_T_t_ds_alertgroup_A_create_user_id()
   BEGIN
       IF NOT EXISTS (SELECT 1 FROM information_schema.COLUMNS
           WHERE TABLE_NAME='t_ds_alertgroup'
           AND TABLE_SCHEMA=(SELECT DATABASE())
           AND COLUMN_NAME ='create_user_id')
   THEN
         ALTER TABLE t_ds_alertgroup ADD COLUMN `create_user_id` int(11) DEFAULT NULL COMMENT 'create user id' AFTER `alert_instance_ids`;
       END IF;
 END;

d//

delimiter ;
CALL uc_dolphin_T_t_ds_alertgroup_A_create_user_id();
DROP PROCEDURE uc_dolphin_T_t_ds_alertgroup_A_create_user_id;

-- uc_dolphin_T_t_ds_alertgroup_A_add_UN_groupName
drop PROCEDURE if EXISTS uc_dolphin_T_t_ds_alertgroup_A_add_UN_groupName;
delimiter d//
CREATE PROCEDURE uc_dolphin_T_t_ds_alertgroup_A_add_UN_groupName()
BEGIN
    IF NOT EXISTS (SELECT 1 FROM information_schema.STATISTICS
                   WHERE TABLE_NAME='t_ds_alertgroup'
                     AND TABLE_SCHEMA=(SELECT DATABASE())
                     AND INDEX_NAME ='t_ds_alertgroup_name_un')
    THEN
        ALTER TABLE t_ds_alertgroup ADD UNIQUE KEY `t_ds_alertgroup_name_un` (`group_name`);
    END IF;
END;

d//

delimiter ;
CALL uc_dolphin_T_t_ds_alertgroup_A_add_UN_groupName();
DROP PROCEDURE uc_dolphin_T_t_ds_alertgroup_A_add_UN_groupName;

-- uc_dolphin_T_t_ds_datasource_A_add_UN_datasourceName
drop PROCEDURE if EXISTS uc_dolphin_T_t_ds_datasource_A_add_UN_datasourceName;
delimiter d//
CREATE PROCEDURE uc_dolphin_T_t_ds_datasource_A_add_UN_datasourceName()
BEGIN
    IF NOT EXISTS (SELECT 1 FROM information_schema.STATISTICS
                   WHERE TABLE_NAME='t_ds_datasource'
                     AND TABLE_SCHEMA=(SELECT DATABASE())
                     AND INDEX_NAME ='t_ds_datasource_name_un')
    THEN
        ALTER TABLE t_ds_datasource ADD UNIQUE KEY `t_ds_datasource_name_un` (`name`, `type`);
    END IF;
END;

d//

delimiter ;
CALL uc_dolphin_T_t_ds_datasource_A_add_UN_datasourceName();
DROP PROCEDURE uc_dolphin_T_t_ds_datasource_A_add_UN_datasourceName;

-- uc_dolphin_T_t_ds_schedules_A_add_timezone
drop PROCEDURE if EXISTS uc_dolphin_T_t_ds_schedules_A_add_timezone;
delimiter d//
CREATE PROCEDURE uc_dolphin_T_t_ds_schedules_A_add_timezone()
BEGIN
    IF NOT EXISTS (SELECT 1 FROM information_schema.COLUMNS
                   WHERE TABLE_NAME='t_ds_schedules'
                     AND TABLE_SCHEMA=(SELECT DATABASE())
                     AND COLUMN_NAME ='timezone_id')
    THEN
        ALTER TABLE t_ds_schedules ADD COLUMN `timezone_id` varchar(40) default NULL COMMENT 'schedule timezone id' AFTER `end_time`;
    END IF;
END;

d//

delimiter ;
CALL uc_dolphin_T_t_ds_schedules_A_add_timezone();
DROP PROCEDURE uc_dolphin_T_t_ds_schedules_A_add_timezone;

-- uc_dolphin_T_t_ds_task_definition_A_drop_UN_taskName
drop PROCEDURE if EXISTS uc_dolphin_T_t_ds_task_definition_A_drop_UN_taskName;
delimiter d//
CREATE PROCEDURE uc_dolphin_T_t_ds_task_definition_A_drop_UN_taskName()
BEGIN
    IF EXISTS (SELECT 1 FROM information_schema.STATISTICS
                   WHERE TABLE_NAME='t_ds_task_definition'
                     AND TABLE_SCHEMA=(SELECT DATABASE())
                     AND INDEX_NAME ='task_unique')
        ALTER TABLE t_ds_task_definition drop INDEX `task_unique`;
    END IF;
END;

d//

delimiter ;
CALL uc_dolphin_T_t_ds_task_definition_A_drop_UN_taskName();
DROP PROCEDURE uc_dolphin_T_t_ds_task_definition_A_drop_UN_taskName;

-- ----------------------------
-- Table structure for t_ds_environment
-- ----------------------------
DROP TABLE IF EXISTS `t_ds_environment`;
CREATE TABLE `t_ds_environment` (
   `id` bigint(11) NOT NULL AUTO_INCREMENT COMMENT 'id',
   `code` bigint(20) DEFAULT NULL COMMENT 'encoding',
   `name` varchar(100) NOT NULL COMMENT 'environment config name',
   `config` text NULL DEFAULT NULL COMMENT 'this config contains many environment variables config',
   `description` text NULL DEFAULT NULL COMMENT 'the details',
   `operator` int(11) DEFAULT NULL COMMENT 'operator user id',
   `create_time` timestamp NULL DEFAULT CURRENT_TIMESTAMP,
   `update_time` timestamp NULL DEFAULT CURRENT_TIMESTAMP ON UPDATE CURRENT_TIMESTAMP,
   PRIMARY KEY (`id`),
   UNIQUE KEY `environment_name_unique` (`name`),
   UNIQUE KEY `environment_code_unique` (`code`)
) ENGINE=InnoDB AUTO_INCREMENT=1 DEFAULT CHARSET=utf8;

-- ----------------------------
-- Table structure for t_ds_task_definition
-- ----------------------------
DROP TABLE IF EXISTS `t_ds_task_definition`;
CREATE TABLE `t_ds_task_definition` (
  `id` int(11) NOT NULL AUTO_INCREMENT COMMENT 'self-increasing id',
  `code` bigint(20) NOT NULL COMMENT 'encoding',
  `name` varchar(200) DEFAULT NULL COMMENT 'task definition name',
  `version` int(11) DEFAULT NULL COMMENT 'task definition version',
  `description` text COMMENT 'description',
  `project_code` bigint(20) NOT NULL COMMENT 'project code',
  `user_id` int(11) DEFAULT NULL COMMENT 'task definition creator id',
  `task_type` varchar(50) NOT NULL COMMENT 'task type',
  `task_params` longtext COMMENT 'job custom parameters',
  `flag` tinyint(2) DEFAULT NULL COMMENT '0 not available, 1 available',
  `task_priority` tinyint(4) DEFAULT NULL COMMENT 'job priority',
  `worker_group` varchar(200) DEFAULT NULL COMMENT 'worker grouping',
  `environment_code` bigint(20) DEFAULT '-1' COMMENT 'environment code',
  `fail_retry_times` int(11) DEFAULT NULL COMMENT 'number of failed retries',
  `fail_retry_interval` int(11) DEFAULT NULL COMMENT 'failed retry interval',
  `timeout_flag` tinyint(2) DEFAULT '0' COMMENT 'timeout flag:0 close, 1 open',
  `timeout_notify_strategy` tinyint(4) DEFAULT NULL COMMENT 'timeout notification policy: 0 warning, 1 fail',
  `timeout` int(11) DEFAULT '0' COMMENT 'timeout length,unit: minute',
  `delay_time` int(11) DEFAULT '0' COMMENT 'delay execution time,unit: minute',
  `resource_ids` varchar(255) DEFAULT NULL COMMENT 'resource id, separated by comma',
  `create_time` datetime NOT NULL COMMENT 'create time',
  `update_time` datetime DEFAULT NULL COMMENT 'update time',
  PRIMARY KEY (`id`,`code`)
) ENGINE=InnoDB AUTO_INCREMENT=1 DEFAULT CHARSET=utf8;

-- ----------------------------
-- Table structure for t_ds_task_definition_log
-- ----------------------------
DROP TABLE IF EXISTS `t_ds_task_definition_log`;
CREATE TABLE `t_ds_task_definition_log` (
  `id` int(11) NOT NULL AUTO_INCREMENT COMMENT 'self-increasing id',
  `code` bigint(20) NOT NULL COMMENT 'encoding',
  `name` varchar(200) DEFAULT NULL COMMENT 'task definition name',
  `version` int(11) DEFAULT NULL COMMENT 'task definition version',
  `description` text COMMENT 'description',
  `project_code` bigint(20) NOT NULL COMMENT 'project code',
  `user_id` int(11) DEFAULT NULL COMMENT 'task definition creator id',
  `task_type` varchar(50) NOT NULL COMMENT 'task type',
  `task_params` text COMMENT 'job custom parameters',
  `flag` tinyint(2) DEFAULT NULL COMMENT '0 not available, 1 available',
  `task_priority` tinyint(4) DEFAULT NULL COMMENT 'job priority',
  `worker_group` varchar(200) DEFAULT NULL COMMENT 'worker grouping',
  `environment_code` bigint(20) DEFAULT '-1' COMMENT 'environment code',
  `fail_retry_times` int(11) DEFAULT NULL COMMENT 'number of failed retries',
  `fail_retry_interval` int(11) DEFAULT NULL COMMENT 'failed retry interval',
  `timeout_flag` tinyint(2) DEFAULT '0' COMMENT 'timeout flag:0 close, 1 open',
  `timeout_notify_strategy` tinyint(4) DEFAULT NULL COMMENT 'timeout notification policy: 0 warning, 1 fail',
  `timeout` int(11) DEFAULT '0' COMMENT 'timeout length,unit: minute',
  `delay_time` int(11) DEFAULT '0' COMMENT 'delay execution time,unit: minute',
  `resource_ids` varchar(255) DEFAULT NULL COMMENT 'resource id, separated by comma',
  `operator` int(11) DEFAULT NULL COMMENT 'operator user id',
  `operate_time` datetime DEFAULT NULL COMMENT 'operate time',
  `create_time` datetime NOT NULL COMMENT 'create time',
  `update_time` datetime DEFAULT NULL COMMENT 'update time',
  PRIMARY KEY (`id`)
) ENGINE=InnoDB AUTO_INCREMENT=1 DEFAULT CHARSET=utf8;

ALTER TABLE t_ds_command ADD COLUMN `environment_code` bigint(20) default '-1' COMMENT 'environment code' AFTER `worker_group`;
ALTER TABLE t_ds_error_command ADD COLUMN `environment_code` bigint(20) default '-1' COMMENT 'environment code' AFTER `worker_group`;
ALTER TABLE t_ds_schedules ADD COLUMN `environment_code` bigint(20) default '-1' COMMENT 'environment code' AFTER `worker_group`;
ALTER TABLE t_ds_process_instance ADD COLUMN `environment_code` bigint(20) default '-1' COMMENT 'environment code' AFTER `worker_group`;
ALTER TABLE t_ds_task_instance ADD COLUMN `environment_code` bigint(20) default '-1' COMMENT 'environment code' AFTER `worker_group`;
ALTER TABLE t_ds_task_instance ADD COLUMN `environment_config` text COMMENT 'environment config' AFTER `environment_code`;

-- ----------------------------
-- Table structure for t_ds_environment_worker_group_relation
-- ----------------------------
DROP TABLE IF EXISTS `t_ds_environment_worker_group_relation`;
CREATE TABLE `t_ds_environment_worker_group_relation` (
  `id` bigint(11) NOT NULL AUTO_INCREMENT COMMENT 'id',
  `environment_code` bigint(20) NOT NULL COMMENT 'environment code',
  `worker_group` varchar(255) NOT NULL COMMENT 'worker group id',
  `operator` int(11) DEFAULT NULL COMMENT 'operator user id',
  `create_time` timestamp NULL DEFAULT CURRENT_TIMESTAMP,
  `update_time` timestamp NULL DEFAULT CURRENT_TIMESTAMP ON UPDATE CURRENT_TIMESTAMP,
  PRIMARY KEY (`id`),
  UNIQUE KEY `environment_worker_group_unique` (`environment_code`,`worker_group`)
) ENGINE=InnoDB AUTO_INCREMENT=1 DEFAULT CHARSET=utf8;

-- ----------------------------
-- These columns will not be used in the new version,if you determine that the historical data is useless, you can delete it using the sql below
-- ----------------------------

-- ALTER TABLE t_ds_alert DROP `show_type`, DROP `alert_type`, DROP `receivers`, DROP `receivers_cc`;

-- ALTER TABLE t_ds_alertgroup DROP `group_type`;

-- ALTER TABLE t_ds_process_definition DROP `receivers`, DROP `receivers_cc`;

-- ALTER TABLE t_ds_process_definition_version DROP `receivers`, DROP `receivers_cc`;

-- DROP TABLE IF EXISTS t_ds_relation_user_alertgroup;

<<<<<<< HEAD
--
-- Table structure for table t_ds_dq_comparison_type
--
DROP TABLE IF EXISTS `t_ds_dq_comparison_type`;
CREATE TABLE `t_ds_dq_comparison_type` (
    `id` int(11) NOT NULL AUTO_INCREMENT,
    `type` varchar(100) NOT NULL,
    `execute_sql` text DEFAULT NULL,
    `output_table` varchar(100) DEFAULT NULL,
    `name` varchar(100) DEFAULT NULL,
    `create_time` datetime DEFAULT NULL,
    `update_time` datetime DEFAULT NULL,
    `is_inner_source` tinyint(1) DEFAULT '0',
    PRIMARY KEY (`id`)
)ENGINE=InnoDB DEFAULT CHARSET=utf8;

INSERT INTO `t_ds_dq_comparison_type`
(`id`, `type`, `execute_sql`, `output_table`, `name`, `create_time`, `update_time`, `is_inner_source`)
VALUES(1, '固定值', NULL, NULL, NULL, '2021-06-30 00:00:00.000', '2021-06-30 00:00:00.000', false);
INSERT INTO `t_ds_dq_comparison_type`
(`id`, `type`, `execute_sql`, `output_table`, `name`, `create_time`, `update_time`, `is_inner_source`)
VALUES(2, '日波动', 'select round(avg(statistics_value),2) as day_avg from `t_ds_dq_task_statistics_value` where data_time >=date_trunc(''DAY'', ${data_time}) and data_time < date_add(date_trunc(''day'', ${data_time}),1) and unique_code = ${unique_code} and statistics_name = ''${statistics_name}''', 'day_range', 'day_range.day_avg', '2021-06-30 00:00:00.000', '2021-06-30 00:00:00.000', true);
INSERT INTO `t_ds_dq_comparison_type`
(`id`, `type`, `execute_sql`, `output_table`, `name`, `create_time`, `update_time`, `is_inner_source`)
VALUES(3, '周波动', 'select round(avg(statistics_value),2) as week_avg from `t_ds_dq_task_statistics_value` where  data_time >= date_trunc(''WEEK'', ${data_time}) and data_time <date_trunc(''day'', ${data_time}) and unique_code = ${unique_code} and statistics_name = ''${statistics_name}''', 'week_range', 'week_range.week_avg', '2021-06-30 00:00:00.000', '2021-06-30 00:00:00.000', true);
INSERT INTO `t_ds_dq_comparison_type`
(`id`, `type`, `execute_sql`, `output_table`, `name`, `create_time`, `update_time`, `is_inner_source`)
VALUES(4, '月波动', 'select round(avg(statistics_value),2) as month_avg from `t_ds_dq_task_statistics_value` where  data_time >= date_trunc(''MONTH'', ${data_time}) and data_time <date_trunc(''day'', ${data_time}) and unique_code = ${unique_code} and statistics_name = ''${statistics_name}''', 'month_range', 'month_range.month_avg', '2021-06-30 00:00:00.000', '2021-06-30 00:00:00.000', true);
INSERT INTO `t_ds_dq_comparison_type`
(`id`, `type`, `execute_sql`, `output_table`, `name`, `create_time`, `update_time`, `is_inner_source`)
VALUES(5, '最近7天波动', 'select round(avg(statistics_value),2) as last_7_avg from `t_ds_dq_task_statistics_value` where  data_time >= date_add(date_trunc(''day'', ${data_time}),-7) and  data_time <date_trunc(''day'', ${data_time}) and unique_code = ${unique_code} and statistics_name = ''${statistics_name}''', 'last_seven_days', 'last_seven_days.last_7_avg', '2021-06-30 00:00:00.000', '2021-06-30 00:00:00.000', true);
INSERT INTO `t_ds_dq_comparison_type`
(`id`, `type`, `execute_sql`, `output_table`, `name`, `create_time`, `update_time`, `is_inner_source`)
VALUES(6, '最近30天波动', 'select round(avg(statistics_value),2) as last_30_avg from `t_ds_dq_task_statistics_value` where  data_time >= date_add(date_trunc(''day'', ${data_time}),-30) and  data_time < date_trunc(''day'', ${data_time}) and unique_code = ${unique_code} and statistics_name = ''${statistics_name}''', 'last_thirty_days', 'last_thirty_days.last_30_avg', '2021-06-30 00:00:00.000', '2021-06-30 00:00:00.000', true);
INSERT INTO `t_ds_dq_comparison_type`
(`id`, `type`, `execute_sql`, `output_table`, `name`, `create_time`, `update_time`, `is_inner_source`)
VALUES(7, '源表总行数', 'SELECT COUNT(*) AS total FROM ${src_table} WHERE (${src_filter})', 'total_count', 'total_count.total', '2021-06-30 00:00:00.000', '2021-06-30 00:00:00.000', false);
INSERT INTO `t_ds_dq_comparison_type`
(`id`, `type`, `execute_sql`, `output_table`, `name`, `create_time`, `update_time`, `is_inner_source`)
VALUES(8, '目标表总行数', 'SELECT COUNT(*) AS total FROM ${target_table} WHERE (${target_filter})', 'total_count', 'total_count.total', '2021-06-30 00:00:00.000', '2021-06-30 00:00:00.000', false);

--
-- Table structure for table t_ds_dq_execute_result
--
DROP TABLE IF EXISTS `t_ds_dq_execute_result`;
CREATE TABLE `t_ds_dq_execute_result` (
    `id` bigint(20) NOT NULL AUTO_INCREMENT,
    `process_definition_id` int(11) DEFAULT NULL,
    `process_instance_id` int(11) DEFAULT NULL,
    `task_instance_id` int(11) DEFAULT NULL,
    `rule_type` int(11) DEFAULT NULL,
    `rule_name` varchar(255) DEFAULT NULL,
    `statistics_value` double DEFAULT NULL,
    `comparison_value` double DEFAULT NULL,
    `check_type` int(11) DEFAULT NULL,
    `threshold` double DEFAULT NULL,
    `operator` int(11) DEFAULT NULL,
    `failure_strategy` int(11) DEFAULT NULL,
    `state` int(11) DEFAULT NULL,
    `user_id` int(11) DEFAULT NULL,
    `comparison_type` int(11) DEFAULT NULL,
    `error_output_path` text DEFAULT NULL,
    `create_time` datetime DEFAULT NULL,
    `update_time` datetime DEFAULT NULL,
    PRIMARY KEY (`id`)
) ENGINE=InnoDB DEFAULT CHARSET=utf8;

--
-- Table structure for table t_ds_dq_rule
--
DROP TABLE IF EXISTS `t_ds_dq_rule`;
CREATE TABLE `t_ds_dq_rule` (
    `id` int(11) NOT NULL AUTO_INCREMENT,
    `name` varchar(100) DEFAULT NULL,
    `type` int(11) DEFAULT NULL,
    `user_id` int(11) DEFAULT NULL,
    `create_time` datetime DEFAULT NULL,
    `update_time` datetime DEFAULT NULL,
    PRIMARY KEY (`id`)
) ENGINE=InnoDB DEFAULT CHARSET=utf8;

INSERT INTO `t_ds_dq_rule`
(`id`, `name`, `type`, `user_id`, `create_time`, `update_time`)
VALUES(1, '空值校验', 0, 1, '2020-01-12 00:00:00.000', '2020-01-12 00:00:00.000');
INSERT INTO `t_ds_dq_rule`
(`id`, `name`, `type`, `user_id`, `create_time`, `update_time`)
VALUES(2, '自定义SQL', 1, 1, '2020-01-12 00:00:00.000', '2020-01-12 00:00:00.000');
INSERT INTO `t_ds_dq_rule`
(`id`, `name`, `type`, `user_id`, `create_time`, `update_time`)
VALUES(3, '跨表准确性', 2, 1, '2020-01-12 00:00:00.000', '2020-01-12 00:00:00.000');
INSERT INTO `t_ds_dq_rule`
(`id`, `name`, `type`, `user_id`, `create_time`, `update_time`)
VALUES(4, '跨表值比对', 3, 1, '2020-01-12 00:00:00.000', '2020-01-12 00:00:00.000');
INSERT INTO `t_ds_dq_rule`
(`id`, `name`, `type`, `user_id`, `create_time`, `update_time`)
VALUES(5, '字段长度校验', 0, 1, '2020-01-12 00:00:00.000', '2020-01-12 00:00:00.000');
INSERT INTO `t_ds_dq_rule`
(`id`, `name`, `type`, `user_id`, `create_time`, `update_time`)
VALUES(6, '唯一性校验', 0, 1, '2020-01-12 00:00:00.000', '2020-01-12 00:00:00.000');
INSERT INTO `t_ds_dq_rule`
(`id`, `name`, `type`, `user_id`, `create_time`, `update_time`)
VALUES(7, '正则表达式', 0, 1, '2020-01-12 00:00:00.000', '2020-01-12 00:00:00.000');
INSERT INTO `t_ds_dq_rule`
(`id`, `name`, `type`, `user_id`, `create_time`, `update_time`)
VALUES(8, '及时性校验', 0, 1, '2020-01-12 00:00:00.000', '2020-01-12 00:00:00.000');
INSERT INTO `t_ds_dq_rule`
(`id`, `name`, `type`, `user_id`, `create_time`, `update_time`)
VALUES(9, '枚举值校验', 0, 1, '2020-01-12 00:00:00.000', '2020-01-12 00:00:00.000');
INSERT INTO `t_ds_dq_rule`
(`id`, `name`, `type`, `user_id`, `create_time`, `update_time`)
VALUES(10, '表行数校验', 0, 1, '2020-01-12 00:00:00.000', '2020-01-12 00:00:00.000');

--
-- Table structure for table t_ds_dq_rule_execute_sql
--
DROP TABLE IF EXISTS `t_ds_dq_rule_execute_sql`;
CREATE TABLE `t_ds_dq_rule_execute_sql` (
    `id` int(11) NOT NULL AUTO_INCREMENT,
    `index` int(11) DEFAULT NULL,
    `sql` text DEFAULT NULL,
    `table_alias` varchar(255) DEFAULT NULL,
    `type` int(11) DEFAULT NULL,
    `is_error_output_sql` tinyint(1) DEFAULT '0',
    `create_time` datetime DEFAULT NULL,
    `update_time` datetime DEFAULT NULL,
    PRIMARY KEY (`id`)
) ENGINE=InnoDB DEFAULT CHARSET=utf8;

INSERT INTO `t_ds_dq_rule_execute_sql`
(`id`, `index`, `sql`, `table_alias`, `type`, `is_error_output_sql`, `create_time`, `update_time`)
VALUES(1, 1, 'SELECT COUNT(*) AS nulls FROM null_items', 'null_count', 1, false, '2021-03-03 11:31:24.000', '2021-03-03 11:31:24.000');
INSERT INTO `t_ds_dq_rule_execute_sql`
(`id`, `index`, `sql`, `table_alias`, `type`, `is_error_output_sql`, `create_time`, `update_time`)
VALUES(2, 1, 'SELECT COUNT(*) AS total FROM ${src_table} WHERE (${src_filter})', 'total_count', 2, false, '2021-03-03 11:31:24.000', '2021-03-03 11:31:24.000');
INSERT INTO `t_ds_dq_rule_execute_sql`
(`id`, `index`, `sql`, `table_alias`, `type`, `is_error_output_sql`, `create_time`, `update_time`)
VALUES(3, 1, 'SELECT COUNT(*) AS miss from miss_items', 'miss_count', 1, false, '2021-03-03 11:31:24.000', '2021-03-03 11:31:24.000');
INSERT INTO `t_ds_dq_rule_execute_sql`
(`id`, `index`, `sql`, `table_alias`, `type`, `is_error_output_sql`, `create_time`, `update_time`)
VALUES(4, 1, 'SELECT COUNT(*) AS valids FROM invalid_length_items', 'invalid_length_count', 1, false, '2021-03-03 11:31:24.000', '2021-03-03 11:31:24.000');
INSERT INTO `t_ds_dq_rule_execute_sql`
(`id`, `index`, `sql`, `table_alias`, `type`, `is_error_output_sql`, `create_time`, `update_time`)
VALUES(5, 1, 'SELECT COUNT(*) AS total FROM ${target_table} WHERE (${target_filter})', 'total_count', 2, false, '2021-03-03 11:31:24.000', '2021-03-03 11:31:24.000');
INSERT INTO `t_ds_dq_rule_execute_sql`
(`id`, `index`, `sql`, `table_alias`, `type`, `is_error_output_sql`, `create_time`, `update_time`)
VALUES(6, 1, 'SELECT ${src_field} FROM ${src_table} group by ${src_field} having count(*) > 1', 'duplicate_items', 0, true, '2021-03-03 11:31:24.000', '2021-03-03 11:31:24.000');
INSERT INTO `t_ds_dq_rule_execute_sql`
(`id`, `index`, `sql`, `table_alias`, `type`, `is_error_output_sql`, `create_time`, `update_time`)
VALUES(7, 1, 'SELECT COUNT(*) AS duplicates FROM duplicate_items', 'duplicate_count', 1, false, '2021-03-03 11:31:24.000', '2021-03-03 11:31:24.000');
INSERT INTO `t_ds_dq_rule_execute_sql`
(`id`, `index`, `sql`, `table_alias`, `type`, `is_error_output_sql`, `create_time`, `update_time`)
VALUES(8, 1, 'SELECT ${src_table}.* FROM (SELECT * FROM ${src_table} WHERE (${src_filter})) ${src_table} LEFT JOIN (SELECT * FROM ${target_table} WHERE (${target_filter})) ${target_table} ON ${on_clause} WHERE ${where_clause}', 'miss_items', 0, true, '2021-03-03 11:31:24.000', '2021-03-03 11:31:24.000');
INSERT INTO `t_ds_dq_rule_execute_sql`
(`id`, `index`, `sql`, `table_alias`, `type`, `is_error_output_sql`, `create_time`, `update_time`)
VALUES(9, 1, 'SELECT * FROM ${src_table} WHERE (${src_field} not regexp ''${regexp_pattern}'') AND (${src_filter}) ', 'regexp_items', 0, true, '2021-03-03 11:31:24.000', '2021-03-03 11:31:24.000');
INSERT INTO `t_ds_dq_rule_execute_sql`
(`id`, `index`, `sql`, `table_alias`, `type`, `is_error_output_sql`, `create_time`, `update_time`)
VALUES(10, 1, 'SELECT COUNT(*) AS regexps FROM regexp_items', 'regexp_count', 1, false, '2021-03-03 11:31:24.000', '2021-03-03 11:31:24.000');
INSERT INTO `t_ds_dq_rule_execute_sql`
(`id`, `index`, `sql`, `table_alias`, `type`, `is_error_output_sql`, `create_time`, `update_time`)
VALUES(11, 1, 'SELECT * FROM ${src_table} WHERE (to_unix_timestamp(${src_field}, ''${datetime_format}'')-to_unix_timestamp(''${deadline}'', ''${datetime_format}'') <= 0) AND (${src_filter}) ', 'timeliness_items', 0, true, '2021-03-03 11:31:24.000', '2021-03-03 11:31:24.000');
INSERT INTO `t_ds_dq_rule_execute_sql`
(`id`, `index`, `sql`, `table_alias`, `type`, `is_error_output_sql`, `create_time`, `update_time`)
VALUES(12, 1, 'SELECT COUNT(*) AS timeliness FROM timeliness_items', 'timeliness_count', 1, false, '2021-03-03 11:31:24.000', '2021-03-03 11:31:24.000');
INSERT INTO `t_ds_dq_rule_execute_sql`
(`id`, `index`, `sql`, `table_alias`, `type`, `is_error_output_sql`, `create_time`, `update_time`)
VALUES(13, 1, 'SELECT * FROM ${src_table} where (${src_field} not in ( ${enum_list} ) or ${src_field} is null) AND (${src_filter}) ', 'enum_items', 0, true, '2021-03-03 11:31:24.000', '2021-03-03 11:31:24.000');
INSERT INTO `t_ds_dq_rule_execute_sql`
(`id`, `index`, `sql`, `table_alias`, `type`, `is_error_output_sql`, `create_time`, `update_time`)
VALUES(14, 1, 'SELECT COUNT(*) AS enums FROM enum_items', 'enum_count', 1, false, '2021-03-03 11:31:24.000', '2021-03-03 11:31:24.000');
INSERT INTO `t_ds_dq_rule_execute_sql`
(`id`, `index`, `sql`, `table_alias`, `type`, `is_error_output_sql`, `create_time`, `update_time`)
VALUES(15, 1, 'SELECT COUNT(*) AS total FROM ${src_table} WHERE (${src_filter})', 'table_count', 1, false, '2021-03-03 11:31:24.000', '2021-03-03 11:31:24.000');
INSERT INTO `t_ds_dq_rule_execute_sql`
(`id`, `index`, `sql`, `table_alias`, `type`, `is_error_output_sql`, `create_time`, `update_time`)
VALUES(16, 1, 'SELECT * FROM ${src_table} WHERE (${src_field} is null or ${src_field} = '''') AND (${src_filter})', 'null_items', 0, true, '2021-03-03 11:31:24.000', '2021-03-03 11:31:24.000');
INSERT INTO `t_ds_dq_rule_execute_sql`
(`id`, `index`, `sql`, `table_alias`, `type`, `is_error_output_sql`, `create_time`, `update_time`)
VALUES(17, 1, 'SELECT * FROM ${src_table} WHERE (length(${src_field}) ${logic_operator} ${field_length}) AND (${src_filter})', 'invalid_length_items', 0, true, '2021-03-03 11:31:24.000', '2021-03-03 11:31:24.000');

--
-- Table structure for table t_ds_dq_rule_input_entry
--
DROP TABLE IF EXISTS `t_ds_dq_rule_input_entry`;
CREATE TABLE `t_ds_dq_rule_input_entry` (
    `id` int(11) NOT NULL AUTO_INCREMENT,
    `field` varchar(255) DEFAULT NULL,
    `type` int(11) DEFAULT NULL,
    `title` varchar(255) DEFAULT NULL,
    `value` varchar(255)  DEFAULT NULL,
    `options` text DEFAULT NULL,
    `placeholder` varchar(255) DEFAULT NULL,
    `option_source_type` int(11) DEFAULT NULL,
    `value_type` int(11) DEFAULT NULL,
    `input_type` int(11) DEFAULT NULL,
    `is_show` tinyint(1) DEFAULT '1',
    `can_edit` tinyint(1) DEFAULT '1',
    `is_emit` tinyint(1) DEFAULT '0',
    `is_validate` tinyint(1) DEFAULT '1',
    `create_time` datetime DEFAULT NULL,
    `update_time` datetime DEFAULT NULL,
    PRIMARY KEY (`id`)
) ENGINE=InnoDB DEFAULT CHARSET=utf8;

INSERT INTO `t_ds_dq_rule_input_entry`
(`id`, `field`, `type`, `title`, `value`, `options`, `placeholder`, `option_source_type`, `value_type`, `input_type`, `is_show`, `can_edit`, `is_emit`, `is_validate`, `create_time`, `update_time`)
VALUES(1, 'src_connector_type', 2, '源数据类型', '', '[{"label":"HIVE","value":"HIVE"},{"label":"JDBC","value":"JDBC"}]', 'please select source connector type', 2, 2, 0, 1, 1, 1, 0, '2021-03-03 11:31:24.000', '2021-03-03 11:31:24.000');
INSERT INTO `t_ds_dq_rule_input_entry`
(`id`, `field`, `type`, `title`, `value`, `options`, `placeholder`, `option_source_type`, `value_type`, `input_type`, `is_show`, `can_edit`, `is_emit`, `is_validate`, `create_time`, `update_time`)
VALUES(2, 'src_datasource_id', 2, '源数据源', '', NULL, 'please select source datasource id', 1, 2, 0, 1, 1, 1, 0, '2021-03-03 11:31:24.000', '2021-03-03 11:31:24.000');
INSERT INTO `t_ds_dq_rule_input_entry`
(`id`, `field`, `type`, `title`, `value`, `options`, `placeholder`, `option_source_type`, `value_type`, `input_type`, `is_show`, `can_edit`, `is_emit`, `is_validate`, `create_time`, `update_time`)
VALUES(3, 'src_table', 2, '源数据表', NULL, NULL, 'Please enter source table name', 0, 0, 0, 1, 1, 1, 1, '2021-03-03 11:31:24.000', '2021-03-03 11:31:24.000');
INSERT INTO `t_ds_dq_rule_input_entry`
(`id`, `field`, `type`, `title`, `value`, `options`, `placeholder`, `option_source_type`, `value_type`, `input_type`, `is_show`, `can_edit`, `is_emit`, `is_validate`, `create_time`, `update_time`)
VALUES(4, 'src_filter', 0, '源表过滤条件', NULL, NULL, 'Please enter filter expression', 0, 3, 0, 1, 1, 0, 0, '2021-03-03 11:31:24.000', '2021-03-03 11:31:24.000');
INSERT INTO `t_ds_dq_rule_input_entry`
(`id`, `field`, `type`, `title`, `value`, `options`, `placeholder`, `option_source_type`, `value_type`, `input_type`, `is_show`, `can_edit`, `is_emit`, `is_validate`, `create_time`, `update_time`)
VALUES(5, 'src_field', 2, '源表检测列', NULL, NULL, 'Please enter column, only single column is supported', 0, 0, 0, 1, 1, 0, 1, '2021-03-03 11:31:24.000', '2021-03-03 11:31:24.000');
INSERT INTO `t_ds_dq_rule_input_entry`
(`id`, `field`, `type`, `title`, `value`, `options`, `placeholder`, `option_source_type`, `value_type`, `input_type`, `is_show`, `can_edit`, `is_emit`, `is_validate`, `create_time`, `update_time`)
VALUES(6, 'statistics_name', 0, '统计值名', NULL, NULL, 'Please enter statistics name, the alias in statistics execute sql', 0, 0, 1, 0, 0, 0, 1, '2021-03-03 11:31:24.000', '2021-03-03 11:31:24.000');
INSERT INTO `t_ds_dq_rule_input_entry`
(`id`, `field`, `type`, `title`, `value`, `options`, `placeholder`, `option_source_type`, `value_type`, `input_type`, `is_show`, `can_edit`, `is_emit`, `is_validate`, `create_time`, `update_time`)
VALUES(7, 'check_type', 2, '校验方式', '0', '[{"label":"比对值 - 统计值","value":"0"},{"label":"统计值 - 比对值","value":"1"},{"label":"统计值 / 比对值","value":"2"},{"label":"(比对值-统计值) / 比对值","value":"3"}]', 'please select check type', 0, 0, 3, 1, 1, 1, 0, '2021-03-03 11:31:24.000', '2021-03-03 11:31:24.000');
INSERT INTO `t_ds_dq_rule_input_entry`
(`id`, `field`, `type`, `title`, `value`, `options`, `placeholder`, `option_source_type`, `value_type`, `input_type`, `is_show`, `can_edit`, `is_emit`, `is_validate`, `create_time`, `update_time`)
VALUES(8, 'operator', 2, '校验操作符', '0', '[{"label":"=","value":"0"},{"label":"<","value":"1"},{"label":"<=","value":"2"},{"label":">","value":"3"},{"label":">=","value":"4"},{"label":"!=","value":"5"}]', 'please select operator', 0, 0, 3, 1, 1, 0, 0, '2021-03-03 11:31:24.000', '2021-03-03 11:31:24.000');
INSERT INTO `t_ds_dq_rule_input_entry`
(`id`, `field`, `type`, `title`, `value`, `options`, `placeholder`, `option_source_type`, `value_type`, `input_type`, `is_show`, `can_edit`, `is_emit`, `is_validate`, `create_time`, `update_time`)
VALUES(9, 'threshold', 0, '阈值', NULL, NULL, 'Please enter threshold, number is needed', 0, 2, 3, 1, 1, 0, 1, '2021-03-03 11:31:24.000', '2021-03-03 11:31:24.000');
INSERT INTO `t_ds_dq_rule_input_entry`
(`id`, `field`, `type`, `title`, `value`, `options`, `placeholder`, `option_source_type`, `value_type`, `input_type`, `is_show`, `can_edit`, `is_emit`, `is_validate`, `create_time`, `update_time`)
VALUES(10, 'failure_strategy', 2, '失败策略', '0', '[{"label":"告警","value":"0"},{"label":"阻断","value":"1"}]', 'please select failure strategy', 0, 0, 3, 1, 1, 0, 0, '2021-03-03 11:31:24.000', '2021-03-03 11:31:24.000');
INSERT INTO `t_ds_dq_rule_input_entry`
(`id`, `field`, `type`, `title`, `value`, `options`, `placeholder`, `option_source_type`, `value_type`, `input_type`, `is_show`, `can_edit`, `is_emit`, `is_validate`, `create_time`, `update_time`)
VALUES(11, 'target_connector_type', 2, '目标数据类型', '', '[{"label":"HIVE","value":"HIVE"},{"label":"JDBC","value":"JDBC"}]', 'Please select target connector type', 2, 0, 0, 1, 1, 1, 0, '2021-03-03 11:31:24.000', '2021-03-03 11:31:24.000');
INSERT INTO `t_ds_dq_rule_input_entry`
(`id`, `field`, `type`, `title`, `value`, `options`, `placeholder`, `option_source_type`, `value_type`, `input_type`, `is_show`, `can_edit`, `is_emit`, `is_validate`, `create_time`, `update_time`)
VALUES(12, 'target_datasource_id', 2, '目标数据源', '', NULL, 'Please select target datasource', 1, 2, 0, 1, 1, 1, 0, '2021-03-03 11:31:24.000', '2021-03-03 11:31:24.000');
INSERT INTO `t_ds_dq_rule_input_entry`
(`id`, `field`, `type`, `title`, `value`, `options`, `placeholder`, `option_source_type`, `value_type`, `input_type`, `is_show`, `can_edit`, `is_emit`, `is_validate`, `create_time`, `update_time`)
VALUES(13, 'target_table', 2, '目标数据表', NULL, NULL, 'Please enter target table', 0, 0, 0, 1, 1, 1, 1, '2021-03-03 11:31:24.000', '2021-03-03 11:31:24.000');
INSERT INTO `t_ds_dq_rule_input_entry`
(`id`, `field`, `type`, `title`, `value`, `options`, `placeholder`, `option_source_type`, `value_type`, `input_type`, `is_show`, `can_edit`, `is_emit`, `is_validate`, `create_time`, `update_time`)
VALUES(14, 'target_filter', 0, '目标表过滤条件', NULL, NULL, 'Please enter target filter expression', 0, 3, 0, 1, 1, 0, 0, '2021-03-03 11:31:24.000', '2021-03-03 11:31:24.000');
INSERT INTO `t_ds_dq_rule_input_entry`
(`id`, `field`, `type`, `title`, `value`, `options`, `placeholder`, `option_source_type`, `value_type`, `input_type`, `is_show`, `can_edit`, `is_emit`, `is_validate`, `create_time`, `update_time`)
VALUES(15, 'mapping_columns', 6, 'ON语句', NULL, '[{"field":"src_field","props":{"placeholder":"Please input src field","rows":0,"disabled":false,"size":"small"},"type":"input","title":"源数据列"},{"field":"operator","props":{"placeholder":"Please input operator","rows":0,"disabled":false,"size":"small"},"type":"input","title":"操作符"},{"field":"target_field","props":{"placeholder":"Please input target field","rows":0,"disabled":false,"size":"small"},"type":"input","title":"目标数据列"}]', 'please enter mapping columns', 0, 0, 0, 1, 1, 0, 0, '2021-03-03 11:31:24.000', '2021-03-03 11:31:24.000');
INSERT INTO `t_ds_dq_rule_input_entry`
(`id`, `field`, `type`, `title`, `value`, `options`, `placeholder`, `option_source_type`, `value_type`, `input_type`, `is_show`, `can_edit`, `is_emit`, `is_validate`, `create_time`, `update_time`)
VALUES(16, 'statistics_execute_sql', 5, '统计值计算SQL', NULL, NULL, 'Please enter statistics execute sql', 0, 3, 0, 1, 1, 0, 1, '2021-03-03 11:31:24.000', '2021-03-03 11:31:24.000');
INSERT INTO `t_ds_dq_rule_input_entry`
(`id`, `field`, `type`, `title`, `value`, `options`, `placeholder`, `option_source_type`, `value_type`, `input_type`, `is_show`, `can_edit`, `is_emit`, `is_validate`, `create_time`, `update_time`)
VALUES(17, 'comparison_name', 0, '比对值名', NULL, NULL, 'Please enter comparison name, the alias in comparison execute sql', 0, 0, 0, 0, 0, 0, 1, '2021-03-03 11:31:24.000', '2021-03-03 11:31:24.000');
INSERT INTO `t_ds_dq_rule_input_entry`
(`id`, `field`, `type`, `title`, `value`, `options`, `placeholder`, `option_source_type`, `value_type`, `input_type`, `is_show`, `can_edit`, `is_emit`, `is_validate`, `create_time`, `update_time`)
VALUES(18, 'comparison_execute_sql', 5, '比对值计算SQL', NULL, NULL, 'Please enter comparison execute sql', 0, 3, 0, 1, 1, 0, 1, '2021-03-03 11:31:24.000', '2021-03-03 11:31:24.000');
INSERT INTO `t_ds_dq_rule_input_entry`
(`id`, `field`, `type`, `title`, `value`, `options`, `placeholder`, `option_source_type`, `value_type`, `input_type`, `is_show`, `can_edit`, `is_emit`, `is_validate`, `create_time`, `update_time`)
VALUES(19, 'comparison_type', 2, '比对值类型', '', NULL, 'Please enter comparison title', 3, 0, 2, 1, 0, 1, 0, '2021-03-03 11:31:24.000', '2021-03-03 11:31:24.000');
INSERT INTO `t_ds_dq_rule_input_entry`
(`id`, `field`, `type`, `title`, `value`, `options`, `placeholder`, `option_source_type`, `value_type`, `input_type`, `is_show`, `can_edit`, `is_emit`, `is_validate`, `create_time`, `update_time`)
VALUES(20, 'writer_connector_type', 2, '输出数据类型', '', '[{"label":"MYSQL","value":"0"},{"label":"POSTGRESQL","value":"1"}]', 'please select writer connector type', 0, 2, 0, 1, 1, 1, 0, '2021-03-03 11:31:24.000', '2021-03-03 11:31:24.000');
INSERT INTO `t_ds_dq_rule_input_entry`
(`id`, `field`, `type`, `title`, `value`, `options`, `placeholder`, `option_source_type`, `value_type`, `input_type`, `is_show`, `can_edit`, `is_emit`, `is_validate`, `create_time`, `update_time`)
VALUES(21, 'writer_datasource_id', 2, '输出数据源', '', NULL, 'please select writer datasource id', 1, 2, 0, 1, 1, 0, 0, '2021-03-03 11:31:24.000', '2021-03-03 11:31:24.000');
INSERT INTO `t_ds_dq_rule_input_entry`
(`id`, `field`, `type`, `title`, `value`, `options`, `placeholder`, `option_source_type`, `value_type`, `input_type`, `is_show`, `can_edit`, `is_emit`, `is_validate`, `create_time`, `update_time`)
VALUES(22, 'target_field', 2, '目标表检测列', NULL, NULL, 'Please enter column, only single column is supported', 0, 0, 0, 1, 1, 0, 0, '2021-03-03 11:31:24.000', '2021-03-03 11:31:24.000');
INSERT INTO `t_ds_dq_rule_input_entry`
(`id`, `field`, `type`, `title`, `value`, `options`, `placeholder`, `option_source_type`, `value_type`, `input_type`, `is_show`, `can_edit`, `is_emit`, `is_validate`, `create_time`, `update_time`)
VALUES(23, 'field_length', 0, '字段长度限制', NULL, NULL, 'Please enter length limit', 0, 3, 0, 1, 1, 0, 0, '2021-03-03 11:31:24.000', '2021-03-03 11:31:24.000');
INSERT INTO `t_ds_dq_rule_input_entry`
(`id`, `field`, `type`, `title`, `value`, `options`, `placeholder`, `option_source_type`, `value_type`, `input_type`, `is_show`, `can_edit`, `is_emit`, `is_validate`, `create_time`, `update_time`)
VALUES(24, 'logic_operator', 2, '逻辑操作符', '=', '[{"label":"=","value":"="},{"label":"<","value":"<"},{"label":"<=","value":"<="},{"label":">","value":">"},{"label":">=","value":">="},{"label":"<>","value":"<>"}]', 'please select logic operator', 0, 0, 3, 1, 1, 0, 0, '2021-03-03 11:31:24.000', '2021-03-03 11:31:24.000');
INSERT INTO `t_ds_dq_rule_input_entry`
(`id`, `field`, `type`, `title`, `value`, `options`, `placeholder`, `option_source_type`, `value_type`, `input_type`, `is_show`, `can_edit`, `is_emit`, `is_validate`, `create_time`, `update_time`)
VALUES(25, 'regexp_pattern', 0, '正则表达式', NULL, NULL, 'Please enter regexp pattern', 0, 0, 0, 1, 1, 0, 0, '2021-03-03 11:31:24.000', '2021-03-03 11:31:24.000');
INSERT INTO `t_ds_dq_rule_input_entry`
(`id`, `field`, `type`, `title`, `value`, `options`, `placeholder`, `option_source_type`, `value_type`, `input_type`, `is_show`, `can_edit`, `is_emit`, `is_validate`, `create_time`, `update_time`)
VALUES(26, 'deadline', 0, '截止时间', NULL, NULL, 'Please enter deadline', 0, 0, 0, 1, 1, 0, 0, '2021-03-03 11:31:24.000', '2021-03-03 11:31:24.000');
INSERT INTO `t_ds_dq_rule_input_entry`
(`id`, `field`, `type`, `title`, `value`, `options`, `placeholder`, `option_source_type`, `value_type`, `input_type`, `is_show`, `can_edit`, `is_emit`, `is_validate`, `create_time`, `update_time`)
VALUES(27, 'datetime_format', 0, '时间格式', NULL, NULL, 'Please enter datetime format', 0, 0, 0, 1, 1, 0, 0, '2021-03-03 11:31:24.000', '2021-03-03 11:31:24.000');
INSERT INTO `t_ds_dq_rule_input_entry`
(`id`, `field`, `type`, `title`, `value`, `options`, `placeholder`, `option_source_type`, `value_type`, `input_type`, `is_show`, `can_edit`, `is_emit`, `is_validate`, `create_time`, `update_time`)
VALUES(28, 'enum_list', 0, '枚举值列表', NULL, NULL, 'Please enter enumeration', 0, 0, 0, 1, 1, 0, 0, '2021-03-03 11:31:24.000', '2021-03-03 11:31:24.000');

--
-- Table structure for table t_ds_dq_task_statistics_value
--
DROP TABLE IF EXISTS `t_ds_dq_task_statistics_value`;
CREATE TABLE `t_ds_dq_task_statistics_value` (
    `id` int(11) NOT NULL AUTO_INCREMENT,
    `process_definition_id` int(11) DEFAULT NULL,
    `task_instance_id` int(11) DEFAULT NULL,
    `rule_id` int(11) NOT NULL,
    `unique_code` varchar(255) NULL,
    `statistics_name` varchar(255) NULL,
    `statistics_value` double NULL,
    `data_time` datetime DEFAULT NULL,
    `create_time` datetime DEFAULT NULL,
    `update_time` datetime DEFAULT NULL,
    PRIMARY KEY (`id`)
) ENGINE=InnoDB DEFAULT CHARSET=utf8;

--
-- Table structure for table `t_ds_relation_rule_execute_sql`
--
DROP TABLE IF EXISTS `t_ds_relation_rule_execute_sql`;
CREATE TABLE `t_ds_relation_rule_execute_sql` (
    `id` int(11) NOT NULL AUTO_INCREMENT,
    `rule_id` int(11) DEFAULT NULL,
    `execute_sql_id` int(11) DEFAULT NULL,
    `create_time` datetime DEFAULT NULL,
    `update_time` datetime DEFAULT NULL,
    PRIMARY KEY (`id`)
) ENGINE=InnoDB DEFAULT CHARSET=utf8;

INSERT INTO `t_ds_relation_rule_execute_sql`
(`id`, `rule_id`, `execute_sql_id`, `create_time`, `update_time`)
VALUES(1, 1, 1, '2021-03-03 11:31:24.000', '2021-03-03 11:31:24.000');
INSERT INTO `t_ds_relation_rule_execute_sql`
(`id`, `rule_id`, `execute_sql_id`, `create_time`, `update_time`)
VALUES(3, 5, 4, '2021-03-03 11:31:24.000', '2021-03-03 11:31:24.000');
INSERT INTO `t_ds_relation_rule_execute_sql`
(`id`, `rule_id`, `execute_sql_id`, `create_time`, `update_time`)
VALUES(2, 3, 3, '2021-03-03 11:31:24.000', '2021-03-03 11:31:24.000');
INSERT INTO `t_ds_relation_rule_execute_sql`
(`id`, `rule_id`, `execute_sql_id`, `create_time`, `update_time`)
VALUES(4, 3, 8, '2021-03-03 11:31:24.000', '2021-03-03 11:31:24.000');
INSERT INTO `t_ds_relation_rule_execute_sql`
(`id`, `rule_id`, `execute_sql_id`, `create_time`, `update_time`)
VALUES(5, 6, 6, '2021-03-03 11:31:24.000', '2021-03-03 11:31:24.000');
INSERT INTO `t_ds_relation_rule_execute_sql`
(`id`, `rule_id`, `execute_sql_id`, `create_time`, `update_time`)
VALUES(6, 6, 7, '2021-03-03 11:31:24.000', '2021-03-03 11:31:24.000');
INSERT INTO `t_ds_relation_rule_execute_sql`
(`id`, `rule_id`, `execute_sql_id`, `create_time`, `update_time`)
VALUES(7, 7, 9, '2021-03-03 11:31:24.000', '2021-03-03 11:31:24.000');
INSERT INTO `t_ds_relation_rule_execute_sql`
(`id`, `rule_id`, `execute_sql_id`, `create_time`, `update_time`)
VALUES(8, 7, 10, '2021-03-03 11:31:24.000', '2021-03-03 11:31:24.000');
INSERT INTO `t_ds_relation_rule_execute_sql`
(`id`, `rule_id`, `execute_sql_id`, `create_time`, `update_time`)
VALUES(9, 8, 11, '2021-03-03 11:31:24.000', '2021-03-03 11:31:24.000');
INSERT INTO `t_ds_relation_rule_execute_sql`
(`id`, `rule_id`, `execute_sql_id`, `create_time`, `update_time`)
VALUES(10, 8, 12, '2021-03-03 11:31:24.000', '2021-03-03 11:31:24.000');
INSERT INTO `t_ds_relation_rule_execute_sql`
(`id`, `rule_id`, `execute_sql_id`, `create_time`, `update_time`)
VALUES(11, 9, 13, '2021-03-03 11:31:24.000', '2021-03-03 11:31:24.000');
INSERT INTO `t_ds_relation_rule_execute_sql`
(`id`, `rule_id`, `execute_sql_id`, `create_time`, `update_time`)
VALUES(12, 9, 14, '2021-03-03 11:31:24.000', '2021-03-03 11:31:24.000');
INSERT INTO `t_ds_relation_rule_execute_sql`
(`id`, `rule_id`, `execute_sql_id`, `create_time`, `update_time`)
VALUES(13, 10, 15, '2021-03-03 11:31:24.000', '2021-03-03 11:31:24.000');
INSERT INTO `t_ds_relation_rule_execute_sql`
(`id`, `rule_id`, `execute_sql_id`, `create_time`, `update_time`)
VALUES(14, 1, 16, '2021-03-03 11:31:24.000', '2021-03-03 11:31:24.000');
INSERT INTO `t_ds_relation_rule_execute_sql`
(`id`, `rule_id`, `execute_sql_id`, `create_time`, `update_time`)
VALUES(15, 5, 17, '2021-03-03 11:31:24.000', '2021-03-03 11:31:24.000');

--
-- Table structure for table t_ds_relation_rule_input_entry
--
DROP TABLE IF EXISTS `t_ds_relation_rule_input_entry`;
CREATE TABLE `t_ds_relation_rule_input_entry` (
    `id` int(11) NOT NULL AUTO_INCREMENT,
    `rule_id` int(11) DEFAULT NULL,
    `rule_input_entry_id` int(11) DEFAULT NULL,
    `values_map` text DEFAULT NULL,
    `index` int(11) DEFAULT NULL,
    `create_time` datetime DEFAULT NULL,
    `update_time` datetime DEFAULT NULL,
    PRIMARY KEY (`id`)
) ENGINE=InnoDB DEFAULT CHARSET=utf8;

INSERT INTO `t_ds_relation_rule_input_entry`
(`id`, `rule_id`, `rule_input_entry_id`, `values_map`, `index`, `create_time`, `update_time`)
VALUES(1, 1, 1, NULL, 1, '2021-03-03 11:31:24.000', '2021-03-03 11:31:24.000');
INSERT INTO `t_ds_relation_rule_input_entry`
(`id`, `rule_id`, `rule_input_entry_id`, `values_map`, `index`, `create_time`, `update_time`)
VALUES(2, 1, 2, NULL, 2, '2021-03-03 11:31:24.000', '2021-03-03 11:31:24.000');
INSERT INTO `t_ds_relation_rule_input_entry`
(`id`, `rule_id`, `rule_input_entry_id`, `values_map`, `index`, `create_time`, `update_time`)
VALUES(3, 1, 3, NULL, 3, '2021-03-03 11:31:24.000', '2021-03-03 11:31:24.000');
INSERT INTO `t_ds_relation_rule_input_entry`
(`id`, `rule_id`, `rule_input_entry_id`, `values_map`, `index`, `create_time`, `update_time`)
VALUES(4, 1, 4, NULL, 4, '2021-03-03 11:31:24.000', '2021-03-03 11:31:24.000');
INSERT INTO `t_ds_relation_rule_input_entry`
(`id`, `rule_id`, `rule_input_entry_id`, `values_map`, `index`, `create_time`, `update_time`)
VALUES(5, 1, 5, NULL, 5, '2021-03-03 11:31:24.000', '2021-03-03 11:31:24.000');
INSERT INTO `t_ds_relation_rule_input_entry`
(`id`, `rule_id`, `rule_input_entry_id`, `values_map`, `index`, `create_time`, `update_time`)
VALUES(6, 1, 6, '{"statistics_name":"null_count.nulls"}', 6, '2021-03-03 11:31:24.000', '2021-03-03 11:31:24.000');
INSERT INTO `t_ds_relation_rule_input_entry`
(`id`, `rule_id`, `rule_input_entry_id`, `values_map`, `index`, `create_time`, `update_time`)
VALUES(7, 1, 7, NULL, 7, '2021-03-03 11:31:24.000', '2021-03-03 11:31:24.000');
INSERT INTO `t_ds_relation_rule_input_entry`
(`id`, `rule_id`, `rule_input_entry_id`, `values_map`, `index`, `create_time`, `update_time`)
VALUES(8, 1, 8, NULL, 8, '2021-03-03 11:31:24.000', '2021-03-03 11:31:24.000');
INSERT INTO `t_ds_relation_rule_input_entry`
(`id`, `rule_id`, `rule_input_entry_id`, `values_map`, `index`, `create_time`, `update_time`)
VALUES(9, 1, 9, NULL, 9, '2021-03-03 11:31:24.000', '2021-03-03 11:31:24.000');
INSERT INTO `t_ds_relation_rule_input_entry`
(`id`, `rule_id`, `rule_input_entry_id`, `values_map`, `index`, `create_time`, `update_time`)
VALUES(10, 1, 10, NULL, 10, '2021-03-03 11:31:24.000', '2021-03-03 11:31:24.000');
INSERT INTO `t_ds_relation_rule_input_entry`
(`id`, `rule_id`, `rule_input_entry_id`, `values_map`, `index`, `create_time`, `update_time`)
VALUES(11, 1, 17, '', 11, '2021-03-03 11:31:24.000', '2021-03-03 11:31:24.000');
INSERT INTO `t_ds_relation_rule_input_entry`
(`id`, `rule_id`, `rule_input_entry_id`, `values_map`, `index`, `create_time`, `update_time`)
VALUES(12, 1, 19, NULL, 12, '2021-03-03 11:31:24.000', '2021-03-03 11:31:24.000');
INSERT INTO `t_ds_relation_rule_input_entry`
(`id`, `rule_id`, `rule_input_entry_id`, `values_map`, `index`, `create_time`, `update_time`)
VALUES(13, 2, 1, NULL, 1, '2021-03-03 11:31:24.000', '2021-03-03 11:31:24.000');
INSERT INTO `t_ds_relation_rule_input_entry`
(`id`, `rule_id`, `rule_input_entry_id`, `values_map`, `index`, `create_time`, `update_time`)
VALUES(14, 2, 2, NULL, 2, '2021-03-03 11:31:24.000', '2021-03-03 11:31:24.000');
INSERT INTO `t_ds_relation_rule_input_entry`
(`id`, `rule_id`, `rule_input_entry_id`, `values_map`, `index`, `create_time`, `update_time`)
VALUES(15, 2, 3, NULL, 3, '2021-03-03 11:31:24.000', '2021-03-03 11:31:24.000');
INSERT INTO `t_ds_relation_rule_input_entry`
(`id`, `rule_id`, `rule_input_entry_id`, `values_map`, `index`, `create_time`, `update_time`)
VALUES(16, 2, 6, '{"is_show":"true","can_edit":"true"}', 4, '2021-03-03 11:31:24.000', '2021-03-03 11:31:24.000');
INSERT INTO `t_ds_relation_rule_input_entry`
(`id`, `rule_id`, `rule_input_entry_id`, `values_map`, `index`, `create_time`, `update_time`)
VALUES(17, 2, 16, NULL, 5, '2021-03-03 11:31:24.000', '2021-03-03 11:31:24.000');
INSERT INTO `t_ds_relation_rule_input_entry`
(`id`, `rule_id`, `rule_input_entry_id`, `values_map`, `index`, `create_time`, `update_time`)
VALUES(18, 2, 4, NULL, 6, '2021-03-03 11:31:24.000', '2021-03-03 11:31:24.000');
INSERT INTO `t_ds_relation_rule_input_entry`
(`id`, `rule_id`, `rule_input_entry_id`, `values_map`, `index`, `create_time`, `update_time`)
VALUES(19, 2, 7, NULL, 7, '2021-03-03 11:31:24.000', '2021-03-03 11:31:24.000');
INSERT INTO `t_ds_relation_rule_input_entry`
(`id`, `rule_id`, `rule_input_entry_id`, `values_map`, `index`, `create_time`, `update_time`)
VALUES(20, 2, 8, NULL, 8, '2021-03-03 11:31:24.000', '2021-03-03 11:31:24.000');
INSERT INTO `t_ds_relation_rule_input_entry`
(`id`, `rule_id`, `rule_input_entry_id`, `values_map`, `index`, `create_time`, `update_time`)
VALUES(21, 2, 9, NULL, 9, '2021-03-03 11:31:24.000', '2021-03-03 11:31:24.000');
INSERT INTO `t_ds_relation_rule_input_entry`
(`id`, `rule_id`, `rule_input_entry_id`, `values_map`, `index`, `create_time`, `update_time`)
VALUES(22, 2, 10, NULL, 10, '2021-03-03 11:31:24.000', '2021-03-03 11:31:24.000');
INSERT INTO `t_ds_relation_rule_input_entry`
(`id`, `rule_id`, `rule_input_entry_id`, `values_map`, `index`, `create_time`, `update_time`)
VALUES(24, 2, 19, NULL, 12, '2021-03-03 11:31:24.000', '2021-03-03 11:31:24.000');
INSERT INTO `t_ds_relation_rule_input_entry`
(`id`, `rule_id`, `rule_input_entry_id`, `values_map`, `index`, `create_time`, `update_time`)
VALUES(25, 3, 1, NULL, 1, '2021-03-03 11:31:24.000', '2021-03-03 11:31:24.000');
INSERT INTO `t_ds_relation_rule_input_entry`
(`id`, `rule_id`, `rule_input_entry_id`, `values_map`, `index`, `create_time`, `update_time`)
VALUES(26, 3, 2, NULL, 2, '2021-03-03 11:31:24.000', '2021-03-03 11:31:24.000');
INSERT INTO `t_ds_relation_rule_input_entry`
(`id`, `rule_id`, `rule_input_entry_id`, `values_map`, `index`, `create_time`, `update_time`)
VALUES(27, 3, 3, NULL, 3, '2021-03-03 11:31:24.000', '2021-03-03 11:31:24.000');
INSERT INTO `t_ds_relation_rule_input_entry`
(`id`, `rule_id`, `rule_input_entry_id`, `values_map`, `index`, `create_time`, `update_time`)
VALUES(28, 3, 4, NULL, 4, '2021-03-03 11:31:24.000', '2021-03-03 11:31:24.000');
INSERT INTO `t_ds_relation_rule_input_entry`
(`id`, `rule_id`, `rule_input_entry_id`, `values_map`, `index`, `create_time`, `update_time`)
VALUES(29, 3, 11, NULL, 5, '2021-03-03 11:31:24.000', '2021-03-03 11:31:24.000');
INSERT INTO `t_ds_relation_rule_input_entry`
(`id`, `rule_id`, `rule_input_entry_id`, `values_map`, `index`, `create_time`, `update_time`)
VALUES(30, 3, 12, NULL, 6, '2021-03-03 11:31:24.000', '2021-03-03 11:31:24.000');
INSERT INTO `t_ds_relation_rule_input_entry`
(`id`, `rule_id`, `rule_input_entry_id`, `values_map`, `index`, `create_time`, `update_time`)
VALUES(31, 3, 13, NULL, 7, '2021-03-03 11:31:24.000', '2021-03-03 11:31:24.000');
INSERT INTO `t_ds_relation_rule_input_entry`
(`id`, `rule_id`, `rule_input_entry_id`, `values_map`, `index`, `create_time`, `update_time`)
VALUES(32, 3, 14, NULL, 8, '2021-03-03 11:31:24.000', '2021-03-03 11:31:24.000');
INSERT INTO `t_ds_relation_rule_input_entry`
(`id`, `rule_id`, `rule_input_entry_id`, `values_map`, `index`, `create_time`, `update_time`)
VALUES(33, 3, 15, NULL, 9, '2021-03-03 11:31:24.000', '2021-03-03 11:31:24.000');
INSERT INTO `t_ds_relation_rule_input_entry`
(`id`, `rule_id`, `rule_input_entry_id`, `values_map`, `index`, `create_time`, `update_time`)
VALUES(34, 3, 7, NULL, 10, '2021-03-03 11:31:24.000', '2021-03-03 11:31:24.000');
INSERT INTO `t_ds_relation_rule_input_entry`
(`id`, `rule_id`, `rule_input_entry_id`, `values_map`, `index`, `create_time`, `update_time`)
VALUES(35, 3, 8, NULL, 11, '2021-03-03 11:31:24.000', '2021-03-03 11:31:24.000');
INSERT INTO `t_ds_relation_rule_input_entry`
(`id`, `rule_id`, `rule_input_entry_id`, `values_map`, `index`, `create_time`, `update_time`)
VALUES(36, 3, 9, NULL, 12, '2021-03-03 11:31:24.000', '2021-03-03 11:31:24.000');
INSERT INTO `t_ds_relation_rule_input_entry`
(`id`, `rule_id`, `rule_input_entry_id`, `values_map`, `index`, `create_time`, `update_time`)
VALUES(37, 3, 10, NULL, 13, '2021-03-03 11:31:24.000', '2021-03-03 11:31:24.000');
INSERT INTO `t_ds_relation_rule_input_entry`
(`id`, `rule_id`, `rule_input_entry_id`, `values_map`, `index`, `create_time`, `update_time`)
VALUES(38, 3, 17, '{"comparison_name":"total_count.total"}', 14, '2021-03-03 11:31:24.000', '2021-03-03 11:31:24.000');
INSERT INTO `t_ds_relation_rule_input_entry`
(`id`, `rule_id`, `rule_input_entry_id`, `values_map`, `index`, `create_time`, `update_time`)
VALUES(39, 3, 19, NULL, 15, '2021-03-03 11:31:24.000', '2021-03-03 11:31:24.000');
INSERT INTO `t_ds_relation_rule_input_entry`
(`id`, `rule_id`, `rule_input_entry_id`, `values_map`, `index`, `create_time`, `update_time`)
VALUES(40, 4, 1, NULL, 1, '2021-03-03 11:31:24.000', '2021-03-03 11:31:24.000');
INSERT INTO `t_ds_relation_rule_input_entry`
(`id`, `rule_id`, `rule_input_entry_id`, `values_map`, `index`, `create_time`, `update_time`)
VALUES(41, 4, 2, NULL, 2, '2021-03-03 11:31:24.000', '2021-03-03 11:31:24.000');
INSERT INTO `t_ds_relation_rule_input_entry`
(`id`, `rule_id`, `rule_input_entry_id`, `values_map`, `index`, `create_time`, `update_time`)
VALUES(42, 4, 3, NULL, 3, '2021-03-03 11:31:24.000', '2021-03-03 11:31:24.000');
INSERT INTO `t_ds_relation_rule_input_entry`
(`id`, `rule_id`, `rule_input_entry_id`, `values_map`, `index`, `create_time`, `update_time`)
VALUES(43, 4, 6, '{"is_show":"true","can_edit":"true"}', 4, '2021-03-03 11:31:24.000', '2021-03-03 11:31:24.000');
INSERT INTO `t_ds_relation_rule_input_entry`
(`id`, `rule_id`, `rule_input_entry_id`, `values_map`, `index`, `create_time`, `update_time`)
VALUES(44, 4, 16, NULL, 5, '2021-03-03 11:31:24.000', '2021-03-03 11:31:24.000');
INSERT INTO `t_ds_relation_rule_input_entry`
(`id`, `rule_id`, `rule_input_entry_id`, `values_map`, `index`, `create_time`, `update_time`)
VALUES(45, 4, 11, NULL, 6, '2021-03-03 11:31:24.000', '2021-03-03 11:31:24.000');
INSERT INTO `t_ds_relation_rule_input_entry`
(`id`, `rule_id`, `rule_input_entry_id`, `values_map`, `index`, `create_time`, `update_time`)
VALUES(46, 4, 12, NULL, 7, '2021-03-03 11:31:24.000', '2021-03-03 11:31:24.000');
INSERT INTO `t_ds_relation_rule_input_entry`
(`id`, `rule_id`, `rule_input_entry_id`, `values_map`, `index`, `create_time`, `update_time`)
VALUES(47, 4, 13, NULL, 8, '2021-03-03 11:31:24.000', '2021-03-03 11:31:24.000');
INSERT INTO `t_ds_relation_rule_input_entry`
(`id`, `rule_id`, `rule_input_entry_id`, `values_map`, `index`, `create_time`, `update_time`)
VALUES(48, 4, 17, '{"is_show":"true","can_edit":"true"}', 9, '2021-03-03 11:31:24.000', '2021-03-03 11:31:24.000');
INSERT INTO `t_ds_relation_rule_input_entry`
(`id`, `rule_id`, `rule_input_entry_id`, `values_map`, `index`, `create_time`, `update_time`)
VALUES(49, 4, 18, NULL, 10, '2021-03-03 11:31:24.000', '2021-03-03 11:31:24.000');
INSERT INTO `t_ds_relation_rule_input_entry`
(`id`, `rule_id`, `rule_input_entry_id`, `values_map`, `index`, `create_time`, `update_time`)
VALUES(50, 4, 7, NULL, 11, '2021-03-03 11:31:24.000', '2021-03-03 11:31:24.000');
INSERT INTO `t_ds_relation_rule_input_entry`
(`id`, `rule_id`, `rule_input_entry_id`, `values_map`, `index`, `create_time`, `update_time`)
VALUES(51, 4, 8, NULL, 12, '2021-03-03 11:31:24.000', '2021-03-03 11:31:24.000');
INSERT INTO `t_ds_relation_rule_input_entry`
(`id`, `rule_id`, `rule_input_entry_id`, `values_map`, `index`, `create_time`, `update_time`)
VALUES(52, 4, 9, NULL, 13, '2021-03-03 11:31:24.000', '2021-03-03 11:31:24.000');
INSERT INTO `t_ds_relation_rule_input_entry`
(`id`, `rule_id`, `rule_input_entry_id`, `values_map`, `index`, `create_time`, `update_time`)
VALUES(53, 4, 10, NULL, 14, '2021-03-03 11:31:24.000', '2021-03-03 11:31:24.000');
INSERT INTO `t_ds_relation_rule_input_entry`
(`id`, `rule_id`, `rule_input_entry_id`, `values_map`, `index`, `create_time`, `update_time`)
VALUES(62, 3, 6, '{"statistics_name":"miss_count.miss"}', 18, '2021-03-03 11:31:24.000', '2021-03-03 11:31:24.000');
INSERT INTO `t_ds_relation_rule_input_entry`
(`id`, `rule_id`, `rule_input_entry_id`, `values_map`, `index`, `create_time`, `update_time`)
VALUES(63, 5, 1, NULL, 1, '2021-03-03 11:31:24.000', '2021-03-03 11:31:24.000');
INSERT INTO `t_ds_relation_rule_input_entry`
(`id`, `rule_id`, `rule_input_entry_id`, `values_map`, `index`, `create_time`, `update_time`)
VALUES(64, 5, 2, NULL, 2, '2021-03-03 11:31:24.000', '2021-03-03 11:31:24.000');
INSERT INTO `t_ds_relation_rule_input_entry`
(`id`, `rule_id`, `rule_input_entry_id`, `values_map`, `index`, `create_time`, `update_time`)
VALUES(65, 5, 3, NULL, 3, '2021-03-03 11:31:24.000', '2021-03-03 11:31:24.000');
INSERT INTO `t_ds_relation_rule_input_entry`
(`id`, `rule_id`, `rule_input_entry_id`, `values_map`, `index`, `create_time`, `update_time`)
VALUES(66, 5, 4, NULL, 4, '2021-03-03 11:31:24.000', '2021-03-03 11:31:24.000');
INSERT INTO `t_ds_relation_rule_input_entry`
(`id`, `rule_id`, `rule_input_entry_id`, `values_map`, `index`, `create_time`, `update_time`)
VALUES(67, 5, 5, NULL, 5, '2021-03-03 11:31:24.000', '2021-03-03 11:31:24.000');
INSERT INTO `t_ds_relation_rule_input_entry`
(`id`, `rule_id`, `rule_input_entry_id`, `values_map`, `index`, `create_time`, `update_time`)
VALUES(68, 5, 6, '{"statistics_name":"invalid_length_count.valids"}', 6, '2021-03-03 11:31:24.000', '2021-03-03 11:31:24.000');
INSERT INTO `t_ds_relation_rule_input_entry`
(`id`, `rule_id`, `rule_input_entry_id`, `values_map`, `index`, `create_time`, `update_time`)
VALUES(69, 5, 24, NULL, 7, '2021-03-03 11:31:24.000', '2021-03-03 11:31:24.000');
INSERT INTO `t_ds_relation_rule_input_entry`
(`id`, `rule_id`, `rule_input_entry_id`, `values_map`, `index`, `create_time`, `update_time`)
VALUES(70, 5, 23, NULL, 8, '2021-03-03 11:31:24.000', '2021-03-03 11:31:24.000');
INSERT INTO `t_ds_relation_rule_input_entry`
(`id`, `rule_id`, `rule_input_entry_id`, `values_map`, `index`, `create_time`, `update_time`)
VALUES(71, 5, 7, NULL, 9, '2021-03-03 11:31:24.000', '2021-03-03 11:31:24.000');
INSERT INTO `t_ds_relation_rule_input_entry`
(`id`, `rule_id`, `rule_input_entry_id`, `values_map`, `index`, `create_time`, `update_time`)
VALUES(72, 5, 8, NULL, 10, '2021-03-03 11:31:24.000', '2021-03-03 11:31:24.000');
INSERT INTO `t_ds_relation_rule_input_entry`
(`id`, `rule_id`, `rule_input_entry_id`, `values_map`, `index`, `create_time`, `update_time`)
VALUES(73, 5, 9, NULL, 11, '2021-03-03 11:31:24.000', '2021-03-03 11:31:24.000');
INSERT INTO `t_ds_relation_rule_input_entry`
(`id`, `rule_id`, `rule_input_entry_id`, `values_map`, `index`, `create_time`, `update_time`)
VALUES(74, 5, 10, NULL, 12, '2021-03-03 11:31:24.000', '2021-03-03 11:31:24.000');
INSERT INTO `t_ds_relation_rule_input_entry`
(`id`, `rule_id`, `rule_input_entry_id`, `values_map`, `index`, `create_time`, `update_time`)
VALUES(75, 5, 17, '', 13, '2021-03-03 11:31:24.000', '2021-03-03 11:31:24.000');
INSERT INTO `t_ds_relation_rule_input_entry`
(`id`, `rule_id`, `rule_input_entry_id`, `values_map`, `index`, `create_time`, `update_time`)
VALUES(76, 5, 19, NULL, 14, '2021-03-03 11:31:24.000', '2021-03-03 11:31:24.000');
INSERT INTO `t_ds_relation_rule_input_entry`
(`id`, `rule_id`, `rule_input_entry_id`, `values_map`, `index`, `create_time`, `update_time`)
VALUES(79, 6, 1, NULL, 1, '2021-03-03 11:31:24.000', '2021-03-03 11:31:24.000');
INSERT INTO `t_ds_relation_rule_input_entry`
(`id`, `rule_id`, `rule_input_entry_id`, `values_map`, `index`, `create_time`, `update_time`)
VALUES(80, 6, 2, NULL, 2, '2021-03-03 11:31:24.000', '2021-03-03 11:31:24.000');
INSERT INTO `t_ds_relation_rule_input_entry`
(`id`, `rule_id`, `rule_input_entry_id`, `values_map`, `index`, `create_time`, `update_time`)
VALUES(81, 6, 3, NULL, 3, '2021-03-03 11:31:24.000', '2021-03-03 11:31:24.000');
INSERT INTO `t_ds_relation_rule_input_entry`
(`id`, `rule_id`, `rule_input_entry_id`, `values_map`, `index`, `create_time`, `update_time`)
VALUES(82, 6, 4, NULL, 4, '2021-03-03 11:31:24.000', '2021-03-03 11:31:24.000');
INSERT INTO `t_ds_relation_rule_input_entry`
(`id`, `rule_id`, `rule_input_entry_id`, `values_map`, `index`, `create_time`, `update_time`)
VALUES(83, 6, 5, NULL, 5, '2021-03-03 11:31:24.000', '2021-03-03 11:31:24.000');
INSERT INTO `t_ds_relation_rule_input_entry`
(`id`, `rule_id`, `rule_input_entry_id`, `values_map`, `index`, `create_time`, `update_time`)
VALUES(84, 6, 6, '{"statistics_name":"duplicate_count.duplicates"}', 6, '2021-03-03 11:31:24.000', '2021-03-03 11:31:24.000');
INSERT INTO `t_ds_relation_rule_input_entry`
(`id`, `rule_id`, `rule_input_entry_id`, `values_map`, `index`, `create_time`, `update_time`)
VALUES(85, 6, 7, NULL, 7, '2021-03-03 11:31:24.000', '2021-03-03 11:31:24.000');
INSERT INTO `t_ds_relation_rule_input_entry`
(`id`, `rule_id`, `rule_input_entry_id`, `values_map`, `index`, `create_time`, `update_time`)
VALUES(86, 6, 8, NULL, 8, '2021-03-03 11:31:24.000', '2021-03-03 11:31:24.000');
INSERT INTO `t_ds_relation_rule_input_entry`
(`id`, `rule_id`, `rule_input_entry_id`, `values_map`, `index`, `create_time`, `update_time`)
VALUES(87, 6, 9, NULL, 9, '2021-03-03 11:31:24.000', '2021-03-03 11:31:24.000');
INSERT INTO `t_ds_relation_rule_input_entry`
(`id`, `rule_id`, `rule_input_entry_id`, `values_map`, `index`, `create_time`, `update_time`)
VALUES(88, 6, 10, NULL, 10, '2021-03-03 11:31:24.000', '2021-03-03 11:31:24.000');
INSERT INTO `t_ds_relation_rule_input_entry`
(`id`, `rule_id`, `rule_input_entry_id`, `values_map`, `index`, `create_time`, `update_time`)
VALUES(89, 6, 17, '', 11, '2021-03-03 11:31:24.000', '2021-03-03 11:31:24.000');
INSERT INTO `t_ds_relation_rule_input_entry`
(`id`, `rule_id`, `rule_input_entry_id`, `values_map`, `index`, `create_time`, `update_time`)
VALUES(90, 6, 19, NULL, 12, '2021-03-03 11:31:24.000', '2021-03-03 11:31:24.000');
INSERT INTO `t_ds_relation_rule_input_entry`
(`id`, `rule_id`, `rule_input_entry_id`, `values_map`, `index`, `create_time`, `update_time`)
VALUES(93, 7, 1, NULL, 1, '2021-03-03 11:31:24.000', '2021-03-03 11:31:24.000');
INSERT INTO `t_ds_relation_rule_input_entry`
(`id`, `rule_id`, `rule_input_entry_id`, `values_map`, `index`, `create_time`, `update_time`)
VALUES(94, 7, 2, NULL, 2, '2021-03-03 11:31:24.000', '2021-03-03 11:31:24.000');
INSERT INTO `t_ds_relation_rule_input_entry`
(`id`, `rule_id`, `rule_input_entry_id`, `values_map`, `index`, `create_time`, `update_time`)
VALUES(95, 7, 3, NULL, 3, '2021-03-03 11:31:24.000', '2021-03-03 11:31:24.000');
INSERT INTO `t_ds_relation_rule_input_entry`
(`id`, `rule_id`, `rule_input_entry_id`, `values_map`, `index`, `create_time`, `update_time`)
VALUES(96, 7, 4, NULL, 4, '2021-03-03 11:31:24.000', '2021-03-03 11:31:24.000');
INSERT INTO `t_ds_relation_rule_input_entry`
(`id`, `rule_id`, `rule_input_entry_id`, `values_map`, `index`, `create_time`, `update_time`)
VALUES(97, 7, 5, NULL, 5, '2021-03-03 11:31:24.000', '2021-03-03 11:31:24.000');
INSERT INTO `t_ds_relation_rule_input_entry`
(`id`, `rule_id`, `rule_input_entry_id`, `values_map`, `index`, `create_time`, `update_time`)
VALUES(98, 7, 6, '{"statistics_name":"regexp_count.regexps"}', 6, '2021-03-03 11:31:24.000', '2021-03-03 11:31:24.000');
INSERT INTO `t_ds_relation_rule_input_entry`
(`id`, `rule_id`, `rule_input_entry_id`, `values_map`, `index`, `create_time`, `update_time`)
VALUES(99, 7, 25, NULL, 5, '2021-03-03 11:31:24.000', '2021-03-03 11:31:24.000');
INSERT INTO `t_ds_relation_rule_input_entry`
(`id`, `rule_id`, `rule_input_entry_id`, `values_map`, `index`, `create_time`, `update_time`)
VALUES(100, 7, 7, NULL, 7, '2021-03-03 11:31:24.000', '2021-03-03 11:31:24.000');
INSERT INTO `t_ds_relation_rule_input_entry`
(`id`, `rule_id`, `rule_input_entry_id`, `values_map`, `index`, `create_time`, `update_time`)
VALUES(101, 7, 8, NULL, 8, '2021-03-03 11:31:24.000', '2021-03-03 11:31:24.000');
INSERT INTO `t_ds_relation_rule_input_entry`
(`id`, `rule_id`, `rule_input_entry_id`, `values_map`, `index`, `create_time`, `update_time`)
VALUES(102, 7, 9, NULL, 9, '2021-03-03 11:31:24.000', '2021-03-03 11:31:24.000');
INSERT INTO `t_ds_relation_rule_input_entry`
(`id`, `rule_id`, `rule_input_entry_id`, `values_map`, `index`, `create_time`, `update_time`)
VALUES(103, 7, 10, NULL, 10, '2021-03-03 11:31:24.000', '2021-03-03 11:31:24.000');
INSERT INTO `t_ds_relation_rule_input_entry`
(`id`, `rule_id`, `rule_input_entry_id`, `values_map`, `index`, `create_time`, `update_time`)
VALUES(104, 7, 17, NULL, 11, '2021-03-03 11:31:24.000', '2021-03-03 11:31:24.000');
INSERT INTO `t_ds_relation_rule_input_entry`
(`id`, `rule_id`, `rule_input_entry_id`, `values_map`, `index`, `create_time`, `update_time`)
VALUES(105, 7, 19, NULL, 12, '2021-03-03 11:31:24.000', '2021-03-03 11:31:24.000');
INSERT INTO `t_ds_relation_rule_input_entry`
(`id`, `rule_id`, `rule_input_entry_id`, `values_map`, `index`, `create_time`, `update_time`)
VALUES(108, 8, 1, NULL, 1, '2021-03-03 11:31:24.000', '2021-03-03 11:31:24.000');
INSERT INTO `t_ds_relation_rule_input_entry`
(`id`, `rule_id`, `rule_input_entry_id`, `values_map`, `index`, `create_time`, `update_time`)
VALUES(109, 8, 2, NULL, 2, '2021-03-03 11:31:24.000', '2021-03-03 11:31:24.000');
INSERT INTO `t_ds_relation_rule_input_entry`
(`id`, `rule_id`, `rule_input_entry_id`, `values_map`, `index`, `create_time`, `update_time`)
VALUES(110, 8, 3, NULL, 3, '2021-03-03 11:31:24.000', '2021-03-03 11:31:24.000');
INSERT INTO `t_ds_relation_rule_input_entry`
(`id`, `rule_id`, `rule_input_entry_id`, `values_map`, `index`, `create_time`, `update_time`)
VALUES(111, 8, 4, NULL, 4, '2021-03-03 11:31:24.000', '2021-03-03 11:31:24.000');
INSERT INTO `t_ds_relation_rule_input_entry`
(`id`, `rule_id`, `rule_input_entry_id`, `values_map`, `index`, `create_time`, `update_time`)
VALUES(112, 8, 5, NULL, 5, '2021-03-03 11:31:24.000', '2021-03-03 11:31:24.000');
INSERT INTO `t_ds_relation_rule_input_entry`
(`id`, `rule_id`, `rule_input_entry_id`, `values_map`, `index`, `create_time`, `update_time`)
VALUES(113, 8, 6, '{"statistics_name":"timeliness_count.timeliness"}', 6, '2021-03-03 11:31:24.000', '2021-03-03 11:31:24.000');
INSERT INTO `t_ds_relation_rule_input_entry`
(`id`, `rule_id`, `rule_input_entry_id`, `values_map`, `index`, `create_time`, `update_time`)
VALUES(114, 8, 26, NULL, 7, '2021-03-03 11:31:24.000', '2021-03-03 11:31:24.000');
INSERT INTO `t_ds_relation_rule_input_entry`
(`id`, `rule_id`, `rule_input_entry_id`, `values_map`, `index`, `create_time`, `update_time`)
VALUES(115, 8, 27, NULL, 8, '2021-03-03 11:31:24.000', '2021-03-03 11:31:24.000');
INSERT INTO `t_ds_relation_rule_input_entry`
(`id`, `rule_id`, `rule_input_entry_id`, `values_map`, `index`, `create_time`, `update_time`)
VALUES(116, 8, 7, NULL, 9, '2021-03-03 11:31:24.000', '2021-03-03 11:31:24.000');
INSERT INTO `t_ds_relation_rule_input_entry`
(`id`, `rule_id`, `rule_input_entry_id`, `values_map`, `index`, `create_time`, `update_time`)
VALUES(117, 8, 8, NULL, 10, '2021-03-03 11:31:24.000', '2021-03-03 11:31:24.000');
INSERT INTO `t_ds_relation_rule_input_entry`
(`id`, `rule_id`, `rule_input_entry_id`, `values_map`, `index`, `create_time`, `update_time`)
VALUES(118, 8, 9, NULL, 11, '2021-03-03 11:31:24.000', '2021-03-03 11:31:24.000');
INSERT INTO `t_ds_relation_rule_input_entry`
(`id`, `rule_id`, `rule_input_entry_id`, `values_map`, `index`, `create_time`, `update_time`)
VALUES(119, 8, 10, NULL, 12, '2021-03-03 11:31:24.000', '2021-03-03 11:31:24.000');
INSERT INTO `t_ds_relation_rule_input_entry`
(`id`, `rule_id`, `rule_input_entry_id`, `values_map`, `index`, `create_time`, `update_time`)
VALUES(120, 8, 17, NULL, 13, '2021-03-03 11:31:24.000', '2021-03-03 11:31:24.000');
INSERT INTO `t_ds_relation_rule_input_entry`
(`id`, `rule_id`, `rule_input_entry_id`, `values_map`, `index`, `create_time`, `update_time`)
VALUES(121, 8, 19, NULL, 14, '2021-03-03 11:31:24.000', '2021-03-03 11:31:24.000');
INSERT INTO `t_ds_relation_rule_input_entry`
(`id`, `rule_id`, `rule_input_entry_id`, `values_map`, `index`, `create_time`, `update_time`)
VALUES(124, 9, 1, NULL, 1, '2021-03-03 11:31:24.000', '2021-03-03 11:31:24.000');
INSERT INTO `t_ds_relation_rule_input_entry`
(`id`, `rule_id`, `rule_input_entry_id`, `values_map`, `index`, `create_time`, `update_time`)
VALUES(125, 9, 2, NULL, 2, '2021-03-03 11:31:24.000', '2021-03-03 11:31:24.000');
INSERT INTO `t_ds_relation_rule_input_entry`
(`id`, `rule_id`, `rule_input_entry_id`, `values_map`, `index`, `create_time`, `update_time`)
VALUES(126, 9, 3, NULL, 3, '2021-03-03 11:31:24.000', '2021-03-03 11:31:24.000');
INSERT INTO `t_ds_relation_rule_input_entry`
(`id`, `rule_id`, `rule_input_entry_id`, `values_map`, `index`, `create_time`, `update_time`)
VALUES(127, 9, 4, NULL, 4, '2021-03-03 11:31:24.000', '2021-03-03 11:31:24.000');
INSERT INTO `t_ds_relation_rule_input_entry`
(`id`, `rule_id`, `rule_input_entry_id`, `values_map`, `index`, `create_time`, `update_time`)
VALUES(128, 9, 5, NULL, 5, '2021-03-03 11:31:24.000', '2021-03-03 11:31:24.000');
INSERT INTO `t_ds_relation_rule_input_entry`
(`id`, `rule_id`, `rule_input_entry_id`, `values_map`, `index`, `create_time`, `update_time`)
VALUES(129, 9, 6, '{"statistics_name":"enum_count.enums"}', 6, '2021-03-03 11:31:24.000', '2021-03-03 11:31:24.000');
INSERT INTO `t_ds_relation_rule_input_entry`
(`id`, `rule_id`, `rule_input_entry_id`, `values_map`, `index`, `create_time`, `update_time`)
VALUES(130, 9, 28, NULL, 7, '2021-03-03 11:31:24.000', '2021-03-03 11:31:24.000');
INSERT INTO `t_ds_relation_rule_input_entry`
(`id`, `rule_id`, `rule_input_entry_id`, `values_map`, `index`, `create_time`, `update_time`)
VALUES(131, 9, 7, NULL, 8, '2021-03-03 11:31:24.000', '2021-03-03 11:31:24.000');
INSERT INTO `t_ds_relation_rule_input_entry`
(`id`, `rule_id`, `rule_input_entry_id`, `values_map`, `index`, `create_time`, `update_time`)
VALUES(132, 9, 8, NULL, 9, '2021-03-03 11:31:24.000', '2021-03-03 11:31:24.000');
INSERT INTO `t_ds_relation_rule_input_entry`
(`id`, `rule_id`, `rule_input_entry_id`, `values_map`, `index`, `create_time`, `update_time`)
VALUES(133, 9, 9, NULL, 10, '2021-03-03 11:31:24.000', '2021-03-03 11:31:24.000');
INSERT INTO `t_ds_relation_rule_input_entry`
(`id`, `rule_id`, `rule_input_entry_id`, `values_map`, `index`, `create_time`, `update_time`)
VALUES(134, 9, 10, NULL, 11, '2021-03-03 11:31:24.000', '2021-03-03 11:31:24.000');
INSERT INTO `t_ds_relation_rule_input_entry`
(`id`, `rule_id`, `rule_input_entry_id`, `values_map`, `index`, `create_time`, `update_time`)
VALUES(135, 9, 17, NULL, 12, '2021-03-03 11:31:24.000', '2021-03-03 11:31:24.000');
INSERT INTO `t_ds_relation_rule_input_entry`
(`id`, `rule_id`, `rule_input_entry_id`, `values_map`, `index`, `create_time`, `update_time`)
VALUES(136, 9, 19, NULL, 13, '2021-03-03 11:31:24.000', '2021-03-03 11:31:24.000');
INSERT INTO `t_ds_relation_rule_input_entry`
(`id`, `rule_id`, `rule_input_entry_id`, `values_map`, `index`, `create_time`, `update_time`)
VALUES(139, 10, 1, NULL, 1, '2021-03-03 11:31:24.000', '2021-03-03 11:31:24.000');
INSERT INTO `t_ds_relation_rule_input_entry`
(`id`, `rule_id`, `rule_input_entry_id`, `values_map`, `index`, `create_time`, `update_time`)
VALUES(140, 10, 2, NULL, 2, '2021-03-03 11:31:24.000', '2021-03-03 11:31:24.000');
INSERT INTO `t_ds_relation_rule_input_entry`
(`id`, `rule_id`, `rule_input_entry_id`, `values_map`, `index`, `create_time`, `update_time`)
VALUES(141, 10, 3, NULL, 3, '2021-03-03 11:31:24.000', '2021-03-03 11:31:24.000');
INSERT INTO `t_ds_relation_rule_input_entry`
(`id`, `rule_id`, `rule_input_entry_id`, `values_map`, `index`, `create_time`, `update_time`)
VALUES(142, 10, 4, NULL, 4, '2021-03-03 11:31:24.000', '2021-03-03 11:31:24.000');
INSERT INTO `t_ds_relation_rule_input_entry`
(`id`, `rule_id`, `rule_input_entry_id`, `values_map`, `index`, `create_time`, `update_time`)
VALUES(143, 10, 6, '{"statistics_name":"table_count.total"}', 6, '2021-03-03 11:31:24.000', '2021-03-03 11:31:24.000');
INSERT INTO `t_ds_relation_rule_input_entry`
(`id`, `rule_id`, `rule_input_entry_id`, `values_map`, `index`, `create_time`, `update_time`)
VALUES(144, 10, 7, NULL, 7, '2021-03-03 11:31:24.000', '2021-03-03 11:31:24.000');
INSERT INTO `t_ds_relation_rule_input_entry`
(`id`, `rule_id`, `rule_input_entry_id`, `values_map`, `index`, `create_time`, `update_time`)
VALUES(145, 10, 8, NULL, 8, '2021-03-03 11:31:24.000', '2021-03-03 11:31:24.000');
INSERT INTO `t_ds_relation_rule_input_entry`
(`id`, `rule_id`, `rule_input_entry_id`, `values_map`, `index`, `create_time`, `update_time`)
VALUES(146, 10, 9, NULL, 9, '2021-03-03 11:31:24.000', '2021-03-03 11:31:24.000');
INSERT INTO `t_ds_relation_rule_input_entry`
(`id`, `rule_id`, `rule_input_entry_id`, `values_map`, `index`, `create_time`, `update_time`)
VALUES(147, 10, 10, NULL, 10, '2021-03-03 11:31:24.000', '2021-03-03 11:31:24.000');
INSERT INTO `t_ds_relation_rule_input_entry`
(`id`, `rule_id`, `rule_input_entry_id`, `values_map`, `index`, `create_time`, `update_time`)
VALUES(148, 10, 17, NULL, 11, '2021-03-03 11:31:24.000', '2021-03-03 11:31:24.000');
INSERT INTO `t_ds_relation_rule_input_entry`
(`id`, `rule_id`, `rule_input_entry_id`, `values_map`, `index`, `create_time`, `update_time`)
VALUES(149, 10, 19, NULL, 12, '2021-03-03 11:31:24.000', '2021-03-03 11:31:24.000');
=======
-- ALTER TABLE t_ds_command DROP `dependence`;

-- ALTER TABLE t_ds_error_command DROP `dependence`;
>>>>>>> 50f17669
<|MERGE_RESOLUTION|>--- conflicted
+++ resolved
@@ -472,7 +472,6 @@
 
 -- DROP TABLE IF EXISTS t_ds_relation_user_alertgroup;
 
-<<<<<<< HEAD
 --
 -- Table structure for table t_ds_dq_comparison_type
 --
@@ -1244,8 +1243,7 @@
 INSERT INTO `t_ds_relation_rule_input_entry`
 (`id`, `rule_id`, `rule_input_entry_id`, `values_map`, `index`, `create_time`, `update_time`)
 VALUES(149, 10, 19, NULL, 12, '2021-03-03 11:31:24.000', '2021-03-03 11:31:24.000');
-=======
+
 -- ALTER TABLE t_ds_command DROP `dependence`;
 
 -- ALTER TABLE t_ds_error_command DROP `dependence`;
->>>>>>> 50f17669
