/*
 * Licensed to the Apache Software Foundation (ASF) under one or more
 * contributor license agreements.  See the NOTICE file distributed with
 * this work for additional information regarding copyright ownership.
 * The ASF licenses this file to You under the Apache License, Version 2.0
 * (the "License"); you may not use this file except in compliance with
 * the License.  You may obtain a copy of the License at
 *
 *    http://www.apache.org/licenses/LICENSE-2.0
 *
 * Unless required by applicable law or agreed to in writing, software
 * distributed under the License is distributed on an "AS IS" BASIS,
 * WITHOUT WARRANTIES OR CONDITIONS OF ANY KIND, either express or implied.
 * See the License for the specific language governing permissions and
 * limitations under the License.
*/
-- uc_dolphin_T_t_ds_process_definition_A_modify_by
delimiter d//
CREATE OR REPLACE FUNCTION uc_dolphin_T_t_ds_process_definition_A_modify_by() RETURNS void AS $$
BEGIN
       IF NOT EXISTS (SELECT 1 FROM information_schema.COLUMNS
          WHERE TABLE_NAME='t_ds_process_definition'
                            AND COLUMN_NAME ='modify_by')
      THEN
         ALTER TABLE t_ds_process_definition ADD COLUMN modify_by varchar(36) DEFAULT '';
       END IF;
END;
$$ LANGUAGE plpgsql;
d//

delimiter ;
SELECT uc_dolphin_T_t_ds_process_definition_A_modify_by();
DROP FUNCTION IF EXISTS uc_dolphin_T_t_ds_process_definition_A_modify_by();

-- uc_dolphin_T_t_ds_task_instance_A_executor_id
delimiter d//
CREATE OR REPLACE FUNCTION uc_dolphin_T_t_ds_task_instance_A_executor_id() RETURNS void AS $$
BEGIN
       IF NOT EXISTS (SELECT 1 FROM information_schema.COLUMNS
          WHERE TABLE_NAME='t_ds_task_instance'
                            AND COLUMN_NAME ='executor_id')
      THEN
         ALTER TABLE t_ds_task_instance ADD COLUMN executor_id int DEFAULT NULL;
       END IF;
END;
$$ LANGUAGE plpgsql;
d//

delimiter ;
SELECT uc_dolphin_T_t_ds_task_instance_A_executor_id();
DROP FUNCTION IF EXISTS uc_dolphin_T_t_ds_task_instance_A_executor_id();

-- uc_dolphin_T_t_ds_task_instance_C_app_link
delimiter d//
CREATE OR REPLACE FUNCTION uc_dolphin_T_t_ds_task_instance_C_app_link() RETURNS void AS $$
BEGIN
       IF NOT EXISTS (SELECT 1 FROM information_schema.COLUMNS
          WHERE TABLE_NAME='t_ds_task_instance'
                            AND COLUMN_NAME ='app_link')
      THEN
         ALTER TABLE t_ds_task_instance ALTER COLUMN app_link type text;
       END IF;
END;
$$ LANGUAGE plpgsql;
d//

delimiter ;
SELECT uc_dolphin_T_t_ds_task_instance_C_app_link();
DROP FUNCTION IF EXISTS uc_dolphin_T_t_ds_task_instance_C_app_link();


-- ac_dolphin_T_t_ds_resources_A_pid
delimiter d//
CREATE FUNCTION ac_dolphin_T_t_ds_resources_A_pid() RETURNS void AS $$
BEGIN
       IF NOT EXISTS (SELECT 1 FROM information_schema.COLUMNS
          WHERE TABLE_CATALOG=current_database()
          AND TABLE_SCHEMA=current_schema()
          AND TABLE_NAME='t_ds_resources'
          AND COLUMN_NAME ='pid')
      THEN
         ALTER TABLE t_ds_resources ADD COLUMN pid int DEFAULT -1;
       END IF;
END;
$$ LANGUAGE plpgsql;
d//
delimiter ;
select ac_dolphin_T_t_ds_resources_A_pid();
DROP FUNCTION ac_dolphin_T_t_ds_resources_A_pid();

-- ac_dolphin_T_t_ds_resources_A_full_name
delimiter ;
DROP FUNCTION IF EXISTS ac_dolphin_T_t_ds_resources_A_full_name();
delimiter d//
CREATE FUNCTION ac_dolphin_T_t_ds_resources_A_full_name() RETURNS void AS $$
BEGIN
       IF NOT EXISTS (SELECT 1 FROM information_schema.COLUMNS
          WHERE TABLE_CATALOG=current_database()
          AND TABLE_SCHEMA=current_schema()
          AND TABLE_NAME='t_ds_resources'
          AND COLUMN_NAME ='full_name')
      THEN
         ALTER TABLE t_ds_resources ADD COLUMN full_name varchar(255) DEFAULT null;
       END IF;
END;
$$ LANGUAGE plpgsql;
d//
delimiter ;
select ac_dolphin_T_t_ds_resources_A_full_name();
DROP FUNCTION ac_dolphin_T_t_ds_resources_A_full_name();

-- ac_dolphin_T_t_ds_resources_A_is_directory
delimiter ;
DROP FUNCTION IF EXISTS ac_dolphin_T_t_ds_resources_A_is_directory();
delimiter d//
CREATE FUNCTION ac_dolphin_T_t_ds_resources_A_is_directory() RETURNS void AS $$
BEGIN
       IF NOT EXISTS (SELECT 1 FROM information_schema.COLUMNS
          WHERE TABLE_CATALOG=current_database()
          AND TABLE_SCHEMA=current_schema()
          AND TABLE_NAME='t_ds_resources'
          AND COLUMN_NAME ='is_directory')
      THEN
         ALTER TABLE t_ds_resources ADD COLUMN is_directory boolean DEFAULT false;
       END IF;
END;
$$ LANGUAGE plpgsql;
d//
delimiter ;
select ac_dolphin_T_t_ds_resources_A_is_directory();
DROP FUNCTION ac_dolphin_T_t_ds_resources_A_is_directory();

-- ac_dolphin_T_t_ds_process_definition_A_resource_ids
delimiter ;
DROP FUNCTION IF EXISTS ac_dolphin_T_t_ds_process_definition_A_resource_ids();
delimiter d//
CREATE FUNCTION ac_dolphin_T_t_ds_process_definition_A_resource_ids() RETURNS void AS $$
BEGIN
       IF NOT EXISTS (SELECT 1 FROM information_schema.COLUMNS
          WHERE TABLE_CATALOG=current_database()
          AND TABLE_SCHEMA=current_schema()
          AND TABLE_NAME='t_ds_process_definition'
          AND COLUMN_NAME ='resource_ids')
      THEN
         ALTER TABLE t_ds_process_definition ADD COLUMN resource_ids varchar(255) DEFAULT null;
       END IF;
END;
$$ LANGUAGE plpgsql;
d//
delimiter ;
select ac_dolphin_T_t_ds_process_definition_A_resource_ids();
DROP FUNCTION ac_dolphin_T_t_ds_process_definition_A_resource_ids();


-- ac_dolphin_T_t_ds_process_instance_A_worker_group
delimiter ;
DROP FUNCTION IF EXISTS ac_dolphin_T_t_ds_process_instance_A_worker_group();
delimiter d//
CREATE FUNCTION ac_dolphin_T_t_ds_process_instance_A_worker_group() RETURNS void AS $$
BEGIN
       IF NOT EXISTS (SELECT 1 FROM information_schema.COLUMNS
          WHERE TABLE_CATALOG=current_database()
          AND TABLE_SCHEMA=current_schema()
          AND TABLE_NAME='t_ds_process_instance'
          AND COLUMN_NAME ='worker_group')
      THEN
         ALTER TABLE t_ds_process_instance ADD COLUMN worker_group varchar(64) DEFAULT null;
       END IF;
END;
$$ LANGUAGE plpgsql;
d//
delimiter ;
select ac_dolphin_T_t_ds_process_instance_A_worker_group();
DROP FUNCTION ac_dolphin_T_t_ds_process_instance_A_worker_group();

-- dc_dolphin_T_t_ds_process_instance_D_worker_group_id
delimiter ;
DROP FUNCTION IF EXISTS dc_dolphin_T_t_ds_process_instance_D_worker_group_id();
delimiter d//
CREATE FUNCTION dc_dolphin_T_t_ds_process_instance_D_worker_group_id() RETURNS void AS $$
BEGIN
       IF EXISTS (SELECT 1 FROM information_schema.COLUMNS
          WHERE TABLE_CATALOG=current_database()
          AND TABLE_SCHEMA=current_schema()
          AND TABLE_NAME='t_ds_process_instance'
          AND COLUMN_NAME ='worker_group_id')
      THEN
         ALTER TABLE t_ds_process_instance DROP COLUMN worker_group_id;
       END IF;
END;
$$ LANGUAGE plpgsql;
d//
delimiter ;
select dc_dolphin_T_t_ds_process_instance_D_worker_group_id();
DROP FUNCTION dc_dolphin_T_t_ds_process_instance_D_worker_group_id();


-- ac_dolphin_T_t_ds_task_instance_A_worker_group
delimiter ;
DROP FUNCTION IF EXISTS ac_dolphin_T_t_ds_task_instance_A_worker_group();
delimiter d//
CREATE FUNCTION ac_dolphin_T_t_ds_task_instance_A_worker_group() RETURNS void AS $$
BEGIN
       IF NOT EXISTS (SELECT 1 FROM information_schema.COLUMNS
          WHERE TABLE_CATALOG=current_database()
          AND TABLE_SCHEMA=current_schema()
          AND TABLE_NAME='t_ds_task_instance'
          AND COLUMN_NAME ='worker_group')
      THEN
         ALTER TABLE t_ds_task_instance ADD COLUMN worker_group varchar(64) DEFAULT null;
       END IF;
END;
$$ LANGUAGE plpgsql;
d//
delimiter ;
select ac_dolphin_T_t_ds_task_instance_A_worker_group();
DROP FUNCTION ac_dolphin_T_t_ds_task_instance_A_worker_group();

-- dc_dolphin_T_t_ds_task_instance_D_worker_group_id
delimiter ;
DROP FUNCTION IF EXISTS dc_dolphin_T_t_ds_task_instance_D_worker_group_id();
delimiter d//
CREATE FUNCTION dc_dolphin_T_t_ds_task_instance_D_worker_group_id() RETURNS void AS $$
BEGIN
       IF EXISTS (SELECT 1 FROM information_schema.COLUMNS
          WHERE TABLE_CATALOG=current_database()
          AND TABLE_SCHEMA=current_schema()
          AND TABLE_NAME='t_ds_task_instance'
          AND COLUMN_NAME ='worker_group_id')
      THEN
         ALTER TABLE t_ds_task_instance DROP COLUMN worker_group_id;
       END IF;
END;
$$ LANGUAGE plpgsql;
d//
delimiter ;
select dc_dolphin_T_t_ds_task_instance_D_worker_group_id();
DROP FUNCTION dc_dolphin_T_t_ds_task_instance_D_worker_group_id();

-- ac_dolphin_T_t_ds_schedules_A_worker_group
delimiter ;
DROP FUNCTION IF EXISTS ac_dolphin_T_t_ds_schedules_A_worker_group();
delimiter d//
CREATE FUNCTION ac_dolphin_T_t_ds_schedules_A_worker_group() RETURNS void AS $$
BEGIN
       IF NOT EXISTS (SELECT 1 FROM information_schema.COLUMNS
          WHERE TABLE_CATALOG=current_database()
          AND TABLE_SCHEMA=current_schema()
          AND TABLE_NAME='t_ds_schedules'
          AND COLUMN_NAME ='worker_group')
      THEN
         ALTER TABLE t_ds_schedules ADD COLUMN worker_group varchar(64) DEFAULT null;
       END IF;
END;
$$ LANGUAGE plpgsql;
d//
delimiter ;
select ac_dolphin_T_t_ds_schedules_A_worker_group();
DROP FUNCTION ac_dolphin_T_t_ds_schedules_A_worker_group();

-- dc_dolphin_T_t_ds_schedules_D_worker_group_id
delimiter ;
DROP FUNCTION IF EXISTS dc_dolphin_T_t_ds_schedules_D_worker_group_id();
delimiter d//
CREATE FUNCTION dc_dolphin_T_t_ds_schedules_D_worker_group_id() RETURNS void AS $$
BEGIN
       IF EXISTS (SELECT 1 FROM information_schema.COLUMNS
          WHERE TABLE_CATALOG=current_database()
          AND TABLE_SCHEMA=current_schema()
          AND TABLE_NAME='t_ds_schedules'
          AND COLUMN_NAME ='worker_group_id')
      THEN
         ALTER TABLE t_ds_schedules DROP COLUMN worker_group_id;
       END IF;
END;
$$ LANGUAGE plpgsql;
d//
delimiter ;
select dc_dolphin_T_t_ds_schedules_D_worker_group_id();
DROP FUNCTION dc_dolphin_T_t_ds_schedules_D_worker_group_id();

<<<<<<< HEAD

-- ac_dolphin_T_t_ds_user_A_state
delimiter ;
DROP FUNCTION IF EXISTS ac_dolphin_T_t_ds_user_A_state();
delimiter d//
CREATE FUNCTION ac_dolphin_T_t_ds_user_A_state() RETURNS void AS $$
=======
-- ac_dolphin_T_t_ds_command_A_worker_group
delimiter ;
DROP FUNCTION IF EXISTS ac_dolphin_T_t_ds_command_A_worker_group();
delimiter d//
CREATE FUNCTION ac_dolphin_T_t_ds_command_A_worker_group() RETURNS void AS $$
BEGIN
       IF NOT EXISTS (SELECT 1 FROM information_schema.COLUMNS
          WHERE TABLE_CATALOG=current_database()
          AND TABLE_SCHEMA=current_schema()
          AND TABLE_NAME='t_ds_command'
          AND COLUMN_NAME ='worker_group')
      THEN
         ALTER TABLE t_ds_command ADD COLUMN worker_group varchar(64) DEFAULT null;
       END IF;
END;
$$ LANGUAGE plpgsql;
d//
delimiter ;
select ac_dolphin_T_t_ds_command_A_worker_group();
DROP FUNCTION ac_dolphin_T_t_ds_command_A_worker_group();

-- dc_dolphin_T_t_ds_command_D_worker_group_id
delimiter ;
DROP FUNCTION IF EXISTS dc_dolphin_T_t_ds_command_D_worker_group_id();
delimiter d//
CREATE FUNCTION dc_dolphin_T_t_ds_command_D_worker_group_id() RETURNS void AS $$
BEGIN
       IF EXISTS (SELECT 1 FROM information_schema.COLUMNS
          WHERE TABLE_CATALOG=current_database()
          AND TABLE_SCHEMA=current_schema()
          AND TABLE_NAME='t_ds_command'
          AND COLUMN_NAME ='worker_group_id')
      THEN
         ALTER TABLE t_ds_command DROP COLUMN worker_group_id;
       END IF;
END;
$$ LANGUAGE plpgsql;
d//
delimiter ;
select dc_dolphin_T_t_ds_command_D_worker_group_id();
DROP FUNCTION dc_dolphin_T_t_ds_command_D_worker_group_id();

-- ac_dolphin_T_t_ds_error_command_A_worker_group
delimiter ;
DROP FUNCTION IF EXISTS ac_dolphin_T_t_ds_error_command_A_worker_group();
delimiter d//
CREATE FUNCTION ac_dolphin_T_t_ds_error_command_A_worker_group() RETURNS void AS $$
>>>>>>> f3dc1c94
BEGIN
       IF NOT EXISTS (SELECT 1 FROM information_schema.COLUMNS
          WHERE TABLE_CATALOG=current_database()
          AND TABLE_SCHEMA=current_schema()
<<<<<<< HEAD
          AND TABLE_NAME='t_ds_user'
          AND COLUMN_NAME ='state')
      THEN
         ALTER TABLE t_ds_user ADD COLUMN state int(1) DEFAULT 1;
=======
          AND TABLE_NAME='t_ds_error_command'
          AND COLUMN_NAME ='worker_group')
      THEN
         ALTER TABLE t_ds_error_command ADD COLUMN worker_group varchar(64) DEFAULT null;
       END IF;
END;
$$ LANGUAGE plpgsql;
d//
delimiter ;
select ac_dolphin_T_t_ds_error_command_A_worker_group();
DROP FUNCTION ac_dolphin_T_t_ds_error_command_A_worker_group();

-- dc_dolphin_T_t_ds_error_command_D_worker_group_id
delimiter ;
DROP FUNCTION IF EXISTS dc_dolphin_T_t_ds_error_command_D_worker_group_id();
delimiter d//
CREATE FUNCTION dc_dolphin_T_t_ds_error_command_D_worker_group_id() RETURNS void AS $$
BEGIN
       IF EXISTS (SELECT 1 FROM information_schema.COLUMNS
          WHERE TABLE_CATALOG=current_database()
          AND TABLE_SCHEMA=current_schema()
          AND TABLE_NAME='t_ds_error_command'
          AND COLUMN_NAME ='worker_group_id')
      THEN
         ALTER TABLE t_ds_error_command DROP COLUMN worker_group_id;
>>>>>>> f3dc1c94
       END IF;
END;
$$ LANGUAGE plpgsql;
d//
delimiter ;
<<<<<<< HEAD
select ac_dolphin_T_t_ds_user_A_state();
DROP FUNCTION ac_dolphin_T_t_ds_user_A_state();
=======
select dc_dolphin_T_t_ds_error_command_D_worker_group_id();
DROP FUNCTION dc_dolphin_T_t_ds_error_command_D_worker_group_id();

>>>>>>> f3dc1c94
<|MERGE_RESOLUTION|>--- conflicted
+++ resolved
@@ -279,14 +279,6 @@
 select dc_dolphin_T_t_ds_schedules_D_worker_group_id();
 DROP FUNCTION dc_dolphin_T_t_ds_schedules_D_worker_group_id();
 
-<<<<<<< HEAD
-
--- ac_dolphin_T_t_ds_user_A_state
-delimiter ;
-DROP FUNCTION IF EXISTS ac_dolphin_T_t_ds_user_A_state();
-delimiter d//
-CREATE FUNCTION ac_dolphin_T_t_ds_user_A_state() RETURNS void AS $$
-=======
 -- ac_dolphin_T_t_ds_command_A_worker_group
 delimiter ;
 DROP FUNCTION IF EXISTS ac_dolphin_T_t_ds_command_A_worker_group();
@@ -334,53 +326,61 @@
 DROP FUNCTION IF EXISTS ac_dolphin_T_t_ds_error_command_A_worker_group();
 delimiter d//
 CREATE FUNCTION ac_dolphin_T_t_ds_error_command_A_worker_group() RETURNS void AS $$
->>>>>>> f3dc1c94
-BEGIN
-       IF NOT EXISTS (SELECT 1 FROM information_schema.COLUMNS
-          WHERE TABLE_CATALOG=current_database()
-          AND TABLE_SCHEMA=current_schema()
-<<<<<<< HEAD
+BEGIN
+       IF NOT EXISTS (SELECT 1 FROM information_schema.COLUMNS
+          WHERE TABLE_CATALOG=current_database()
+          AND TABLE_SCHEMA=current_schema()
+          AND TABLE_NAME='t_ds_error_command'
+          AND COLUMN_NAME ='worker_group')
+      THEN
+         ALTER TABLE t_ds_error_command ADD COLUMN worker_group varchar(64) DEFAULT null;
+       END IF;
+END;
+$$ LANGUAGE plpgsql;
+d//
+delimiter ;
+select ac_dolphin_T_t_ds_error_command_A_worker_group();
+DROP FUNCTION ac_dolphin_T_t_ds_error_command_A_worker_group();
+
+-- dc_dolphin_T_t_ds_error_command_D_worker_group_id
+delimiter ;
+DROP FUNCTION IF EXISTS dc_dolphin_T_t_ds_error_command_D_worker_group_id();
+delimiter d//
+CREATE FUNCTION dc_dolphin_T_t_ds_error_command_D_worker_group_id() RETURNS void AS $$
+BEGIN
+       IF EXISTS (SELECT 1 FROM information_schema.COLUMNS
+          WHERE TABLE_CATALOG=current_database()
+          AND TABLE_SCHEMA=current_schema()
+          AND TABLE_NAME='t_ds_error_command'
+          AND COLUMN_NAME ='worker_group_id')
+      THEN
+         ALTER TABLE t_ds_error_command DROP COLUMN worker_group_id;
+       END IF;
+END;
+$$ LANGUAGE plpgsql;
+d//
+delimiter ;
+select dc_dolphin_T_t_ds_error_command_D_worker_group_id();
+DROP FUNCTION dc_dolphin_T_t_ds_error_command_D_worker_group_id();
+
+
+-- ac_dolphin_T_t_ds_user_A_state
+delimiter ;
+DROP FUNCTION IF EXISTS ac_dolphin_T_t_ds_user_A_state();
+delimiter d//
+CREATE FUNCTION ac_dolphin_T_t_ds_user_A_state() RETURNS void AS $$
+BEGIN
+       IF NOT EXISTS (SELECT 1 FROM information_schema.COLUMNS
+          WHERE TABLE_CATALOG=current_database()
+          AND TABLE_SCHEMA=current_schema()
           AND TABLE_NAME='t_ds_user'
           AND COLUMN_NAME ='state')
       THEN
          ALTER TABLE t_ds_user ADD COLUMN state int(1) DEFAULT 1;
-=======
-          AND TABLE_NAME='t_ds_error_command'
-          AND COLUMN_NAME ='worker_group')
-      THEN
-         ALTER TABLE t_ds_error_command ADD COLUMN worker_group varchar(64) DEFAULT null;
-       END IF;
-END;
-$$ LANGUAGE plpgsql;
-d//
-delimiter ;
-select ac_dolphin_T_t_ds_error_command_A_worker_group();
-DROP FUNCTION ac_dolphin_T_t_ds_error_command_A_worker_group();
-
--- dc_dolphin_T_t_ds_error_command_D_worker_group_id
-delimiter ;
-DROP FUNCTION IF EXISTS dc_dolphin_T_t_ds_error_command_D_worker_group_id();
-delimiter d//
-CREATE FUNCTION dc_dolphin_T_t_ds_error_command_D_worker_group_id() RETURNS void AS $$
-BEGIN
-       IF EXISTS (SELECT 1 FROM information_schema.COLUMNS
-          WHERE TABLE_CATALOG=current_database()
-          AND TABLE_SCHEMA=current_schema()
-          AND TABLE_NAME='t_ds_error_command'
-          AND COLUMN_NAME ='worker_group_id')
-      THEN
-         ALTER TABLE t_ds_error_command DROP COLUMN worker_group_id;
->>>>>>> f3dc1c94
-       END IF;
-END;
-$$ LANGUAGE plpgsql;
-d//
-delimiter ;
-<<<<<<< HEAD
+       END IF;
+END;
+$$ LANGUAGE plpgsql;
+d//
+delimiter ;
 select ac_dolphin_T_t_ds_user_A_state();
-DROP FUNCTION ac_dolphin_T_t_ds_user_A_state();
-=======
-select dc_dolphin_T_t_ds_error_command_D_worker_group_id();
-DROP FUNCTION dc_dolphin_T_t_ds_error_command_D_worker_group_id();
-
->>>>>>> f3dc1c94
+DROP FUNCTION ac_dolphin_T_t_ds_user_A_state();