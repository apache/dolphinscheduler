/*
 * Licensed to the Apache Software Foundation (ASF) under one or more
 * contributor license agreements.  See the NOTICE file distributed with
 * this work for additional information regarding copyright ownership.
 * The ASF licenses this file to You under the Apache License, Version 2.0
 * (the "License"); you may not use this file except in compliance with
 * the License.  You may obtain a copy of the License at
 *
 *    http://www.apache.org/licenses/LICENSE-2.0
 *
 * Unless required by applicable law or agreed to in writing, software
 * distributed under the License is distributed on an "AS IS" BASIS,
 * WITHOUT WARRANTIES OR CONDITIONS OF ANY KIND, either express or implied.
 * See the License for the specific language governing permissions and
 * limitations under the License.
*/

SET FOREIGN_KEY_CHECKS=0;

-- ----------------------------
-- Table structure for QRTZ_BLOB_TRIGGERS
-- ----------------------------
DROP TABLE IF EXISTS `QRTZ_BLOB_TRIGGERS`;
CREATE TABLE `QRTZ_BLOB_TRIGGERS` (
  `SCHED_NAME` varchar(120) NOT NULL,
  `TRIGGER_NAME` varchar(200) NOT NULL,
  `TRIGGER_GROUP` varchar(200) NOT NULL,
  `BLOB_DATA` blob,
  PRIMARY KEY (`SCHED_NAME`,`TRIGGER_NAME`,`TRIGGER_GROUP`),
  KEY `SCHED_NAME` (`SCHED_NAME`,`TRIGGER_NAME`,`TRIGGER_GROUP`),
  CONSTRAINT `QRTZ_BLOB_TRIGGERS_ibfk_1` FOREIGN KEY (`SCHED_NAME`, `TRIGGER_NAME`, `TRIGGER_GROUP`) REFERENCES `QRTZ_TRIGGERS` (`SCHED_NAME`, `TRIGGER_NAME`, `TRIGGER_GROUP`)
) ENGINE=InnoDB DEFAULT CHARSET=utf8;

-- ----------------------------
-- Records of QRTZ_BLOB_TRIGGERS
-- ----------------------------

-- ----------------------------
-- Table structure for QRTZ_CALENDARS
-- ----------------------------
DROP TABLE IF EXISTS `QRTZ_CALENDARS`;
CREATE TABLE `QRTZ_CALENDARS` (
  `SCHED_NAME` varchar(120) NOT NULL,
  `CALENDAR_NAME` varchar(200) NOT NULL,
  `CALENDAR` blob NOT NULL,
  PRIMARY KEY (`SCHED_NAME`,`CALENDAR_NAME`)
) ENGINE=InnoDB DEFAULT CHARSET=utf8;

-- ----------------------------
-- Records of QRTZ_CALENDARS
-- ----------------------------

-- ----------------------------
-- Table structure for QRTZ_CRON_TRIGGERS
-- ----------------------------
DROP TABLE IF EXISTS `QRTZ_CRON_TRIGGERS`;
CREATE TABLE `QRTZ_CRON_TRIGGERS` (
  `SCHED_NAME` varchar(120) NOT NULL,
  `TRIGGER_NAME` varchar(200) NOT NULL,
  `TRIGGER_GROUP` varchar(200) NOT NULL,
  `CRON_EXPRESSION` varchar(120) NOT NULL,
  `TIME_ZONE_ID` varchar(80) DEFAULT NULL,
  PRIMARY KEY (`SCHED_NAME`,`TRIGGER_NAME`,`TRIGGER_GROUP`),
  CONSTRAINT `QRTZ_CRON_TRIGGERS_ibfk_1` FOREIGN KEY (`SCHED_NAME`, `TRIGGER_NAME`, `TRIGGER_GROUP`) REFERENCES `QRTZ_TRIGGERS` (`SCHED_NAME`, `TRIGGER_NAME`, `TRIGGER_GROUP`)
) ENGINE=InnoDB DEFAULT CHARSET=utf8;

-- ----------------------------
-- Records of QRTZ_CRON_TRIGGERS
-- ----------------------------

-- ----------------------------
-- Table structure for QRTZ_FIRED_TRIGGERS
-- ----------------------------
DROP TABLE IF EXISTS `QRTZ_FIRED_TRIGGERS`;
CREATE TABLE `QRTZ_FIRED_TRIGGERS` (
  `SCHED_NAME` varchar(120) NOT NULL,
  `ENTRY_ID` varchar(200) NOT NULL,
  `TRIGGER_NAME` varchar(200) NOT NULL,
  `TRIGGER_GROUP` varchar(200) NOT NULL,
  `INSTANCE_NAME` varchar(200) NOT NULL,
  `FIRED_TIME` bigint(13) NOT NULL,
  `SCHED_TIME` bigint(13) NOT NULL,
  `PRIORITY` int(11) NOT NULL,
  `STATE` varchar(16) NOT NULL,
  `JOB_NAME` varchar(200) DEFAULT NULL,
  `JOB_GROUP` varchar(200) DEFAULT NULL,
  `IS_NONCONCURRENT` varchar(1) DEFAULT NULL,
  `REQUESTS_RECOVERY` varchar(1) DEFAULT NULL,
  PRIMARY KEY (`SCHED_NAME`,`ENTRY_ID`),
  KEY `IDX_QRTZ_FT_TRIG_INST_NAME` (`SCHED_NAME`,`INSTANCE_NAME`),
  KEY `IDX_QRTZ_FT_INST_JOB_REQ_RCVRY` (`SCHED_NAME`,`INSTANCE_NAME`,`REQUESTS_RECOVERY`),
  KEY `IDX_QRTZ_FT_J_G` (`SCHED_NAME`,`JOB_NAME`,`JOB_GROUP`),
  KEY `IDX_QRTZ_FT_JG` (`SCHED_NAME`,`JOB_GROUP`),
  KEY `IDX_QRTZ_FT_T_G` (`SCHED_NAME`,`TRIGGER_NAME`,`TRIGGER_GROUP`),
  KEY `IDX_QRTZ_FT_TG` (`SCHED_NAME`,`TRIGGER_GROUP`)
) ENGINE=InnoDB DEFAULT CHARSET=utf8;

-- ----------------------------
-- Records of QRTZ_FIRED_TRIGGERS
-- ----------------------------

-- ----------------------------
-- Table structure for QRTZ_JOB_DETAILS
-- ----------------------------
DROP TABLE IF EXISTS `QRTZ_JOB_DETAILS`;
CREATE TABLE `QRTZ_JOB_DETAILS` (
  `SCHED_NAME` varchar(120) NOT NULL,
  `JOB_NAME` varchar(200) NOT NULL,
  `JOB_GROUP` varchar(200) NOT NULL,
  `DESCRIPTION` varchar(250) DEFAULT NULL,
  `JOB_CLASS_NAME` varchar(250) NOT NULL,
  `IS_DURABLE` varchar(1) NOT NULL,
  `IS_NONCONCURRENT` varchar(1) NOT NULL,
  `IS_UPDATE_DATA` varchar(1) NOT NULL,
  `REQUESTS_RECOVERY` varchar(1) NOT NULL,
  `JOB_DATA` blob,
  PRIMARY KEY (`SCHED_NAME`,`JOB_NAME`,`JOB_GROUP`),
  KEY `IDX_QRTZ_J_REQ_RECOVERY` (`SCHED_NAME`,`REQUESTS_RECOVERY`),
  KEY `IDX_QRTZ_J_GRP` (`SCHED_NAME`,`JOB_GROUP`)
) ENGINE=InnoDB DEFAULT CHARSET=utf8;

-- ----------------------------
-- Records of QRTZ_JOB_DETAILS
-- ----------------------------

-- ----------------------------
-- Table structure for QRTZ_LOCKS
-- ----------------------------
DROP TABLE IF EXISTS `QRTZ_LOCKS`;
CREATE TABLE `QRTZ_LOCKS` (
  `SCHED_NAME` varchar(120) NOT NULL,
  `LOCK_NAME` varchar(40) NOT NULL,
  PRIMARY KEY (`SCHED_NAME`,`LOCK_NAME`)
) ENGINE=InnoDB DEFAULT CHARSET=utf8;

-- ----------------------------
-- Records of QRTZ_LOCKS
-- ----------------------------

-- ----------------------------
-- Table structure for QRTZ_PAUSED_TRIGGER_GRPS
-- ----------------------------
DROP TABLE IF EXISTS `QRTZ_PAUSED_TRIGGER_GRPS`;
CREATE TABLE `QRTZ_PAUSED_TRIGGER_GRPS` (
  `SCHED_NAME` varchar(120) NOT NULL,
  `TRIGGER_GROUP` varchar(200) NOT NULL,
  PRIMARY KEY (`SCHED_NAME`,`TRIGGER_GROUP`)
) ENGINE=InnoDB DEFAULT CHARSET=utf8;

-- ----------------------------
-- Records of QRTZ_PAUSED_TRIGGER_GRPS
-- ----------------------------

-- ----------------------------
-- Table structure for QRTZ_SCHEDULER_STATE
-- ----------------------------
DROP TABLE IF EXISTS `QRTZ_SCHEDULER_STATE`;
CREATE TABLE `QRTZ_SCHEDULER_STATE` (
  `SCHED_NAME` varchar(120) NOT NULL,
  `INSTANCE_NAME` varchar(200) NOT NULL,
  `LAST_CHECKIN_TIME` bigint(13) NOT NULL,
  `CHECKIN_INTERVAL` bigint(13) NOT NULL,
  PRIMARY KEY (`SCHED_NAME`,`INSTANCE_NAME`)
) ENGINE=InnoDB DEFAULT CHARSET=utf8;

-- ----------------------------
-- Records of QRTZ_SCHEDULER_STATE
-- ----------------------------

-- ----------------------------
-- Table structure for QRTZ_SIMPLE_TRIGGERS
-- ----------------------------
DROP TABLE IF EXISTS `QRTZ_SIMPLE_TRIGGERS`;
CREATE TABLE `QRTZ_SIMPLE_TRIGGERS` (
  `SCHED_NAME` varchar(120) NOT NULL,
  `TRIGGER_NAME` varchar(200) NOT NULL,
  `TRIGGER_GROUP` varchar(200) NOT NULL,
  `REPEAT_COUNT` bigint(7) NOT NULL,
  `REPEAT_INTERVAL` bigint(12) NOT NULL,
  `TIMES_TRIGGERED` bigint(10) NOT NULL,
  PRIMARY KEY (`SCHED_NAME`,`TRIGGER_NAME`,`TRIGGER_GROUP`),
  CONSTRAINT `QRTZ_SIMPLE_TRIGGERS_ibfk_1` FOREIGN KEY (`SCHED_NAME`, `TRIGGER_NAME`, `TRIGGER_GROUP`) REFERENCES `QRTZ_TRIGGERS` (`SCHED_NAME`, `TRIGGER_NAME`, `TRIGGER_GROUP`)
) ENGINE=InnoDB DEFAULT CHARSET=utf8;

-- ----------------------------
-- Records of QRTZ_SIMPLE_TRIGGERS
-- ----------------------------

-- ----------------------------
-- Table structure for QRTZ_SIMPROP_TRIGGERS
-- ----------------------------
DROP TABLE IF EXISTS `QRTZ_SIMPROP_TRIGGERS`;
CREATE TABLE `QRTZ_SIMPROP_TRIGGERS` (
  `SCHED_NAME` varchar(120) NOT NULL,
  `TRIGGER_NAME` varchar(200) NOT NULL,
  `TRIGGER_GROUP` varchar(200) NOT NULL,
  `STR_PROP_1` varchar(512) DEFAULT NULL,
  `STR_PROP_2` varchar(512) DEFAULT NULL,
  `STR_PROP_3` varchar(512) DEFAULT NULL,
  `INT_PROP_1` int(11) DEFAULT NULL,
  `INT_PROP_2` int(11) DEFAULT NULL,
  `LONG_PROP_1` bigint(20) DEFAULT NULL,
  `LONG_PROP_2` bigint(20) DEFAULT NULL,
  `DEC_PROP_1` decimal(13,4) DEFAULT NULL,
  `DEC_PROP_2` decimal(13,4) DEFAULT NULL,
  `BOOL_PROP_1` varchar(1) DEFAULT NULL,
  `BOOL_PROP_2` varchar(1) DEFAULT NULL,
  PRIMARY KEY (`SCHED_NAME`,`TRIGGER_NAME`,`TRIGGER_GROUP`),
  CONSTRAINT `QRTZ_SIMPROP_TRIGGERS_ibfk_1` FOREIGN KEY (`SCHED_NAME`, `TRIGGER_NAME`, `TRIGGER_GROUP`) REFERENCES `QRTZ_TRIGGERS` (`SCHED_NAME`, `TRIGGER_NAME`, `TRIGGER_GROUP`)
) ENGINE=InnoDB DEFAULT CHARSET=utf8;

-- ----------------------------
-- Records of QRTZ_SIMPROP_TRIGGERS
-- ----------------------------

-- ----------------------------
-- Table structure for QRTZ_TRIGGERS
-- ----------------------------
DROP TABLE IF EXISTS `QRTZ_TRIGGERS`;
CREATE TABLE `QRTZ_TRIGGERS` (
  `SCHED_NAME` varchar(120) NOT NULL,
  `TRIGGER_NAME` varchar(200) NOT NULL,
  `TRIGGER_GROUP` varchar(200) NOT NULL,
  `JOB_NAME` varchar(200) NOT NULL,
  `JOB_GROUP` varchar(200) NOT NULL,
  `DESCRIPTION` varchar(250) DEFAULT NULL,
  `NEXT_FIRE_TIME` bigint(13) DEFAULT NULL,
  `PREV_FIRE_TIME` bigint(13) DEFAULT NULL,
  `PRIORITY` int(11) DEFAULT NULL,
  `TRIGGER_STATE` varchar(16) NOT NULL,
  `TRIGGER_TYPE` varchar(8) NOT NULL,
  `START_TIME` bigint(13) NOT NULL,
  `END_TIME` bigint(13) DEFAULT NULL,
  `CALENDAR_NAME` varchar(200) DEFAULT NULL,
  `MISFIRE_INSTR` smallint(2) DEFAULT NULL,
  `JOB_DATA` blob,
  PRIMARY KEY (`SCHED_NAME`,`TRIGGER_NAME`,`TRIGGER_GROUP`),
  KEY `IDX_QRTZ_T_J` (`SCHED_NAME`,`JOB_NAME`,`JOB_GROUP`),
  KEY `IDX_QRTZ_T_JG` (`SCHED_NAME`,`JOB_GROUP`),
  KEY `IDX_QRTZ_T_C` (`SCHED_NAME`,`CALENDAR_NAME`),
  KEY `IDX_QRTZ_T_G` (`SCHED_NAME`,`TRIGGER_GROUP`),
  KEY `IDX_QRTZ_T_STATE` (`SCHED_NAME`,`TRIGGER_STATE`),
  KEY `IDX_QRTZ_T_N_STATE` (`SCHED_NAME`,`TRIGGER_NAME`,`TRIGGER_GROUP`,`TRIGGER_STATE`),
  KEY `IDX_QRTZ_T_N_G_STATE` (`SCHED_NAME`,`TRIGGER_GROUP`,`TRIGGER_STATE`),
  KEY `IDX_QRTZ_T_NEXT_FIRE_TIME` (`SCHED_NAME`,`NEXT_FIRE_TIME`),
  KEY `IDX_QRTZ_T_NFT_ST` (`SCHED_NAME`,`TRIGGER_STATE`,`NEXT_FIRE_TIME`),
  KEY `IDX_QRTZ_T_NFT_MISFIRE` (`SCHED_NAME`,`MISFIRE_INSTR`,`NEXT_FIRE_TIME`),
  KEY `IDX_QRTZ_T_NFT_ST_MISFIRE` (`SCHED_NAME`,`MISFIRE_INSTR`,`NEXT_FIRE_TIME`,`TRIGGER_STATE`),
  KEY `IDX_QRTZ_T_NFT_ST_MISFIRE_GRP` (`SCHED_NAME`,`MISFIRE_INSTR`,`NEXT_FIRE_TIME`,`TRIGGER_GROUP`,`TRIGGER_STATE`),
  CONSTRAINT `QRTZ_TRIGGERS_ibfk_1` FOREIGN KEY (`SCHED_NAME`, `JOB_NAME`, `JOB_GROUP`) REFERENCES `QRTZ_JOB_DETAILS` (`SCHED_NAME`, `JOB_NAME`, `JOB_GROUP`)
) ENGINE=InnoDB DEFAULT CHARSET=utf8;

-- ----------------------------
-- Records of QRTZ_TRIGGERS
-- ----------------------------

-- ----------------------------
-- Table structure for t_ds_access_token
-- ----------------------------
DROP TABLE IF EXISTS `t_ds_access_token`;
CREATE TABLE `t_ds_access_token` (
  `id` int(11) NOT NULL AUTO_INCREMENT COMMENT 'key',
  `user_id` int(11) DEFAULT NULL COMMENT 'user id',
  `token` varchar(64) DEFAULT NULL COMMENT 'token',
  `expire_time` datetime DEFAULT NULL COMMENT 'end time of token ',
  `create_time` datetime DEFAULT NULL COMMENT 'create time',
  `update_time` datetime DEFAULT NULL COMMENT 'update time',
  PRIMARY KEY (`id`)
) ENGINE=InnoDB AUTO_INCREMENT=1 DEFAULT CHARSET=utf8;

-- ----------------------------
-- Records of t_ds_access_token
-- ----------------------------

-- ----------------------------
-- Table structure for t_ds_alert
-- ----------------------------
DROP TABLE IF EXISTS `t_ds_alert`;
CREATE TABLE `t_ds_alert` (
  `id` int(11) NOT NULL AUTO_INCREMENT COMMENT 'key',
  `title` varchar(64) DEFAULT NULL COMMENT 'title',
  `content` text COMMENT 'Message content (can be email, can be SMS. Mail is stored in JSON map, and SMS is string)',
  `alert_status` tinyint(4) DEFAULT '0' COMMENT '0:wait running,1:success,2:failed',
  `log` text COMMENT 'log',
  `alertgroup_id` int(11) DEFAULT NULL COMMENT 'alert group id',
  `create_time` datetime DEFAULT NULL COMMENT 'create time',
  `update_time` datetime DEFAULT NULL COMMENT 'update time',
  PRIMARY KEY (`id`)
) ENGINE=InnoDB AUTO_INCREMENT=1 DEFAULT CHARSET=utf8;

-- ----------------------------
-- Records of t_ds_alert
-- ----------------------------

-- ----------------------------
-- Table structure for t_ds_alertgroup
-- ----------------------------
DROP TABLE IF EXISTS `t_ds_alertgroup`;
CREATE TABLE `t_ds_alertgroup`(
  `id`             int(11) NOT NULL AUTO_INCREMENT COMMENT 'key',
  `alert_instance_ids` varchar (255) DEFAULT NULL COMMENT 'alert instance ids',
  `create_user_id` int(11) DEFAULT NULL COMMENT 'create user id',
  `group_name`     varchar(255) DEFAULT NULL COMMENT 'group name',
  `description`    varchar(255) DEFAULT NULL,
  `create_time`    datetime     DEFAULT NULL COMMENT 'create time',
  `update_time`    datetime     DEFAULT NULL COMMENT 'update time',
  PRIMARY KEY (`id`),
  UNIQUE KEY `t_ds_alertgroup_name_un` (`group_name`)
) ENGINE=InnoDB AUTO_INCREMENT=1 DEFAULT CHARSET=utf8;

-- ----------------------------
-- Records of t_ds_alertgroup
-- ----------------------------

-- ----------------------------
-- Table structure for t_ds_command
-- ----------------------------
DROP TABLE IF EXISTS `t_ds_command`;
CREATE TABLE `t_ds_command` (
  `id`                        int(11)    NOT NULL AUTO_INCREMENT COMMENT 'key',
  `command_type`              tinyint(4) DEFAULT NULL COMMENT 'Command type: 0 start workflow, 1 start execution from current node, 2 resume fault-tolerant workflow, 3 resume pause process, 4 start execution from failed node, 5 complement, 6 schedule, 7 rerun, 8 pause, 9 stop, 10 resume waiting thread',
  `process_definition_code`   bigint(20) DEFAULT NULL COMMENT 'process definition code',
  `command_param`             text COMMENT 'json command parameters',
  `task_depend_type`          tinyint(4) DEFAULT NULL COMMENT 'Node dependency type: 0 current node, 1 forward, 2 backward',
  `failure_strategy`          tinyint(4) DEFAULT '0' COMMENT 'Failed policy: 0 end, 1 continue',
  `warning_type`              tinyint(4) DEFAULT '0' COMMENT 'Alarm type: 0 is not sent, 1 process is sent successfully, 2 process is sent failed, 3 process is sent successfully and all failures are sent',
  `warning_group_id`          int(11) DEFAULT NULL COMMENT 'warning group',
  `schedule_time`             datetime DEFAULT NULL COMMENT 'schedule time',
  `start_time`                datetime DEFAULT NULL COMMENT 'start time',
  `executor_id`               int(11) DEFAULT NULL COMMENT 'executor id',
  `update_time`               datetime DEFAULT NULL COMMENT 'update time',
  `process_instance_priority` int(11) DEFAULT NULL COMMENT 'process instance priority: 0 Highest,1 High,2 Medium,3 Low,4 Lowest',
  `worker_group`              varchar(64)  COMMENT 'worker group',
  `environment_code`          bigint(20) DEFAULT '-1' COMMENT 'environment code',
  `dry_run`                   int NULL DEFAULT 0 COMMENT 'dry run flag：0 normal, 1 dry run',
  `process_instance_id`       int(11) DEFAULT 0 COMMENT 'process instance id',
  `process_definition_version` int(11) DEFAULT 0 COMMENT 'process definition version',
  PRIMARY KEY (`id`),
  KEY `priority_id_index` (`process_instance_priority`,`id`) USING BTREE
) ENGINE=InnoDB AUTO_INCREMENT=1 DEFAULT CHARSET=utf8;

-- ----------------------------
-- Records of t_ds_command
-- ----------------------------

-- ----------------------------
-- Table structure for t_ds_datasource
-- ----------------------------
DROP TABLE IF EXISTS `t_ds_datasource`;
CREATE TABLE `t_ds_datasource` (
  `id` int(11) NOT NULL AUTO_INCREMENT COMMENT 'key',
  `name` varchar(64) NOT NULL COMMENT 'data source name',
  `note` varchar(255) DEFAULT NULL COMMENT 'description',
  `type` tinyint(4) NOT NULL COMMENT 'data source type: 0:mysql,1:postgresql,2:hive,3:spark',
  `user_id` int(11) NOT NULL COMMENT 'the creator id',
  `connection_params` text NOT NULL COMMENT 'json connection params',
  `create_time` datetime NOT NULL COMMENT 'create time',
  `update_time` datetime DEFAULT NULL COMMENT 'update time',
  PRIMARY KEY (`id`),
  UNIQUE KEY `t_ds_datasource_name_un` (`name`, `type`)
) ENGINE=InnoDB AUTO_INCREMENT=1 DEFAULT CHARSET=utf8;

-- ----------------------------
-- Records of t_ds_datasource
-- ----------------------------

-- ----------------------------
-- Table structure for t_ds_error_command
-- ----------------------------
DROP TABLE IF EXISTS `t_ds_error_command`;
CREATE TABLE `t_ds_error_command` (
  `id` int(11) NOT NULL COMMENT 'key',
  `command_type` tinyint(4) DEFAULT NULL COMMENT 'command type',
  `executor_id` int(11) DEFAULT NULL COMMENT 'executor id',
  `process_definition_code` bigint(20) DEFAULT NULL COMMENT 'process definition code',
  `command_param` text COMMENT 'json command parameters',
  `task_depend_type` tinyint(4) DEFAULT NULL COMMENT 'task depend type',
  `failure_strategy` tinyint(4) DEFAULT '0' COMMENT 'failure strategy',
  `warning_type` tinyint(4) DEFAULT '0' COMMENT 'warning type',
  `warning_group_id` int(11) DEFAULT NULL COMMENT 'warning group id',
  `schedule_time` datetime DEFAULT NULL COMMENT 'scheduler time',
  `start_time` datetime DEFAULT NULL COMMENT 'start time',
  `update_time` datetime DEFAULT NULL COMMENT 'update time',
  `process_instance_priority` int(11) DEFAULT NULL COMMENT 'process instance priority, 0 Highest,1 High,2 Medium,3 Low,4 Lowest',
  `worker_group` varchar(64)  COMMENT 'worker group',
  `environment_code` bigint(20) DEFAULT '-1' COMMENT 'environment code',
  `message` text COMMENT 'message',
  `dry_run` int NULL DEFAULT NULL COMMENT 'dry run flag: 0 normal, 1 dry run',
  `process_instance_id` int(11) DEFAULT 0 COMMENT 'process instance id: 0',
  `process_definition_version` int(11) DEFAULT 0 COMMENT 'process definition version',
  PRIMARY KEY (`id`) USING BTREE
) ENGINE=InnoDB DEFAULT CHARSET=utf8 ROW_FORMAT=DYNAMIC;

-- ----------------------------
-- Records of t_ds_error_command
-- ----------------------------

-- ----------------------------
-- Table structure for t_ds_process_definition
-- ----------------------------
DROP TABLE IF EXISTS `t_ds_process_definition`;
CREATE TABLE `t_ds_process_definition` (
  `id` int(11) NOT NULL AUTO_INCREMENT COMMENT 'self-increasing id',
  `code` bigint(20) NOT NULL COMMENT 'encoding',
  `name` varchar(255) DEFAULT NULL COMMENT 'process definition name',
  `version` int(11) DEFAULT NULL COMMENT 'process definition version',
  `description` text COMMENT 'description',
  `project_code` bigint(20) NOT NULL COMMENT 'project code',
  `release_state` tinyint(4) DEFAULT NULL COMMENT 'process definition release state：0:offline,1:online',
  `user_id` int(11) DEFAULT NULL COMMENT 'process definition creator id',
  `global_params` text COMMENT 'global parameters',
  `flag` tinyint(4) DEFAULT NULL COMMENT '0 not available, 1 available',
  `locations` text COMMENT 'Node location information',
  `warning_group_id` int(11) DEFAULT NULL COMMENT 'alert group id',
  `timeout` int(11) DEFAULT '0' COMMENT 'time out, unit: minute',
  `tenant_id` int(11) NOT NULL DEFAULT '-1' COMMENT 'tenant id',
  `create_time` datetime NOT NULL COMMENT 'create time',
  `update_time` datetime DEFAULT NULL COMMENT 'update time',
  PRIMARY KEY (`id`,`code`),
  UNIQUE KEY `process_unique` (`name`,`project_code`) USING BTREE
) ENGINE=InnoDB AUTO_INCREMENT=1 DEFAULT CHARSET=utf8;

-- ----------------------------
-- Records of t_ds_process_definition
-- ----------------------------

-- ----------------------------
-- Table structure for t_ds_process_definition_log
-- ----------------------------
DROP TABLE IF EXISTS `t_ds_process_definition_log`;
CREATE TABLE `t_ds_process_definition_log` (
  `id` int(11) NOT NULL AUTO_INCREMENT COMMENT 'self-increasing id',
  `code` bigint(20) NOT NULL COMMENT 'encoding',
  `name` varchar(200) DEFAULT NULL COMMENT 'process definition name',
  `version` int(11) DEFAULT NULL COMMENT 'process definition version',
  `description` text COMMENT 'description',
  `project_code` bigint(20) NOT NULL COMMENT 'project code',
  `release_state` tinyint(4) DEFAULT NULL COMMENT 'process definition release state：0:offline,1:online',
  `user_id` int(11) DEFAULT NULL COMMENT 'process definition creator id',
  `global_params` text COMMENT 'global parameters',
  `flag` tinyint(4) DEFAULT NULL COMMENT '0 not available, 1 available',
  `locations` text COMMENT 'Node location information',
  `warning_group_id` int(11) DEFAULT NULL COMMENT 'alert group id',
  `timeout` int(11) DEFAULT '0' COMMENT 'time out,unit: minute',
  `tenant_id` int(11) NOT NULL DEFAULT '-1' COMMENT 'tenant id',
  `operator` int(11) DEFAULT NULL COMMENT 'operator user id',
  `operate_time` datetime DEFAULT NULL COMMENT 'operate time',
  `create_time` datetime NOT NULL COMMENT 'create time',
  `update_time` datetime DEFAULT NULL COMMENT 'update time',
  PRIMARY KEY (`id`)
) ENGINE=InnoDB AUTO_INCREMENT=1 DEFAULT CHARSET=utf8;

-- ----------------------------
-- Table structure for t_ds_task_definition
-- ----------------------------
DROP TABLE IF EXISTS `t_ds_task_definition`;
CREATE TABLE `t_ds_task_definition` (
  `id` int(11) NOT NULL AUTO_INCREMENT COMMENT 'self-increasing id',
  `code` bigint(20) NOT NULL COMMENT 'encoding',
  `name` varchar(200) DEFAULT NULL COMMENT 'task definition name',
  `version` int(11) DEFAULT NULL COMMENT 'task definition version',
  `description` text COMMENT 'description',
  `project_code` bigint(20) NOT NULL COMMENT 'project code',
  `user_id` int(11) DEFAULT NULL COMMENT 'task definition creator id',
  `task_type` varchar(50) NOT NULL COMMENT 'task type',
  `task_params` longtext COMMENT 'job custom parameters',
  `flag` tinyint(2) DEFAULT NULL COMMENT '0 not available, 1 available',
  `task_priority` tinyint(4) DEFAULT NULL COMMENT 'job priority',
  `worker_group` varchar(200) DEFAULT NULL COMMENT 'worker grouping',
  `environment_code` bigint(20) DEFAULT '-1' COMMENT 'environment code',
  `fail_retry_times` int(11) DEFAULT NULL COMMENT 'number of failed retries',
  `fail_retry_interval` int(11) DEFAULT NULL COMMENT 'failed retry interval',
  `timeout_flag` tinyint(2) DEFAULT '0' COMMENT 'timeout flag:0 close, 1 open',
  `timeout_notify_strategy` tinyint(4) DEFAULT NULL COMMENT 'timeout notification policy: 0 warning, 1 fail',
  `timeout` int(11) DEFAULT '0' COMMENT 'timeout length,unit: minute',
  `delay_time` int(11) DEFAULT '0' COMMENT 'delay execution time,unit: minute',
  `resource_ids` varchar(255) DEFAULT NULL COMMENT 'resource id, separated by comma',
  `create_time` datetime NOT NULL COMMENT 'create time',
  `update_time` datetime DEFAULT NULL COMMENT 'update time',
  PRIMARY KEY (`id`,`code`)
) ENGINE=InnoDB AUTO_INCREMENT=1 DEFAULT CHARSET=utf8;

-- ----------------------------
-- Table structure for t_ds_task_definition_log
-- ----------------------------
DROP TABLE IF EXISTS `t_ds_task_definition_log`;
CREATE TABLE `t_ds_task_definition_log` (
  `id` int(11) NOT NULL AUTO_INCREMENT COMMENT 'self-increasing id',
  `code` bigint(20) NOT NULL COMMENT 'encoding',
  `name` varchar(200) DEFAULT NULL COMMENT 'task definition name',
  `version` int(11) DEFAULT NULL COMMENT 'task definition version',
  `description` text COMMENT 'description',
  `project_code` bigint(20) NOT NULL COMMENT 'project code',
  `user_id` int(11) DEFAULT NULL COMMENT 'task definition creator id',
  `task_type` varchar(50) NOT NULL COMMENT 'task type',
  `task_params` text COMMENT 'job custom parameters',
  `flag` tinyint(2) DEFAULT NULL COMMENT '0 not available, 1 available',
  `task_priority` tinyint(4) DEFAULT NULL COMMENT 'job priority',
  `worker_group` varchar(200) DEFAULT NULL COMMENT 'worker grouping',
  `environment_code` bigint(20) DEFAULT '-1' COMMENT 'environment code',
  `fail_retry_times` int(11) DEFAULT NULL COMMENT 'number of failed retries',
  `fail_retry_interval` int(11) DEFAULT NULL COMMENT 'failed retry interval',
  `timeout_flag` tinyint(2) DEFAULT '0' COMMENT 'timeout flag:0 close, 1 open',
  `timeout_notify_strategy` tinyint(4) DEFAULT NULL COMMENT 'timeout notification policy: 0 warning, 1 fail',
  `timeout` int(11) DEFAULT '0' COMMENT 'timeout length,unit: minute',
  `delay_time` int(11) DEFAULT '0' COMMENT 'delay execution time,unit: minute',
  `resource_ids` varchar(255) DEFAULT NULL COMMENT 'resource id, separated by comma',
  `operator` int(11) DEFAULT NULL COMMENT 'operator user id',
  `operate_time` datetime DEFAULT NULL COMMENT 'operate time',
  `create_time` datetime NOT NULL COMMENT 'create time',
  `update_time` datetime DEFAULT NULL COMMENT 'update time',
  PRIMARY KEY (`id`)
) ENGINE=InnoDB AUTO_INCREMENT=1 DEFAULT CHARSET=utf8;

-- ----------------------------
-- Table structure for t_ds_process_task_relation
-- ----------------------------
DROP TABLE IF EXISTS `t_ds_process_task_relation`;
CREATE TABLE `t_ds_process_task_relation` (
  `id` int(11) NOT NULL AUTO_INCREMENT COMMENT 'self-increasing id',
  `name` varchar(200) DEFAULT NULL COMMENT 'relation name',
  `process_definition_version` int(11) DEFAULT NULL COMMENT 'process version',
  `project_code` bigint(20) NOT NULL COMMENT 'project code',
  `process_definition_code` bigint(20) NOT NULL COMMENT 'process code',
  `pre_task_code` bigint(20) NOT NULL COMMENT 'pre task code',
  `pre_task_version` int(11) NOT NULL COMMENT 'pre task version',
  `post_task_code` bigint(20) NOT NULL COMMENT 'post task code',
  `post_task_version` int(11) NOT NULL COMMENT 'post task version',
  `condition_type` tinyint(2) DEFAULT NULL COMMENT 'condition type : 0 none, 1 judge 2 delay',
  `condition_params` text COMMENT 'condition params(json)',
  `create_time` datetime NOT NULL COMMENT 'create time',
  `update_time` datetime DEFAULT NULL COMMENT 'update time',
  PRIMARY KEY (`id`)
) ENGINE=InnoDB AUTO_INCREMENT=1 DEFAULT CHARSET=utf8;

-- ----------------------------
-- Table structure for t_ds_process_task_relation_log
-- ----------------------------
DROP TABLE IF EXISTS `t_ds_process_task_relation_log`;
CREATE TABLE `t_ds_process_task_relation_log` (
  `id` int(11) NOT NULL AUTO_INCREMENT COMMENT 'self-increasing id',
  `name` varchar(200) DEFAULT NULL COMMENT 'relation name',
  `process_definition_version` int(11) DEFAULT NULL COMMENT 'process version',
  `project_code` bigint(20) NOT NULL COMMENT 'project code',
  `process_definition_code` bigint(20) NOT NULL COMMENT 'process code',
  `pre_task_code` bigint(20) NOT NULL COMMENT 'pre task code',
  `pre_task_version` int(11) NOT NULL COMMENT 'pre task version',
  `post_task_code` bigint(20) NOT NULL COMMENT 'post task code',
  `post_task_version` int(11) NOT NULL COMMENT 'post task version',
  `condition_type` tinyint(2) DEFAULT NULL COMMENT 'condition type : 0 none, 1 judge 2 delay',
  `condition_params` text COMMENT 'condition params(json)',
  `operator` int(11) DEFAULT NULL COMMENT 'operator user id',
  `operate_time` datetime DEFAULT NULL COMMENT 'operate time',
  `create_time` datetime NOT NULL COMMENT 'create time',
  `update_time` datetime DEFAULT NULL COMMENT 'update time',
  PRIMARY KEY (`id`)
) ENGINE=InnoDB AUTO_INCREMENT=1 DEFAULT CHARSET=utf8;

-- ----------------------------
-- Table structure for t_ds_process_instance
-- ----------------------------
DROP TABLE IF EXISTS `t_ds_process_instance`;
CREATE TABLE `t_ds_process_instance` (
  `id` int(11) NOT NULL AUTO_INCREMENT COMMENT 'key',
  `name` varchar(255) DEFAULT NULL COMMENT 'process instance name',
  `process_definition_version` int(11) DEFAULT NULL COMMENT 'process definition version',
  `process_definition_code` bigint(20) not NULL COMMENT 'process definition code',
  `state` tinyint(4) DEFAULT NULL COMMENT 'process instance Status: 0 commit succeeded, 1 running, 2 prepare to pause, 3 pause, 4 prepare to stop, 5 stop, 6 fail, 7 succeed, 8 need fault tolerance, 9 kill, 10 wait for thread, 11 wait for dependency to complete',
  `recovery` tinyint(4) DEFAULT NULL COMMENT 'process instance failover flag：0:normal,1:failover instance',
  `start_time` datetime DEFAULT NULL COMMENT 'process instance start time',
  `end_time` datetime DEFAULT NULL COMMENT 'process instance end time',
  `run_times` int(11) DEFAULT NULL COMMENT 'process instance run times',
  `host` varchar(135) DEFAULT NULL COMMENT 'process instance host',
  `command_type` tinyint(4) DEFAULT NULL COMMENT 'command type',
  `command_param` text COMMENT 'json command parameters',
  `task_depend_type` tinyint(4) DEFAULT NULL COMMENT 'task depend type. 0: only current node,1:before the node,2:later nodes',
  `max_try_times` tinyint(4) DEFAULT '0' COMMENT 'max try times',
  `failure_strategy` tinyint(4) DEFAULT '0' COMMENT 'failure strategy. 0:end the process when node failed,1:continue running the other nodes when node failed',
  `warning_type` tinyint(4) DEFAULT '0' COMMENT 'warning type. 0:no warning,1:warning if process success,2:warning if process failed,3:warning if success',
  `warning_group_id` int(11) DEFAULT NULL COMMENT 'warning group id',
  `schedule_time` datetime DEFAULT NULL COMMENT 'schedule time',
  `command_start_time` datetime DEFAULT NULL COMMENT 'command start time',
  `global_params` text COMMENT 'global parameters',
  `flag` tinyint(4) DEFAULT '1' COMMENT 'flag',
  `update_time` timestamp NULL DEFAULT CURRENT_TIMESTAMP ON UPDATE CURRENT_TIMESTAMP,
  `is_sub_process` int(11) DEFAULT '0' COMMENT 'flag, whether the process is sub process',
  `executor_id` int(11) NOT NULL COMMENT 'executor id',
  `history_cmd` text COMMENT 'history commands of process instance operation',
  `process_instance_priority` int(11) DEFAULT NULL COMMENT 'process instance priority. 0 Highest,1 High,2 Medium,3 Low,4 Lowest',
  `worker_group` varchar(64) DEFAULT NULL COMMENT 'worker group id',
  `environment_code` bigint(20) DEFAULT '-1' COMMENT 'environment code',
  `timeout` int(11) DEFAULT '0' COMMENT 'time out',
  `tenant_id` int(11) NOT NULL DEFAULT '-1' COMMENT 'tenant id',
  `var_pool` longtext COMMENT 'var_pool',
  `dry_run` int NULL DEFAULT 0 COMMENT 'dry run flag: 0 normal, 1 dry run ',
  PRIMARY KEY (`id`),
  KEY `process_instance_index` (`process_definition_code`,`id`) USING BTREE,
  KEY `start_time_index` (`start_time`) USING BTREE
) ENGINE=InnoDB AUTO_INCREMENT=1 DEFAULT CHARSET=utf8;

-- ----------------------------
-- Records of t_ds_process_instance
-- ----------------------------

-- ----------------------------
-- Table structure for t_ds_project
-- ----------------------------
DROP TABLE IF EXISTS `t_ds_project`;
CREATE TABLE `t_ds_project` (
  `id` int(11) NOT NULL AUTO_INCREMENT COMMENT 'key',
  `name` varchar(100) DEFAULT NULL COMMENT 'project name',
  `code` bigint(20) NOT NULL COMMENT 'encoding',
  `description` varchar(200) DEFAULT NULL,
  `user_id` int(11) DEFAULT NULL COMMENT 'creator id',
  `flag` tinyint(4) DEFAULT '1' COMMENT '0 not available, 1 available',
  `create_time` datetime NOT NULL COMMENT 'create time',
  `update_time` datetime DEFAULT NULL COMMENT 'update time',
  PRIMARY KEY (`id`),
  KEY `user_id_index` (`user_id`) USING BTREE
) ENGINE=InnoDB AUTO_INCREMENT=1 DEFAULT CHARSET=utf8;

-- ----------------------------
-- Records of t_ds_project
-- ----------------------------

-- ----------------------------
-- Table structure for t_ds_queue
-- ----------------------------
DROP TABLE IF EXISTS `t_ds_queue`;
CREATE TABLE `t_ds_queue` (
  `id` int(11) NOT NULL AUTO_INCREMENT COMMENT 'key',
  `queue_name` varchar(64) DEFAULT NULL COMMENT 'queue name',
  `queue` varchar(64) DEFAULT NULL COMMENT 'yarn queue name',
  `create_time` datetime DEFAULT NULL COMMENT 'create time',
  `update_time` datetime DEFAULT NULL COMMENT 'update time',
  PRIMARY KEY (`id`)
) ENGINE=InnoDB AUTO_INCREMENT=1 DEFAULT CHARSET=utf8;

-- ----------------------------
-- Records of t_ds_queue
-- ----------------------------
INSERT INTO `t_ds_queue` VALUES ('1', 'default', 'default', null, null);

-- ----------------------------
-- Table structure for t_ds_relation_datasource_user
-- ----------------------------
DROP TABLE IF EXISTS `t_ds_relation_datasource_user`;
CREATE TABLE `t_ds_relation_datasource_user` (
  `id` int(11) NOT NULL AUTO_INCREMENT COMMENT 'key',
  `user_id` int(11) NOT NULL COMMENT 'user id',
  `datasource_id` int(11) DEFAULT NULL COMMENT 'data source id',
  `perm` int(11) DEFAULT '1' COMMENT 'limits of authority',
  `create_time` datetime DEFAULT NULL COMMENT 'create time',
  `update_time` datetime DEFAULT NULL COMMENT 'update time',
  PRIMARY KEY (`id`)
) ENGINE=InnoDB AUTO_INCREMENT=1 DEFAULT CHARSET=utf8;

-- ----------------------------
-- Records of t_ds_relation_datasource_user
-- ----------------------------

-- ----------------------------
-- Table structure for t_ds_relation_process_instance
-- ----------------------------
DROP TABLE IF EXISTS `t_ds_relation_process_instance`;
CREATE TABLE `t_ds_relation_process_instance` (
  `id` int(11) NOT NULL AUTO_INCREMENT COMMENT 'key',
  `parent_process_instance_id` int(11) DEFAULT NULL COMMENT 'parent process instance id',
  `parent_task_instance_id` int(11) DEFAULT NULL COMMENT 'parent process instance id',
  `process_instance_id` int(11) DEFAULT NULL COMMENT 'child process instance id',
  PRIMARY KEY (`id`)
) ENGINE=InnoDB AUTO_INCREMENT=1 DEFAULT CHARSET=utf8;

-- ----------------------------
-- Records of t_ds_relation_process_instance
-- ----------------------------

-- ----------------------------
-- Table structure for t_ds_relation_project_user
-- ----------------------------
DROP TABLE IF EXISTS `t_ds_relation_project_user`;
CREATE TABLE `t_ds_relation_project_user` (
  `id` int(11) NOT NULL AUTO_INCREMENT COMMENT 'key',
  `user_id` int(11) NOT NULL COMMENT 'user id',
  `project_id` int(11) DEFAULT NULL COMMENT 'project id',
  `perm` int(11) DEFAULT '1' COMMENT 'limits of authority',
  `create_time` datetime DEFAULT NULL COMMENT 'create time',
  `update_time` datetime DEFAULT NULL COMMENT 'update time',
  PRIMARY KEY (`id`),
  KEY `user_id_index` (`user_id`) USING BTREE
) ENGINE=InnoDB AUTO_INCREMENT=1 DEFAULT CHARSET=utf8;

-- ----------------------------
-- Records of t_ds_relation_project_user
-- ----------------------------

-- ----------------------------
-- Table structure for t_ds_relation_resources_user
-- ----------------------------
DROP TABLE IF EXISTS `t_ds_relation_resources_user`;
CREATE TABLE `t_ds_relation_resources_user` (
  `id` int(11) NOT NULL AUTO_INCREMENT,
  `user_id` int(11) NOT NULL COMMENT 'user id',
  `resources_id` int(11) DEFAULT NULL COMMENT 'resource id',
  `perm` int(11) DEFAULT '1' COMMENT 'limits of authority',
  `create_time` datetime DEFAULT NULL COMMENT 'create time',
  `update_time` datetime DEFAULT NULL COMMENT 'update time',
  PRIMARY KEY (`id`)
) ENGINE=InnoDB AUTO_INCREMENT=1 DEFAULT CHARSET=utf8;

-- ----------------------------
-- Records of t_ds_relation_resources_user
-- ----------------------------

-- ----------------------------
-- Table structure for t_ds_relation_udfs_user
-- ----------------------------
DROP TABLE IF EXISTS `t_ds_relation_udfs_user`;
CREATE TABLE `t_ds_relation_udfs_user` (
  `id` int(11) NOT NULL AUTO_INCREMENT COMMENT 'key',
  `user_id` int(11) NOT NULL COMMENT 'userid',
  `udf_id` int(11) DEFAULT NULL COMMENT 'udf id',
  `perm` int(11) DEFAULT '1' COMMENT 'limits of authority',
  `create_time` datetime DEFAULT NULL COMMENT 'create time',
  `update_time` datetime DEFAULT NULL COMMENT 'update time',
  PRIMARY KEY (`id`)
) ENGINE=InnoDB AUTO_INCREMENT=1 DEFAULT CHARSET=utf8;

-- ----------------------------
-- Table structure for t_ds_resources
-- ----------------------------
DROP TABLE IF EXISTS `t_ds_resources`;
CREATE TABLE `t_ds_resources` (
  `id` int(11) NOT NULL AUTO_INCREMENT COMMENT 'key',
  `alias` varchar(64) DEFAULT NULL COMMENT 'alias',
  `file_name` varchar(64) DEFAULT NULL COMMENT 'file name',
  `description` varchar(255) DEFAULT NULL,
  `user_id` int(11) DEFAULT NULL COMMENT 'user id',
  `type` tinyint(4) DEFAULT NULL COMMENT 'resource type,0:FILE，1:UDF',
  `size` bigint(20) DEFAULT NULL COMMENT 'resource size',
  `create_time` datetime DEFAULT NULL COMMENT 'create time',
  `update_time` datetime DEFAULT NULL COMMENT 'update time',
  `pid` int(11) DEFAULT NULL,
  `full_name` varchar(64) DEFAULT NULL,
  `is_directory` tinyint(4) DEFAULT NULL,
  PRIMARY KEY (`id`),
  UNIQUE KEY `t_ds_resources_un` (`full_name`,`type`)
) ENGINE=InnoDB AUTO_INCREMENT=1 DEFAULT CHARSET=utf8;

-- ----------------------------
-- Records of t_ds_resources
-- ----------------------------

-- ----------------------------
-- Table structure for t_ds_schedules
-- ----------------------------
DROP TABLE IF EXISTS `t_ds_schedules`;
CREATE TABLE `t_ds_schedules` (
  `id` int(11) NOT NULL AUTO_INCREMENT COMMENT 'key',
  `process_definition_code` bigint(20) NOT NULL COMMENT 'process definition code',
  `start_time` datetime NOT NULL COMMENT 'start time',
  `end_time` datetime NOT NULL COMMENT 'end time',
  `timezone_id` varchar(40) DEFAULT NULL COMMENT 'timezoneId',
  `crontab` varchar(255) NOT NULL COMMENT 'crontab description',
  `failure_strategy` tinyint(4) NOT NULL COMMENT 'failure strategy. 0:end,1:continue',
  `user_id` int(11) NOT NULL COMMENT 'user id',
  `release_state` tinyint(4) NOT NULL COMMENT 'release state. 0:offline,1:online ',
  `warning_type` tinyint(4) NOT NULL COMMENT 'Alarm type: 0 is not sent, 1 process is sent successfully, 2 process is sent failed, 3 process is sent successfully and all failures are sent',
  `warning_group_id` int(11) DEFAULT NULL COMMENT 'alert group id',
  `process_instance_priority` int(11) DEFAULT NULL COMMENT 'process instance priority：0 Highest,1 High,2 Medium,3 Low,4 Lowest',
  `worker_group` varchar(64) DEFAULT '' COMMENT 'worker group id',
  `environment_code` bigint(20) DEFAULT '-1' COMMENT 'environment code',
  `create_time` datetime NOT NULL COMMENT 'create time',
  `update_time` datetime NOT NULL COMMENT 'update time',
  PRIMARY KEY (`id`)
) ENGINE=InnoDB AUTO_INCREMENT=1 DEFAULT CHARSET=utf8;

-- ----------------------------
-- Records of t_ds_schedules
-- ----------------------------

-- ----------------------------
-- Table structure for t_ds_session
-- ----------------------------
DROP TABLE IF EXISTS `t_ds_session`;
CREATE TABLE `t_ds_session` (
  `id` varchar(64) NOT NULL COMMENT 'key',
  `user_id` int(11) DEFAULT NULL COMMENT 'user id',
  `ip` varchar(45) DEFAULT NULL COMMENT 'ip',
  `last_login_time` datetime DEFAULT NULL COMMENT 'last login time',
  PRIMARY KEY (`id`)
) ENGINE=InnoDB DEFAULT CHARSET=utf8;

-- ----------------------------
-- Records of t_ds_session
-- ----------------------------

-- ----------------------------
-- Table structure for t_ds_task_instance
-- ----------------------------
DROP TABLE IF EXISTS `t_ds_task_instance`;
CREATE TABLE `t_ds_task_instance` (
  `id` int(11) NOT NULL AUTO_INCREMENT COMMENT 'key',
  `name` varchar(255) DEFAULT NULL COMMENT 'task name',
  `task_type` varchar(50) NOT NULL COMMENT 'task type',
  `task_code` bigint(20) NOT NULL COMMENT 'task definition code',
  `task_definition_version` int(11) DEFAULT NULL COMMENT 'task definition version',
  `process_instance_id` int(11) DEFAULT NULL COMMENT 'process instance id',
  `state` tinyint(4) DEFAULT NULL COMMENT 'Status: 0 commit succeeded, 1 running, 2 prepare to pause, 3 pause, 4 prepare to stop, 5 stop, 6 fail, 7 succeed, 8 need fault tolerance, 9 kill, 10 wait for thread, 11 wait for dependency to complete',
  `submit_time` datetime DEFAULT NULL COMMENT 'task submit time',
  `start_time` datetime DEFAULT NULL COMMENT 'task start time',
  `end_time` datetime DEFAULT NULL COMMENT 'task end time',
  `host` varchar(135) DEFAULT NULL COMMENT 'host of task running on',
  `execute_path` varchar(200) DEFAULT NULL COMMENT 'task execute path in the host',
  `log_path` varchar(200) DEFAULT NULL COMMENT 'task log path',
  `alert_flag` tinyint(4) DEFAULT NULL COMMENT 'whether alert',
  `retry_times` int(4) DEFAULT '0' COMMENT 'task retry times',
  `pid` int(4) DEFAULT NULL COMMENT 'pid of task',
  `app_link` text COMMENT 'yarn app id',
  `task_params` text COMMENT 'job custom parameters',
  `flag` tinyint(4) DEFAULT '1' COMMENT '0 not available, 1 available',
  `retry_interval` int(4) DEFAULT NULL COMMENT 'retry interval when task failed ',
  `max_retry_times` int(2) DEFAULT NULL COMMENT 'max retry times',
  `task_instance_priority` int(11) DEFAULT NULL COMMENT 'task instance priority:0 Highest,1 High,2 Medium,3 Low,4 Lowest',
  `worker_group` varchar(64) DEFAULT NULL COMMENT 'worker group id',
  `environment_code` bigint(20) DEFAULT '-1' COMMENT 'environment code',
  `environment_config` text COMMENT 'this config contains many environment variables config',
  `executor_id` int(11) DEFAULT NULL,
  `first_submit_time` datetime DEFAULT NULL COMMENT 'task first submit time',
  `delay_time` int(4) DEFAULT '0' COMMENT 'task delay execution time',
  `var_pool` longtext COMMENT 'var_pool',
  `dry_run` int NULL DEFAULT NULL COMMENT 'dry run flag: 0 normal, 1 dry run',
  PRIMARY KEY (`id`),
  KEY `process_instance_id` (`process_instance_id`) USING BTREE,
  CONSTRAINT `foreign_key_instance_id` FOREIGN KEY (`process_instance_id`) REFERENCES `t_ds_process_instance` (`id`) ON DELETE CASCADE
) ENGINE=InnoDB AUTO_INCREMENT=1 DEFAULT CHARSET=utf8;

-- ----------------------------
-- Records of t_ds_task_instance
-- ----------------------------

-- ----------------------------
-- Table structure for t_ds_tenant
-- ----------------------------
DROP TABLE IF EXISTS `t_ds_tenant`;
CREATE TABLE `t_ds_tenant` (
  `id` int(11) NOT NULL AUTO_INCREMENT COMMENT 'key',
  `tenant_code` varchar(64) DEFAULT NULL COMMENT 'tenant code',
  `description` varchar(255) DEFAULT NULL,
  `queue_id` int(11) DEFAULT NULL COMMENT 'queue id',
  `create_time` datetime DEFAULT NULL COMMENT 'create time',
  `update_time` datetime DEFAULT NULL COMMENT 'update time',
  PRIMARY KEY (`id`)
) ENGINE=InnoDB AUTO_INCREMENT=1 DEFAULT CHARSET=utf8;

-- ----------------------------
-- Records of t_ds_tenant
-- ----------------------------

-- ----------------------------
-- Table structure for t_ds_udfs
-- ----------------------------
DROP TABLE IF EXISTS `t_ds_udfs`;
CREATE TABLE `t_ds_udfs` (
  `id` int(11) NOT NULL AUTO_INCREMENT COMMENT 'key',
  `user_id` int(11) NOT NULL COMMENT 'user id',
  `func_name` varchar(100) NOT NULL COMMENT 'UDF function name',
  `class_name` varchar(255) NOT NULL COMMENT 'class of udf',
  `type` tinyint(4) NOT NULL COMMENT 'Udf function type',
  `arg_types` varchar(255) DEFAULT NULL COMMENT 'arguments types',
  `database` varchar(255) DEFAULT NULL COMMENT 'data base',
  `description` varchar(255) DEFAULT NULL,
  `resource_id` int(11) NOT NULL COMMENT 'resource id',
  `resource_name` varchar(255) NOT NULL COMMENT 'resource name',
  `create_time` datetime NOT NULL COMMENT 'create time',
  `update_time` datetime NOT NULL COMMENT 'update time',
  PRIMARY KEY (`id`)
) ENGINE=InnoDB AUTO_INCREMENT=1 DEFAULT CHARSET=utf8;

-- ----------------------------
-- Records of t_ds_udfs
-- ----------------------------

-- ----------------------------
-- Table structure for t_ds_user
-- ----------------------------
DROP TABLE IF EXISTS `t_ds_user`;
CREATE TABLE `t_ds_user` (
  `id` int(11) NOT NULL AUTO_INCREMENT COMMENT 'user id',
  `user_name` varchar(64) DEFAULT NULL COMMENT 'user name',
  `user_password` varchar(64) DEFAULT NULL COMMENT 'user password',
  `user_type` tinyint(4) DEFAULT NULL COMMENT 'user type, 0:administrator，1:ordinary user',
  `email` varchar(64) DEFAULT NULL COMMENT 'email',
  `phone` varchar(11) DEFAULT NULL COMMENT 'phone',
  `tenant_id` int(11) DEFAULT NULL COMMENT 'tenant id',
  `create_time` datetime DEFAULT NULL COMMENT 'create time',
  `update_time` datetime DEFAULT NULL COMMENT 'update time',
  `queue` varchar(64) DEFAULT NULL COMMENT 'queue',
  `state` int(1) DEFAULT 1 COMMENT 'state 0:disable 1:enable',
  PRIMARY KEY (`id`),
  UNIQUE KEY `user_name_unique` (`user_name`)
) ENGINE=InnoDB AUTO_INCREMENT=1 DEFAULT CHARSET=utf8;

-- ----------------------------
-- Records of t_ds_user
-- ----------------------------

-- ----------------------------
-- Table structure for t_ds_worker_group
-- ----------------------------
DROP TABLE IF EXISTS `t_ds_worker_group`;
CREATE TABLE `t_ds_worker_group` (
  `id` bigint(11) NOT NULL AUTO_INCREMENT COMMENT 'id',
  `name` varchar(255) NOT NULL COMMENT 'worker group name',
  `addr_list` text NULL DEFAULT NULL COMMENT 'worker addr list. split by [,]',
  `create_time` datetime NULL DEFAULT NULL COMMENT 'create time',
  `update_time` datetime NULL DEFAULT NULL COMMENT 'update time',
  PRIMARY KEY (`id`),
  UNIQUE KEY `name_unique` (`name`)
) ENGINE=InnoDB AUTO_INCREMENT=1 DEFAULT CHARSET=utf8;

-- ----------------------------
-- Records of t_ds_worker_group
-- ----------------------------

-- ----------------------------
-- Table structure for t_ds_version
-- ----------------------------
DROP TABLE IF EXISTS `t_ds_version`;
CREATE TABLE `t_ds_version` (
  `id` int(11) NOT NULL AUTO_INCREMENT,
  `version` varchar(200) NOT NULL,
  PRIMARY KEY (`id`),
  UNIQUE KEY `version_UNIQUE` (`version`)
) ENGINE=InnoDB AUTO_INCREMENT=2 DEFAULT CHARSET=utf8 COMMENT='version';

-- ----------------------------
-- Records of t_ds_version
-- ----------------------------
INSERT INTO `t_ds_version` VALUES ('1', '1.4.0');


-- ----------------------------
-- Records of t_ds_alertgroup
-- ----------------------------
<<<<<<< HEAD
INSERT INTO `t_ds_alertgroup`
VALUES (1,'1,2', 1, 'default admin warning group', 'default admin warning group', '2018-11-29 10:20:39',
        '2018-11-29 10:20:39');
=======
INSERT INTO `t_ds_alertgroup`(alert_instance_ids, create_user_id, group_name, description, create_time, update_time)
VALUES ("1,2", 1, 'default admin warning group', 'default admin warning group', '2018-11-29 10:20:39', '2018-11-29 10:20:39');
>>>>>>> 50f17669

-- ----------------------------
-- Records of t_ds_user
-- ----------------------------
INSERT INTO `t_ds_user`
VALUES ('1', 'admin', '7ad2410b2f4c074479a8937a28a22b8f', '0', 'xxx@qq.com', '', '0', '2018-03-27 15:48:50', '2018-10-24 17:40:22', null, 1);

-- ----------------------------
-- Table structure for t_ds_plugin_define
-- ----------------------------
SET sql_mode=(SELECT REPLACE(@@sql_mode,'ONLY_FULL_GROUP_BY',''));
DROP TABLE IF EXISTS `t_ds_plugin_define`;
CREATE TABLE `t_ds_plugin_define` (
  `id` int NOT NULL AUTO_INCREMENT,
  `plugin_name` varchar(100) NOT NULL COMMENT 'the name of plugin eg: email',
  `plugin_type` varchar(100) NOT NULL COMMENT 'plugin type . alert=alert plugin, job=job plugin',
  `plugin_params` text COMMENT 'plugin params',
  `create_time` timestamp NOT NULL DEFAULT CURRENT_TIMESTAMP,
  `update_time` timestamp NOT NULL DEFAULT CURRENT_TIMESTAMP ON UPDATE CURRENT_TIMESTAMP,
  PRIMARY KEY (`id`),
  UNIQUE KEY `t_ds_plugin_define_UN` (`plugin_name`,`plugin_type`)
) ENGINE=InnoDB AUTO_INCREMENT=2 DEFAULT CHARSET=utf8;

-- ----------------------------
-- Table structure for t_ds_alert_plugin_instance
-- ----------------------------
DROP TABLE IF EXISTS `t_ds_alert_plugin_instance`;
CREATE TABLE `t_ds_alert_plugin_instance` (
  `id` int NOT NULL AUTO_INCREMENT,
  `plugin_define_id` int NOT NULL,
  `plugin_instance_params` text COMMENT 'plugin instance params. Also contain the params value which user input in web ui.',
  `create_time` timestamp NULL DEFAULT CURRENT_TIMESTAMP,
  `update_time` timestamp NULL DEFAULT CURRENT_TIMESTAMP ON UPDATE CURRENT_TIMESTAMP,
  `instance_name` varchar(200) DEFAULT NULL COMMENT 'alert instance name',
  PRIMARY KEY (`id`)
) ENGINE=InnoDB DEFAULT CHARSET=utf8;

<<<<<<< HEAD
--
-- Table structure for table `t_ds_dq_comparison_type`
--
DROP TABLE IF EXISTS `t_ds_dq_comparison_type`;
CREATE TABLE `t_ds_dq_comparison_type` (
    `id` int(11) NOT NULL AUTO_INCREMENT,
    `type` varchar(100) NOT NULL,
    `execute_sql` text DEFAULT NULL,
    `output_table` varchar(100) DEFAULT NULL,
    `name` varchar(100) DEFAULT NULL,
    `create_time` datetime DEFAULT NULL,
    `update_time` datetime DEFAULT NULL,
    `is_inner_source` tinyint(1) DEFAULT '0',
    PRIMARY KEY (`id`)
)ENGINE=InnoDB DEFAULT CHARSET=utf8;

INSERT INTO `t_ds_dq_comparison_type`
(`id`, `type`, `execute_sql`, `output_table`, `name`, `create_time`, `update_time`, `is_inner_source`)
VALUES(1, '固定值', NULL, NULL, NULL, '2021-06-30 00:00:00.000', '2021-06-30 00:00:00.000', false);
INSERT INTO `t_ds_dq_comparison_type`
(`id`, `type`, `execute_sql`, `output_table`, `name`, `create_time`, `update_time`, `is_inner_source`)
VALUES(2, '日波动', 'select round(avg(statistics_value),2) as day_avg from `t_ds_dq_task_statistics_value` where data_time >=date_trunc(''DAY'', ${data_time}) and data_time < date_add(date_trunc(''day'', ${data_time}),1) and unique_code = ${unique_code} and statistics_name = ''${statistics_name}''', 'day_range', 'day_range.day_avg', '2021-06-30 00:00:00.000', '2021-06-30 00:00:00.000', true);
INSERT INTO `t_ds_dq_comparison_type`
(`id`, `type`, `execute_sql`, `output_table`, `name`, `create_time`, `update_time`, `is_inner_source`)
VALUES(3, '周波动', 'select round(avg(statistics_value),2) as week_avg from `t_ds_dq_task_statistics_value` where  data_time >= date_trunc(''WEEK'', ${data_time}) and data_time <date_trunc(''day'', ${data_time}) and unique_code = ${unique_code} and statistics_name = ''${statistics_name}''', 'week_range', 'week_range.week_avg', '2021-06-30 00:00:00.000', '2021-06-30 00:00:00.000', true);
INSERT INTO `t_ds_dq_comparison_type`
(`id`, `type`, `execute_sql`, `output_table`, `name`, `create_time`, `update_time`, `is_inner_source`)
VALUES(4, '月波动', 'select round(avg(statistics_value),2) as month_avg from `t_ds_dq_task_statistics_value` where  data_time >= date_trunc(''MONTH'', ${data_time}) and data_time <date_trunc(''day'', ${data_time}) and unique_code = ${unique_code} and statistics_name = ''${statistics_name}''', 'month_range', 'month_range.month_avg', '2021-06-30 00:00:00.000', '2021-06-30 00:00:00.000', true);
INSERT INTO `t_ds_dq_comparison_type`
(`id`, `type`, `execute_sql`, `output_table`, `name`, `create_time`, `update_time`, `is_inner_source`)
VALUES(5, '最近7天波动', 'select round(avg(statistics_value),2) as last_7_avg from `t_ds_dq_task_statistics_value` where  data_time >= date_add(date_trunc(''day'', ${data_time}),-7) and  data_time <date_trunc(''day'', ${data_time}) and unique_code = ${unique_code} and statistics_name = ''${statistics_name}''', 'last_seven_days', 'last_seven_days.last_7_avg', '2021-06-30 00:00:00.000', '2021-06-30 00:00:00.000', true);
INSERT INTO `t_ds_dq_comparison_type`
(`id`, `type`, `execute_sql`, `output_table`, `name`, `create_time`, `update_time`, `is_inner_source`)
VALUES(6, '最近30天波动', 'select round(avg(statistics_value),2) as last_30_avg from `t_ds_dq_task_statistics_value` where  data_time >= date_add(date_trunc(''day'', ${data_time}),-30) and  data_time < date_trunc(''day'', ${data_time}) and unique_code = ${unique_code} and statistics_name = ''${statistics_name}''', 'last_thirty_days', 'last_thirty_days.last_30_avg', '2021-06-30 00:00:00.000', '2021-06-30 00:00:00.000', true);
INSERT INTO `t_ds_dq_comparison_type`
(`id`, `type`, `execute_sql`, `output_table`, `name`, `create_time`, `update_time`, `is_inner_source`)
VALUES(7, '源表总行数', 'SELECT COUNT(*) AS total FROM ${src_table} WHERE (${src_filter})', 'total_count', 'total_count.total', '2021-06-30 00:00:00.000', '2021-06-30 00:00:00.000', false);
INSERT INTO `t_ds_dq_comparison_type`
(`id`, `type`, `execute_sql`, `output_table`, `name`, `create_time`, `update_time`, `is_inner_source`)
VALUES(8, '目标表总行数', 'SELECT COUNT(*) AS total FROM ${target_table} WHERE (${target_filter})', 'total_count', 'total_count.total', '2021-06-30 00:00:00.000', '2021-06-30 00:00:00.000', false);

--
-- Table structure for table `t_ds_dq_execute_result`
--
DROP TABLE IF EXISTS `t_ds_dq_execute_result`;
CREATE TABLE `t_ds_dq_execute_result` (
    `id` int(11) NOT NULL AUTO_INCREMENT,
    `process_definition_id` int(11) DEFAULT NULL,
    `process_instance_id` int(11) DEFAULT NULL,
    `task_instance_id` int(11) DEFAULT NULL,
    `rule_type` int(11) DEFAULT NULL,
    `rule_name` varchar(255) DEFAULT NULL,
    `statistics_value` double DEFAULT NULL,
    `comparison_value` double DEFAULT NULL,
    `check_type` int(11) DEFAULT NULL,
    `threshold` double DEFAULT NULL,
    `operator` int(11) DEFAULT NULL,
    `failure_strategy` int(11) DEFAULT NULL,
    `state` int(11) DEFAULT NULL,
    `user_id` int(11) DEFAULT NULL,
    `comparison_type` int(11) DEFAULT NULL,
    `error_output_path` text DEFAULT NULL,
    `create_time` datetime DEFAULT NULL,
    `update_time` datetime DEFAULT NULL,
    PRIMARY KEY (`id`)
) ENGINE=InnoDB DEFAULT CHARSET=utf8;

--
-- Table structure for table t_ds_dq_rule
--
DROP TABLE IF EXISTS `t_ds_dq_rule`;
CREATE TABLE `t_ds_dq_rule` (
    `id` int(11) NOT NULL AUTO_INCREMENT,
    `name` varchar(100) DEFAULT NULL,
    `type` int(11) DEFAULT NULL,
    `user_id` int(11) DEFAULT NULL,
    `create_time` datetime DEFAULT NULL,
    `update_time` datetime DEFAULT NULL,
    PRIMARY KEY (`id`)
) ENGINE=InnoDB DEFAULT CHARSET=utf8;

INSERT INTO `t_ds_dq_rule`
(`id`, `name`, `type`, `user_id`, `create_time`, `update_time`)
VALUES(1, '空值校验', 0, 1, '2020-01-12 00:00:00.000', '2020-01-12 00:00:00.000');
INSERT INTO `t_ds_dq_rule`
(`id`, `name`, `type`, `user_id`, `create_time`, `update_time`)
VALUES(2, '自定义SQL', 1, 1, '2020-01-12 00:00:00.000', '2020-01-12 00:00:00.000');
INSERT INTO `t_ds_dq_rule`
(`id`, `name`, `type`, `user_id`, `create_time`, `update_time`)
VALUES(3, '跨表准确性', 2, 1, '2020-01-12 00:00:00.000', '2020-01-12 00:00:00.000');
INSERT INTO `t_ds_dq_rule`
(`id`, `name`, `type`, `user_id`, `create_time`, `update_time`)
VALUES(4, '跨表值比对', 3, 1, '2020-01-12 00:00:00.000', '2020-01-12 00:00:00.000');
INSERT INTO `t_ds_dq_rule`
(`id`, `name`, `type`, `user_id`, `create_time`, `update_time`)
VALUES(5, '字段长度校验', 0, 1, '2020-01-12 00:00:00.000', '2020-01-12 00:00:00.000');
INSERT INTO `t_ds_dq_rule`
(`id`, `name`, `type`, `user_id`, `create_time`, `update_time`)
VALUES(6, '唯一性校验', 0, 1, '2020-01-12 00:00:00.000', '2020-01-12 00:00:00.000');
INSERT INTO `t_ds_dq_rule`
(`id`, `name`, `type`, `user_id`, `create_time`, `update_time`)
VALUES(7, '正则表达式', 0, 1, '2020-01-12 00:00:00.000', '2020-01-12 00:00:00.000');
INSERT INTO `t_ds_dq_rule`
(`id`, `name`, `type`, `user_id`, `create_time`, `update_time`)
VALUES(8, '及时性校验', 0, 1, '2020-01-12 00:00:00.000', '2020-01-12 00:00:00.000');
INSERT INTO `t_ds_dq_rule`
(`id`, `name`, `type`, `user_id`, `create_time`, `update_time`)
VALUES(9, '枚举值校验', 0, 1, '2020-01-12 00:00:00.000', '2020-01-12 00:00:00.000');
INSERT INTO `t_ds_dq_rule`
(`id`, `name`, `type`, `user_id`, `create_time`, `update_time`)
VALUES(10, '表行数校验', 0, 1, '2020-01-12 00:00:00.000', '2020-01-12 00:00:00.000');

--
-- Table structure for table `t_ds_dq_rule_execute_sql`
--
DROP TABLE IF EXISTS `t_ds_dq_rule_execute_sql`;
CREATE TABLE `t_ds_dq_rule_execute_sql` (
    `id` int(11) NOT NULL AUTO_INCREMENT,
    `index` int(11) DEFAULT NULL,
    `sql` text DEFAULT NULL,
    `table_alias` varchar(255) DEFAULT NULL,
    `type` int(11) DEFAULT NULL,
    `is_error_output_sql` tinyint(1) DEFAULT '0',
    `create_time` datetime DEFAULT NULL,
    `update_time` datetime DEFAULT NULL,
    PRIMARY KEY (`id`)
) ENGINE=InnoDB DEFAULT CHARSET=utf8;

INSERT INTO `t_ds_dq_rule_execute_sql`
(`id`, `index`, `sql`, `table_alias`, `type`, `is_error_output_sql`, `create_time`, `update_time`)
VALUES(1, 1, 'SELECT COUNT(*) AS nulls FROM null_items', 'null_count', 1, false, '2021-03-03 11:31:24.000', '2021-03-03 11:31:24.000');
INSERT INTO `t_ds_dq_rule_execute_sql`
(`id`, `index`, `sql`, `table_alias`, `type`, `is_error_output_sql`, `create_time`, `update_time`)
VALUES(2, 1, 'SELECT COUNT(*) AS total FROM ${src_table} WHERE (${src_filter})', 'total_count', 2, false, '2021-03-03 11:31:24.000', '2021-03-03 11:31:24.000');
INSERT INTO `t_ds_dq_rule_execute_sql`
(`id`, `index`, `sql`, `table_alias`, `type`, `is_error_output_sql`, `create_time`, `update_time`)
VALUES(3, 1, 'SELECT COUNT(*) AS miss from miss_items', 'miss_count', 1, false, '2021-03-03 11:31:24.000', '2021-03-03 11:31:24.000');
INSERT INTO `t_ds_dq_rule_execute_sql`
(`id`, `index`, `sql`, `table_alias`, `type`, `is_error_output_sql`, `create_time`, `update_time`)
VALUES(4, 1, 'SELECT COUNT(*) AS valids FROM invalid_length_items', 'invalid_length_count', 1, false, '2021-03-03 11:31:24.000', '2021-03-03 11:31:24.000');
INSERT INTO `t_ds_dq_rule_execute_sql`
(`id`, `index`, `sql`, `table_alias`, `type`, `is_error_output_sql`, `create_time`, `update_time`)
VALUES(5, 1, 'SELECT COUNT(*) AS total FROM ${target_table} WHERE (${target_filter})', 'total_count', 2, false, '2021-03-03 11:31:24.000', '2021-03-03 11:31:24.000');
INSERT INTO `t_ds_dq_rule_execute_sql`
(`id`, `index`, `sql`, `table_alias`, `type`, `is_error_output_sql`, `create_time`, `update_time`)
VALUES(6, 1, 'SELECT ${src_field} FROM ${src_table} group by ${src_field} having count(*) > 1', 'duplicate_items', 0, true, '2021-03-03 11:31:24.000', '2021-03-03 11:31:24.000');
INSERT INTO `t_ds_dq_rule_execute_sql`
(`id`, `index`, `sql`, `table_alias`, `type`, `is_error_output_sql`, `create_time`, `update_time`)
VALUES(7, 1, 'SELECT COUNT(*) AS duplicates FROM duplicate_items', 'duplicate_count', 1, false, '2021-03-03 11:31:24.000', '2021-03-03 11:31:24.000');
INSERT INTO `t_ds_dq_rule_execute_sql`
(`id`, `index`, `sql`, `table_alias`, `type`, `is_error_output_sql`, `create_time`, `update_time`)
VALUES(8, 1, 'SELECT ${src_table}.* FROM (SELECT * FROM ${src_table} WHERE (${src_filter})) ${src_table} LEFT JOIN (SELECT * FROM ${target_table} WHERE (${target_filter})) ${target_table} ON ${on_clause} WHERE ${where_clause}', 'miss_items', 0, true, '2021-03-03 11:31:24.000', '2021-03-03 11:31:24.000');
INSERT INTO `t_ds_dq_rule_execute_sql`
(`id`, `index`, `sql`, `table_alias`, `type`, `is_error_output_sql`, `create_time`, `update_time`)
VALUES(9, 1, 'SELECT * FROM ${src_table} WHERE (${src_field} not regexp ''${regexp_pattern}'') AND (${src_filter}) ', 'regexp_items', 0, true, '2021-03-03 11:31:24.000', '2021-03-03 11:31:24.000');
INSERT INTO `t_ds_dq_rule_execute_sql`
(`id`, `index`, `sql`, `table_alias`, `type`, `is_error_output_sql`, `create_time`, `update_time`)
VALUES(10, 1, 'SELECT COUNT(*) AS regexps FROM regexp_items', 'regexp_count', 1, false, '2021-03-03 11:31:24.000', '2021-03-03 11:31:24.000');
INSERT INTO `t_ds_dq_rule_execute_sql`
(`id`, `index`, `sql`, `table_alias`, `type`, `is_error_output_sql`, `create_time`, `update_time`)
VALUES(11, 1, 'SELECT * FROM ${src_table} WHERE (to_unix_timestamp(${src_field}, ''${datetime_format}'')-to_unix_timestamp(''${deadline}'', ''${datetime_format}'') <= 0) AND (${src_filter}) ', 'timeliness_items', 0, true, '2021-03-03 11:31:24.000', '2021-03-03 11:31:24.000');
INSERT INTO `t_ds_dq_rule_execute_sql`
(`id`, `index`, `sql`, `table_alias`, `type`, `is_error_output_sql`, `create_time`, `update_time`)
VALUES(12, 1, 'SELECT COUNT(*) AS timeliness FROM timeliness_items', 'timeliness_count', 1, false, '2021-03-03 11:31:24.000', '2021-03-03 11:31:24.000');
INSERT INTO `t_ds_dq_rule_execute_sql`
(`id`, `index`, `sql`, `table_alias`, `type`, `is_error_output_sql`, `create_time`, `update_time`)
VALUES(13, 1, 'SELECT * FROM ${src_table} where (${src_field} not in ( ${enum_list} ) or ${src_field} is null) AND (${src_filter}) ', 'enum_items', 0, true, '2021-03-03 11:31:24.000', '2021-03-03 11:31:24.000');
INSERT INTO `t_ds_dq_rule_execute_sql`
(`id`, `index`, `sql`, `table_alias`, `type`, `is_error_output_sql`, `create_time`, `update_time`)
VALUES(14, 1, 'SELECT COUNT(*) AS enums FROM enum_items', 'enum_count', 1, false, '2021-03-03 11:31:24.000', '2021-03-03 11:31:24.000');
INSERT INTO `t_ds_dq_rule_execute_sql`
(`id`, `index`, `sql`, `table_alias`, `type`, `is_error_output_sql`, `create_time`, `update_time`)
VALUES(15, 1, 'SELECT COUNT(*) AS total FROM ${src_table} WHERE (${src_filter})', 'table_count', 1, false, '2021-03-03 11:31:24.000', '2021-03-03 11:31:24.000');
INSERT INTO `t_ds_dq_rule_execute_sql`
(`id`, `index`, `sql`, `table_alias`, `type`, `is_error_output_sql`, `create_time`, `update_time`)
VALUES(16, 1, 'SELECT * FROM ${src_table} WHERE (${src_field} is null or ${src_field} = '''') AND (${src_filter})', 'null_items', 0, true, '2021-03-03 11:31:24.000', '2021-03-03 11:31:24.000');
INSERT INTO `t_ds_dq_rule_execute_sql`
(`id`, `index`, `sql`, `table_alias`, `type`, `is_error_output_sql`, `create_time`, `update_time`)
VALUES(17, 1, 'SELECT * FROM ${src_table} WHERE (length(${src_field}) ${logic_operator} ${field_length}) AND (${src_filter})', 'invalid_length_items', 0, true, '2021-03-03 11:31:24.000', '2021-03-03 11:31:24.000');

--
-- Table structure for table `t_ds_dq_rule_input_entry`
--
DROP TABLE IF EXISTS `t_ds_dq_rule_input_entry`;
CREATE TABLE `t_ds_dq_rule_input_entry` (
    `id` int(11) NOT NULL AUTO_INCREMENT,
    `field` varchar(255) DEFAULT NULL,
    `type` int(11) DEFAULT NULL,
    `title` varchar(255) DEFAULT NULL,
    `value` varchar(255)  DEFAULT NULL,
    `options` text DEFAULT NULL,
    `placeholder` varchar(255) DEFAULT NULL,
    `option_source_type` int(11) DEFAULT NULL,
    `value_type` int(11) DEFAULT NULL,
    `input_type` int(11) DEFAULT NULL,
    `is_show` tinyint(1) DEFAULT '1',
    `can_edit` tinyint(1) DEFAULT '1',
    `is_emit` tinyint(1) DEFAULT '0',
    `is_validate` tinyint(1) DEFAULT '1',
    `create_time` datetime DEFAULT NULL,
    `update_time` datetime DEFAULT NULL,
    PRIMARY KEY (`id`)
) ENGINE=InnoDB DEFAULT CHARSET=utf8;

INSERT INTO `t_ds_dq_rule_input_entry`
(`id`, `field`, `type`, `title`, `value`, `options`, `placeholder`, `option_source_type`, `value_type`, `input_type`, `is_show`, `can_edit`, `is_emit`, `is_validate`, `create_time`, `update_time`)
VALUES(1, 'src_connector_type', 2, '源数据类型', '', '[{"label":"HIVE","value":"HIVE"},{"label":"JDBC","value":"JDBC"}]', 'please select source connector type', 2, 2, 0, 1, 1, 1, 0, '2021-03-03 11:31:24.000', '2021-03-03 11:31:24.000');
INSERT INTO `t_ds_dq_rule_input_entry`
(`id`, `field`, `type`, `title`, `value`, `options`, `placeholder`, `option_source_type`, `value_type`, `input_type`, `is_show`, `can_edit`, `is_emit`, `is_validate`, `create_time`, `update_time`)
VALUES(2, 'src_datasource_id', 2, '源数据源', '', NULL, 'please select source datasource id', 1, 2, 0, 1, 1, 1, 0, '2021-03-03 11:31:24.000', '2021-03-03 11:31:24.000');
INSERT INTO `t_ds_dq_rule_input_entry`
(`id`, `field`, `type`, `title`, `value`, `options`, `placeholder`, `option_source_type`, `value_type`, `input_type`, `is_show`, `can_edit`, `is_emit`, `is_validate`, `create_time`, `update_time`)
VALUES(3, 'src_table', 2, '源数据表', NULL, NULL, 'Please enter source table name', 0, 0, 0, 1, 1, 1, 1, '2021-03-03 11:31:24.000', '2021-03-03 11:31:24.000');
INSERT INTO `t_ds_dq_rule_input_entry`
(`id`, `field`, `type`, `title`, `value`, `options`, `placeholder`, `option_source_type`, `value_type`, `input_type`, `is_show`, `can_edit`, `is_emit`, `is_validate`, `create_time`, `update_time`)
VALUES(4, 'src_filter', 0, '源表过滤条件', NULL, NULL, 'Please enter filter expression', 0, 3, 0, 1, 1, 0, 0, '2021-03-03 11:31:24.000', '2021-03-03 11:31:24.000');
INSERT INTO `t_ds_dq_rule_input_entry`
(`id`, `field`, `type`, `title`, `value`, `options`, `placeholder`, `option_source_type`, `value_type`, `input_type`, `is_show`, `can_edit`, `is_emit`, `is_validate`, `create_time`, `update_time`)
VALUES(5, 'src_field', 2, '源表检测列', NULL, NULL, 'Please enter column, only single column is supported', 0, 0, 0, 1, 1, 0, 1, '2021-03-03 11:31:24.000', '2021-03-03 11:31:24.000');
INSERT INTO `t_ds_dq_rule_input_entry`
(`id`, `field`, `type`, `title`, `value`, `options`, `placeholder`, `option_source_type`, `value_type`, `input_type`, `is_show`, `can_edit`, `is_emit`, `is_validate`, `create_time`, `update_time`)
VALUES(6, 'statistics_name', 0, '统计值名', NULL, NULL, 'Please enter statistics name, the alias in statistics execute sql', 0, 0, 1, 0, 0, 0, 1, '2021-03-03 11:31:24.000', '2021-03-03 11:31:24.000');
INSERT INTO `t_ds_dq_rule_input_entry`
(`id`, `field`, `type`, `title`, `value`, `options`, `placeholder`, `option_source_type`, `value_type`, `input_type`, `is_show`, `can_edit`, `is_emit`, `is_validate`, `create_time`, `update_time`)
VALUES(7, 'check_type', 2, '校验方式', '0', '[{"label":"比对值 - 统计值","value":"0"},{"label":"统计值 - 比对值","value":"1"},{"label":"统计值 / 比对值","value":"2"},{"label":"(比对值-统计值) / 比对值","value":"3"}]', 'please select check type', 0, 0, 3, 1, 1, 1, 0, '2021-03-03 11:31:24.000', '2021-03-03 11:31:24.000');
INSERT INTO `t_ds_dq_rule_input_entry`
(`id`, `field`, `type`, `title`, `value`, `options`, `placeholder`, `option_source_type`, `value_type`, `input_type`, `is_show`, `can_edit`, `is_emit`, `is_validate`, `create_time`, `update_time`)
VALUES(8, 'operator', 2, '校验操作符', '0', '[{"label":"=","value":"0"},{"label":"<","value":"1"},{"label":"<=","value":"2"},{"label":">","value":"3"},{"label":">=","value":"4"},{"label":"!=","value":"5"}]', 'please select operator', 0, 0, 3, 1, 1, 0, 0, '2021-03-03 11:31:24.000', '2021-03-03 11:31:24.000');
INSERT INTO `t_ds_dq_rule_input_entry`
(`id`, `field`, `type`, `title`, `value`, `options`, `placeholder`, `option_source_type`, `value_type`, `input_type`, `is_show`, `can_edit`, `is_emit`, `is_validate`, `create_time`, `update_time`)
VALUES(9, 'threshold', 0, '阈值', NULL, NULL, 'Please enter threshold, number is needed', 0, 2, 3, 1, 1, 0, 1, '2021-03-03 11:31:24.000', '2021-03-03 11:31:24.000');
INSERT INTO `t_ds_dq_rule_input_entry`
(`id`, `field`, `type`, `title`, `value`, `options`, `placeholder`, `option_source_type`, `value_type`, `input_type`, `is_show`, `can_edit`, `is_emit`, `is_validate`, `create_time`, `update_time`)
VALUES(10, 'failure_strategy', 2, '失败策略', '0', '[{"label":"告警","value":"0"},{"label":"阻断","value":"1"}]', 'please select failure strategy', 0, 0, 3, 1, 1, 0, 0, '2021-03-03 11:31:24.000', '2021-03-03 11:31:24.000');
INSERT INTO `t_ds_dq_rule_input_entry`
(`id`, `field`, `type`, `title`, `value`, `options`, `placeholder`, `option_source_type`, `value_type`, `input_type`, `is_show`, `can_edit`, `is_emit`, `is_validate`, `create_time`, `update_time`)
VALUES(11, 'target_connector_type', 2, '目标数据类型', '', '[{"label":"HIVE","value":"HIVE"},{"label":"JDBC","value":"JDBC"}]', 'Please select target connector type', 2, 0, 0, 1, 1, 1, 0, '2021-03-03 11:31:24.000', '2021-03-03 11:31:24.000');
INSERT INTO `t_ds_dq_rule_input_entry`
(`id`, `field`, `type`, `title`, `value`, `options`, `placeholder`, `option_source_type`, `value_type`, `input_type`, `is_show`, `can_edit`, `is_emit`, `is_validate`, `create_time`, `update_time`)
VALUES(12, 'target_datasource_id', 2, '目标数据源', '', NULL, 'Please select target datasource', 1, 2, 0, 1, 1, 1, 0, '2021-03-03 11:31:24.000', '2021-03-03 11:31:24.000');
INSERT INTO `t_ds_dq_rule_input_entry`
(`id`, `field`, `type`, `title`, `value`, `options`, `placeholder`, `option_source_type`, `value_type`, `input_type`, `is_show`, `can_edit`, `is_emit`, `is_validate`, `create_time`, `update_time`)
VALUES(13, 'target_table', 2, '目标数据表', NULL, NULL, 'Please enter target table', 0, 0, 0, 1, 1, 1, 1, '2021-03-03 11:31:24.000', '2021-03-03 11:31:24.000');
INSERT INTO `t_ds_dq_rule_input_entry`
(`id`, `field`, `type`, `title`, `value`, `options`, `placeholder`, `option_source_type`, `value_type`, `input_type`, `is_show`, `can_edit`, `is_emit`, `is_validate`, `create_time`, `update_time`)
VALUES(14, 'target_filter', 0, '目标表过滤条件', NULL, NULL, 'Please enter target filter expression', 0, 3, 0, 1, 1, 0, 0, '2021-03-03 11:31:24.000', '2021-03-03 11:31:24.000');
INSERT INTO `t_ds_dq_rule_input_entry`
(`id`, `field`, `type`, `title`, `value`, `options`, `placeholder`, `option_source_type`, `value_type`, `input_type`, `is_show`, `can_edit`, `is_emit`, `is_validate`, `create_time`, `update_time`)
VALUES(15, 'mapping_columns', 6, 'ON语句', NULL, '[{"field":"src_field","props":{"placeholder":"Please input src field","rows":0,"disabled":false,"size":"small"},"type":"input","title":"源数据列"},{"field":"operator","props":{"placeholder":"Please input operator","rows":0,"disabled":false,"size":"small"},"type":"input","title":"操作符"},{"field":"target_field","props":{"placeholder":"Please input target field","rows":0,"disabled":false,"size":"small"},"type":"input","title":"目标数据列"}]', 'please enter mapping columns', 0, 0, 0, 1, 1, 0, 0, '2021-03-03 11:31:24.000', '2021-03-03 11:31:24.000');
INSERT INTO `t_ds_dq_rule_input_entry`
(`id`, `field`, `type`, `title`, `value`, `options`, `placeholder`, `option_source_type`, `value_type`, `input_type`, `is_show`, `can_edit`, `is_emit`, `is_validate`, `create_time`, `update_time`)
VALUES(16, 'statistics_execute_sql', 5, '统计值计算SQL', NULL, NULL, 'Please enter statistics execute sql', 0, 3, 0, 1, 1, 0, 1, '2021-03-03 11:31:24.000', '2021-03-03 11:31:24.000');
INSERT INTO `t_ds_dq_rule_input_entry`
(`id`, `field`, `type`, `title`, `value`, `options`, `placeholder`, `option_source_type`, `value_type`, `input_type`, `is_show`, `can_edit`, `is_emit`, `is_validate`, `create_time`, `update_time`)
VALUES(17, 'comparison_name', 0, '比对值名', NULL, NULL, 'Please enter comparison name, the alias in comparison execute sql', 0, 0, 0, 0, 0, 0, 1, '2021-03-03 11:31:24.000', '2021-03-03 11:31:24.000');
INSERT INTO `t_ds_dq_rule_input_entry`
(`id`, `field`, `type`, `title`, `value`, `options`, `placeholder`, `option_source_type`, `value_type`, `input_type`, `is_show`, `can_edit`, `is_emit`, `is_validate`, `create_time`, `update_time`)
VALUES(18, 'comparison_execute_sql', 5, '比对值计算SQL', NULL, NULL, 'Please enter comparison execute sql', 0, 3, 0, 1, 1, 0, 1, '2021-03-03 11:31:24.000', '2021-03-03 11:31:24.000');
INSERT INTO `t_ds_dq_rule_input_entry`
(`id`, `field`, `type`, `title`, `value`, `options`, `placeholder`, `option_source_type`, `value_type`, `input_type`, `is_show`, `can_edit`, `is_emit`, `is_validate`, `create_time`, `update_time`)
VALUES(19, 'comparison_type', 2, '比对值类型', '', NULL, 'Please enter comparison title', 3, 0, 2, 1, 0, 1, 0, '2021-03-03 11:31:24.000', '2021-03-03 11:31:24.000');
INSERT INTO `t_ds_dq_rule_input_entry`
(`id`, `field`, `type`, `title`, `value`, `options`, `placeholder`, `option_source_type`, `value_type`, `input_type`, `is_show`, `can_edit`, `is_emit`, `is_validate`, `create_time`, `update_time`)
VALUES(20, 'writer_connector_type', 2, '输出数据类型', '', '[{"label":"MYSQL","value":"0"},{"label":"POSTGRESQL","value":"1"}]', 'please select writer connector type', 0, 2, 0, 1, 1, 1, 0, '2021-03-03 11:31:24.000', '2021-03-03 11:31:24.000');
INSERT INTO `t_ds_dq_rule_input_entry`
(`id`, `field`, `type`, `title`, `value`, `options`, `placeholder`, `option_source_type`, `value_type`, `input_type`, `is_show`, `can_edit`, `is_emit`, `is_validate`, `create_time`, `update_time`)
VALUES(21, 'writer_datasource_id', 2, '输出数据源', '', NULL, 'please select writer datasource id', 1, 2, 0, 1, 1, 0, 0, '2021-03-03 11:31:24.000', '2021-03-03 11:31:24.000');
INSERT INTO `t_ds_dq_rule_input_entry`
(`id`, `field`, `type`, `title`, `value`, `options`, `placeholder`, `option_source_type`, `value_type`, `input_type`, `is_show`, `can_edit`, `is_emit`, `is_validate`, `create_time`, `update_time`)
VALUES(22, 'target_field', 2, '目标表检测列', NULL, NULL, 'Please enter column, only single column is supported', 0, 0, 0, 1, 1, 0, 0, '2021-03-03 11:31:24.000', '2021-03-03 11:31:24.000');
INSERT INTO `t_ds_dq_rule_input_entry`
(`id`, `field`, `type`, `title`, `value`, `options`, `placeholder`, `option_source_type`, `value_type`, `input_type`, `is_show`, `can_edit`, `is_emit`, `is_validate`, `create_time`, `update_time`)
VALUES(23, 'field_length', 0, '字段长度限制', NULL, NULL, 'Please enter length limit', 0, 3, 0, 1, 1, 0, 0, '2021-03-03 11:31:24.000', '2021-03-03 11:31:24.000');
INSERT INTO `t_ds_dq_rule_input_entry`
(`id`, `field`, `type`, `title`, `value`, `options`, `placeholder`, `option_source_type`, `value_type`, `input_type`, `is_show`, `can_edit`, `is_emit`, `is_validate`, `create_time`, `update_time`)
VALUES(24, 'logic_operator', 2, '逻辑操作符', '=', '[{"label":"=","value":"="},{"label":"<","value":"<"},{"label":"<=","value":"<="},{"label":">","value":">"},{"label":">=","value":">="},{"label":"<>","value":"<>"}]', 'please select logic operator', 0, 0, 3, 1, 1, 0, 0, '2021-03-03 11:31:24.000', '2021-03-03 11:31:24.000');
INSERT INTO `t_ds_dq_rule_input_entry`
(`id`, `field`, `type`, `title`, `value`, `options`, `placeholder`, `option_source_type`, `value_type`, `input_type`, `is_show`, `can_edit`, `is_emit`, `is_validate`, `create_time`, `update_time`)
VALUES(25, 'regexp_pattern', 0, '正则表达式', NULL, NULL, 'Please enter regexp pattern', 0, 0, 0, 1, 1, 0, 0, '2021-03-03 11:31:24.000', '2021-03-03 11:31:24.000');
INSERT INTO `t_ds_dq_rule_input_entry`
(`id`, `field`, `type`, `title`, `value`, `options`, `placeholder`, `option_source_type`, `value_type`, `input_type`, `is_show`, `can_edit`, `is_emit`, `is_validate`, `create_time`, `update_time`)
VALUES(26, 'deadline', 0, '截止时间', NULL, NULL, 'Please enter deadline', 0, 0, 0, 1, 1, 0, 0, '2021-03-03 11:31:24.000', '2021-03-03 11:31:24.000');
INSERT INTO `t_ds_dq_rule_input_entry`
(`id`, `field`, `type`, `title`, `value`, `options`, `placeholder`, `option_source_type`, `value_type`, `input_type`, `is_show`, `can_edit`, `is_emit`, `is_validate`, `create_time`, `update_time`)
VALUES(27, 'datetime_format', 0, '时间格式', NULL, NULL, 'Please enter datetime format', 0, 0, 0, 1, 1, 0, 0, '2021-03-03 11:31:24.000', '2021-03-03 11:31:24.000');
INSERT INTO `t_ds_dq_rule_input_entry`
(`id`, `field`, `type`, `title`, `value`, `options`, `placeholder`, `option_source_type`, `value_type`, `input_type`, `is_show`, `can_edit`, `is_emit`, `is_validate`, `create_time`, `update_time`)
VALUES(28, 'enum_list', 0, '枚举值列表', NULL, NULL, 'Please enter enumeration', 0, 0, 0, 1, 1, 0, 0, '2021-03-03 11:31:24.000', '2021-03-03 11:31:24.000');

--
-- Table structure for table `t_ds_dq_task_statistics_value`
--
DROP TABLE IF EXISTS `t_ds_dq_task_statistics_value`;
CREATE TABLE `t_ds_dq_task_statistics_value` (
    `id` int(11) NOT NULL AUTO_INCREMENT,
    `process_definition_id` int(11) DEFAULT NULL,
    `task_instance_id` int(11) DEFAULT NULL,
    `rule_id` int(11) NOT NULL,
    `unique_code` varchar(255) NULL,
    `statistics_name` varchar(255) NULL,
    `statistics_value` double NULL,
    `data_time` datetime DEFAULT NULL,
    `create_time` datetime DEFAULT NULL,
    `update_time` datetime DEFAULT NULL,
    PRIMARY KEY (`id`)
) ENGINE=InnoDB DEFAULT CHARSET=utf8;

--
-- Table structure for table `t_ds_relation_rule_execute_sql`
--
DROP TABLE IF EXISTS `t_ds_relation_rule_execute_sql`;
CREATE TABLE `t_ds_relation_rule_execute_sql` (
    `id` int(11) NOT NULL AUTO_INCREMENT,
    `rule_id` int(11) DEFAULT NULL,
    `execute_sql_id` int(11) DEFAULT NULL,
    `create_time` datetime NULL,
    `update_time` datetime NULL,
    PRIMARY KEY (`id`)
) ENGINE=InnoDB DEFAULT CHARSET=utf8;

INSERT INTO `t_ds_relation_rule_execute_sql`
(`id`, `rule_id`, `execute_sql_id`, `create_time`, `update_time`)
VALUES(1, 1, 1, '2021-03-03 11:31:24.000', '2021-03-03 11:31:24.000');
INSERT INTO `t_ds_relation_rule_execute_sql`
(`id`, `rule_id`, `execute_sql_id`, `create_time`, `update_time`)
VALUES(3, 5, 4, '2021-03-03 11:31:24.000', '2021-03-03 11:31:24.000');
INSERT INTO `t_ds_relation_rule_execute_sql`
(`id`, `rule_id`, `execute_sql_id`, `create_time`, `update_time`)
VALUES(2, 3, 3, '2021-03-03 11:31:24.000', '2021-03-03 11:31:24.000');
INSERT INTO `t_ds_relation_rule_execute_sql`
(`id`, `rule_id`, `execute_sql_id`, `create_time`, `update_time`)
VALUES(4, 3, 8, '2021-03-03 11:31:24.000', '2021-03-03 11:31:24.000');
INSERT INTO `t_ds_relation_rule_execute_sql`
(`id`, `rule_id`, `execute_sql_id`, `create_time`, `update_time`)
VALUES(5, 6, 6, '2021-03-03 11:31:24.000', '2021-03-03 11:31:24.000');
INSERT INTO `t_ds_relation_rule_execute_sql`
(`id`, `rule_id`, `execute_sql_id`, `create_time`, `update_time`)
VALUES(6, 6, 7, '2021-03-03 11:31:24.000', '2021-03-03 11:31:24.000');
INSERT INTO `t_ds_relation_rule_execute_sql`
(`id`, `rule_id`, `execute_sql_id`, `create_time`, `update_time`)
VALUES(7, 7, 9, '2021-03-03 11:31:24.000', '2021-03-03 11:31:24.000');
INSERT INTO `t_ds_relation_rule_execute_sql`
(`id`, `rule_id`, `execute_sql_id`, `create_time`, `update_time`)
VALUES(8, 7, 10, '2021-03-03 11:31:24.000', '2021-03-03 11:31:24.000');
INSERT INTO `t_ds_relation_rule_execute_sql`
(`id`, `rule_id`, `execute_sql_id`, `create_time`, `update_time`)
VALUES(9, 8, 11, '2021-03-03 11:31:24.000', '2021-03-03 11:31:24.000');
INSERT INTO `t_ds_relation_rule_execute_sql`
(`id`, `rule_id`, `execute_sql_id`, `create_time`, `update_time`)
VALUES(10, 8, 12, '2021-03-03 11:31:24.000', '2021-03-03 11:31:24.000');
INSERT INTO `t_ds_relation_rule_execute_sql`
(`id`, `rule_id`, `execute_sql_id`, `create_time`, `update_time`)
VALUES(11, 9, 13, '2021-03-03 11:31:24.000', '2021-03-03 11:31:24.000');
INSERT INTO `t_ds_relation_rule_execute_sql`
(`id`, `rule_id`, `execute_sql_id`, `create_time`, `update_time`)
VALUES(12, 9, 14, '2021-03-03 11:31:24.000', '2021-03-03 11:31:24.000');
INSERT INTO `t_ds_relation_rule_execute_sql`
(`id`, `rule_id`, `execute_sql_id`, `create_time`, `update_time`)
VALUES(13, 10, 15, '2021-03-03 11:31:24.000', '2021-03-03 11:31:24.000');
INSERT INTO `t_ds_relation_rule_execute_sql`
(`id`, `rule_id`, `execute_sql_id`, `create_time`, `update_time`)
VALUES(14, 1, 16, '2021-03-03 11:31:24.000', '2021-03-03 11:31:24.000');
INSERT INTO `t_ds_relation_rule_execute_sql`
(`id`, `rule_id`, `execute_sql_id`, `create_time`, `update_time`)
VALUES(15, 5, 17, '2021-03-03 11:31:24.000', '2021-03-03 11:31:24.000');

--
-- Table structure for table `t_ds_relation_rule_input_entry`
--
DROP TABLE IF EXISTS `t_ds_relation_rule_input_entry`;
CREATE TABLE `t_ds_relation_rule_input_entry` (
    `id` int(11) NOT NULL AUTO_INCREMENT,
    `rule_id` int(11) DEFAULT NULL,
    `rule_input_entry_id` int(11) DEFAULT NULL,
    `values_map` text DEFAULT NULL,
    `index` int(11) DEFAULT NULL,
    `create_time` datetime DEFAULT NULL,
    `update_time` datetime DEFAULT NULL,
    PRIMARY KEY (`id`)
) ENGINE=InnoDB DEFAULT CHARSET=utf8;

INSERT INTO `t_ds_relation_rule_input_entry`
(`id`, `rule_id`, `rule_input_entry_id`, `values_map`, `index`, `create_time`, `update_time`)
VALUES(1, 1, 1, NULL, 1, '2021-03-03 11:31:24.000', '2021-03-03 11:31:24.000');
INSERT INTO `t_ds_relation_rule_input_entry`
(`id`, `rule_id`, `rule_input_entry_id`, `values_map`, `index`, `create_time`, `update_time`)
VALUES(2, 1, 2, NULL, 2, '2021-03-03 11:31:24.000', '2021-03-03 11:31:24.000');
INSERT INTO `t_ds_relation_rule_input_entry`
(`id`, `rule_id`, `rule_input_entry_id`, `values_map`, `index`, `create_time`, `update_time`)
VALUES(3, 1, 3, NULL, 3, '2021-03-03 11:31:24.000', '2021-03-03 11:31:24.000');
INSERT INTO `t_ds_relation_rule_input_entry`
(`id`, `rule_id`, `rule_input_entry_id`, `values_map`, `index`, `create_time`, `update_time`)
VALUES(4, 1, 4, NULL, 4, '2021-03-03 11:31:24.000', '2021-03-03 11:31:24.000');
INSERT INTO `t_ds_relation_rule_input_entry`
(`id`, `rule_id`, `rule_input_entry_id`, `values_map`, `index`, `create_time`, `update_time`)
VALUES(5, 1, 5, NULL, 5, '2021-03-03 11:31:24.000', '2021-03-03 11:31:24.000');
INSERT INTO `t_ds_relation_rule_input_entry`
(`id`, `rule_id`, `rule_input_entry_id`, `values_map`, `index`, `create_time`, `update_time`)
VALUES(6, 1, 6, '{"statistics_name":"null_count.nulls"}', 6, '2021-03-03 11:31:24.000', '2021-03-03 11:31:24.000');
INSERT INTO `t_ds_relation_rule_input_entry`
(`id`, `rule_id`, `rule_input_entry_id`, `values_map`, `index`, `create_time`, `update_time`)
VALUES(7, 1, 7, NULL, 7, '2021-03-03 11:31:24.000', '2021-03-03 11:31:24.000');
INSERT INTO `t_ds_relation_rule_input_entry`
(`id`, `rule_id`, `rule_input_entry_id`, `values_map`, `index`, `create_time`, `update_time`)
VALUES(8, 1, 8, NULL, 8, '2021-03-03 11:31:24.000', '2021-03-03 11:31:24.000');
INSERT INTO `t_ds_relation_rule_input_entry`
(`id`, `rule_id`, `rule_input_entry_id`, `values_map`, `index`, `create_time`, `update_time`)
VALUES(9, 1, 9, NULL, 9, '2021-03-03 11:31:24.000', '2021-03-03 11:31:24.000');
INSERT INTO `t_ds_relation_rule_input_entry`
(`id`, `rule_id`, `rule_input_entry_id`, `values_map`, `index`, `create_time`, `update_time`)
VALUES(10, 1, 10, NULL, 10, '2021-03-03 11:31:24.000', '2021-03-03 11:31:24.000');
INSERT INTO `t_ds_relation_rule_input_entry`
(`id`, `rule_id`, `rule_input_entry_id`, `values_map`, `index`, `create_time`, `update_time`)
VALUES(11, 1, 17, '', 11, '2021-03-03 11:31:24.000', '2021-03-03 11:31:24.000');
INSERT INTO `t_ds_relation_rule_input_entry`
(`id`, `rule_id`, `rule_input_entry_id`, `values_map`, `index`, `create_time`, `update_time`)
VALUES(12, 1, 19, NULL, 12, '2021-03-03 11:31:24.000', '2021-03-03 11:31:24.000');
INSERT INTO `t_ds_relation_rule_input_entry`
(`id`, `rule_id`, `rule_input_entry_id`, `values_map`, `index`, `create_time`, `update_time`)
VALUES(13, 2, 1, NULL, 1, '2021-03-03 11:31:24.000', '2021-03-03 11:31:24.000');
INSERT INTO `t_ds_relation_rule_input_entry`
(`id`, `rule_id`, `rule_input_entry_id`, `values_map`, `index`, `create_time`, `update_time`)
VALUES(14, 2, 2, NULL, 2, '2021-03-03 11:31:24.000', '2021-03-03 11:31:24.000');
INSERT INTO `t_ds_relation_rule_input_entry`
(`id`, `rule_id`, `rule_input_entry_id`, `values_map`, `index`, `create_time`, `update_time`)
VALUES(15, 2, 3, NULL, 3, '2021-03-03 11:31:24.000', '2021-03-03 11:31:24.000');
INSERT INTO `t_ds_relation_rule_input_entry`
(`id`, `rule_id`, `rule_input_entry_id`, `values_map`, `index`, `create_time`, `update_time`)
VALUES(16, 2, 6, '{"is_show":"true","can_edit":"true"}', 4, '2021-03-03 11:31:24.000', '2021-03-03 11:31:24.000');
INSERT INTO `t_ds_relation_rule_input_entry`
(`id`, `rule_id`, `rule_input_entry_id`, `values_map`, `index`, `create_time`, `update_time`)
VALUES(17, 2, 16, NULL, 5, '2021-03-03 11:31:24.000', '2021-03-03 11:31:24.000');
INSERT INTO `t_ds_relation_rule_input_entry`
(`id`, `rule_id`, `rule_input_entry_id`, `values_map`, `index`, `create_time`, `update_time`)
VALUES(18, 2, 4, NULL, 6, '2021-03-03 11:31:24.000', '2021-03-03 11:31:24.000');
INSERT INTO `t_ds_relation_rule_input_entry`
(`id`, `rule_id`, `rule_input_entry_id`, `values_map`, `index`, `create_time`, `update_time`)
VALUES(19, 2, 7, NULL, 7, '2021-03-03 11:31:24.000', '2021-03-03 11:31:24.000');
INSERT INTO `t_ds_relation_rule_input_entry`
(`id`, `rule_id`, `rule_input_entry_id`, `values_map`, `index`, `create_time`, `update_time`)
VALUES(20, 2, 8, NULL, 8, '2021-03-03 11:31:24.000', '2021-03-03 11:31:24.000');
INSERT INTO `t_ds_relation_rule_input_entry`
(`id`, `rule_id`, `rule_input_entry_id`, `values_map`, `index`, `create_time`, `update_time`)
VALUES(21, 2, 9, NULL, 9, '2021-03-03 11:31:24.000', '2021-03-03 11:31:24.000');
INSERT INTO `t_ds_relation_rule_input_entry`
(`id`, `rule_id`, `rule_input_entry_id`, `values_map`, `index`, `create_time`, `update_time`)
VALUES(22, 2, 10, NULL, 10, '2021-03-03 11:31:24.000', '2021-03-03 11:31:24.000');
INSERT INTO `t_ds_relation_rule_input_entry`
(`id`, `rule_id`, `rule_input_entry_id`, `values_map`, `index`, `create_time`, `update_time`)
VALUES(24, 2, 19, NULL, 12, '2021-03-03 11:31:24.000', '2021-03-03 11:31:24.000');
INSERT INTO `t_ds_relation_rule_input_entry`
(`id`, `rule_id`, `rule_input_entry_id`, `values_map`, `index`, `create_time`, `update_time`)
VALUES(25, 3, 1, NULL, 1, '2021-03-03 11:31:24.000', '2021-03-03 11:31:24.000');
INSERT INTO `t_ds_relation_rule_input_entry`
(`id`, `rule_id`, `rule_input_entry_id`, `values_map`, `index`, `create_time`, `update_time`)
VALUES(26, 3, 2, NULL, 2, '2021-03-03 11:31:24.000', '2021-03-03 11:31:24.000');
INSERT INTO `t_ds_relation_rule_input_entry`
(`id`, `rule_id`, `rule_input_entry_id`, `values_map`, `index`, `create_time`, `update_time`)
VALUES(27, 3, 3, NULL, 3, '2021-03-03 11:31:24.000', '2021-03-03 11:31:24.000');
INSERT INTO `t_ds_relation_rule_input_entry`
(`id`, `rule_id`, `rule_input_entry_id`, `values_map`, `index`, `create_time`, `update_time`)
VALUES(28, 3, 4, NULL, 4, '2021-03-03 11:31:24.000', '2021-03-03 11:31:24.000');
INSERT INTO `t_ds_relation_rule_input_entry`
(`id`, `rule_id`, `rule_input_entry_id`, `values_map`, `index`, `create_time`, `update_time`)
VALUES(29, 3, 11, NULL, 5, '2021-03-03 11:31:24.000', '2021-03-03 11:31:24.000');
INSERT INTO `t_ds_relation_rule_input_entry`
(`id`, `rule_id`, `rule_input_entry_id`, `values_map`, `index`, `create_time`, `update_time`)
VALUES(30, 3, 12, NULL, 6, '2021-03-03 11:31:24.000', '2021-03-03 11:31:24.000');
INSERT INTO `t_ds_relation_rule_input_entry`
(`id`, `rule_id`, `rule_input_entry_id`, `values_map`, `index`, `create_time`, `update_time`)
VALUES(31, 3, 13, NULL, 7, '2021-03-03 11:31:24.000', '2021-03-03 11:31:24.000');
INSERT INTO `t_ds_relation_rule_input_entry`
(`id`, `rule_id`, `rule_input_entry_id`, `values_map`, `index`, `create_time`, `update_time`)
VALUES(32, 3, 14, NULL, 8, '2021-03-03 11:31:24.000', '2021-03-03 11:31:24.000');
INSERT INTO `t_ds_relation_rule_input_entry`
(`id`, `rule_id`, `rule_input_entry_id`, `values_map`, `index`, `create_time`, `update_time`)
VALUES(33, 3, 15, NULL, 9, '2021-03-03 11:31:24.000', '2021-03-03 11:31:24.000');
INSERT INTO `t_ds_relation_rule_input_entry`
(`id`, `rule_id`, `rule_input_entry_id`, `values_map`, `index`, `create_time`, `update_time`)
VALUES(34, 3, 7, NULL, 10, '2021-03-03 11:31:24.000', '2021-03-03 11:31:24.000');
INSERT INTO `t_ds_relation_rule_input_entry`
(`id`, `rule_id`, `rule_input_entry_id`, `values_map`, `index`, `create_time`, `update_time`)
VALUES(35, 3, 8, NULL, 11, '2021-03-03 11:31:24.000', '2021-03-03 11:31:24.000');
INSERT INTO `t_ds_relation_rule_input_entry`
(`id`, `rule_id`, `rule_input_entry_id`, `values_map`, `index`, `create_time`, `update_time`)
VALUES(36, 3, 9, NULL, 12, '2021-03-03 11:31:24.000', '2021-03-03 11:31:24.000');
INSERT INTO `t_ds_relation_rule_input_entry`
(`id`, `rule_id`, `rule_input_entry_id`, `values_map`, `index`, `create_time`, `update_time`)
VALUES(37, 3, 10, NULL, 13, '2021-03-03 11:31:24.000', '2021-03-03 11:31:24.000');
INSERT INTO `t_ds_relation_rule_input_entry`
(`id`, `rule_id`, `rule_input_entry_id`, `values_map`, `index`, `create_time`, `update_time`)
VALUES(38, 3, 17, '{"comparison_name":"total_count.total"}', 14, '2021-03-03 11:31:24.000', '2021-03-03 11:31:24.000');
INSERT INTO `t_ds_relation_rule_input_entry`
(`id`, `rule_id`, `rule_input_entry_id`, `values_map`, `index`, `create_time`, `update_time`)
VALUES(39, 3, 19, NULL, 15, '2021-03-03 11:31:24.000', '2021-03-03 11:31:24.000');
INSERT INTO `t_ds_relation_rule_input_entry`
(`id`, `rule_id`, `rule_input_entry_id`, `values_map`, `index`, `create_time`, `update_time`)
VALUES(40, 4, 1, NULL, 1, '2021-03-03 11:31:24.000', '2021-03-03 11:31:24.000');
INSERT INTO `t_ds_relation_rule_input_entry`
(`id`, `rule_id`, `rule_input_entry_id`, `values_map`, `index`, `create_time`, `update_time`)
VALUES(41, 4, 2, NULL, 2, '2021-03-03 11:31:24.000', '2021-03-03 11:31:24.000');
INSERT INTO `t_ds_relation_rule_input_entry`
(`id`, `rule_id`, `rule_input_entry_id`, `values_map`, `index`, `create_time`, `update_time`)
VALUES(42, 4, 3, NULL, 3, '2021-03-03 11:31:24.000', '2021-03-03 11:31:24.000');
INSERT INTO `t_ds_relation_rule_input_entry`
(`id`, `rule_id`, `rule_input_entry_id`, `values_map`, `index`, `create_time`, `update_time`)
VALUES(43, 4, 6, '{"is_show":"true","can_edit":"true"}', 4, '2021-03-03 11:31:24.000', '2021-03-03 11:31:24.000');
INSERT INTO `t_ds_relation_rule_input_entry`
(`id`, `rule_id`, `rule_input_entry_id`, `values_map`, `index`, `create_time`, `update_time`)
VALUES(44, 4, 16, NULL, 5, '2021-03-03 11:31:24.000', '2021-03-03 11:31:24.000');
INSERT INTO `t_ds_relation_rule_input_entry`
(`id`, `rule_id`, `rule_input_entry_id`, `values_map`, `index`, `create_time`, `update_time`)
VALUES(45, 4, 11, NULL, 6, '2021-03-03 11:31:24.000', '2021-03-03 11:31:24.000');
INSERT INTO `t_ds_relation_rule_input_entry`
(`id`, `rule_id`, `rule_input_entry_id`, `values_map`, `index`, `create_time`, `update_time`)
VALUES(46, 4, 12, NULL, 7, '2021-03-03 11:31:24.000', '2021-03-03 11:31:24.000');
INSERT INTO `t_ds_relation_rule_input_entry`
(`id`, `rule_id`, `rule_input_entry_id`, `values_map`, `index`, `create_time`, `update_time`)
VALUES(47, 4, 13, NULL, 8, '2021-03-03 11:31:24.000', '2021-03-03 11:31:24.000');
INSERT INTO `t_ds_relation_rule_input_entry`
(`id`, `rule_id`, `rule_input_entry_id`, `values_map`, `index`, `create_time`, `update_time`)
VALUES(48, 4, 17, '{"is_show":"true","can_edit":"true"}', 9, '2021-03-03 11:31:24.000', '2021-03-03 11:31:24.000');
INSERT INTO `t_ds_relation_rule_input_entry`
(`id`, `rule_id`, `rule_input_entry_id`, `values_map`, `index`, `create_time`, `update_time`)
VALUES(49, 4, 18, NULL, 10, '2021-03-03 11:31:24.000', '2021-03-03 11:31:24.000');
INSERT INTO `t_ds_relation_rule_input_entry`
(`id`, `rule_id`, `rule_input_entry_id`, `values_map`, `index`, `create_time`, `update_time`)
VALUES(50, 4, 7, NULL, 11, '2021-03-03 11:31:24.000', '2021-03-03 11:31:24.000');
INSERT INTO `t_ds_relation_rule_input_entry`
(`id`, `rule_id`, `rule_input_entry_id`, `values_map`, `index`, `create_time`, `update_time`)
VALUES(51, 4, 8, NULL, 12, '2021-03-03 11:31:24.000', '2021-03-03 11:31:24.000');
INSERT INTO `t_ds_relation_rule_input_entry`
(`id`, `rule_id`, `rule_input_entry_id`, `values_map`, `index`, `create_time`, `update_time`)
VALUES(52, 4, 9, NULL, 13, '2021-03-03 11:31:24.000', '2021-03-03 11:31:24.000');
INSERT INTO `t_ds_relation_rule_input_entry`
(`id`, `rule_id`, `rule_input_entry_id`, `values_map`, `index`, `create_time`, `update_time`)
VALUES(53, 4, 10, NULL, 14, '2021-03-03 11:31:24.000', '2021-03-03 11:31:24.000');
INSERT INTO `t_ds_relation_rule_input_entry`
(`id`, `rule_id`, `rule_input_entry_id`, `values_map`, `index`, `create_time`, `update_time`)
VALUES(62, 3, 6, '{"statistics_name":"miss_count.miss"}', 18, '2021-03-03 11:31:24.000', '2021-03-03 11:31:24.000');
INSERT INTO `t_ds_relation_rule_input_entry`
(`id`, `rule_id`, `rule_input_entry_id`, `values_map`, `index`, `create_time`, `update_time`)
VALUES(63, 5, 1, NULL, 1, '2021-03-03 11:31:24.000', '2021-03-03 11:31:24.000');
INSERT INTO `t_ds_relation_rule_input_entry`
(`id`, `rule_id`, `rule_input_entry_id`, `values_map`, `index`, `create_time`, `update_time`)
VALUES(64, 5, 2, NULL, 2, '2021-03-03 11:31:24.000', '2021-03-03 11:31:24.000');
INSERT INTO `t_ds_relation_rule_input_entry`
(`id`, `rule_id`, `rule_input_entry_id`, `values_map`, `index`, `create_time`, `update_time`)
VALUES(65, 5, 3, NULL, 3, '2021-03-03 11:31:24.000', '2021-03-03 11:31:24.000');
INSERT INTO `t_ds_relation_rule_input_entry`
(`id`, `rule_id`, `rule_input_entry_id`, `values_map`, `index`, `create_time`, `update_time`)
VALUES(66, 5, 4, NULL, 4, '2021-03-03 11:31:24.000', '2021-03-03 11:31:24.000');
INSERT INTO `t_ds_relation_rule_input_entry`
(`id`, `rule_id`, `rule_input_entry_id`, `values_map`, `index`, `create_time`, `update_time`)
VALUES(67, 5, 5, NULL, 5, '2021-03-03 11:31:24.000', '2021-03-03 11:31:24.000');
INSERT INTO `t_ds_relation_rule_input_entry`
(`id`, `rule_id`, `rule_input_entry_id`, `values_map`, `index`, `create_time`, `update_time`)
VALUES(68, 5, 6, '{"statistics_name":"invalid_length_count.valids"}', 6, '2021-03-03 11:31:24.000', '2021-03-03 11:31:24.000');
INSERT INTO `t_ds_relation_rule_input_entry`
(`id`, `rule_id`, `rule_input_entry_id`, `values_map`, `index`, `create_time`, `update_time`)
VALUES(69, 5, 24, NULL, 7, '2021-03-03 11:31:24.000', '2021-03-03 11:31:24.000');
INSERT INTO `t_ds_relation_rule_input_entry`
(`id`, `rule_id`, `rule_input_entry_id`, `values_map`, `index`, `create_time`, `update_time`)
VALUES(70, 5, 23, NULL, 8, '2021-03-03 11:31:24.000', '2021-03-03 11:31:24.000');
INSERT INTO `t_ds_relation_rule_input_entry`
(`id`, `rule_id`, `rule_input_entry_id`, `values_map`, `index`, `create_time`, `update_time`)
VALUES(71, 5, 7, NULL, 9, '2021-03-03 11:31:24.000', '2021-03-03 11:31:24.000');
INSERT INTO `t_ds_relation_rule_input_entry`
(`id`, `rule_id`, `rule_input_entry_id`, `values_map`, `index`, `create_time`, `update_time`)
VALUES(72, 5, 8, NULL, 10, '2021-03-03 11:31:24.000', '2021-03-03 11:31:24.000');
INSERT INTO `t_ds_relation_rule_input_entry`
(`id`, `rule_id`, `rule_input_entry_id`, `values_map`, `index`, `create_time`, `update_time`)
VALUES(73, 5, 9, NULL, 11, '2021-03-03 11:31:24.000', '2021-03-03 11:31:24.000');
INSERT INTO `t_ds_relation_rule_input_entry`
(`id`, `rule_id`, `rule_input_entry_id`, `values_map`, `index`, `create_time`, `update_time`)
VALUES(74, 5, 10, NULL, 12, '2021-03-03 11:31:24.000', '2021-03-03 11:31:24.000');
INSERT INTO `t_ds_relation_rule_input_entry`
(`id`, `rule_id`, `rule_input_entry_id`, `values_map`, `index`, `create_time`, `update_time`)
VALUES(75, 5, 17, '', 13, '2021-03-03 11:31:24.000', '2021-03-03 11:31:24.000');
INSERT INTO `t_ds_relation_rule_input_entry`
(`id`, `rule_id`, `rule_input_entry_id`, `values_map`, `index`, `create_time`, `update_time`)
VALUES(76, 5, 19, NULL, 14, '2021-03-03 11:31:24.000', '2021-03-03 11:31:24.000');
INSERT INTO `t_ds_relation_rule_input_entry`
(`id`, `rule_id`, `rule_input_entry_id`, `values_map`, `index`, `create_time`, `update_time`)
VALUES(79, 6, 1, NULL, 1, '2021-03-03 11:31:24.000', '2021-03-03 11:31:24.000');
INSERT INTO `t_ds_relation_rule_input_entry`
(`id`, `rule_id`, `rule_input_entry_id`, `values_map`, `index`, `create_time`, `update_time`)
VALUES(80, 6, 2, NULL, 2, '2021-03-03 11:31:24.000', '2021-03-03 11:31:24.000');
INSERT INTO `t_ds_relation_rule_input_entry`
(`id`, `rule_id`, `rule_input_entry_id`, `values_map`, `index`, `create_time`, `update_time`)
VALUES(81, 6, 3, NULL, 3, '2021-03-03 11:31:24.000', '2021-03-03 11:31:24.000');
INSERT INTO `t_ds_relation_rule_input_entry`
(`id`, `rule_id`, `rule_input_entry_id`, `values_map`, `index`, `create_time`, `update_time`)
VALUES(82, 6, 4, NULL, 4, '2021-03-03 11:31:24.000', '2021-03-03 11:31:24.000');
INSERT INTO `t_ds_relation_rule_input_entry`
(`id`, `rule_id`, `rule_input_entry_id`, `values_map`, `index`, `create_time`, `update_time`)
VALUES(83, 6, 5, NULL, 5, '2021-03-03 11:31:24.000', '2021-03-03 11:31:24.000');
INSERT INTO `t_ds_relation_rule_input_entry`
(`id`, `rule_id`, `rule_input_entry_id`, `values_map`, `index`, `create_time`, `update_time`)
VALUES(84, 6, 6, '{"statistics_name":"duplicate_count.duplicates"}', 6, '2021-03-03 11:31:24.000', '2021-03-03 11:31:24.000');
INSERT INTO `t_ds_relation_rule_input_entry`
(`id`, `rule_id`, `rule_input_entry_id`, `values_map`, `index`, `create_time`, `update_time`)
VALUES(85, 6, 7, NULL, 7, '2021-03-03 11:31:24.000', '2021-03-03 11:31:24.000');
INSERT INTO `t_ds_relation_rule_input_entry`
(`id`, `rule_id`, `rule_input_entry_id`, `values_map`, `index`, `create_time`, `update_time`)
VALUES(86, 6, 8, NULL, 8, '2021-03-03 11:31:24.000', '2021-03-03 11:31:24.000');
INSERT INTO `t_ds_relation_rule_input_entry`
(`id`, `rule_id`, `rule_input_entry_id`, `values_map`, `index`, `create_time`, `update_time`)
VALUES(87, 6, 9, NULL, 9, '2021-03-03 11:31:24.000', '2021-03-03 11:31:24.000');
INSERT INTO `t_ds_relation_rule_input_entry`
(`id`, `rule_id`, `rule_input_entry_id`, `values_map`, `index`, `create_time`, `update_time`)
VALUES(88, 6, 10, NULL, 10, '2021-03-03 11:31:24.000', '2021-03-03 11:31:24.000');
INSERT INTO `t_ds_relation_rule_input_entry`
(`id`, `rule_id`, `rule_input_entry_id`, `values_map`, `index`, `create_time`, `update_time`)
VALUES(89, 6, 17, '', 11, '2021-03-03 11:31:24.000', '2021-03-03 11:31:24.000');
INSERT INTO `t_ds_relation_rule_input_entry`
(`id`, `rule_id`, `rule_input_entry_id`, `values_map`, `index`, `create_time`, `update_time`)
VALUES(90, 6, 19, NULL, 12, '2021-03-03 11:31:24.000', '2021-03-03 11:31:24.000');
INSERT INTO `t_ds_relation_rule_input_entry`
(`id`, `rule_id`, `rule_input_entry_id`, `values_map`, `index`, `create_time`, `update_time`)
VALUES(93, 7, 1, NULL, 1, '2021-03-03 11:31:24.000', '2021-03-03 11:31:24.000');
INSERT INTO `t_ds_relation_rule_input_entry`
(`id`, `rule_id`, `rule_input_entry_id`, `values_map`, `index`, `create_time`, `update_time`)
VALUES(94, 7, 2, NULL, 2, '2021-03-03 11:31:24.000', '2021-03-03 11:31:24.000');
INSERT INTO `t_ds_relation_rule_input_entry`
(`id`, `rule_id`, `rule_input_entry_id`, `values_map`, `index`, `create_time`, `update_time`)
VALUES(95, 7, 3, NULL, 3, '2021-03-03 11:31:24.000', '2021-03-03 11:31:24.000');
INSERT INTO `t_ds_relation_rule_input_entry`
(`id`, `rule_id`, `rule_input_entry_id`, `values_map`, `index`, `create_time`, `update_time`)
VALUES(96, 7, 4, NULL, 4, '2021-03-03 11:31:24.000', '2021-03-03 11:31:24.000');
INSERT INTO `t_ds_relation_rule_input_entry`
(`id`, `rule_id`, `rule_input_entry_id`, `values_map`, `index`, `create_time`, `update_time`)
VALUES(97, 7, 5, NULL, 5, '2021-03-03 11:31:24.000', '2021-03-03 11:31:24.000');
INSERT INTO `t_ds_relation_rule_input_entry`
(`id`, `rule_id`, `rule_input_entry_id`, `values_map`, `index`, `create_time`, `update_time`)
VALUES(98, 7, 6, '{"statistics_name":"regexp_count.regexps"}', 6, '2021-03-03 11:31:24.000', '2021-03-03 11:31:24.000');
INSERT INTO `t_ds_relation_rule_input_entry`
(`id`, `rule_id`, `rule_input_entry_id`, `values_map`, `index`, `create_time`, `update_time`)
VALUES(99, 7, 25, NULL, 5, '2021-03-03 11:31:24.000', '2021-03-03 11:31:24.000');
INSERT INTO `t_ds_relation_rule_input_entry`
(`id`, `rule_id`, `rule_input_entry_id`, `values_map`, `index`, `create_time`, `update_time`)
VALUES(100, 7, 7, NULL, 7, '2021-03-03 11:31:24.000', '2021-03-03 11:31:24.000');
INSERT INTO `t_ds_relation_rule_input_entry`
(`id`, `rule_id`, `rule_input_entry_id`, `values_map`, `index`, `create_time`, `update_time`)
VALUES(101, 7, 8, NULL, 8, '2021-03-03 11:31:24.000', '2021-03-03 11:31:24.000');
INSERT INTO `t_ds_relation_rule_input_entry`
(`id`, `rule_id`, `rule_input_entry_id`, `values_map`, `index`, `create_time`, `update_time`)
VALUES(102, 7, 9, NULL, 9, '2021-03-03 11:31:24.000', '2021-03-03 11:31:24.000');
INSERT INTO `t_ds_relation_rule_input_entry`
(`id`, `rule_id`, `rule_input_entry_id`, `values_map`, `index`, `create_time`, `update_time`)
VALUES(103, 7, 10, NULL, 10, '2021-03-03 11:31:24.000', '2021-03-03 11:31:24.000');
INSERT INTO `t_ds_relation_rule_input_entry`
(`id`, `rule_id`, `rule_input_entry_id`, `values_map`, `index`, `create_time`, `update_time`)
VALUES(104, 7, 17, NULL, 11, '2021-03-03 11:31:24.000', '2021-03-03 11:31:24.000');
INSERT INTO `t_ds_relation_rule_input_entry`
(`id`, `rule_id`, `rule_input_entry_id`, `values_map`, `index`, `create_time`, `update_time`)
VALUES(105, 7, 19, NULL, 12, '2021-03-03 11:31:24.000', '2021-03-03 11:31:24.000');
INSERT INTO `t_ds_relation_rule_input_entry`
(`id`, `rule_id`, `rule_input_entry_id`, `values_map`, `index`, `create_time`, `update_time`)
VALUES(108, 8, 1, NULL, 1, '2021-03-03 11:31:24.000', '2021-03-03 11:31:24.000');
INSERT INTO `t_ds_relation_rule_input_entry`
(`id`, `rule_id`, `rule_input_entry_id`, `values_map`, `index`, `create_time`, `update_time`)
VALUES(109, 8, 2, NULL, 2, '2021-03-03 11:31:24.000', '2021-03-03 11:31:24.000');
INSERT INTO `t_ds_relation_rule_input_entry`
(`id`, `rule_id`, `rule_input_entry_id`, `values_map`, `index`, `create_time`, `update_time`)
VALUES(110, 8, 3, NULL, 3, '2021-03-03 11:31:24.000', '2021-03-03 11:31:24.000');
INSERT INTO `t_ds_relation_rule_input_entry`
(`id`, `rule_id`, `rule_input_entry_id`, `values_map`, `index`, `create_time`, `update_time`)
VALUES(111, 8, 4, NULL, 4, '2021-03-03 11:31:24.000', '2021-03-03 11:31:24.000');
INSERT INTO `t_ds_relation_rule_input_entry`
(`id`, `rule_id`, `rule_input_entry_id`, `values_map`, `index`, `create_time`, `update_time`)
VALUES(112, 8, 5, NULL, 5, '2021-03-03 11:31:24.000', '2021-03-03 11:31:24.000');
INSERT INTO `t_ds_relation_rule_input_entry`
(`id`, `rule_id`, `rule_input_entry_id`, `values_map`, `index`, `create_time`, `update_time`)
VALUES(113, 8, 6, '{"statistics_name":"timeliness_count.timeliness"}', 6, '2021-03-03 11:31:24.000', '2021-03-03 11:31:24.000');
INSERT INTO `t_ds_relation_rule_input_entry`
(`id`, `rule_id`, `rule_input_entry_id`, `values_map`, `index`, `create_time`, `update_time`)
VALUES(114, 8, 26, NULL, 7, '2021-03-03 11:31:24.000', '2021-03-03 11:31:24.000');
INSERT INTO `t_ds_relation_rule_input_entry`
(`id`, `rule_id`, `rule_input_entry_id`, `values_map`, `index`, `create_time`, `update_time`)
VALUES(115, 8, 27, NULL, 8, '2021-03-03 11:31:24.000', '2021-03-03 11:31:24.000');
INSERT INTO `t_ds_relation_rule_input_entry`
(`id`, `rule_id`, `rule_input_entry_id`, `values_map`, `index`, `create_time`, `update_time`)
VALUES(116, 8, 7, NULL, 9, '2021-03-03 11:31:24.000', '2021-03-03 11:31:24.000');
INSERT INTO `t_ds_relation_rule_input_entry`
(`id`, `rule_id`, `rule_input_entry_id`, `values_map`, `index`, `create_time`, `update_time`)
VALUES(117, 8, 8, NULL, 10, '2021-03-03 11:31:24.000', '2021-03-03 11:31:24.000');
INSERT INTO `t_ds_relation_rule_input_entry`
(`id`, `rule_id`, `rule_input_entry_id`, `values_map`, `index`, `create_time`, `update_time`)
VALUES(118, 8, 9, NULL, 11, '2021-03-03 11:31:24.000', '2021-03-03 11:31:24.000');
INSERT INTO `t_ds_relation_rule_input_entry`
(`id`, `rule_id`, `rule_input_entry_id`, `values_map`, `index`, `create_time`, `update_time`)
VALUES(119, 8, 10, NULL, 12, '2021-03-03 11:31:24.000', '2021-03-03 11:31:24.000');
INSERT INTO `t_ds_relation_rule_input_entry`
(`id`, `rule_id`, `rule_input_entry_id`, `values_map`, `index`, `create_time`, `update_time`)
VALUES(120, 8, 17, NULL, 13, '2021-03-03 11:31:24.000', '2021-03-03 11:31:24.000');
INSERT INTO `t_ds_relation_rule_input_entry`
(`id`, `rule_id`, `rule_input_entry_id`, `values_map`, `index`, `create_time`, `update_time`)
VALUES(121, 8, 19, NULL, 14, '2021-03-03 11:31:24.000', '2021-03-03 11:31:24.000');
INSERT INTO `t_ds_relation_rule_input_entry`
(`id`, `rule_id`, `rule_input_entry_id`, `values_map`, `index`, `create_time`, `update_time`)
VALUES(124, 9, 1, NULL, 1, '2021-03-03 11:31:24.000', '2021-03-03 11:31:24.000');
INSERT INTO `t_ds_relation_rule_input_entry`
(`id`, `rule_id`, `rule_input_entry_id`, `values_map`, `index`, `create_time`, `update_time`)
VALUES(125, 9, 2, NULL, 2, '2021-03-03 11:31:24.000', '2021-03-03 11:31:24.000');
INSERT INTO `t_ds_relation_rule_input_entry`
(`id`, `rule_id`, `rule_input_entry_id`, `values_map`, `index`, `create_time`, `update_time`)
VALUES(126, 9, 3, NULL, 3, '2021-03-03 11:31:24.000', '2021-03-03 11:31:24.000');
INSERT INTO `t_ds_relation_rule_input_entry`
(`id`, `rule_id`, `rule_input_entry_id`, `values_map`, `index`, `create_time`, `update_time`)
VALUES(127, 9, 4, NULL, 4, '2021-03-03 11:31:24.000', '2021-03-03 11:31:24.000');
INSERT INTO `t_ds_relation_rule_input_entry`
(`id`, `rule_id`, `rule_input_entry_id`, `values_map`, `index`, `create_time`, `update_time`)
VALUES(128, 9, 5, NULL, 5, '2021-03-03 11:31:24.000', '2021-03-03 11:31:24.000');
INSERT INTO `t_ds_relation_rule_input_entry`
(`id`, `rule_id`, `rule_input_entry_id`, `values_map`, `index`, `create_time`, `update_time`)
VALUES(129, 9, 6, '{"statistics_name":"enum_count.enums"}', 6, '2021-03-03 11:31:24.000', '2021-03-03 11:31:24.000');
INSERT INTO `t_ds_relation_rule_input_entry`
(`id`, `rule_id`, `rule_input_entry_id`, `values_map`, `index`, `create_time`, `update_time`)
VALUES(130, 9, 28, NULL, 7, '2021-03-03 11:31:24.000', '2021-03-03 11:31:24.000');
INSERT INTO `t_ds_relation_rule_input_entry`
(`id`, `rule_id`, `rule_input_entry_id`, `values_map`, `index`, `create_time`, `update_time`)
VALUES(131, 9, 7, NULL, 8, '2021-03-03 11:31:24.000', '2021-03-03 11:31:24.000');
INSERT INTO `t_ds_relation_rule_input_entry`
(`id`, `rule_id`, `rule_input_entry_id`, `values_map`, `index`, `create_time`, `update_time`)
VALUES(132, 9, 8, NULL, 9, '2021-03-03 11:31:24.000', '2021-03-03 11:31:24.000');
INSERT INTO `t_ds_relation_rule_input_entry`
(`id`, `rule_id`, `rule_input_entry_id`, `values_map`, `index`, `create_time`, `update_time`)
VALUES(133, 9, 9, NULL, 10, '2021-03-03 11:31:24.000', '2021-03-03 11:31:24.000');
INSERT INTO `t_ds_relation_rule_input_entry`
(`id`, `rule_id`, `rule_input_entry_id`, `values_map`, `index`, `create_time`, `update_time`)
VALUES(134, 9, 10, NULL, 11, '2021-03-03 11:31:24.000', '2021-03-03 11:31:24.000');
INSERT INTO `t_ds_relation_rule_input_entry`
(`id`, `rule_id`, `rule_input_entry_id`, `values_map`, `index`, `create_time`, `update_time`)
VALUES(135, 9, 17, NULL, 12, '2021-03-03 11:31:24.000', '2021-03-03 11:31:24.000');
INSERT INTO `t_ds_relation_rule_input_entry`
(`id`, `rule_id`, `rule_input_entry_id`, `values_map`, `index`, `create_time`, `update_time`)
VALUES(136, 9, 19, NULL, 13, '2021-03-03 11:31:24.000', '2021-03-03 11:31:24.000');
INSERT INTO `t_ds_relation_rule_input_entry`
(`id`, `rule_id`, `rule_input_entry_id`, `values_map`, `index`, `create_time`, `update_time`)
VALUES(139, 10, 1, NULL, 1, '2021-03-03 11:31:24.000', '2021-03-03 11:31:24.000');
INSERT INTO `t_ds_relation_rule_input_entry`
(`id`, `rule_id`, `rule_input_entry_id`, `values_map`, `index`, `create_time`, `update_time`)
VALUES(140, 10, 2, NULL, 2, '2021-03-03 11:31:24.000', '2021-03-03 11:31:24.000');
INSERT INTO `t_ds_relation_rule_input_entry`
(`id`, `rule_id`, `rule_input_entry_id`, `values_map`, `index`, `create_time`, `update_time`)
VALUES(141, 10, 3, NULL, 3, '2021-03-03 11:31:24.000', '2021-03-03 11:31:24.000');
INSERT INTO `t_ds_relation_rule_input_entry`
(`id`, `rule_id`, `rule_input_entry_id`, `values_map`, `index`, `create_time`, `update_time`)
VALUES(142, 10, 4, NULL, 4, '2021-03-03 11:31:24.000', '2021-03-03 11:31:24.000');
INSERT INTO `t_ds_relation_rule_input_entry`
(`id`, `rule_id`, `rule_input_entry_id`, `values_map`, `index`, `create_time`, `update_time`)
VALUES(143, 10, 6, '{"statistics_name":"table_count.total"}', 6, '2021-03-03 11:31:24.000', '2021-03-03 11:31:24.000');
INSERT INTO `t_ds_relation_rule_input_entry`
(`id`, `rule_id`, `rule_input_entry_id`, `values_map`, `index`, `create_time`, `update_time`)
VALUES(144, 10, 7, NULL, 7, '2021-03-03 11:31:24.000', '2021-03-03 11:31:24.000');
INSERT INTO `t_ds_relation_rule_input_entry`
(`id`, `rule_id`, `rule_input_entry_id`, `values_map`, `index`, `create_time`, `update_time`)
VALUES(145, 10, 8, NULL, 8, '2021-03-03 11:31:24.000', '2021-03-03 11:31:24.000');
INSERT INTO `t_ds_relation_rule_input_entry`
(`id`, `rule_id`, `rule_input_entry_id`, `values_map`, `index`, `create_time`, `update_time`)
VALUES(146, 10, 9, NULL, 9, '2021-03-03 11:31:24.000', '2021-03-03 11:31:24.000');
INSERT INTO `t_ds_relation_rule_input_entry`
(`id`, `rule_id`, `rule_input_entry_id`, `values_map`, `index`, `create_time`, `update_time`)
VALUES(147, 10, 10, NULL, 10, '2021-03-03 11:31:24.000', '2021-03-03 11:31:24.000');
INSERT INTO `t_ds_relation_rule_input_entry`
(`id`, `rule_id`, `rule_input_entry_id`, `values_map`, `index`, `create_time`, `update_time`)
VALUES(148, 10, 17, NULL, 11, '2021-03-03 11:31:24.000', '2021-03-03 11:31:24.000');
INSERT INTO `t_ds_relation_rule_input_entry`
(`id`, `rule_id`, `rule_input_entry_id`, `values_map`, `index`, `create_time`, `update_time`)
VALUES(149, 10, 19, NULL, 12, '2021-03-03 11:31:24.000', '2021-03-03 11:31:24.000');
=======
-- ----------------------------
-- Table structure for t_ds_environment
-- ----------------------------
DROP TABLE IF EXISTS `t_ds_environment`;
CREATE TABLE `t_ds_environment` (
  `id` bigint(11) NOT NULL AUTO_INCREMENT COMMENT 'id',
  `code` bigint(20)  DEFAULT NULL COMMENT 'encoding',
  `name` varchar(100) NOT NULL COMMENT 'environment name',
  `config` text NULL DEFAULT NULL COMMENT 'this config contains many environment variables config',
  `description` text NULL DEFAULT NULL COMMENT 'the details',
  `operator` int(11) DEFAULT NULL COMMENT 'operator user id',
  `create_time` timestamp NULL DEFAULT CURRENT_TIMESTAMP,
  `update_time` timestamp NULL DEFAULT CURRENT_TIMESTAMP ON UPDATE CURRENT_TIMESTAMP,
  PRIMARY KEY (`id`),
  UNIQUE KEY `environment_name_unique` (`name`),
  UNIQUE KEY `environment_code_unique` (`code`)
) ENGINE=InnoDB AUTO_INCREMENT=1 DEFAULT CHARSET=utf8;

-- ----------------------------
-- Table structure for t_ds_environment_worker_group_relation
-- ----------------------------
DROP TABLE IF EXISTS `t_ds_environment_worker_group_relation`;
CREATE TABLE `t_ds_environment_worker_group_relation` (
  `id` bigint(11) NOT NULL AUTO_INCREMENT COMMENT 'id',
  `environment_code` bigint(20) NOT NULL COMMENT 'environment code',
  `worker_group` varchar(255) NOT NULL COMMENT 'worker group id',
  `operator` int(11) DEFAULT NULL COMMENT 'operator user id',
  `create_time` timestamp NULL DEFAULT CURRENT_TIMESTAMP,
  `update_time` timestamp NULL DEFAULT CURRENT_TIMESTAMP ON UPDATE CURRENT_TIMESTAMP,
  PRIMARY KEY (`id`),
  UNIQUE KEY `environment_worker_group_unique` (`environment_code`,`worker_group`)
) ENGINE=InnoDB AUTO_INCREMENT=1 DEFAULT CHARSET=utf8;
>>>>>>> 50f17669
<|MERGE_RESOLUTION|>--- conflicted
+++ resolved
@@ -943,14 +943,8 @@
 -- ----------------------------
 -- Records of t_ds_alertgroup
 -- ----------------------------
-<<<<<<< HEAD
-INSERT INTO `t_ds_alertgroup`
-VALUES (1,'1,2', 1, 'default admin warning group', 'default admin warning group', '2018-11-29 10:20:39',
-        '2018-11-29 10:20:39');
-=======
 INSERT INTO `t_ds_alertgroup`(alert_instance_ids, create_user_id, group_name, description, create_time, update_time)
 VALUES ("1,2", 1, 'default admin warning group', 'default admin warning group', '2018-11-29 10:20:39', '2018-11-29 10:20:39');
->>>>>>> 50f17669
 
 -- ----------------------------
 -- Records of t_ds_user
@@ -988,7 +982,6 @@
   PRIMARY KEY (`id`)
 ) ENGINE=InnoDB DEFAULT CHARSET=utf8;
 
-<<<<<<< HEAD
 --
 -- Table structure for table `t_ds_dq_comparison_type`
 --
@@ -1760,7 +1753,7 @@
 INSERT INTO `t_ds_relation_rule_input_entry`
 (`id`, `rule_id`, `rule_input_entry_id`, `values_map`, `index`, `create_time`, `update_time`)
 VALUES(149, 10, 19, NULL, 12, '2021-03-03 11:31:24.000', '2021-03-03 11:31:24.000');
-=======
+
 -- ----------------------------
 -- Table structure for t_ds_environment
 -- ----------------------------
@@ -1792,5 +1785,4 @@
   `update_time` timestamp NULL DEFAULT CURRENT_TIMESTAMP ON UPDATE CURRENT_TIMESTAMP,
   PRIMARY KEY (`id`),
   UNIQUE KEY `environment_worker_group_unique` (`environment_code`,`worker_group`)
-) ENGINE=InnoDB AUTO_INCREMENT=1 DEFAULT CHARSET=utf8;
->>>>>>> 50f17669
+) ENGINE=InnoDB AUTO_INCREMENT=1 DEFAULT CHARSET=utf8;