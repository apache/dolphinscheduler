--- conflicted
+++ resolved
@@ -594,11 +594,8 @@
   `timeout` int(11) DEFAULT '0' COMMENT 'time out',
   `tenant_id` int(11) NOT NULL DEFAULT '-1' COMMENT 'tenant id',
   `var_pool` longtext COMMENT 'var_pool',
-<<<<<<< HEAD
+  `dry_run` tinyint(4) DEFAULT '0' COMMENT 'dry run flag：0 normal, 1 dry run',
   `next_process_instance_id` int(11) DEFAULT '0' COMMENT 'serial queue next processInstanceId',
-=======
-  `dry_run` tinyint(4) DEFAULT '0' COMMENT 'dry run flag：0 normal, 1 dry run',
->>>>>>> 0b93fd57
   PRIMARY KEY (`id`),
   KEY `process_instance_index` (`process_definition_code`,`id`) USING BTREE,
   KEY `start_time_index` (`start_time`) USING BTREE
