--- conflicted
+++ resolved
@@ -296,11 +296,8 @@
   user_id int DEFAULT NULL ,
   global_params text ,
   locations text ,
-<<<<<<< HEAD
   connects text ,
-=======
   warning_group_id int4 DEFAULT NULL ,
->>>>>>> 0055ef44
   flag int DEFAULT NULL ,
   timeout int DEFAULT '0' ,
   tenant_id int NOT NULL DEFAULT '-1' ,
@@ -325,10 +322,7 @@
   global_params text ,
   locations text ,
   connects text ,
-<<<<<<< HEAD
-=======
   warning_group_id int4 DEFAULT NULL ,
->>>>>>> 0055ef44
   flag int DEFAULT NULL ,
   timeout int DEFAULT '0' ,
   tenant_id int NOT NULL DEFAULT '-1' ,
