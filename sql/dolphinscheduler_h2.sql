--- conflicted
+++ resolved
@@ -600,11 +600,7 @@
     next_process_instance_id   int(11) DEFAULT '0',
     tenant_id                  int(11) NOT NULL DEFAULT '-1',
     var_pool                   longtext,
-<<<<<<< HEAD
-    next_process_instance_id int(11) DEFAULT '0'
-=======
     dry_run                    int NULL DEFAULT 0,
->>>>>>> 0b93fd57
     PRIMARY KEY (id)
 );
 
