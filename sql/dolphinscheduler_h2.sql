/*
 * Licensed to the Apache Software Foundation (ASF) under one or more
 * contributor license agreements.  See the NOTICE file distributed with
 * this work for additional information regarding copyright ownership.
 * The ASF licenses this file to You under the Apache License, Version 2.0
 * (the "License"); you may not use this file except in compliance with
 * the License.  You may obtain a copy of the License at
 *
 *    http://www.apache.org/licenses/LICENSE-2.0
 *
 * Unless required by applicable law or agreed to in writing, software
 * distributed under the License is distributed on an "AS IS" BASIS,
 * WITHOUT WARRANTIES OR CONDITIONS OF ANY KIND, either express or implied.
 * See the License for the specific language governing permissions and
 * limitations under the License.
*/

SET
FOREIGN_KEY_CHECKS=0;

-- ----------------------------
-- Table structure for QRTZ_JOB_DETAILS
-- ----------------------------
DROP TABLE IF EXISTS QRTZ_JOB_DETAILS;
CREATE TABLE QRTZ_JOB_DETAILS
(
    SCHED_NAME        varchar(120) NOT NULL,
    JOB_NAME          varchar(200) NOT NULL,
    JOB_GROUP         varchar(200) NOT NULL,
    DESCRIPTION       varchar(250) DEFAULT NULL,
    JOB_CLASS_NAME    varchar(250) NOT NULL,
    IS_DURABLE        varchar(1)   NOT NULL,
    IS_NONCONCURRENT  varchar(1)   NOT NULL,
    IS_UPDATE_DATA    varchar(1)   NOT NULL,
    REQUESTS_RECOVERY varchar(1)   NOT NULL,
    JOB_DATA          blob,
    PRIMARY KEY (SCHED_NAME, JOB_NAME, JOB_GROUP)
);

-- ----------------------------
-- Table structure for QRTZ_TRIGGERS
-- ----------------------------
DROP TABLE IF EXISTS QRTZ_TRIGGERS;
CREATE TABLE QRTZ_TRIGGERS
(
    SCHED_NAME     varchar(120) NOT NULL,
    TRIGGER_NAME   varchar(200) NOT NULL,
    TRIGGER_GROUP  varchar(200) NOT NULL,
    JOB_NAME       varchar(200) NOT NULL,
    JOB_GROUP      varchar(200) NOT NULL,
    DESCRIPTION    varchar(250) DEFAULT NULL,
    NEXT_FIRE_TIME bigint(13) DEFAULT NULL,
    PREV_FIRE_TIME bigint(13) DEFAULT NULL,
    PRIORITY       int(11) DEFAULT NULL,
    TRIGGER_STATE  varchar(16)  NOT NULL,
    TRIGGER_TYPE   varchar(8)   NOT NULL,
    START_TIME     bigint(13) NOT NULL,
    END_TIME       bigint(13) DEFAULT NULL,
    CALENDAR_NAME  varchar(200) DEFAULT NULL,
    MISFIRE_INSTR  smallint(2) DEFAULT NULL,
    JOB_DATA       blob,
    PRIMARY KEY (SCHED_NAME, TRIGGER_NAME, TRIGGER_GROUP),
    CONSTRAINT QRTZ_TRIGGERS_ibfk_1 FOREIGN KEY (SCHED_NAME, JOB_NAME, JOB_GROUP) REFERENCES QRTZ_JOB_DETAILS (SCHED_NAME, JOB_NAME, JOB_GROUP)
);

-- ----------------------------
-- Table structure for QRTZ_BLOB_TRIGGERS
-- ----------------------------
DROP TABLE IF EXISTS QRTZ_BLOB_TRIGGERS;
CREATE TABLE QRTZ_BLOB_TRIGGERS
(
    SCHED_NAME    varchar(120) NOT NULL,
    TRIGGER_NAME  varchar(200) NOT NULL,
    TRIGGER_GROUP varchar(200) NOT NULL,
    BLOB_DATA     blob,
    PRIMARY KEY (SCHED_NAME, TRIGGER_NAME, TRIGGER_GROUP),
    FOREIGN KEY (SCHED_NAME, TRIGGER_NAME, TRIGGER_GROUP) REFERENCES QRTZ_TRIGGERS (SCHED_NAME, TRIGGER_NAME, TRIGGER_GROUP)
);

-- ----------------------------
-- Records of QRTZ_BLOB_TRIGGERS
-- ----------------------------

-- ----------------------------
-- Table structure for QRTZ_CALENDARS
-- ----------------------------
DROP TABLE IF EXISTS QRTZ_CALENDARS;
CREATE TABLE QRTZ_CALENDARS
(
    SCHED_NAME    varchar(120) NOT NULL,
    CALENDAR_NAME varchar(200) NOT NULL,
    CALENDAR      blob         NOT NULL,
    PRIMARY KEY (SCHED_NAME, CALENDAR_NAME)
);

-- ----------------------------
-- Records of QRTZ_CALENDARS
-- ----------------------------

-- ----------------------------
-- Table structure for QRTZ_CRON_TRIGGERS
-- ----------------------------
DROP TABLE IF EXISTS QRTZ_CRON_TRIGGERS;
CREATE TABLE QRTZ_CRON_TRIGGERS
(
    SCHED_NAME      varchar(120) NOT NULL,
    TRIGGER_NAME    varchar(200) NOT NULL,
    TRIGGER_GROUP   varchar(200) NOT NULL,
    CRON_EXPRESSION varchar(120) NOT NULL,
    TIME_ZONE_ID    varchar(80) DEFAULT NULL,
    PRIMARY KEY (SCHED_NAME, TRIGGER_NAME, TRIGGER_GROUP),
    CONSTRAINT QRTZ_CRON_TRIGGERS_ibfk_1 FOREIGN KEY (SCHED_NAME, TRIGGER_NAME, TRIGGER_GROUP) REFERENCES QRTZ_TRIGGERS (SCHED_NAME, TRIGGER_NAME, TRIGGER_GROUP)
);

-- ----------------------------
-- Records of QRTZ_CRON_TRIGGERS
-- ----------------------------

-- ----------------------------
-- Table structure for QRTZ_FIRED_TRIGGERS
-- ----------------------------
DROP TABLE IF EXISTS QRTZ_FIRED_TRIGGERS;
CREATE TABLE QRTZ_FIRED_TRIGGERS
(
    SCHED_NAME        varchar(120) NOT NULL,
    ENTRY_ID          varchar(200) NOT NULL,
    TRIGGER_NAME      varchar(200) NOT NULL,
    TRIGGER_GROUP     varchar(200) NOT NULL,
    INSTANCE_NAME     varchar(200) NOT NULL,
    FIRED_TIME        bigint(13) NOT NULL,
    SCHED_TIME        bigint(13) NOT NULL,
    PRIORITY          int(11) NOT NULL,
    STATE             varchar(16)  NOT NULL,
    JOB_NAME          varchar(200) DEFAULT NULL,
    JOB_GROUP         varchar(200) DEFAULT NULL,
    IS_NONCONCURRENT  varchar(1)   DEFAULT NULL,
    REQUESTS_RECOVERY varchar(1)   DEFAULT NULL,
    PRIMARY KEY (SCHED_NAME, ENTRY_ID)
);

-- ----------------------------
-- Records of QRTZ_FIRED_TRIGGERS
-- ----------------------------

-- ----------------------------
-- Records of QRTZ_JOB_DETAILS
-- ----------------------------

-- ----------------------------
-- Table structure for QRTZ_LOCKS
-- ----------------------------
DROP TABLE IF EXISTS QRTZ_LOCKS;
CREATE TABLE QRTZ_LOCKS
(
    SCHED_NAME varchar(120) NOT NULL,
    LOCK_NAME  varchar(40)  NOT NULL,
    PRIMARY KEY (SCHED_NAME, LOCK_NAME)
);

-- ----------------------------
-- Records of QRTZ_LOCKS
-- ----------------------------

-- ----------------------------
-- Table structure for QRTZ_PAUSED_TRIGGER_GRPS
-- ----------------------------
DROP TABLE IF EXISTS QRTZ_PAUSED_TRIGGER_GRPS;
CREATE TABLE QRTZ_PAUSED_TRIGGER_GRPS
(
    SCHED_NAME    varchar(120) NOT NULL,
    TRIGGER_GROUP varchar(200) NOT NULL,
    PRIMARY KEY (SCHED_NAME, TRIGGER_GROUP)
);

-- ----------------------------
-- Records of QRTZ_PAUSED_TRIGGER_GRPS
-- ----------------------------

-- ----------------------------
-- Table structure for QRTZ_SCHEDULER_STATE
-- ----------------------------
DROP TABLE IF EXISTS QRTZ_SCHEDULER_STATE;
CREATE TABLE QRTZ_SCHEDULER_STATE
(
    SCHED_NAME        varchar(120) NOT NULL,
    INSTANCE_NAME     varchar(200) NOT NULL,
    LAST_CHECKIN_TIME bigint(13) NOT NULL,
    CHECKIN_INTERVAL  bigint(13) NOT NULL,
    PRIMARY KEY (SCHED_NAME, INSTANCE_NAME)
);

-- ----------------------------
-- Records of QRTZ_SCHEDULER_STATE
-- ----------------------------

-- ----------------------------
-- Table structure for QRTZ_SIMPLE_TRIGGERS
-- ----------------------------
DROP TABLE IF EXISTS QRTZ_SIMPLE_TRIGGERS;
CREATE TABLE QRTZ_SIMPLE_TRIGGERS
(
    SCHED_NAME      varchar(120) NOT NULL,
    TRIGGER_NAME    varchar(200) NOT NULL,
    TRIGGER_GROUP   varchar(200) NOT NULL,
    REPEAT_COUNT    bigint(7) NOT NULL,
    REPEAT_INTERVAL bigint(12) NOT NULL,
    TIMES_TRIGGERED bigint(10) NOT NULL,
    PRIMARY KEY (SCHED_NAME, TRIGGER_NAME, TRIGGER_GROUP),
    CONSTRAINT QRTZ_SIMPLE_TRIGGERS_ibfk_1 FOREIGN KEY (SCHED_NAME, TRIGGER_NAME, TRIGGER_GROUP) REFERENCES QRTZ_TRIGGERS (SCHED_NAME, TRIGGER_NAME, TRIGGER_GROUP)
);

-- ----------------------------
-- Records of QRTZ_SIMPLE_TRIGGERS
-- ----------------------------

-- ----------------------------
-- Table structure for QRTZ_SIMPROP_TRIGGERS
-- ----------------------------
DROP TABLE IF EXISTS QRTZ_SIMPROP_TRIGGERS;
CREATE TABLE QRTZ_SIMPROP_TRIGGERS
(
    SCHED_NAME    varchar(120) NOT NULL,
    TRIGGER_NAME  varchar(200) NOT NULL,
    TRIGGER_GROUP varchar(200) NOT NULL,
    STR_PROP_1    varchar(512)   DEFAULT NULL,
    STR_PROP_2    varchar(512)   DEFAULT NULL,
    STR_PROP_3    varchar(512)   DEFAULT NULL,
    INT_PROP_1    int(11) DEFAULT NULL,
    INT_PROP_2    int(11) DEFAULT NULL,
    LONG_PROP_1   bigint(20) DEFAULT NULL,
    LONG_PROP_2   bigint(20) DEFAULT NULL,
    DEC_PROP_1    decimal(13, 4) DEFAULT NULL,
    DEC_PROP_2    decimal(13, 4) DEFAULT NULL,
    BOOL_PROP_1   varchar(1)     DEFAULT NULL,
    BOOL_PROP_2   varchar(1)     DEFAULT NULL,
    PRIMARY KEY (SCHED_NAME, TRIGGER_NAME, TRIGGER_GROUP),
    CONSTRAINT QRTZ_SIMPROP_TRIGGERS_ibfk_1 FOREIGN KEY (SCHED_NAME, TRIGGER_NAME, TRIGGER_GROUP) REFERENCES QRTZ_TRIGGERS (SCHED_NAME, TRIGGER_NAME, TRIGGER_GROUP)
);

-- ----------------------------
-- Records of QRTZ_SIMPROP_TRIGGERS
-- ----------------------------

-- ----------------------------
-- Records of QRTZ_TRIGGERS
-- ----------------------------

-- ----------------------------
-- Table structure for t_ds_access_token
-- ----------------------------
DROP TABLE IF EXISTS t_ds_access_token;
CREATE TABLE t_ds_access_token
(
    id          int(11) NOT NULL AUTO_INCREMENT,
    user_id     int(11) DEFAULT NULL,
    token       varchar(64) DEFAULT NULL,
    expire_time datetime    DEFAULT NULL,
    create_time datetime    DEFAULT NULL,
    update_time datetime    DEFAULT NULL,
    PRIMARY KEY (id)
);

-- ----------------------------
-- Records of t_ds_access_token
-- ----------------------------

-- ----------------------------
-- Table structure for t_ds_alert
-- ----------------------------
DROP TABLE IF EXISTS t_ds_alert;
CREATE TABLE t_ds_alert
(
    id            int(11) NOT NULL AUTO_INCREMENT,
    title         varchar(64) DEFAULT NULL,
    content       text,
    alert_status  tinyint(4) DEFAULT '0',
    log           text,
    alertgroup_id int(11) DEFAULT NULL,
    create_time   datetime    DEFAULT NULL,
    update_time   datetime    DEFAULT NULL,
    PRIMARY KEY (id)
);

-- ----------------------------
-- Records of t_ds_alert
-- ----------------------------

-- ----------------------------
-- Table structure for t_ds_alertgroup
-- ----------------------------
DROP TABLE IF EXISTS t_ds_alertgroup;
CREATE TABLE t_ds_alertgroup
(
    id                 int(11) NOT NULL AUTO_INCREMENT,
    alert_instance_ids varchar(255) DEFAULT NULL,
    create_user_id     int(11) DEFAULT NULL,
    group_name         varchar(255) DEFAULT NULL,
    description        varchar(255) DEFAULT NULL,
    create_time        datetime     DEFAULT NULL,
    update_time        datetime     DEFAULT NULL,
    PRIMARY KEY (id),
    UNIQUE KEY t_ds_alertgroup_name_un (group_name)
);

-- ----------------------------
-- Records of t_ds_alertgroup
-- ----------------------------

-- ----------------------------
-- Table structure for t_ds_command
-- ----------------------------
DROP TABLE IF EXISTS t_ds_command;
<<<<<<< HEAD
CREATE TABLE t_ds_command (
  id int(11) NOT NULL AUTO_INCREMENT,
  command_type tinyint(4) DEFAULT NULL,
  process_definition_id int(11) DEFAULT NULL,
  command_param text,
  task_depend_type tinyint(4) DEFAULT NULL,
  failure_strategy tinyint(4) DEFAULT '0',
  warning_type tinyint(4) DEFAULT '0',
  warning_group_id int(11) DEFAULT NULL,
  schedule_time datetime DEFAULT NULL,
  start_time datetime DEFAULT NULL,
  executor_id int(11) DEFAULT NULL,
  update_time datetime DEFAULT NULL,
  process_instance_priority int(11) DEFAULT NULL,
  worker_group varchar(64) ,
  environment_code bigint(20) DEFAULT NULL,
  PRIMARY KEY (id)
) ;
=======
CREATE TABLE t_ds_command
(
    id                        int(11) NOT NULL AUTO_INCREMENT,
    command_type              tinyint(4) DEFAULT NULL,
    process_definition_id     int(11) DEFAULT NULL,
    command_param             text,
    task_depend_type          tinyint(4) DEFAULT NULL,
    failure_strategy          tinyint(4) DEFAULT '0',
    warning_type              tinyint(4) DEFAULT '0',
    warning_group_id          int(11) DEFAULT NULL,
    schedule_time             datetime DEFAULT NULL,
    start_time                datetime DEFAULT NULL,
    executor_id               int(11) DEFAULT NULL,
    update_time               datetime DEFAULT NULL,
    process_instance_priority int(11) DEFAULT NULL,
    worker_group              varchar(64),
    PRIMARY KEY (id)
);
>>>>>>> dc85e1a7

-- ----------------------------
-- Records of t_ds_command
-- ----------------------------

-- ----------------------------
-- Table structure for t_ds_datasource
-- ----------------------------
DROP TABLE IF EXISTS t_ds_datasource;
CREATE TABLE t_ds_datasource
(
    id                int(11) NOT NULL AUTO_INCREMENT,
    name              varchar(64) NOT NULL,
    note              varchar(255) DEFAULT NULL,
    type              tinyint(4) NOT NULL,
    user_id           int(11) NOT NULL,
    connection_params text        NOT NULL,
    create_time       datetime    NOT NULL,
    update_time       datetime     DEFAULT NULL,
    PRIMARY KEY (id),
    UNIQUE KEY t_ds_datasource_name_un (name, type)
);

-- ----------------------------
-- Records of t_ds_datasource
-- ----------------------------

-- ----------------------------
-- Table structure for t_ds_error_command
-- ----------------------------
DROP TABLE IF EXISTS t_ds_error_command;
<<<<<<< HEAD
CREATE TABLE t_ds_error_command (
  id int(11) NOT NULL,
  command_type tinyint(4) DEFAULT NULL,
  executor_id int(11) DEFAULT NULL,
  process_definition_id int(11) DEFAULT NULL,
  command_param text,
  task_depend_type tinyint(4) DEFAULT NULL,
  failure_strategy tinyint(4) DEFAULT '0',
  warning_type tinyint(4) DEFAULT '0',
  warning_group_id int(11) DEFAULT NULL,
  schedule_time datetime DEFAULT NULL,
  start_time datetime DEFAULT NULL,
  update_time datetime DEFAULT NULL,
  process_instance_priority int(11) DEFAULT NULL,
  worker_group varchar(64) ,
  environment_code bigint(20) DEFAULT NULL,
  message text,
  PRIMARY KEY (id)
=======
CREATE TABLE t_ds_error_command
(
    id                        int(11) NOT NULL,
    command_type              tinyint(4) DEFAULT NULL,
    executor_id               int(11) DEFAULT NULL,
    process_definition_id     int(11) DEFAULT NULL,
    command_param             text,
    task_depend_type          tinyint(4) DEFAULT NULL,
    failure_strategy          tinyint(4) DEFAULT '0',
    warning_type              tinyint(4) DEFAULT '0',
    warning_group_id          int(11) DEFAULT NULL,
    schedule_time             datetime DEFAULT NULL,
    start_time                datetime DEFAULT NULL,
    update_time               datetime DEFAULT NULL,
    process_instance_priority int(11) DEFAULT NULL,
    worker_group              varchar(64),
    message                   text,
    PRIMARY KEY (id)
>>>>>>> dc85e1a7
);

-- ----------------------------
-- Records of t_ds_error_command
-- ----------------------------

-- ----------------------------
-- Table structure for t_ds_process_definition
-- ----------------------------
DROP TABLE IF EXISTS t_ds_process_definition;
CREATE TABLE t_ds_process_definition
(
    id               int(11) NOT NULL AUTO_INCREMENT,
    code             bigint(20) NOT NULL,
    name             varchar(255) DEFAULT NULL,
    version          int(11) DEFAULT NULL,
    description      text,
    project_code     bigint(20) NOT NULL,
    release_state    tinyint(4) DEFAULT NULL,
    user_id          int(11) DEFAULT NULL,
    global_params    text,
    flag             tinyint(4) DEFAULT NULL,
    locations        text,
    connects         text,
    warning_group_id int(11) DEFAULT NULL,
    timeout          int(11) DEFAULT '0',
    tenant_id        int(11) NOT NULL DEFAULT '-1',
    create_time      datetime NOT NULL,
    update_time      datetime     DEFAULT NULL,
    PRIMARY KEY (id),
    UNIQUE KEY process_unique (name,project_code) USING BTREE,
    UNIQUE KEY code_unique (code)
);

-- ----------------------------
-- Records of t_ds_process_definition
-- ----------------------------

-- ----------------------------
-- Table structure for t_ds_process_definition_log
-- ----------------------------
DROP TABLE IF EXISTS t_ds_process_definition_log;
CREATE TABLE t_ds_process_definition_log
(
    id               int(11) NOT NULL AUTO_INCREMENT,
    code             bigint(20) NOT NULL,
    name             varchar(200) DEFAULT NULL,
    version          int(11) DEFAULT NULL,
    description      text,
    project_code     bigint(20) NOT NULL,
    release_state    tinyint(4) DEFAULT NULL,
    user_id          int(11) DEFAULT NULL,
    global_params    text,
    flag             tinyint(4) DEFAULT NULL,
    locations        text,
    connects         text,
    warning_group_id int(11) DEFAULT NULL,
    timeout          int(11) DEFAULT '0',
    tenant_id        int(11) NOT NULL DEFAULT '-1',
    operator         int(11) DEFAULT NULL,
    operate_time     datetime     DEFAULT NULL,
    create_time      datetime NOT NULL,
    update_time      datetime     DEFAULT NULL,
    PRIMARY KEY (id)
);

-- ----------------------------
-- Table structure for t_ds_task_definition
-- ----------------------------
DROP TABLE IF EXISTS t_ds_task_definition;
<<<<<<< HEAD
CREATE TABLE t_ds_task_definition (
  id int(11) NOT NULL AUTO_INCREMENT,
  code bigint(20) NOT NULL,
  name varchar(200) DEFAULT NULL,
  version int(11) DEFAULT NULL,
  description text,
  project_code bigint(20) NOT NULL,
  user_id int(11) DEFAULT NULL,
  task_type varchar(50) NOT NULL,
  task_params longtext,
  flag tinyint(2) DEFAULT NULL,
  task_priority tinyint(4) DEFAULT NULL,
  worker_group varchar(200) DEFAULT NULL,
  environment_code bigint(20) DEFAULT NULL,
  fail_retry_times int(11) DEFAULT NULL,
  fail_retry_interval int(11) DEFAULT NULL,
  timeout_flag tinyint(2) DEFAULT '0',
  timeout_notify_strategy tinyint(4) DEFAULT NULL,
  timeout int(11) DEFAULT '0',
  delay_time int(11) DEFAULT '0',
  resource_ids varchar(255) DEFAULT NULL,
  create_time datetime NOT NULL,
  update_time datetime DEFAULT NULL,
  PRIMARY KEY (id,code),
  UNIQUE KEY task_unique (name,project_code) USING BTREE
) ;
=======
CREATE TABLE t_ds_task_definition
(
    id                      int(11) NOT NULL AUTO_INCREMENT,
    code                    bigint(20) NOT NULL,
    name                    varchar(200) DEFAULT NULL,
    version                 int(11) DEFAULT NULL,
    description             text,
    project_code            bigint(20) NOT NULL,
    user_id                 int(11) DEFAULT NULL,
    task_type               varchar(50) NOT NULL,
    task_params             longtext,
    flag                    tinyint(2) DEFAULT NULL,
    task_priority           tinyint(4) DEFAULT NULL,
    worker_group            varchar(200) DEFAULT NULL,
    fail_retry_times        int(11) DEFAULT NULL,
    fail_retry_interval     int(11) DEFAULT NULL,
    timeout_flag            tinyint(2) DEFAULT '0',
    timeout_notify_strategy tinyint(4) DEFAULT NULL,
    timeout                 int(11) DEFAULT '0',
    delay_time              int(11) DEFAULT '0',
    resource_ids            varchar(255) DEFAULT NULL,
    create_time             datetime    NOT NULL,
    update_time             datetime     DEFAULT NULL,
    PRIMARY KEY (id, code),
    UNIQUE KEY task_unique (name,project_code) USING BTREE
);
>>>>>>> dc85e1a7

-- ----------------------------
-- Table structure for t_ds_task_definition_log
-- ----------------------------
DROP TABLE IF EXISTS t_ds_task_definition_log;
<<<<<<< HEAD
CREATE TABLE t_ds_task_definition_log (
  id int(11) NOT NULL AUTO_INCREMENT,
  code bigint(20) NOT NULL,
  name varchar(200) DEFAULT NULL,
  version int(11) DEFAULT NULL,
  description text,
  project_code bigint(20) NOT NULL,
  user_id int(11) DEFAULT NULL,
  task_type varchar(50) NOT NULL,
  task_params text,
  flag tinyint(2) DEFAULT NULL,
  task_priority tinyint(4) DEFAULT NULL,
  worker_group varchar(200) DEFAULT NULL,
  environment_code bigint(20) DEFAULT NULL,
  fail_retry_times int(11) DEFAULT NULL,
  fail_retry_interval int(11) DEFAULT NULL,
  timeout_flag tinyint(2) DEFAULT '0',
  timeout_notify_strategy tinyint(4) DEFAULT NULL,
  timeout int(11) DEFAULT '0',
  delay_time int(11) DEFAULT '0',
  resource_ids varchar(255) DEFAULT NULL,
  operator int(11) DEFAULT NULL,
  operate_time datetime DEFAULT NULL,
  create_time datetime NOT NULL,
  update_time datetime DEFAULT NULL,
  PRIMARY KEY (id)
) ;
=======
CREATE TABLE t_ds_task_definition_log
(
    id                      int(11) NOT NULL AUTO_INCREMENT,
    code                    bigint(20) NOT NULL,
    name                    varchar(200) DEFAULT NULL,
    version                 int(11) DEFAULT NULL,
    description             text,
    project_code            bigint(20) NOT NULL,
    user_id                 int(11) DEFAULT NULL,
    task_type               varchar(50) NOT NULL,
    task_params             text,
    flag                    tinyint(2) DEFAULT NULL,
    task_priority           tinyint(4) DEFAULT NULL,
    worker_group            varchar(200) DEFAULT NULL,
    fail_retry_times        int(11) DEFAULT NULL,
    fail_retry_interval     int(11) DEFAULT NULL,
    timeout_flag            tinyint(2) DEFAULT '0',
    timeout_notify_strategy tinyint(4) DEFAULT NULL,
    timeout                 int(11) DEFAULT '0',
    delay_time              int(11) DEFAULT '0',
    resource_ids            varchar(255) DEFAULT NULL,
    operator                int(11) DEFAULT NULL,
    operate_time            datetime     DEFAULT NULL,
    create_time             datetime    NOT NULL,
    update_time             datetime     DEFAULT NULL,
    PRIMARY KEY (id)
);
>>>>>>> dc85e1a7

-- ----------------------------
-- Table structure for t_ds_process_task_relation
-- ----------------------------
DROP TABLE IF EXISTS t_ds_process_task_relation;
CREATE TABLE t_ds_process_task_relation
(
    id                         int(11) NOT NULL AUTO_INCREMENT,
    name                       varchar(200) DEFAULT NULL,
    process_definition_version int(11) DEFAULT NULL,
    project_code               bigint(20) NOT NULL,
    process_definition_code    bigint(20) NOT NULL,
    pre_task_code              bigint(20) NOT NULL,
    pre_task_version           int(11) NOT NULL,
    post_task_code             bigint(20) NOT NULL,
    post_task_version          int(11) NOT NULL,
    condition_type             tinyint(2) DEFAULT NULL,
    condition_params           text,
    create_time                datetime NOT NULL,
    update_time                datetime     DEFAULT NULL,
    PRIMARY KEY (id)
);

-- ----------------------------
-- Table structure for t_ds_process_task_relation_log
-- ----------------------------
DROP TABLE IF EXISTS t_ds_process_task_relation_log;
CREATE TABLE t_ds_process_task_relation_log
(
    id                         int(11) NOT NULL AUTO_INCREMENT,
    name                       varchar(200) DEFAULT NULL,
    process_definition_version int(11) DEFAULT NULL,
    project_code               bigint(20) NOT NULL,
    process_definition_code    bigint(20) NOT NULL,
    pre_task_code              bigint(20) NOT NULL,
    pre_task_version           int(11) NOT NULL,
    post_task_code             bigint(20) NOT NULL,
    post_task_version          int(11) NOT NULL,
    condition_type             tinyint(2) DEFAULT NULL,
    condition_params           text,
    operator                   int(11) DEFAULT NULL,
    operate_time               datetime     DEFAULT NULL,
    create_time                datetime NOT NULL,
    update_time                datetime     DEFAULT NULL,
    PRIMARY KEY (id)
);

-- ----------------------------
-- Table structure for t_ds_process_instance
-- ----------------------------
DROP TABLE IF EXISTS t_ds_process_instance;
<<<<<<< HEAD
CREATE TABLE t_ds_process_instance (
  id int(11) NOT NULL AUTO_INCREMENT,
  name varchar(255) DEFAULT NULL,
  process_definition_version int(11) DEFAULT NULL,
  process_definition_code bigint(20) not NULL,
  state tinyint(4) DEFAULT NULL,
  recovery tinyint(4) DEFAULT NULL,
  start_time datetime DEFAULT NULL,
  end_time datetime DEFAULT NULL,
  run_times int(11) DEFAULT NULL,
  host varchar(135) DEFAULT NULL,
  command_type tinyint(4) DEFAULT NULL,
  command_param text,
  task_depend_type tinyint(4) DEFAULT NULL,
  max_try_times tinyint(4) DEFAULT '0',
  failure_strategy tinyint(4) DEFAULT '0',
  warning_type tinyint(4) DEFAULT '0',
  warning_group_id int(11) DEFAULT NULL,
  schedule_time datetime DEFAULT NULL,
  command_start_time datetime DEFAULT NULL,
  global_params text,
  flag tinyint(4) DEFAULT '1',
  update_time timestamp NULL DEFAULT CURRENT_TIMESTAMP ON UPDATE CURRENT_TIMESTAMP,
  is_sub_process int(11) DEFAULT '0',
  executor_id int(11) NOT NULL,
  history_cmd text,
  process_instance_priority int(11) DEFAULT NULL,
  worker_group varchar(64) DEFAULT NULL,
  environment_code bigint(20) DEFAULT NULL,
  timeout int(11) DEFAULT '0',
  tenant_id int(11) NOT NULL DEFAULT '-1',
  var_pool longtext,
  PRIMARY KEY (id)
) ;
=======
CREATE TABLE t_ds_process_instance
(
    id                         int(11) NOT NULL AUTO_INCREMENT,
    name                       varchar(255) DEFAULT NULL,
    process_definition_version int(11) DEFAULT NULL,
    process_definition_code    bigint(20) not NULL,
    state                      tinyint(4) DEFAULT NULL,
    recovery                   tinyint(4) DEFAULT NULL,
    start_time                 datetime     DEFAULT NULL,
    end_time                   datetime     DEFAULT NULL,
    run_times                  int(11) DEFAULT NULL,
    host                       varchar(135) DEFAULT NULL,
    command_type               tinyint(4) DEFAULT NULL,
    command_param              text,
    task_depend_type           tinyint(4) DEFAULT NULL,
    max_try_times              tinyint(4) DEFAULT '0',
    failure_strategy           tinyint(4) DEFAULT '0',
    warning_type               tinyint(4) DEFAULT '0',
    warning_group_id           int(11) DEFAULT NULL,
    schedule_time              datetime     DEFAULT NULL,
    command_start_time         datetime     DEFAULT NULL,
    global_params              text,
    flag                       tinyint(4) DEFAULT '1',
    update_time                timestamp NULL DEFAULT CURRENT_TIMESTAMP ON UPDATE CURRENT_TIMESTAMP,
    is_sub_process             int(11) DEFAULT '0',
    executor_id                int(11) NOT NULL,
    history_cmd                text,
    process_instance_priority  int(11) DEFAULT NULL,
    worker_group               varchar(64)  DEFAULT NULL,
    timeout                    int(11) DEFAULT '0',
    tenant_id                  int(11) NOT NULL DEFAULT '-1',
    var_pool                   longtext,
    PRIMARY KEY (id)
);
>>>>>>> dc85e1a7

-- ----------------------------
-- Records of t_ds_process_instance
-- ----------------------------

-- ----------------------------
-- Table structure for t_ds_project
-- ----------------------------
DROP TABLE IF EXISTS t_ds_project;
CREATE TABLE t_ds_project
(
    id          int(11) NOT NULL AUTO_INCREMENT,
    name        varchar(100) DEFAULT NULL,
    code        bigint(20) NOT NULL,
    description varchar(200) DEFAULT NULL,
    user_id     int(11) DEFAULT NULL,
    flag        tinyint(4) DEFAULT '1',
    create_time datetime NOT NULL,
    update_time datetime     DEFAULT NULL,
    PRIMARY KEY (id)
);

-- ----------------------------
-- Records of t_ds_project
-- ----------------------------

-- ----------------------------
-- Table structure for t_ds_queue
-- ----------------------------
DROP TABLE IF EXISTS t_ds_queue;
CREATE TABLE t_ds_queue
(
    id          int(11) NOT NULL AUTO_INCREMENT,
    queue_name  varchar(64) DEFAULT NULL,
    queue       varchar(64) DEFAULT NULL,
    create_time datetime    DEFAULT NULL,
    update_time datetime    DEFAULT NULL,
    PRIMARY KEY (id)
);

-- ----------------------------
-- Records of t_ds_queue
-- ----------------------------
INSERT INTO t_ds_queue
VALUES ('1', 'default', 'default', null, null);

-- ----------------------------
-- Table structure for t_ds_relation_datasource_user
-- ----------------------------
DROP TABLE IF EXISTS t_ds_relation_datasource_user;
CREATE TABLE t_ds_relation_datasource_user
(
    id            int(11) NOT NULL AUTO_INCREMENT,
    user_id       int(11) NOT NULL,
    datasource_id int(11) DEFAULT NULL,
    perm          int(11) DEFAULT '1',
    create_time   datetime DEFAULT NULL,
    update_time   datetime DEFAULT NULL,
    PRIMARY KEY (id)
);

-- ----------------------------
-- Records of t_ds_relation_datasource_user
-- ----------------------------

-- ----------------------------
-- Table structure for t_ds_relation_process_instance
-- ----------------------------
DROP TABLE IF EXISTS t_ds_relation_process_instance;
CREATE TABLE t_ds_relation_process_instance
(
    id                         int(11) NOT NULL AUTO_INCREMENT,
    parent_process_instance_id int(11) DEFAULT NULL,
    parent_task_instance_id    int(11) DEFAULT NULL,
    process_instance_id        int(11) DEFAULT NULL,
    PRIMARY KEY (id)
);

-- ----------------------------
-- Records of t_ds_relation_process_instance
-- ----------------------------

-- ----------------------------
-- Table structure for t_ds_relation_project_user
-- ----------------------------
DROP TABLE IF EXISTS t_ds_relation_project_user;
CREATE TABLE t_ds_relation_project_user
(
    id          int(11) NOT NULL AUTO_INCREMENT,
    user_id     int(11) NOT NULL,
    project_id  int(11) DEFAULT NULL,
    perm        int(11) DEFAULT '1',
    create_time datetime DEFAULT NULL,
    update_time datetime DEFAULT NULL,
    PRIMARY KEY (id)
);

-- ----------------------------
-- Records of t_ds_relation_project_user
-- ----------------------------

-- ----------------------------
-- Table structure for t_ds_relation_resources_user
-- ----------------------------
DROP TABLE IF EXISTS t_ds_relation_resources_user;
CREATE TABLE t_ds_relation_resources_user
(
    id           int(11) NOT NULL AUTO_INCREMENT,
    user_id      int(11) NOT NULL,
    resources_id int(11) DEFAULT NULL,
    perm         int(11) DEFAULT '1',
    create_time  datetime DEFAULT NULL,
    update_time  datetime DEFAULT NULL,
    PRIMARY KEY (id)
);

-- ----------------------------
-- Records of t_ds_relation_resources_user
-- ----------------------------

-- ----------------------------
-- Table structure for t_ds_relation_udfs_user
-- ----------------------------
DROP TABLE IF EXISTS t_ds_relation_udfs_user;
CREATE TABLE t_ds_relation_udfs_user
(
    id          int(11) NOT NULL AUTO_INCREMENT,
    user_id     int(11) NOT NULL,
    udf_id      int(11) DEFAULT NULL,
    perm        int(11) DEFAULT '1',
    create_time datetime DEFAULT NULL,
    update_time datetime DEFAULT NULL,
    PRIMARY KEY (id)
);

-- ----------------------------
-- Table structure for t_ds_resources
-- ----------------------------
DROP TABLE IF EXISTS t_ds_resources;
CREATE TABLE t_ds_resources
(
    id           int(11) NOT NULL AUTO_INCREMENT,
    alias        varchar(64)  DEFAULT NULL,
    file_name    varchar(64)  DEFAULT NULL,
    description  varchar(255) DEFAULT NULL,
    user_id      int(11) DEFAULT NULL,
    type         tinyint(4) DEFAULT NULL,
    size         bigint(20) DEFAULT NULL,
    create_time  datetime     DEFAULT NULL,
    update_time  datetime     DEFAULT NULL,
    pid          int(11) DEFAULT NULL,
    full_name    varchar(64)  DEFAULT NULL,
    is_directory tinyint(4) DEFAULT NULL,
    PRIMARY KEY (id),
    UNIQUE KEY t_ds_resources_un (full_name, type)
);

-- ----------------------------
-- Records of t_ds_resources
-- ----------------------------

-- ----------------------------
-- Table structure for t_ds_schedules
-- ----------------------------
DROP TABLE IF EXISTS t_ds_schedules;
<<<<<<< HEAD
CREATE TABLE t_ds_schedules (
  id int(11) NOT NULL AUTO_INCREMENT,
  process_definition_id int(11) NOT NULL,
  start_time datetime NOT NULL,
  end_time datetime NOT NULL,
  timezone_id varchar(40) DEFAULT NULL,
  crontab varchar(255) NOT NULL,
  failure_strategy tinyint(4) NOT NULL,
  user_id int(11) NOT NULL,
  release_state tinyint(4) NOT NULL,
  warning_type tinyint(4) NOT NULL,
  warning_group_id int(11) DEFAULT NULL,
  process_instance_priority int(11) DEFAULT NULL,
  worker_group varchar(64) DEFAULT '',
  environment_code bigint(20) DEFAULT NULL,
  create_time datetime NOT NULL,
  update_time datetime NOT NULL,
  PRIMARY KEY (id)
) ;
=======
CREATE TABLE t_ds_schedules
(
    id                        int(11) NOT NULL AUTO_INCREMENT,
    process_definition_id     int(11) NOT NULL,
    start_time                datetime     NOT NULL,
    end_time                  datetime     NOT NULL,
    timezone_id               varchar(40) DEFAULT NULL,
    crontab                   varchar(255) NOT NULL,
    failure_strategy          tinyint(4) NOT NULL,
    user_id                   int(11) NOT NULL,
    release_state             tinyint(4) NOT NULL,
    warning_type              tinyint(4) NOT NULL,
    warning_group_id          int(11) DEFAULT NULL,
    process_instance_priority int(11) DEFAULT NULL,
    worker_group              varchar(64) DEFAULT '',
    create_time               datetime     NOT NULL,
    update_time               datetime     NOT NULL,
    PRIMARY KEY (id)
);
>>>>>>> dc85e1a7

-- ----------------------------
-- Records of t_ds_schedules
-- ----------------------------

-- ----------------------------
-- Table structure for t_ds_session
-- ----------------------------
DROP TABLE IF EXISTS t_ds_session;
CREATE TABLE t_ds_session
(
    id              varchar(64) NOT NULL,
    user_id         int(11) DEFAULT NULL,
    ip              varchar(45) DEFAULT NULL,
    last_login_time datetime    DEFAULT NULL,
    PRIMARY KEY (id)
);

-- ----------------------------
-- Records of t_ds_session
-- ----------------------------

-- ----------------------------
-- Table structure for t_ds_task_instance
-- ----------------------------
DROP TABLE IF EXISTS t_ds_task_instance;
<<<<<<< HEAD
CREATE TABLE t_ds_task_instance (
  id int(11) NOT NULL AUTO_INCREMENT,
  name varchar(255) DEFAULT NULL,
  task_type varchar(50) NOT NULL,
  task_code bigint(20) NOT NULL,
  task_definition_version int(11) DEFAULT NULL,
  process_instance_id int(11) DEFAULT NULL,
  state tinyint(4) DEFAULT NULL,
  submit_time datetime DEFAULT NULL,
  start_time datetime DEFAULT NULL,
  end_time datetime DEFAULT NULL,
  host varchar(135) DEFAULT NULL,
  execute_path varchar(200) DEFAULT NULL,
  log_path varchar(200) DEFAULT NULL,
  alert_flag tinyint(4) DEFAULT NULL,
  retry_times int(4) DEFAULT '0',
  pid int(4) DEFAULT NULL,
  app_link text,
  task_params text,
  flag tinyint(4) DEFAULT '1',
  retry_interval int(4) DEFAULT NULL,
  max_retry_times int(2) DEFAULT NULL,
  task_instance_priority int(11) DEFAULT NULL,
  worker_group varchar(64) DEFAULT NULL,
  environment_code bigint(20) DEFAULT NULL,
  environment_config text DEFAULT '',
  executor_id int(11) DEFAULT NULL,
  first_submit_time datetime DEFAULT NULL,
  delay_time int(4) DEFAULT '0',
  var_pool longtext,
  PRIMARY KEY (id),
  FOREIGN KEY (process_instance_id) REFERENCES t_ds_process_instance (id) ON DELETE CASCADE
) ;
=======
CREATE TABLE t_ds_task_instance
(
    id                      int(11) NOT NULL AUTO_INCREMENT,
    name                    varchar(255) DEFAULT NULL,
    task_type               varchar(50) NOT NULL,
    task_code               bigint(20) NOT NULL,
    task_definition_version int(11) DEFAULT NULL,
    process_instance_id     int(11) DEFAULT NULL,
    state                   tinyint(4) DEFAULT NULL,
    submit_time             datetime     DEFAULT NULL,
    start_time              datetime     DEFAULT NULL,
    end_time                datetime     DEFAULT NULL,
    host                    varchar(135) DEFAULT NULL,
    execute_path            varchar(200) DEFAULT NULL,
    log_path                varchar(200) DEFAULT NULL,
    alert_flag              tinyint(4) DEFAULT NULL,
    retry_times             int(4) DEFAULT '0',
    pid                     int(4) DEFAULT NULL,
    app_link                text,
    task_params             text,
    flag                    tinyint(4) DEFAULT '1',
    retry_interval          int(4) DEFAULT NULL,
    max_retry_times         int(2) DEFAULT NULL,
    task_instance_priority  int(11) DEFAULT NULL,
    worker_group            varchar(64)  DEFAULT NULL,
    executor_id             int(11) DEFAULT NULL,
    first_submit_time       datetime     DEFAULT NULL,
    delay_time              int(4) DEFAULT '0',
    var_pool                longtext,
    PRIMARY KEY (id),
    FOREIGN KEY (process_instance_id) REFERENCES t_ds_process_instance (id) ON DELETE CASCADE
);
>>>>>>> dc85e1a7

-- ----------------------------
-- Records of t_ds_task_instance
-- ----------------------------

-- ----------------------------
-- Table structure for t_ds_tenant
-- ----------------------------
DROP TABLE IF EXISTS t_ds_tenant;
CREATE TABLE t_ds_tenant
(
    id          int(11) NOT NULL AUTO_INCREMENT,
    tenant_code varchar(64)  DEFAULT NULL,
    description varchar(255) DEFAULT NULL,
    queue_id    int(11) DEFAULT NULL,
    create_time datetime     DEFAULT NULL,
    update_time datetime     DEFAULT NULL,
    PRIMARY KEY (id)
);

-- ----------------------------
-- Records of t_ds_tenant
-- ----------------------------

-- ----------------------------
-- Table structure for t_ds_udfs
-- ----------------------------
DROP TABLE IF EXISTS t_ds_udfs;
CREATE TABLE t_ds_udfs
(
    id            int(11) NOT NULL AUTO_INCREMENT,
    user_id       int(11) NOT NULL,
    func_name     varchar(100) NOT NULL,
    class_name    varchar(255) NOT NULL,
    type          tinyint(4) NOT NULL,
    arg_types     varchar(255) DEFAULT NULL,
    database      varchar(255) DEFAULT NULL,
    description   varchar(255) DEFAULT NULL,
    resource_id   int(11) NOT NULL,
    resource_name varchar(255) NOT NULL,
    create_time   datetime     NOT NULL,
    update_time   datetime     NOT NULL,
    PRIMARY KEY (id)
);

-- ----------------------------
-- Records of t_ds_udfs
-- ----------------------------

-- ----------------------------
-- Table structure for t_ds_user
-- ----------------------------
DROP TABLE IF EXISTS t_ds_user;
CREATE TABLE t_ds_user
(
    id            int(11) NOT NULL AUTO_INCREMENT,
    user_name     varchar(64) DEFAULT NULL,
    user_password varchar(64) DEFAULT NULL,
    user_type     tinyint(4) DEFAULT NULL,
    email         varchar(64) DEFAULT NULL,
    phone         varchar(11) DEFAULT NULL,
    tenant_id     int(11) DEFAULT NULL,
    create_time   datetime    DEFAULT NULL,
    update_time   datetime    DEFAULT NULL,
    queue         varchar(64) DEFAULT NULL,
    state         int(1) DEFAULT 1,
    PRIMARY KEY (id),
    UNIQUE KEY user_name_unique (user_name)
);

-- ----------------------------
-- Records of t_ds_user
-- ----------------------------

-- ----------------------------
-- Table structure for t_ds_worker_group
-- ----------------------------
DROP TABLE IF EXISTS t_ds_worker_group;
CREATE TABLE t_ds_worker_group
(
    id          bigint(11) NOT NULL AUTO_INCREMENT,
    name        varchar(255) NOT NULL,
    addr_list   text NULL DEFAULT NULL,
    create_time datetime NULL DEFAULT NULL,
    update_time datetime NULL DEFAULT NULL,
    PRIMARY KEY (id),
    UNIQUE KEY name_unique (name)
);

-- ----------------------------
-- Records of t_ds_worker_group
-- ----------------------------

-- ----------------------------
-- Table structure for t_ds_version
-- ----------------------------
DROP TABLE IF EXISTS t_ds_version;
CREATE TABLE t_ds_version
(
    id      int(11) NOT NULL AUTO_INCREMENT,
    version varchar(200) NOT NULL,
    PRIMARY KEY (id),
    UNIQUE KEY version_UNIQUE (version)
);

-- ----------------------------
-- Records of t_ds_version
-- ----------------------------
INSERT INTO t_ds_version
VALUES ('1', '1.4.0');


-- ----------------------------
-- Records of t_ds_alertgroup
-- ----------------------------
INSERT INTO t_ds_alertgroup(alert_instance_ids, create_user_id, group_name, description, create_time, update_time)
VALUES ('1,2', 1, 'default admin warning group', 'default admin warning group', '2018-11-29 10:20:39',
        '2018-11-29 10:20:39');

-- ----------------------------
-- Records of t_ds_user
-- ----------------------------
INSERT INTO t_ds_user
VALUES ('1', 'admin', '7ad2410b2f4c074479a8937a28a22b8f', '0', 'xxx@qq.com', '', '0', '2018-03-27 15:48:50',
        '2018-10-24 17:40:22', null, 1);

-- ----------------------------
-- Table structure for t_ds_plugin_define
-- ----------------------------
DROP TABLE IF EXISTS t_ds_plugin_define;
CREATE TABLE t_ds_plugin_define
(
    id            int          NOT NULL AUTO_INCREMENT,
    plugin_name   varchar(100) NOT NULL,
    plugin_type   varchar(100) NOT NULL,
    plugin_params text,
    create_time   timestamp    NOT NULL DEFAULT CURRENT_TIMESTAMP,
    update_time   timestamp    NOT NULL DEFAULT CURRENT_TIMESTAMP ON UPDATE CURRENT_TIMESTAMP,
    PRIMARY KEY (id),
    UNIQUE KEY t_ds_plugin_define_UN (plugin_name,plugin_type)
);

-- ----------------------------
-- Table structure for t_ds_alert_plugin_instance
-- ----------------------------
DROP TABLE IF EXISTS t_ds_alert_plugin_instance;
<<<<<<< HEAD
CREATE TABLE t_ds_alert_plugin_instance (
  id int NOT NULL AUTO_INCREMENT,
  plugin_define_id int NOT NULL,
  plugin_instance_params text,
  create_time timestamp NULL DEFAULT CURRENT_TIMESTAMP,
  update_time timestamp NULL DEFAULT CURRENT_TIMESTAMP ON UPDATE CURRENT_TIMESTAMP,
  instance_name varchar(200) DEFAULT NULL,
  PRIMARY KEY (id)
);

--
-- Table structure for table t_ds_environment
--
DROP TABLE IF EXISTS t_ds_environment;
CREATE TABLE t_ds_environment (
  id int NOT NULL AUTO_INCREMENT,
  code bigint(20) NOT NULL,
  name varchar(100) DEFAULT NULL,
  config text DEFAULT NULL,
  description text,
  operator int DEFAULT NULL,
  create_time timestamp NOT NULL DEFAULT CURRENT_TIMESTAMP,
  update_time timestamp NOT NULL DEFAULT CURRENT_TIMESTAMP ON UPDATE CURRENT_TIMESTAMP,
  PRIMARY KEY (id),
  UNIQUE KEY environment_name_unique (name),
  UNIQUE KEY environment_code_unique (code)
);

--
-- Table structure for table t_ds_environment_worker_group_relation
--
DROP TABLE IF EXISTS t_ds_environment_worker_group_relation;
CREATE TABLE t_ds_environment_worker_group_relation (
  id int NOT NULL AUTO_INCREMENT,
  environment_code bigint(20) NOT NULL,
  worker_group varchar(255) NOT NULL,
  operator int DEFAULT NULL,
  create_time timestamp NOT NULL DEFAULT CURRENT_TIMESTAMP,
  update_time timestamp NOT NULL DEFAULT CURRENT_TIMESTAMP ON UPDATE CURRENT_TIMESTAMP,
  PRIMARY KEY (id) ,
  UNIQUE KEY environment_worker_group_unique (environment_code,worker_group)
=======
CREATE TABLE t_ds_alert_plugin_instance
(
    id                     int NOT NULL AUTO_INCREMENT,
    plugin_define_id       int NOT NULL,
    plugin_instance_params text,
    create_time            timestamp NULL DEFAULT CURRENT_TIMESTAMP,
    update_time            timestamp NULL DEFAULT CURRENT_TIMESTAMP ON UPDATE CURRENT_TIMESTAMP,
    instance_name          varchar(200) DEFAULT NULL,
    PRIMARY KEY (id)
>>>>>>> dc85e1a7
);<|MERGE_RESOLUTION|>--- conflicted
+++ resolved
@@ -16,7 +16,7 @@
 */
 
 SET
-FOREIGN_KEY_CHECKS=0;
+    FOREIGN_KEY_CHECKS=0;
 
 -- ----------------------------
 -- Table structure for QRTZ_JOB_DETAILS
@@ -310,26 +310,6 @@
 -- Table structure for t_ds_command
 -- ----------------------------
 DROP TABLE IF EXISTS t_ds_command;
-<<<<<<< HEAD
-CREATE TABLE t_ds_command (
-  id int(11) NOT NULL AUTO_INCREMENT,
-  command_type tinyint(4) DEFAULT NULL,
-  process_definition_id int(11) DEFAULT NULL,
-  command_param text,
-  task_depend_type tinyint(4) DEFAULT NULL,
-  failure_strategy tinyint(4) DEFAULT '0',
-  warning_type tinyint(4) DEFAULT '0',
-  warning_group_id int(11) DEFAULT NULL,
-  schedule_time datetime DEFAULT NULL,
-  start_time datetime DEFAULT NULL,
-  executor_id int(11) DEFAULT NULL,
-  update_time datetime DEFAULT NULL,
-  process_instance_priority int(11) DEFAULT NULL,
-  worker_group varchar(64) ,
-  environment_code bigint(20) DEFAULT NULL,
-  PRIMARY KEY (id)
-) ;
-=======
 CREATE TABLE t_ds_command
 (
     id                        int(11) NOT NULL AUTO_INCREMENT,
@@ -346,9 +326,9 @@
     update_time               datetime DEFAULT NULL,
     process_instance_priority int(11) DEFAULT NULL,
     worker_group              varchar(64),
-    PRIMARY KEY (id)
-);
->>>>>>> dc85e1a7
+    environment_code          bigint(20) DEFAULT NULL,
+    PRIMARY KEY (id)
+);
 
 -- ----------------------------
 -- Records of t_ds_command
@@ -380,26 +360,6 @@
 -- Table structure for t_ds_error_command
 -- ----------------------------
 DROP TABLE IF EXISTS t_ds_error_command;
-<<<<<<< HEAD
-CREATE TABLE t_ds_error_command (
-  id int(11) NOT NULL,
-  command_type tinyint(4) DEFAULT NULL,
-  executor_id int(11) DEFAULT NULL,
-  process_definition_id int(11) DEFAULT NULL,
-  command_param text,
-  task_depend_type tinyint(4) DEFAULT NULL,
-  failure_strategy tinyint(4) DEFAULT '0',
-  warning_type tinyint(4) DEFAULT '0',
-  warning_group_id int(11) DEFAULT NULL,
-  schedule_time datetime DEFAULT NULL,
-  start_time datetime DEFAULT NULL,
-  update_time datetime DEFAULT NULL,
-  process_instance_priority int(11) DEFAULT NULL,
-  worker_group varchar(64) ,
-  environment_code bigint(20) DEFAULT NULL,
-  message text,
-  PRIMARY KEY (id)
-=======
 CREATE TABLE t_ds_error_command
 (
     id                        int(11) NOT NULL,
@@ -416,9 +376,9 @@
     update_time               datetime DEFAULT NULL,
     process_instance_priority int(11) DEFAULT NULL,
     worker_group              varchar(64),
+    environment_code          bigint(20) DEFAULT NULL,
     message                   text,
     PRIMARY KEY (id)
->>>>>>> dc85e1a7
 );
 
 -- ----------------------------
@@ -489,34 +449,6 @@
 -- Table structure for t_ds_task_definition
 -- ----------------------------
 DROP TABLE IF EXISTS t_ds_task_definition;
-<<<<<<< HEAD
-CREATE TABLE t_ds_task_definition (
-  id int(11) NOT NULL AUTO_INCREMENT,
-  code bigint(20) NOT NULL,
-  name varchar(200) DEFAULT NULL,
-  version int(11) DEFAULT NULL,
-  description text,
-  project_code bigint(20) NOT NULL,
-  user_id int(11) DEFAULT NULL,
-  task_type varchar(50) NOT NULL,
-  task_params longtext,
-  flag tinyint(2) DEFAULT NULL,
-  task_priority tinyint(4) DEFAULT NULL,
-  worker_group varchar(200) DEFAULT NULL,
-  environment_code bigint(20) DEFAULT NULL,
-  fail_retry_times int(11) DEFAULT NULL,
-  fail_retry_interval int(11) DEFAULT NULL,
-  timeout_flag tinyint(2) DEFAULT '0',
-  timeout_notify_strategy tinyint(4) DEFAULT NULL,
-  timeout int(11) DEFAULT '0',
-  delay_time int(11) DEFAULT '0',
-  resource_ids varchar(255) DEFAULT NULL,
-  create_time datetime NOT NULL,
-  update_time datetime DEFAULT NULL,
-  PRIMARY KEY (id,code),
-  UNIQUE KEY task_unique (name,project_code) USING BTREE
-) ;
-=======
 CREATE TABLE t_ds_task_definition
 (
     id                      int(11) NOT NULL AUTO_INCREMENT,
@@ -531,6 +463,7 @@
     flag                    tinyint(2) DEFAULT NULL,
     task_priority           tinyint(4) DEFAULT NULL,
     worker_group            varchar(200) DEFAULT NULL,
+    environment_code        bigint(20) DEFAULT NULL,
     fail_retry_times        int(11) DEFAULT NULL,
     fail_retry_interval     int(11) DEFAULT NULL,
     timeout_flag            tinyint(2) DEFAULT '0',
@@ -543,41 +476,11 @@
     PRIMARY KEY (id, code),
     UNIQUE KEY task_unique (name,project_code) USING BTREE
 );
->>>>>>> dc85e1a7
 
 -- ----------------------------
 -- Table structure for t_ds_task_definition_log
 -- ----------------------------
 DROP TABLE IF EXISTS t_ds_task_definition_log;
-<<<<<<< HEAD
-CREATE TABLE t_ds_task_definition_log (
-  id int(11) NOT NULL AUTO_INCREMENT,
-  code bigint(20) NOT NULL,
-  name varchar(200) DEFAULT NULL,
-  version int(11) DEFAULT NULL,
-  description text,
-  project_code bigint(20) NOT NULL,
-  user_id int(11) DEFAULT NULL,
-  task_type varchar(50) NOT NULL,
-  task_params text,
-  flag tinyint(2) DEFAULT NULL,
-  task_priority tinyint(4) DEFAULT NULL,
-  worker_group varchar(200) DEFAULT NULL,
-  environment_code bigint(20) DEFAULT NULL,
-  fail_retry_times int(11) DEFAULT NULL,
-  fail_retry_interval int(11) DEFAULT NULL,
-  timeout_flag tinyint(2) DEFAULT '0',
-  timeout_notify_strategy tinyint(4) DEFAULT NULL,
-  timeout int(11) DEFAULT '0',
-  delay_time int(11) DEFAULT '0',
-  resource_ids varchar(255) DEFAULT NULL,
-  operator int(11) DEFAULT NULL,
-  operate_time datetime DEFAULT NULL,
-  create_time datetime NOT NULL,
-  update_time datetime DEFAULT NULL,
-  PRIMARY KEY (id)
-) ;
-=======
 CREATE TABLE t_ds_task_definition_log
 (
     id                      int(11) NOT NULL AUTO_INCREMENT,
@@ -592,6 +495,7 @@
     flag                    tinyint(2) DEFAULT NULL,
     task_priority           tinyint(4) DEFAULT NULL,
     worker_group            varchar(200) DEFAULT NULL,
+    environment_code        bigint(20) DEFAULT NULL,
     fail_retry_times        int(11) DEFAULT NULL,
     fail_retry_interval     int(11) DEFAULT NULL,
     timeout_flag            tinyint(2) DEFAULT '0',
@@ -605,7 +509,6 @@
     update_time             datetime     DEFAULT NULL,
     PRIMARY KEY (id)
 );
->>>>>>> dc85e1a7
 
 -- ----------------------------
 -- Table structure for t_ds_process_task_relation
@@ -657,42 +560,6 @@
 -- Table structure for t_ds_process_instance
 -- ----------------------------
 DROP TABLE IF EXISTS t_ds_process_instance;
-<<<<<<< HEAD
-CREATE TABLE t_ds_process_instance (
-  id int(11) NOT NULL AUTO_INCREMENT,
-  name varchar(255) DEFAULT NULL,
-  process_definition_version int(11) DEFAULT NULL,
-  process_definition_code bigint(20) not NULL,
-  state tinyint(4) DEFAULT NULL,
-  recovery tinyint(4) DEFAULT NULL,
-  start_time datetime DEFAULT NULL,
-  end_time datetime DEFAULT NULL,
-  run_times int(11) DEFAULT NULL,
-  host varchar(135) DEFAULT NULL,
-  command_type tinyint(4) DEFAULT NULL,
-  command_param text,
-  task_depend_type tinyint(4) DEFAULT NULL,
-  max_try_times tinyint(4) DEFAULT '0',
-  failure_strategy tinyint(4) DEFAULT '0',
-  warning_type tinyint(4) DEFAULT '0',
-  warning_group_id int(11) DEFAULT NULL,
-  schedule_time datetime DEFAULT NULL,
-  command_start_time datetime DEFAULT NULL,
-  global_params text,
-  flag tinyint(4) DEFAULT '1',
-  update_time timestamp NULL DEFAULT CURRENT_TIMESTAMP ON UPDATE CURRENT_TIMESTAMP,
-  is_sub_process int(11) DEFAULT '0',
-  executor_id int(11) NOT NULL,
-  history_cmd text,
-  process_instance_priority int(11) DEFAULT NULL,
-  worker_group varchar(64) DEFAULT NULL,
-  environment_code bigint(20) DEFAULT NULL,
-  timeout int(11) DEFAULT '0',
-  tenant_id int(11) NOT NULL DEFAULT '-1',
-  var_pool longtext,
-  PRIMARY KEY (id)
-) ;
-=======
 CREATE TABLE t_ds_process_instance
 (
     id                         int(11) NOT NULL AUTO_INCREMENT,
@@ -722,12 +589,12 @@
     history_cmd                text,
     process_instance_priority  int(11) DEFAULT NULL,
     worker_group               varchar(64)  DEFAULT NULL,
+    environment_code           bigint(20) DEFAULT NULL,
     timeout                    int(11) DEFAULT '0',
     tenant_id                  int(11) NOT NULL DEFAULT '-1',
     var_pool                   longtext,
     PRIMARY KEY (id)
 );
->>>>>>> dc85e1a7
 
 -- ----------------------------
 -- Records of t_ds_process_instance
@@ -893,27 +760,6 @@
 -- Table structure for t_ds_schedules
 -- ----------------------------
 DROP TABLE IF EXISTS t_ds_schedules;
-<<<<<<< HEAD
-CREATE TABLE t_ds_schedules (
-  id int(11) NOT NULL AUTO_INCREMENT,
-  process_definition_id int(11) NOT NULL,
-  start_time datetime NOT NULL,
-  end_time datetime NOT NULL,
-  timezone_id varchar(40) DEFAULT NULL,
-  crontab varchar(255) NOT NULL,
-  failure_strategy tinyint(4) NOT NULL,
-  user_id int(11) NOT NULL,
-  release_state tinyint(4) NOT NULL,
-  warning_type tinyint(4) NOT NULL,
-  warning_group_id int(11) DEFAULT NULL,
-  process_instance_priority int(11) DEFAULT NULL,
-  worker_group varchar(64) DEFAULT '',
-  environment_code bigint(20) DEFAULT NULL,
-  create_time datetime NOT NULL,
-  update_time datetime NOT NULL,
-  PRIMARY KEY (id)
-) ;
-=======
 CREATE TABLE t_ds_schedules
 (
     id                        int(11) NOT NULL AUTO_INCREMENT,
@@ -929,11 +775,11 @@
     warning_group_id          int(11) DEFAULT NULL,
     process_instance_priority int(11) DEFAULT NULL,
     worker_group              varchar(64) DEFAULT '',
+    environment_code          bigint(20) DEFAULT NULL,
     create_time               datetime     NOT NULL,
     update_time               datetime     NOT NULL,
     PRIMARY KEY (id)
 );
->>>>>>> dc85e1a7
 
 -- ----------------------------
 -- Records of t_ds_schedules
@@ -960,41 +806,6 @@
 -- Table structure for t_ds_task_instance
 -- ----------------------------
 DROP TABLE IF EXISTS t_ds_task_instance;
-<<<<<<< HEAD
-CREATE TABLE t_ds_task_instance (
-  id int(11) NOT NULL AUTO_INCREMENT,
-  name varchar(255) DEFAULT NULL,
-  task_type varchar(50) NOT NULL,
-  task_code bigint(20) NOT NULL,
-  task_definition_version int(11) DEFAULT NULL,
-  process_instance_id int(11) DEFAULT NULL,
-  state tinyint(4) DEFAULT NULL,
-  submit_time datetime DEFAULT NULL,
-  start_time datetime DEFAULT NULL,
-  end_time datetime DEFAULT NULL,
-  host varchar(135) DEFAULT NULL,
-  execute_path varchar(200) DEFAULT NULL,
-  log_path varchar(200) DEFAULT NULL,
-  alert_flag tinyint(4) DEFAULT NULL,
-  retry_times int(4) DEFAULT '0',
-  pid int(4) DEFAULT NULL,
-  app_link text,
-  task_params text,
-  flag tinyint(4) DEFAULT '1',
-  retry_interval int(4) DEFAULT NULL,
-  max_retry_times int(2) DEFAULT NULL,
-  task_instance_priority int(11) DEFAULT NULL,
-  worker_group varchar(64) DEFAULT NULL,
-  environment_code bigint(20) DEFAULT NULL,
-  environment_config text DEFAULT '',
-  executor_id int(11) DEFAULT NULL,
-  first_submit_time datetime DEFAULT NULL,
-  delay_time int(4) DEFAULT '0',
-  var_pool longtext,
-  PRIMARY KEY (id),
-  FOREIGN KEY (process_instance_id) REFERENCES t_ds_process_instance (id) ON DELETE CASCADE
-) ;
-=======
 CREATE TABLE t_ds_task_instance
 (
     id                      int(11) NOT NULL AUTO_INCREMENT,
@@ -1020,6 +831,8 @@
     max_retry_times         int(2) DEFAULT NULL,
     task_instance_priority  int(11) DEFAULT NULL,
     worker_group            varchar(64)  DEFAULT NULL,
+    environment_code        bigint(20) DEFAULT NULL,
+    environment_config      text DEFAULT '',
     executor_id             int(11) DEFAULT NULL,
     first_submit_time       datetime     DEFAULT NULL,
     delay_time              int(4) DEFAULT '0',
@@ -1027,7 +840,6 @@
     PRIMARY KEY (id),
     FOREIGN KEY (process_instance_id) REFERENCES t_ds_process_instance (id) ON DELETE CASCADE
 );
->>>>>>> dc85e1a7
 
 -- ----------------------------
 -- Records of t_ds_task_instance
@@ -1174,49 +986,6 @@
 -- Table structure for t_ds_alert_plugin_instance
 -- ----------------------------
 DROP TABLE IF EXISTS t_ds_alert_plugin_instance;
-<<<<<<< HEAD
-CREATE TABLE t_ds_alert_plugin_instance (
-  id int NOT NULL AUTO_INCREMENT,
-  plugin_define_id int NOT NULL,
-  plugin_instance_params text,
-  create_time timestamp NULL DEFAULT CURRENT_TIMESTAMP,
-  update_time timestamp NULL DEFAULT CURRENT_TIMESTAMP ON UPDATE CURRENT_TIMESTAMP,
-  instance_name varchar(200) DEFAULT NULL,
-  PRIMARY KEY (id)
-);
-
---
--- Table structure for table t_ds_environment
---
-DROP TABLE IF EXISTS t_ds_environment;
-CREATE TABLE t_ds_environment (
-  id int NOT NULL AUTO_INCREMENT,
-  code bigint(20) NOT NULL,
-  name varchar(100) DEFAULT NULL,
-  config text DEFAULT NULL,
-  description text,
-  operator int DEFAULT NULL,
-  create_time timestamp NOT NULL DEFAULT CURRENT_TIMESTAMP,
-  update_time timestamp NOT NULL DEFAULT CURRENT_TIMESTAMP ON UPDATE CURRENT_TIMESTAMP,
-  PRIMARY KEY (id),
-  UNIQUE KEY environment_name_unique (name),
-  UNIQUE KEY environment_code_unique (code)
-);
-
---
--- Table structure for table t_ds_environment_worker_group_relation
---
-DROP TABLE IF EXISTS t_ds_environment_worker_group_relation;
-CREATE TABLE t_ds_environment_worker_group_relation (
-  id int NOT NULL AUTO_INCREMENT,
-  environment_code bigint(20) NOT NULL,
-  worker_group varchar(255) NOT NULL,
-  operator int DEFAULT NULL,
-  create_time timestamp NOT NULL DEFAULT CURRENT_TIMESTAMP,
-  update_time timestamp NOT NULL DEFAULT CURRENT_TIMESTAMP ON UPDATE CURRENT_TIMESTAMP,
-  PRIMARY KEY (id) ,
-  UNIQUE KEY environment_worker_group_unique (environment_code,worker_group)
-=======
 CREATE TABLE t_ds_alert_plugin_instance
 (
     id                     int NOT NULL AUTO_INCREMENT,
@@ -1226,5 +995,39 @@
     update_time            timestamp NULL DEFAULT CURRENT_TIMESTAMP ON UPDATE CURRENT_TIMESTAMP,
     instance_name          varchar(200) DEFAULT NULL,
     PRIMARY KEY (id)
->>>>>>> dc85e1a7
+);
+
+--
+-- Table structure for table t_ds_environment
+--
+DROP TABLE IF EXISTS t_ds_environment;
+CREATE TABLE t_ds_environment
+(
+  id            int NOT NULL AUTO_INCREMENT,
+  code          bigint(20) NOT NULL,
+  name          varchar(100) DEFAULT NULL,
+  config        text DEFAULT NULL,
+  description   text,
+  operator      int DEFAULT NULL,
+  create_time   timestamp NOT NULL DEFAULT CURRENT_TIMESTAMP,
+  update_time   timestamp NOT NULL DEFAULT CURRENT_TIMESTAMP ON UPDATE CURRENT_TIMESTAMP,
+  PRIMARY KEY (id),
+  UNIQUE KEY environment_name_unique (name),
+  UNIQUE KEY environment_code_unique (code)
+);
+
+--
+-- Table structure for table t_ds_environment_worker_group_relation
+--
+DROP TABLE IF EXISTS t_ds_environment_worker_group_relation;
+CREATE TABLE t_ds_environment_worker_group_relation
+(
+    id                  int NOT NULL AUTO_INCREMENT,
+    environment_code    bigint(20) NOT NULL,
+    worker_group        varchar(255) NOT NULL,
+    operator            int DEFAULT NULL,
+    create_time         timestamp NOT NULL DEFAULT CURRENT_TIMESTAMP,
+    update_time         timestamp NOT NULL DEFAULT CURRENT_TIMESTAMP ON UPDATE CURRENT_TIMESTAMP,
+    PRIMARY KEY (id) ,
+    UNIQUE KEY environment_worker_group_unique (environment_code,worker_group)
 );