/*
 * Licensed to the Apache Software Foundation (ASF) under one or more
 * contributor license agreements.  See the NOTICE file distributed with
 * this work for additional information regarding copyright ownership.
 * The ASF licenses this file to You under the Apache License, Version 2.0
 * (the "License"); you may not use this file except in compliance with
 * the License.  You may obtain a copy of the License at
 *
 *    http://www.apache.org/licenses/LICENSE-2.0
 *
 * Unless required by applicable law or agreed to in writing, software
 * distributed under the License is distributed on an "AS IS" BASIS,
 * WITHOUT WARRANTIES OR CONDITIONS OF ANY KIND, either express or implied.
 * See the License for the specific language governing permissions and
 * limitations under the License.
*/

DROP TABLE IF EXISTS QRTZ_FIRED_TRIGGERS;
DROP TABLE IF EXISTS QRTZ_PAUSED_TRIGGER_GRPS;
DROP TABLE IF EXISTS QRTZ_SCHEDULER_STATE;
DROP TABLE IF EXISTS QRTZ_LOCKS;
DROP TABLE IF EXISTS QRTZ_SIMPLE_TRIGGERS;
DROP TABLE IF EXISTS QRTZ_SIMPROP_TRIGGERS;
DROP TABLE IF EXISTS QRTZ_CRON_TRIGGERS;
DROP TABLE IF EXISTS QRTZ_BLOB_TRIGGERS;
DROP TABLE IF EXISTS QRTZ_TRIGGERS;
DROP TABLE IF EXISTS QRTZ_JOB_DETAILS;
DROP TABLE IF EXISTS QRTZ_CALENDARS;

CREATE TABLE QRTZ_JOB_DETAILS (
  SCHED_NAME character varying(120) NOT NULL,
  JOB_NAME character varying(200) NOT NULL,
  JOB_GROUP character varying(200) NOT NULL,
  DESCRIPTION character varying(250) NULL,
  JOB_CLASS_NAME character varying(250) NOT NULL,
  IS_DURABLE boolean NOT NULL,
  IS_NONCONCURRENT boolean NOT NULL,
  IS_UPDATE_DATA boolean NOT NULL,
  REQUESTS_RECOVERY boolean NOT NULL,
  JOB_DATA bytea NULL
);

alter table QRTZ_JOB_DETAILS add primary key(SCHED_NAME,JOB_NAME,JOB_GROUP);

CREATE TABLE QRTZ_TRIGGERS (
  SCHED_NAME character varying(120) NOT NULL,
  TRIGGER_NAME character varying(200) NOT NULL,
  TRIGGER_GROUP character varying(200) NOT NULL,
  JOB_NAME character varying(200) NOT NULL,
  JOB_GROUP character varying(200) NOT NULL,
  DESCRIPTION character varying(250) NULL,
  NEXT_FIRE_TIME BIGINT NULL,
  PREV_FIRE_TIME BIGINT NULL,
  PRIORITY INTEGER NULL,
  TRIGGER_STATE character varying(16) NOT NULL,
  TRIGGER_TYPE character varying(8) NOT NULL,
  START_TIME BIGINT NOT NULL,
  END_TIME BIGINT NULL,
  CALENDAR_NAME character varying(200) NULL,
  MISFIRE_INSTR SMALLINT NULL,
  JOB_DATA bytea NULL
) ;

alter table QRTZ_TRIGGERS add primary key(SCHED_NAME,TRIGGER_NAME,TRIGGER_GROUP);

CREATE TABLE QRTZ_SIMPLE_TRIGGERS (
    SCHED_NAME character varying(120) NOT NULL,
    TRIGGER_NAME character varying(200) NOT NULL,
    TRIGGER_GROUP character varying(200) NOT NULL,
    REPEAT_COUNT BIGINT NOT NULL,
    REPEAT_INTERVAL BIGINT NOT NULL,
    TIMES_TRIGGERED BIGINT NOT NULL
) ;

alter table QRTZ_SIMPLE_TRIGGERS add primary key(SCHED_NAME,TRIGGER_NAME,TRIGGER_GROUP);

CREATE TABLE QRTZ_CRON_TRIGGERS (
    SCHED_NAME character varying(120) NOT NULL,
    TRIGGER_NAME character varying(200) NOT NULL,
    TRIGGER_GROUP character varying(200) NOT NULL,
    CRON_EXPRESSION character varying(120) NOT NULL,
    TIME_ZONE_ID character varying(80)
) ;

alter table QRTZ_CRON_TRIGGERS add primary key(SCHED_NAME,TRIGGER_NAME,TRIGGER_GROUP);

CREATE TABLE QRTZ_SIMPROP_TRIGGERS (
    SCHED_NAME character varying(120) NOT NULL,
    TRIGGER_NAME character varying(200) NOT NULL,
    TRIGGER_GROUP character varying(200) NOT NULL,
    STR_PROP_1 character varying(512) NULL,
    STR_PROP_2 character varying(512) NULL,
    STR_PROP_3 character varying(512) NULL,
    INT_PROP_1 INT NULL,
    INT_PROP_2 INT NULL,
    LONG_PROP_1 BIGINT NULL,
    LONG_PROP_2 BIGINT NULL,
    DEC_PROP_1 NUMERIC(13,4) NULL,
    DEC_PROP_2 NUMERIC(13,4) NULL,
    BOOL_PROP_1 boolean NULL,
    BOOL_PROP_2 boolean NULL
) ;

alter table QRTZ_SIMPROP_TRIGGERS add primary key(SCHED_NAME,TRIGGER_NAME,TRIGGER_GROUP);

CREATE TABLE QRTZ_BLOB_TRIGGERS (
    SCHED_NAME character varying(120) NOT NULL,
    TRIGGER_NAME character varying(200) NOT NULL,
    TRIGGER_GROUP character varying(200) NOT NULL,
    BLOB_DATA bytea NULL
) ;

alter table QRTZ_BLOB_TRIGGERS add primary key(SCHED_NAME,TRIGGER_NAME,TRIGGER_GROUP);

CREATE TABLE QRTZ_CALENDARS (
    SCHED_NAME character varying(120) NOT NULL,
    CALENDAR_NAME character varying(200) NOT NULL,
    CALENDAR bytea NOT NULL
) ;

alter table QRTZ_CALENDARS add primary key(SCHED_NAME,CALENDAR_NAME);

CREATE TABLE QRTZ_PAUSED_TRIGGER_GRPS (
    SCHED_NAME character varying(120) NOT NULL,
    TRIGGER_GROUP character varying(200) NOT NULL
) ;

alter table QRTZ_PAUSED_TRIGGER_GRPS add primary key(SCHED_NAME,TRIGGER_GROUP);

CREATE TABLE QRTZ_FIRED_TRIGGERS (
    SCHED_NAME character varying(120) NOT NULL,
    ENTRY_ID character varying(200) NOT NULL,
    TRIGGER_NAME character varying(200) NOT NULL,
    TRIGGER_GROUP character varying(200) NOT NULL,
    INSTANCE_NAME character varying(200) NOT NULL,
    FIRED_TIME BIGINT NOT NULL,
    SCHED_TIME BIGINT NOT NULL,
    PRIORITY INTEGER NOT NULL,
    STATE character varying(16) NOT NULL,
    JOB_NAME character varying(200) NULL,
    JOB_GROUP character varying(200) NULL,
    IS_NONCONCURRENT boolean NULL,
    REQUESTS_RECOVERY boolean NULL
) ;

alter table QRTZ_FIRED_TRIGGERS add primary key(SCHED_NAME,ENTRY_ID);

CREATE TABLE QRTZ_SCHEDULER_STATE (
    SCHED_NAME character varying(120) NOT NULL,
    INSTANCE_NAME character varying(200) NOT NULL,
    LAST_CHECKIN_TIME BIGINT NOT NULL,
    CHECKIN_INTERVAL BIGINT NOT NULL
) ;

alter table QRTZ_SCHEDULER_STATE add primary key(SCHED_NAME,INSTANCE_NAME);

CREATE TABLE QRTZ_LOCKS (
    SCHED_NAME character varying(120) NOT NULL,
    LOCK_NAME character varying(40) NOT NULL
) ;

alter table QRTZ_LOCKS add primary key(SCHED_NAME,LOCK_NAME);

CREATE INDEX IDX_QRTZ_J_REQ_RECOVERY ON QRTZ_JOB_DETAILS(SCHED_NAME,REQUESTS_RECOVERY);
CREATE INDEX IDX_QRTZ_J_GRP ON QRTZ_JOB_DETAILS(SCHED_NAME,JOB_GROUP);

CREATE INDEX IDX_QRTZ_T_J ON QRTZ_TRIGGERS(SCHED_NAME,JOB_NAME,JOB_GROUP);
CREATE INDEX IDX_QRTZ_T_JG ON QRTZ_TRIGGERS(SCHED_NAME,JOB_GROUP);
CREATE INDEX IDX_QRTZ_T_C ON QRTZ_TRIGGERS(SCHED_NAME,CALENDAR_NAME);
CREATE INDEX IDX_QRTZ_T_G ON QRTZ_TRIGGERS(SCHED_NAME,TRIGGER_GROUP);
CREATE INDEX IDX_QRTZ_T_STATE ON QRTZ_TRIGGERS(SCHED_NAME,TRIGGER_STATE);
CREATE INDEX IDX_QRTZ_T_N_STATE ON QRTZ_TRIGGERS(SCHED_NAME,TRIGGER_NAME,TRIGGER_GROUP,TRIGGER_STATE);
CREATE INDEX IDX_QRTZ_T_N_G_STATE ON QRTZ_TRIGGERS(SCHED_NAME,TRIGGER_GROUP,TRIGGER_STATE);
CREATE INDEX IDX_QRTZ_T_NEXT_FIRE_TIME ON QRTZ_TRIGGERS(SCHED_NAME,NEXT_FIRE_TIME);
CREATE INDEX IDX_QRTZ_T_NFT_ST ON QRTZ_TRIGGERS(SCHED_NAME,TRIGGER_STATE,NEXT_FIRE_TIME);
CREATE INDEX IDX_QRTZ_T_NFT_MISFIRE ON QRTZ_TRIGGERS(SCHED_NAME,MISFIRE_INSTR,NEXT_FIRE_TIME);
CREATE INDEX IDX_QRTZ_T_NFT_ST_MISFIRE ON QRTZ_TRIGGERS(SCHED_NAME,MISFIRE_INSTR,NEXT_FIRE_TIME,TRIGGER_STATE);
CREATE INDEX IDX_QRTZ_T_NFT_ST_MISFIRE_GRP ON QRTZ_TRIGGERS(SCHED_NAME,MISFIRE_INSTR,NEXT_FIRE_TIME,TRIGGER_GROUP,TRIGGER_STATE);

CREATE INDEX IDX_QRTZ_FT_TRIG_INST_NAME ON QRTZ_FIRED_TRIGGERS(SCHED_NAME,INSTANCE_NAME);
CREATE INDEX IDX_QRTZ_FT_INST_JOB_REQ_RCVRY ON QRTZ_FIRED_TRIGGERS(SCHED_NAME,INSTANCE_NAME,REQUESTS_RECOVERY);
CREATE INDEX IDX_QRTZ_FT_J_G ON QRTZ_FIRED_TRIGGERS(SCHED_NAME,JOB_NAME,JOB_GROUP);
CREATE INDEX IDX_QRTZ_FT_JG ON QRTZ_FIRED_TRIGGERS(SCHED_NAME,JOB_GROUP);
CREATE INDEX IDX_QRTZ_FT_T_G ON QRTZ_FIRED_TRIGGERS(SCHED_NAME,TRIGGER_NAME,TRIGGER_GROUP);
CREATE INDEX IDX_QRTZ_FT_TG ON QRTZ_FIRED_TRIGGERS(SCHED_NAME,TRIGGER_GROUP);


--
-- Table structure for table t_ds_access_token
--

DROP TABLE IF EXISTS t_ds_access_token;
CREATE TABLE t_ds_access_token (
  id int NOT NULL  ,
  user_id int DEFAULT NULL ,
  token varchar(64) DEFAULT NULL ,
  expire_time timestamp DEFAULT NULL ,
  create_time timestamp DEFAULT NULL ,
  update_time timestamp DEFAULT NULL ,
  PRIMARY KEY (id)
) ;

--
-- Table structure for table t_ds_alert
--

DROP TABLE IF EXISTS t_ds_alert;
CREATE TABLE t_ds_alert (
  id int NOT NULL  ,
  title varchar(64) DEFAULT NULL ,
  content text ,
  alert_status int DEFAULT '0' ,
  log text ,
  alertgroup_id int DEFAULT NULL ,
  create_time timestamp DEFAULT NULL ,
  update_time timestamp DEFAULT NULL ,
  PRIMARY KEY (id)
) ;
--
-- Table structure for table t_ds_alertgroup
--

DROP TABLE IF EXISTS t_ds_alertgroup;
CREATE TABLE t_ds_alertgroup(
  id             int NOT NULL,
  alert_instance_ids varchar (255) DEFAULT NULL,
  create_user_id int4         DEFAULT NULL,
  group_name     varchar(255) DEFAULT NULL,
  description    varchar(255) DEFAULT NULL,
  create_time    timestamp    DEFAULT NULL,
  update_time    timestamp    DEFAULT NULL,
  PRIMARY KEY (id),
  CONSTRAINT t_ds_alertgroup_name_un UNIQUE (group_name)
) ;

--
-- Table structure for table t_ds_command
--

DROP TABLE IF EXISTS t_ds_command;
CREATE TABLE t_ds_command (
  id int NOT NULL  ,
  command_type              int DEFAULT NULL ,
  process_definition_code   bigint NOT NULL ,
  command_param             text ,
  task_depend_type          int DEFAULT NULL ,
  failure_strategy          int DEFAULT '0' ,
  warning_type              int DEFAULT '0' ,
  warning_group_id          int DEFAULT NULL ,
  schedule_time             timestamp DEFAULT NULL ,
  start_time                timestamp DEFAULT NULL ,
  executor_id               int DEFAULT NULL ,
  update_time               timestamp DEFAULT NULL ,
  process_instance_priority int DEFAULT NULL ,
  worker_group              varchar(64),
  environment_code          bigint DEFAULT '-1',
  dry_run                   int DEFAULT '0' ,
  process_instance_id       int DEFAULT 0,
  process_definition_version int DEFAULT 0,
  PRIMARY KEY (id)
) ;

create index priority_id_index on t_ds_command (process_instance_priority,id);

--
-- Table structure for table t_ds_datasource
--

DROP TABLE IF EXISTS t_ds_datasource;
CREATE TABLE t_ds_datasource (
  id int NOT NULL  ,
  name varchar(64) NOT NULL ,
  note varchar(255) DEFAULT NULL ,
  type int NOT NULL ,
  user_id int NOT NULL ,
  connection_params text NOT NULL ,
  create_time timestamp NOT NULL ,
  update_time timestamp DEFAULT NULL ,
  PRIMARY KEY (id),
  CONSTRAINT t_ds_datasource_name_un UNIQUE (name, type)
) ;

--
-- Table structure for table t_ds_error_command
--

DROP TABLE IF EXISTS t_ds_error_command;
CREATE TABLE t_ds_error_command (
  id int NOT NULL  ,
  command_type              int DEFAULT NULL ,
  process_definition_code   bigint NOT NULL ,
  command_param             text ,
  task_depend_type          int DEFAULT NULL ,
  failure_strategy          int DEFAULT '0' ,
  warning_type              int DEFAULT '0' ,
  warning_group_id          int DEFAULT NULL ,
  schedule_time             timestamp DEFAULT NULL ,
  start_time                timestamp DEFAULT NULL ,
  executor_id               int DEFAULT NULL ,
  update_time               timestamp DEFAULT NULL ,
  process_instance_priority int DEFAULT NULL ,
  worker_group              varchar(64),
  environment_code          bigint DEFAULT '-1',
  dry_run                   int DEFAULT '0' ,
  message                   text ,
  process_instance_id       int DEFAULT 0,
  process_definition_version int DEFAULT 0,
  PRIMARY KEY (id)
);
--
-- Table structure for table t_ds_master_server
--

--
-- Table structure for table t_ds_process_definition
--

DROP TABLE IF EXISTS t_ds_process_definition;
CREATE TABLE t_ds_process_definition (
  id int NOT NULL  ,
  code bigint NOT NULL,
  name varchar(255) DEFAULT NULL ,
  version int NOT NULL ,
  description text ,
  project_code bigint DEFAULT NULL ,
  release_state int DEFAULT NULL ,
  user_id int DEFAULT NULL ,
  global_params text ,
  locations text ,
  warning_group_id int DEFAULT NULL ,
  flag int DEFAULT NULL ,
  timeout int DEFAULT '0' ,
  tenant_id int DEFAULT '-1' ,
  execution_type int DEFAULT '0',
  create_time timestamp DEFAULT NULL ,
  update_time timestamp DEFAULT NULL ,
  PRIMARY KEY (id) ,
  CONSTRAINT process_definition_unique UNIQUE (name, project_code)
) ;

create index process_definition_index on t_ds_process_definition (code,id);

DROP TABLE IF EXISTS t_ds_process_definition_log;
CREATE TABLE t_ds_process_definition_log (
  id int NOT NULL  ,
  code bigint NOT NULL,
  name varchar(255) DEFAULT NULL ,
  version int NOT NULL ,
  description text ,
  project_code bigint DEFAULT NULL ,
  release_state int DEFAULT NULL ,
  user_id int DEFAULT NULL ,
  global_params text ,
  locations text ,
  warning_group_id int DEFAULT NULL ,
  flag int DEFAULT NULL ,
  timeout int DEFAULT '0' ,
  tenant_id int DEFAULT '-1' ,
  execution_type int DEFAULT '0',
  operator int DEFAULT NULL ,
  operate_time timestamp DEFAULT NULL ,
  create_time timestamp DEFAULT NULL ,
  update_time timestamp DEFAULT NULL ,
  PRIMARY KEY (id)
) ;

DROP TABLE IF EXISTS t_ds_task_definition;
CREATE TABLE t_ds_task_definition (
  id int NOT NULL  ,
  code bigint NOT NULL,
  name varchar(255) DEFAULT NULL ,
  version int NOT NULL ,
  description text ,
  project_code bigint DEFAULT NULL ,
  user_id int DEFAULT NULL ,
  task_type varchar(50) DEFAULT NULL ,
  task_params text ,
  flag int DEFAULT NULL ,
  task_priority int DEFAULT NULL ,
  worker_group varchar(255) DEFAULT NULL ,
  environment_code bigint DEFAULT '-1',
  fail_retry_times int DEFAULT NULL ,
  fail_retry_interval int DEFAULT NULL ,
  timeout_flag int DEFAULT NULL ,
  timeout_notify_strategy int DEFAULT NULL ,
  timeout int DEFAULT '0' ,
  delay_time int DEFAULT '0' ,
  resource_ids text ,
  create_time timestamp DEFAULT NULL ,
  update_time timestamp DEFAULT NULL ,
  PRIMARY KEY (id)
) ;

create index task_definition_index on t_ds_task_definition (project_code,id);

DROP TABLE IF EXISTS t_ds_task_definition_log;
CREATE TABLE t_ds_task_definition_log (
  id int NOT NULL  ,
  code bigint NOT NULL,
  name varchar(255) DEFAULT NULL ,
  version int NOT NULL ,
  description text ,
  project_code bigint DEFAULT NULL ,
  user_id int DEFAULT NULL ,
  task_type varchar(50) DEFAULT NULL ,
  task_params text ,
  flag int DEFAULT NULL ,
  task_priority int DEFAULT NULL ,
  worker_group varchar(255) DEFAULT NULL ,
  environment_code bigint DEFAULT '-1',
  fail_retry_times int DEFAULT NULL ,
  fail_retry_interval int DEFAULT NULL ,
  timeout_flag int DEFAULT NULL ,
  timeout_notify_strategy int DEFAULT NULL ,
  timeout int DEFAULT '0' ,
  delay_time int DEFAULT '0' ,
  resource_ids text ,
  operator int DEFAULT NULL ,
  operate_time timestamp DEFAULT NULL ,
  create_time timestamp DEFAULT NULL ,
  update_time timestamp DEFAULT NULL ,
  PRIMARY KEY (id)
) ;

DROP TABLE IF EXISTS t_ds_process_task_relation;
CREATE TABLE t_ds_process_task_relation (
  id int NOT NULL  ,
  name varchar(255) DEFAULT NULL ,
  project_code bigint DEFAULT NULL ,
  process_definition_code bigint DEFAULT NULL ,
  process_definition_version int DEFAULT NULL ,
  pre_task_code bigint DEFAULT NULL ,
  pre_task_version int DEFAULT '0' ,
  post_task_code bigint DEFAULT NULL ,
  post_task_version int DEFAULT '0' ,
  condition_type int DEFAULT NULL ,
  condition_params text ,
  create_time timestamp DEFAULT NULL ,
  update_time timestamp DEFAULT NULL ,
  PRIMARY KEY (id)
) ;

DROP TABLE IF EXISTS t_ds_process_task_relation_log;
CREATE TABLE t_ds_process_task_relation_log (
  id int NOT NULL  ,
  name varchar(255) DEFAULT NULL ,
  project_code bigint DEFAULT NULL ,
  process_definition_code bigint DEFAULT NULL ,
  process_definition_version int DEFAULT NULL ,
  pre_task_code bigint DEFAULT NULL ,
  pre_task_version int DEFAULT '0' ,
  post_task_code bigint DEFAULT NULL ,
  post_task_version int DEFAULT '0' ,
  condition_type int DEFAULT NULL ,
  condition_params text ,
  operator int DEFAULT NULL ,
  operate_time timestamp DEFAULT NULL ,
  create_time timestamp DEFAULT NULL ,
  update_time timestamp DEFAULT NULL ,
  PRIMARY KEY (id)
) ;

--
-- Table structure for table t_ds_process_instance
--

DROP TABLE IF EXISTS t_ds_process_instance;
CREATE TABLE t_ds_process_instance (
  id int NOT NULL  ,
  name varchar(255) DEFAULT NULL ,
  process_definition_code bigint DEFAULT NULL ,
  process_definition_version int DEFAULT NULL ,
  state int DEFAULT NULL ,
  recovery int DEFAULT NULL ,
  start_time timestamp DEFAULT NULL ,
  end_time timestamp DEFAULT NULL ,
  run_times int DEFAULT NULL ,
  host varchar(135) DEFAULT NULL ,
  command_type int DEFAULT NULL ,
  command_param text ,
  task_depend_type int DEFAULT NULL ,
  max_try_times int DEFAULT '0' ,
  failure_strategy int DEFAULT '0' ,
  warning_type int DEFAULT '0' ,
  warning_group_id int DEFAULT NULL ,
  schedule_time timestamp DEFAULT NULL ,
  command_start_time timestamp DEFAULT NULL ,
  global_params text ,
  process_instance_json text ,
  flag int DEFAULT '1' ,
  update_time timestamp NULL ,
  is_sub_process int DEFAULT '0' ,
  executor_id int NOT NULL ,
  history_cmd text ,
  dependence_schedule_times text ,
  process_instance_priority int DEFAULT NULL ,
  worker_group varchar(64) ,
  environment_code bigint DEFAULT '-1',
  timeout int DEFAULT '0' ,
  tenant_id int NOT NULL DEFAULT '-1' ,
  var_pool text ,
<<<<<<< HEAD
  next_process_instance_id int DEFAULT '0',
=======
  dry_run int DEFAULT '0' ,
>>>>>>> 0b93fd57
  PRIMARY KEY (id)
) ;

create index process_instance_index on t_ds_process_instance (process_definition_code,id);
create index start_time_index on t_ds_process_instance (start_time);

--
-- Table structure for table t_ds_project
--

DROP TABLE IF EXISTS t_ds_project;
CREATE TABLE t_ds_project (
  id int NOT NULL  ,
  name varchar(100) DEFAULT NULL ,
  code bigint NOT NULL,
  description varchar(200) DEFAULT NULL ,
  user_id int DEFAULT NULL ,
  flag int DEFAULT '1' ,
  create_time timestamp DEFAULT CURRENT_TIMESTAMP ,
  update_time timestamp DEFAULT CURRENT_TIMESTAMP ,
  PRIMARY KEY (id)
) ;

create index user_id_index on t_ds_project (user_id);

--
-- Table structure for table t_ds_queue
--

DROP TABLE IF EXISTS t_ds_queue;
CREATE TABLE t_ds_queue (
  id int NOT NULL  ,
  queue_name varchar(64) DEFAULT NULL ,
  queue varchar(64) DEFAULT NULL ,
  create_time timestamp DEFAULT NULL ,
  update_time timestamp DEFAULT NULL ,
  PRIMARY KEY (id)
);


--
-- Table structure for table t_ds_relation_datasource_user
--

DROP TABLE IF EXISTS t_ds_relation_datasource_user;
CREATE TABLE t_ds_relation_datasource_user (
  id int NOT NULL  ,
  user_id int NOT NULL ,
  datasource_id int DEFAULT NULL ,
  perm int DEFAULT '1' ,
  create_time timestamp DEFAULT NULL ,
  update_time timestamp DEFAULT NULL ,
  PRIMARY KEY (id)
) ;
;

--
-- Table structure for table t_ds_relation_process_instance
--

DROP TABLE IF EXISTS t_ds_relation_process_instance;
CREATE TABLE t_ds_relation_process_instance (
  id int NOT NULL  ,
  parent_process_instance_id int DEFAULT NULL ,
  parent_task_instance_id int DEFAULT NULL ,
  process_instance_id int DEFAULT NULL ,
  PRIMARY KEY (id)
) ;


--
-- Table structure for table t_ds_relation_project_user
--

DROP TABLE IF EXISTS t_ds_relation_project_user;
CREATE TABLE t_ds_relation_project_user (
  id int NOT NULL  ,
  user_id int NOT NULL ,
  project_id int DEFAULT NULL ,
  perm int DEFAULT '1' ,
  create_time timestamp DEFAULT NULL ,
  update_time timestamp DEFAULT NULL ,
  PRIMARY KEY (id)
) ;
create index relation_project_user_id_index on t_ds_relation_project_user (user_id);

--
-- Table structure for table t_ds_relation_resources_user
--

DROP TABLE IF EXISTS t_ds_relation_resources_user;
CREATE TABLE t_ds_relation_resources_user (
  id int NOT NULL ,
  user_id int NOT NULL ,
  resources_id int DEFAULT NULL ,
  perm int DEFAULT '1' ,
  create_time timestamp DEFAULT NULL ,
  update_time timestamp DEFAULT NULL ,
  PRIMARY KEY (id)
) ;

--
-- Table structure for table t_ds_relation_udfs_user
--

DROP TABLE IF EXISTS t_ds_relation_udfs_user;
CREATE TABLE t_ds_relation_udfs_user (
  id int NOT NULL  ,
  user_id int NOT NULL ,
  udf_id int DEFAULT NULL ,
  perm int DEFAULT '1' ,
  create_time timestamp DEFAULT NULL ,
  update_time timestamp DEFAULT NULL ,
  PRIMARY KEY (id)
) ;
;

--
-- Table structure for table t_ds_resources
--

DROP TABLE IF EXISTS t_ds_resources;
CREATE TABLE t_ds_resources (
  id int NOT NULL  ,
  alias varchar(64) DEFAULT NULL ,
  file_name varchar(64) DEFAULT NULL ,
  description varchar(255) DEFAULT NULL ,
  user_id int DEFAULT NULL ,
  type int DEFAULT NULL ,
  size bigint DEFAULT NULL ,
  create_time timestamp DEFAULT NULL ,
  update_time timestamp DEFAULT NULL ,
  pid int,
  full_name varchar(64),
  is_directory int,
  PRIMARY KEY (id),
  CONSTRAINT t_ds_resources_un UNIQUE (full_name, type)
) ;


--
-- Table structure for table t_ds_schedules
--

DROP TABLE IF EXISTS t_ds_schedules;
CREATE TABLE t_ds_schedules (
  id int NOT NULL ,
  process_definition_code bigint NOT NULL ,
  start_time timestamp NOT NULL ,
  end_time timestamp NOT NULL ,
  timezone_id varchar(40) default NULL ,
  crontab varchar(255) NOT NULL ,
  failure_strategy int NOT NULL ,
  user_id int NOT NULL ,
  release_state int NOT NULL ,
  warning_type int NOT NULL ,
  warning_group_id int DEFAULT NULL ,
  process_instance_priority int DEFAULT NULL ,
  worker_group varchar(64),
  environment_code bigint DEFAULT '-1',
  create_time timestamp NOT NULL ,
  update_time timestamp NOT NULL ,
  PRIMARY KEY (id)
);

--
-- Table structure for table t_ds_session
--

DROP TABLE IF EXISTS t_ds_session;
CREATE TABLE t_ds_session (
  id varchar(64) NOT NULL ,
  user_id int DEFAULT NULL ,
  ip varchar(45) DEFAULT NULL ,
  last_login_time timestamp DEFAULT NULL ,
  PRIMARY KEY (id)
);

--
-- Table structure for table t_ds_task_instance
--

DROP TABLE IF EXISTS t_ds_task_instance;
CREATE TABLE t_ds_task_instance (
  id int NOT NULL  ,
  name varchar(255) DEFAULT NULL ,
  task_type varchar(50) DEFAULT NULL ,
  task_code bigint NOT NULL,
  task_definition_version int DEFAULT NULL ,
  process_instance_id int DEFAULT NULL ,
  state int DEFAULT NULL ,
  submit_time timestamp DEFAULT NULL ,
  start_time timestamp DEFAULT NULL ,
  end_time timestamp DEFAULT NULL ,
  host varchar(135) DEFAULT NULL ,
  execute_path varchar(200) DEFAULT NULL ,
  log_path varchar(200) DEFAULT NULL ,
  alert_flag int DEFAULT NULL ,
  retry_times int DEFAULT '0' ,
  pid int DEFAULT NULL ,
  app_link text ,
  task_params text ,
  flag int DEFAULT '1' ,
  retry_interval int DEFAULT NULL ,
  max_retry_times int DEFAULT NULL ,
  task_instance_priority int DEFAULT NULL ,
  worker_group varchar(64),
  environment_code bigint DEFAULT '-1',
  environment_config text,
  executor_id int DEFAULT NULL ,
  first_submit_time timestamp DEFAULT NULL ,
  delay_time int DEFAULT '0' ,
  var_pool text ,
  dry_run int DEFAULT '0' ,
  PRIMARY KEY (id),
  CONSTRAINT foreign_key_instance_id FOREIGN KEY(process_instance_id) REFERENCES t_ds_process_instance(id) ON DELETE CASCADE
) ;

--
-- Table structure for table t_ds_tenant
--

DROP TABLE IF EXISTS t_ds_tenant;
CREATE TABLE t_ds_tenant (
  id int NOT NULL  ,
  tenant_code varchar(64) DEFAULT NULL ,
  description varchar(255) DEFAULT NULL ,
  queue_id int DEFAULT NULL ,
  create_time timestamp DEFAULT NULL ,
  update_time timestamp DEFAULT NULL ,
  PRIMARY KEY (id)
) ;

--
-- Table structure for table t_ds_udfs
--

DROP TABLE IF EXISTS t_ds_udfs;
CREATE TABLE t_ds_udfs (
  id int NOT NULL  ,
  user_id int NOT NULL ,
  func_name varchar(100) NOT NULL ,
  class_name varchar(255) NOT NULL ,
  type int NOT NULL ,
  arg_types varchar(255) DEFAULT NULL ,
  database varchar(255) DEFAULT NULL ,
  description varchar(255) DEFAULT NULL ,
  resource_id int NOT NULL ,
  resource_name varchar(255) NOT NULL ,
  create_time timestamp NOT NULL ,
  update_time timestamp NOT NULL ,
  PRIMARY KEY (id)
) ;

--
-- Table structure for table t_ds_user
--

DROP TABLE IF EXISTS t_ds_user;
CREATE TABLE t_ds_user (
  id int NOT NULL  ,
  user_name varchar(64) DEFAULT NULL ,
  user_password varchar(64) DEFAULT NULL ,
  user_type int DEFAULT NULL ,
  email varchar(64) DEFAULT NULL ,
  phone varchar(11) DEFAULT NULL ,
  tenant_id int DEFAULT NULL ,
  create_time timestamp DEFAULT NULL ,
  update_time timestamp DEFAULT NULL ,
  queue varchar(64) DEFAULT NULL ,
  state int DEFAULT 1 ,
  PRIMARY KEY (id)
);
comment on column t_ds_user.state is 'state 0:disable 1:enable';

--
-- Table structure for table t_ds_version
--

DROP TABLE IF EXISTS t_ds_version;
CREATE TABLE t_ds_version (
  id int NOT NULL ,
  version varchar(200) NOT NULL,
  PRIMARY KEY (id)
) ;
create index version_index on t_ds_version(version);

--
-- Table structure for table t_ds_worker_group
--

DROP TABLE IF EXISTS t_ds_worker_group;
CREATE TABLE t_ds_worker_group (
  id bigint NOT NULL  ,
  name varchar(255) NOT NULL ,
  addr_list text DEFAULT NULL ,
  create_time timestamp DEFAULT NULL ,
  update_time timestamp DEFAULT NULL ,
  PRIMARY KEY (id) ,
  CONSTRAINT name_unique UNIQUE (name)
) ;

--
-- Table structure for table t_ds_worker_server
--

DROP TABLE IF EXISTS t_ds_worker_server;
CREATE TABLE t_ds_worker_server (
  id int NOT NULL  ,
  host varchar(45) DEFAULT NULL ,
  port int DEFAULT NULL ,
  zk_directory varchar(64)   DEFAULT NULL ,
  res_info varchar(255) DEFAULT NULL ,
  create_time timestamp DEFAULT NULL ,
  last_heartbeat_time timestamp DEFAULT NULL ,
  PRIMARY KEY (id)
) ;


DROP SEQUENCE IF EXISTS t_ds_access_token_id_sequence;
CREATE SEQUENCE  t_ds_access_token_id_sequence;
ALTER TABLE t_ds_access_token ALTER COLUMN id SET DEFAULT NEXTVAL('t_ds_access_token_id_sequence');
DROP SEQUENCE IF EXISTS t_ds_alert_id_sequence;
CREATE SEQUENCE  t_ds_alert_id_sequence;
ALTER TABLE t_ds_alert ALTER COLUMN id SET DEFAULT NEXTVAL('t_ds_alert_id_sequence');
DROP SEQUENCE IF EXISTS t_ds_alertgroup_id_sequence;
CREATE SEQUENCE  t_ds_alertgroup_id_sequence;
ALTER TABLE t_ds_alertgroup ALTER COLUMN id SET DEFAULT NEXTVAL('t_ds_alertgroup_id_sequence');

DROP SEQUENCE IF EXISTS t_ds_command_id_sequence;
CREATE SEQUENCE  t_ds_command_id_sequence;
ALTER TABLE t_ds_command ALTER COLUMN id SET DEFAULT NEXTVAL('t_ds_command_id_sequence');
DROP SEQUENCE IF EXISTS t_ds_datasource_id_sequence;
CREATE SEQUENCE  t_ds_datasource_id_sequence;
ALTER TABLE t_ds_datasource ALTER COLUMN id SET DEFAULT NEXTVAL('t_ds_datasource_id_sequence');
DROP SEQUENCE IF EXISTS t_ds_process_definition_id_sequence;
CREATE SEQUENCE  t_ds_process_definition_id_sequence;
ALTER TABLE t_ds_process_definition ALTER COLUMN id SET DEFAULT NEXTVAL('t_ds_process_definition_id_sequence');
DROP SEQUENCE IF EXISTS t_ds_process_definition_log_id_sequence;
CREATE SEQUENCE  t_ds_process_definition_log_id_sequence;
ALTER TABLE t_ds_process_definition_log ALTER COLUMN id SET DEFAULT NEXTVAL('t_ds_process_definition_log_id_sequence');
DROP SEQUENCE IF EXISTS t_ds_task_definition_id_sequence;
CREATE SEQUENCE  t_ds_task_definition_id_sequence;
ALTER TABLE t_ds_task_definition ALTER COLUMN id SET DEFAULT NEXTVAL('t_ds_task_definition_id_sequence');
DROP SEQUENCE IF EXISTS t_ds_task_definition_log_id_sequence;
CREATE SEQUENCE  t_ds_task_definition_log_id_sequence;
ALTER TABLE t_ds_task_definition_log ALTER COLUMN id SET DEFAULT NEXTVAL('t_ds_task_definition_log_id_sequence');
DROP SEQUENCE IF EXISTS t_ds_process_task_relation_id_sequence;
CREATE SEQUENCE  t_ds_process_task_relation_id_sequence;
ALTER TABLE t_ds_process_task_relation ALTER COLUMN id SET DEFAULT NEXTVAL('t_ds_process_task_relation_id_sequence');
DROP SEQUENCE IF EXISTS t_ds_process_task_relation_log_id_sequence;
CREATE SEQUENCE  t_ds_process_task_relation_log_id_sequence;
ALTER TABLE t_ds_process_task_relation_log ALTER COLUMN id SET DEFAULT NEXTVAL('t_ds_process_task_relation_log_id_sequence');
DROP SEQUENCE IF EXISTS t_ds_process_instance_id_sequence;
CREATE SEQUENCE  t_ds_process_instance_id_sequence;
ALTER TABLE t_ds_process_instance ALTER COLUMN id SET DEFAULT NEXTVAL('t_ds_process_instance_id_sequence');

DROP SEQUENCE IF EXISTS t_ds_project_id_sequence;
CREATE SEQUENCE  t_ds_project_id_sequence;
ALTER TABLE t_ds_project ALTER COLUMN id SET DEFAULT NEXTVAL('t_ds_project_id_sequence');

DROP SEQUENCE IF EXISTS t_ds_queue_id_sequence;
CREATE SEQUENCE  t_ds_queue_id_sequence;
ALTER TABLE t_ds_queue ALTER COLUMN id SET DEFAULT NEXTVAL('t_ds_queue_id_sequence');

DROP SEQUENCE IF EXISTS t_ds_relation_datasource_user_id_sequence;
CREATE SEQUENCE  t_ds_relation_datasource_user_id_sequence;
ALTER TABLE t_ds_relation_datasource_user ALTER COLUMN id SET DEFAULT NEXTVAL('t_ds_relation_datasource_user_id_sequence');
DROP SEQUENCE IF EXISTS t_ds_relation_process_instance_id_sequence;
CREATE SEQUENCE  t_ds_relation_process_instance_id_sequence;
ALTER TABLE t_ds_relation_process_instance ALTER COLUMN id SET DEFAULT NEXTVAL('t_ds_relation_process_instance_id_sequence');
DROP SEQUENCE IF EXISTS t_ds_relation_project_user_id_sequence;
CREATE SEQUENCE  t_ds_relation_project_user_id_sequence;
ALTER TABLE t_ds_relation_project_user ALTER COLUMN id SET DEFAULT NEXTVAL('t_ds_relation_project_user_id_sequence');
DROP SEQUENCE IF EXISTS t_ds_relation_resources_user_id_sequence;
CREATE SEQUENCE  t_ds_relation_resources_user_id_sequence;
ALTER TABLE t_ds_relation_resources_user ALTER COLUMN id SET DEFAULT NEXTVAL('t_ds_relation_resources_user_id_sequence');
DROP SEQUENCE IF EXISTS t_ds_relation_udfs_user_id_sequence;
CREATE SEQUENCE  t_ds_relation_udfs_user_id_sequence;
ALTER TABLE t_ds_relation_udfs_user ALTER COLUMN id SET DEFAULT NEXTVAL('t_ds_relation_udfs_user_id_sequence');

DROP SEQUENCE IF EXISTS t_ds_resources_id_sequence;
CREATE SEQUENCE  t_ds_resources_id_sequence;
ALTER TABLE t_ds_resources ALTER COLUMN id SET DEFAULT NEXTVAL('t_ds_resources_id_sequence');
DROP SEQUENCE IF EXISTS t_ds_schedules_id_sequence;
CREATE SEQUENCE  t_ds_schedules_id_sequence;
ALTER TABLE t_ds_schedules ALTER COLUMN id SET DEFAULT NEXTVAL('t_ds_schedules_id_sequence');
DROP SEQUENCE IF EXISTS t_ds_task_instance_id_sequence;
CREATE SEQUENCE  t_ds_task_instance_id_sequence;
ALTER TABLE t_ds_task_instance ALTER COLUMN id SET DEFAULT NEXTVAL('t_ds_task_instance_id_sequence');
DROP SEQUENCE IF EXISTS t_ds_tenant_id_sequence;
CREATE SEQUENCE  t_ds_tenant_id_sequence;
ALTER TABLE t_ds_tenant ALTER COLUMN id SET DEFAULT NEXTVAL('t_ds_tenant_id_sequence');
DROP SEQUENCE IF EXISTS t_ds_udfs_id_sequence;
CREATE SEQUENCE  t_ds_udfs_id_sequence;
ALTER TABLE t_ds_udfs ALTER COLUMN id SET DEFAULT NEXTVAL('t_ds_udfs_id_sequence');
DROP SEQUENCE IF EXISTS t_ds_user_id_sequence;
CREATE SEQUENCE  t_ds_user_id_sequence;
ALTER TABLE t_ds_user ALTER COLUMN id SET DEFAULT NEXTVAL('t_ds_user_id_sequence');

DROP SEQUENCE IF EXISTS t_ds_version_id_sequence;
CREATE SEQUENCE  t_ds_version_id_sequence;
ALTER TABLE t_ds_version ALTER COLUMN id SET DEFAULT NEXTVAL('t_ds_version_id_sequence');

DROP SEQUENCE IF EXISTS t_ds_worker_group_id_sequence;
CREATE SEQUENCE  t_ds_worker_group_id_sequence;
ALTER TABLE t_ds_worker_group ALTER COLUMN id SET DEFAULT NEXTVAL('t_ds_worker_group_id_sequence');
DROP SEQUENCE IF EXISTS t_ds_worker_server_id_sequence;
CREATE SEQUENCE t_ds_worker_server_id_sequence;
ALTER TABLE t_ds_worker_server ALTER COLUMN id SET DEFAULT NEXTVAL('t_ds_worker_server_id_sequence');


-- Records of t_ds_user?user : admin , password : dolphinscheduler123
INSERT INTO t_ds_user(user_name, user_password, user_type, email, phone, tenant_id, state, create_time, update_time)
VALUES ('admin', '7ad2410b2f4c074479a8937a28a22b8f', '0', 'xxx@qq.com', '', '0', 1, '2018-03-27 15:48:50', '2018-10-24 17:40:22');

-- Records of t_ds_alertgroup, default admin warning group
INSERT INTO t_ds_alertgroup(alert_instance_ids, create_user_id, group_name, description, create_time, update_time)
VALUES ('1,2', 1, 'default admin warning group', 'default admin warning group', '2018-11-29 10:20:39', '2018-11-29 10:20:39');

-- Records of t_ds_queue,default queue name : default
INSERT INTO t_ds_queue(queue_name, queue, create_time, update_time)
VALUES ('default', 'default', '2018-11-29 10:22:33', '2018-11-29 10:22:33');

-- Records of t_ds_queue,default queue name : default
INSERT INTO t_ds_version(version) VALUES ('1.4.0');

--
-- Table structure for table t_ds_plugin_define
--
DROP TABLE IF EXISTS t_ds_plugin_define;
CREATE TABLE t_ds_plugin_define (
  id serial NOT NULL,
  plugin_name varchar(100) NOT NULL,
  plugin_type varchar(100) NOT NULL,
  plugin_params text NULL,
  create_time timestamp NULL,
  update_time timestamp NULL,
  CONSTRAINT t_ds_plugin_define_pk PRIMARY KEY (id),
  CONSTRAINT t_ds_plugin_define_un UNIQUE (plugin_name, plugin_type)
);

--
-- Table structure for table t_ds_alert_plugin_instance
--
DROP TABLE IF EXISTS t_ds_alert_plugin_instance;
CREATE TABLE t_ds_alert_plugin_instance (
  id serial NOT NULL,
  plugin_define_id int4 NOT NULL,
  plugin_instance_params text NULL,
  create_time timestamp NULL,
  update_time timestamp NULL,
  instance_name varchar(200) NULL,
  CONSTRAINT t_ds_alert_plugin_instance_pk PRIMARY KEY (id)
);

--
-- Table structure for table t_ds_environment
--
DROP TABLE IF EXISTS t_ds_environment;
CREATE TABLE t_ds_environment (
  id serial NOT NULL,
  code bigint NOT NULL,
  name varchar(100) DEFAULT NULL,
  config text DEFAULT NULL,
  description text,
  operator int DEFAULT NULL,
  create_time timestamp DEFAULT NULL,
  update_time timestamp DEFAULT NULL,
  PRIMARY KEY (id),
  CONSTRAINT environment_name_unique UNIQUE (name),
  CONSTRAINT environment_code_unique UNIQUE (code)
);

--
-- Table structure for table t_ds_environment_worker_group_relation
--
DROP TABLE IF EXISTS t_ds_environment_worker_group_relation;
CREATE TABLE t_ds_environment_worker_group_relation (
  id serial NOT NULL,
  environment_code bigint NOT NULL,
  worker_group varchar(255) NOT NULL,
  operator int DEFAULT NULL,
  create_time timestamp DEFAULT NULL,
  update_time timestamp DEFAULT NULL,
  PRIMARY KEY (id) ,
  CONSTRAINT environment_worker_group_unique UNIQUE (environment_code,worker_group)
);<|MERGE_RESOLUTION|>--- conflicted
+++ resolved
@@ -499,11 +499,8 @@
   timeout int DEFAULT '0' ,
   tenant_id int NOT NULL DEFAULT '-1' ,
   var_pool text ,
-<<<<<<< HEAD
+  dry_run int DEFAULT '0' ,
   next_process_instance_id int DEFAULT '0',
-=======
-  dry_run int DEFAULT '0' ,
->>>>>>> 0b93fd57
   PRIMARY KEY (id)
 ) ;
 
