/*
 * Licensed to the Apache Software Foundation (ASF) under one or more
 * contributor license agreements.  See the NOTICE file distributed with
 * this work for additional information regarding copyright ownership.
 * The ASF licenses this file to You under the Apache License, Version 2.0
 * (the "License"); you may not use this file except in compliance with
 * the License.  You may obtain a copy of the License at
 *
 *    http://www.apache.org/licenses/LICENSE-2.0
 *
 * Unless required by applicable law or agreed to in writing, software
 * distributed under the License is distributed on an "AS IS" BASIS,
 * WITHOUT WARRANTIES OR CONDITIONS OF ANY KIND, either express or implied.
 * See the License for the specific language governing permissions and
 * limitations under the License.
 */

package org.apache.dolphinscheduler.server.worker.runner;

import com.google.common.base.Strings;
import lombok.NonNull;
import org.apache.commons.collections.MapUtils;
import org.apache.commons.lang3.tuple.Pair;
import org.apache.dolphinscheduler.common.Constants;
import org.apache.dolphinscheduler.common.enums.WarningType;
import org.apache.dolphinscheduler.common.exception.StorageOperateNoConfiguredException;
import org.apache.dolphinscheduler.common.storage.StorageOperate;
import org.apache.dolphinscheduler.common.utils.*;
import org.apache.dolphinscheduler.plugin.task.api.AbstractTask;
import org.apache.dolphinscheduler.plugin.task.api.TaskChannel;
import org.apache.dolphinscheduler.plugin.task.api.TaskExecutionContext;
import org.apache.dolphinscheduler.plugin.task.api.TaskExecutionContextCacheManager;
import org.apache.dolphinscheduler.plugin.task.api.enums.TaskExecutionStatus;
import org.apache.dolphinscheduler.plugin.task.api.model.TaskAlertInfo;
import org.apache.dolphinscheduler.remote.command.CommandType;
import org.apache.dolphinscheduler.server.utils.ProcessUtils;
import org.apache.dolphinscheduler.server.worker.metrics.WorkerServerMetrics;
import org.apache.dolphinscheduler.server.worker.rpc.WorkerMessageSender;
import org.apache.dolphinscheduler.service.alert.AlertClientService;
import org.apache.dolphinscheduler.service.exceptions.ServiceException;
import org.apache.dolphinscheduler.service.task.TaskPluginManager;
import org.slf4j.Logger;
import org.slf4j.LoggerFactory;

import java.io.File;
import java.io.IOException;
import java.nio.file.Files;
import java.nio.file.NoSuchFileException;
import java.nio.file.Paths;
import java.util.*;
import java.util.concurrent.Delayed;
import java.util.concurrent.TimeUnit;

import static org.apache.dolphinscheduler.common.Constants.SINGLE_SLASH;

/**
 * task scheduler thread
 */
public class TaskExecuteThread implements Runnable, Delayed {

    /**
     * logger
     */
    private final Logger logger = LoggerFactory.getLogger(TaskExecuteThread.class);

    /**
     * task instance
     */
    private final TaskExecutionContext taskExecutionContext;

    private final String masterAddress;

    private final StorageOperate storageOperate;

    /**
     * abstract task
     */
    private AbstractTask task;

    /**
     * task callback service
     */
    private final WorkerMessageSender workerMessageSender;

    /**
     * alert client server
     */
    private final AlertClientService alertClientService;

    private TaskPluginManager taskPluginManager;

    /**
     * constructor
     *
     * @param taskExecutionContext taskExecutionContext
     * @param workerMessageSender  used for worker send message to master
     */
    public TaskExecuteThread(@NonNull TaskExecutionContext taskExecutionContext,
                             @NonNull String masterAddress,
                             @NonNull WorkerMessageSender workerMessageSender,
                             @NonNull AlertClientService alertClientService,
                             StorageOperate storageOperate) {
        this.taskExecutionContext = taskExecutionContext;
        this.masterAddress = masterAddress;
        this.workerMessageSender = workerMessageSender;
        this.alertClientService = alertClientService;
        this.storageOperate = storageOperate;
    }

    public TaskExecuteThread(@NonNull TaskExecutionContext taskExecutionContext,
                             @NonNull String masterAddress,
                             @NonNull WorkerMessageSender workerMessageSender,
                             @NonNull AlertClientService alertClientService,
                             @NonNull TaskPluginManager taskPluginManager,
                             StorageOperate storageOperate) {
        this.taskExecutionContext = taskExecutionContext;
        this.masterAddress = masterAddress;
        this.workerMessageSender = workerMessageSender;
        this.alertClientService = alertClientService;
        this.taskPluginManager = taskPluginManager;
        this.storageOperate = storageOperate;
    }

    @Override
    public void run() {
        try {
            LoggerUtils.setWorkflowAndTaskInstanceIDMDC(taskExecutionContext.getProcessInstanceId(),
                    taskExecutionContext.getTaskInstanceId());
            if (Constants.DRY_RUN_FLAG_YES == taskExecutionContext.getDryRun()) {
                taskExecutionContext.setCurrentExecutionStatus(TaskExecutionStatus.SUCCESS);
                taskExecutionContext.setStartTime(new Date());
                taskExecutionContext.setEndTime(new Date());
                TaskExecutionContextCacheManager.removeByTaskInstanceId(taskExecutionContext.getTaskInstanceId());
                workerMessageSender.sendMessageWithRetry(taskExecutionContext,
                        masterAddress,
                        CommandType.TASK_EXECUTE_RESULT);
                logger.info("Task dry run success");
                return;
            }
        } finally {
            LoggerUtils.removeWorkflowAndTaskInstanceIdMDC();
        }
        try {
            LoggerUtils.setWorkflowAndTaskInstanceIDMDC(taskExecutionContext.getProcessInstanceId(),
                    taskExecutionContext.getTaskInstanceId());
            logger.info("script path : {}", taskExecutionContext.getExecutePath());
            if (taskExecutionContext.getStartTime() == null) {
                taskExecutionContext.setStartTime(new Date());
            }
            logger.info("the task begins to execute. task instance id: {}", taskExecutionContext.getTaskInstanceId());

            // callback task execute running
            taskExecutionContext.setCurrentExecutionStatus(TaskExecutionStatus.RUNNING_EXECUTION);
            workerMessageSender.sendMessageWithRetry(taskExecutionContext,
                    masterAddress,
                    CommandType.TASK_EXECUTE_RUNNING);

            // copy hdfs/minio file to local
            List<Pair<String, String>> fileDownloads = downloadCheck(taskExecutionContext.getExecutePath(),
                    taskExecutionContext.getResources());
            if (!fileDownloads.isEmpty()) {
                downloadResource(taskExecutionContext.getExecutePath(), logger, fileDownloads);
            }

            taskExecutionContext.setEnvFile(CommonUtils.getSystemEnvPath());

            taskExecutionContext.setTaskAppId(String.format("%s_%s",
                    taskExecutionContext.getProcessInstanceId(),
                    taskExecutionContext.getTaskInstanceId()));

            TaskChannel taskChannel = taskPluginManager.getTaskChannelMap().get(taskExecutionContext.getTaskType());
            if (null == taskChannel) {
                throw new ServiceException(String.format("%s Task Plugin Not Found,Please Check Config File.",
                        taskExecutionContext.getTaskType()));
            }
            String taskLogName = LoggerUtils.buildTaskId(taskExecutionContext.getFirstSubmitTime(),
                    taskExecutionContext.getProcessDefineCode(),
                    taskExecutionContext.getProcessDefineVersion(),
                    taskExecutionContext.getProcessInstanceId(),
                    taskExecutionContext.getTaskInstanceId());
            taskExecutionContext.setTaskLogName(taskLogName);

            // set the name of the current thread
            Thread.currentThread().setName(taskLogName);

            task = taskChannel.createTask(taskExecutionContext);

            // task init
            this.task.init();

            // init varPool
            this.task.getParameters().setVarPool(taskExecutionContext.getVarPool());

            // task handle
            this.task.handle();

            // task result process
            if (this.task.getNeedAlert()) {
                sendAlert(this.task.getTaskAlertInfo(), this.task.getExitStatus());
            }

            taskExecutionContext.setCurrentExecutionStatus(this.task.getExitStatus());
            taskExecutionContext.setEndTime(DateUtils.getCurrentDate());
            taskExecutionContext.setProcessId(this.task.getProcessId());
            taskExecutionContext.setAppIds(this.task.getAppIds());
            taskExecutionContext.setVarPool(JSONUtils.toJsonString(this.task.getParameters().getVarPool()));
            logger.info("task instance id : {},task final status : {}", taskExecutionContext.getTaskInstanceId(),
                    this.task.getExitStatus());
        } catch (Throwable e) {
            logger.error("task scheduler failure", e);
            kill();
            taskExecutionContext.setCurrentExecutionStatus(TaskExecutionStatus.FAILURE);
            taskExecutionContext.setEndTime(DateUtils.getCurrentDate());
            taskExecutionContext.setProcessId(this.task.getProcessId());
            taskExecutionContext.setAppIds(this.task.getAppIds());
        } finally {
            TaskExecutionContextCacheManager.removeByTaskInstanceId(taskExecutionContext.getTaskInstanceId());
            workerMessageSender.sendMessageWithRetry(taskExecutionContext,
                    masterAddress,
                    CommandType.TASK_EXECUTE_RESULT);
            clearTaskExecPath();
            LoggerUtils.removeWorkflowAndTaskInstanceIdMDC();
        }
    }

    private void sendAlert(TaskAlertInfo taskAlertInfo, TaskExecutionStatus status) {
        int strategy =
                status == TaskExecutionStatus.SUCCESS ? WarningType.SUCCESS.getCode() : WarningType.FAILURE.getCode();
        alertClientService.sendAlert(taskAlertInfo.getAlertGroupId(), taskAlertInfo.getTitle(),
                taskAlertInfo.getContent(), strategy);
    }

    /**
     * when task finish, clear execute path.
     */
    private void clearTaskExecPath() {
        logger.info("develop mode is: {}", CommonUtils.isDevelopMode());

        if (!CommonUtils.isDevelopMode()) {
            // get exec dir
            String execLocalPath = taskExecutionContext.getExecutePath();

            if (Strings.isNullOrEmpty(execLocalPath)) {
                logger.warn("task: {} exec local path is empty.", taskExecutionContext.getTaskName());
                return;
            }

            if (SINGLE_SLASH.equals(execLocalPath)) {
                logger.warn("task: {} exec local path is '/', direct deletion is not allowed",
                        taskExecutionContext.getTaskName());
                return;
            }

            try {
                org.apache.commons.io.FileUtils.deleteDirectory(new File(execLocalPath));
                logger.info("exec local path: {} cleared.", execLocalPath);
            } catch (IOException e) {
                if (e instanceof NoSuchFileException) {
                    // this is expected
                } else {
                    logger.error("Delete exec dir failed.", e);
                }
            }
        }
    }

    /**
     * kill task
     */
    public void kill() {
        if (task != null) {
            try {
                task.cancelApplication(true);
                ProcessUtils.killYarnJob(taskExecutionContext);
            } catch (Exception e) {
                logger.error("Kill task failed", e);
            }
        }
    }

    /**
     * download resource file
     *
     * @param execLocalPath execLocalPath
     * @param fileDownloads projectRes
     * @param logger logger
     */
    public void downloadResource(String execLocalPath, Logger logger, List<Pair<String, String>> fileDownloads) {
        for (Pair<String, String> fileDownload : fileDownloads) {
            try {
                // query the tenant code of the resource according to the name of the resource
                String fullName = fileDownload.getLeft();
<<<<<<< HEAD
//                String tenantCode = fileDownload.getRight();
//                String resHdfsPath = storageOperate.getResourceFileName(tenantCode, fullName);
                logger.info("get resource file from third party service :{}", fullName);
                String fileName = fullName.substring(fullName.lastIndexOf('/') + 1);
//                storageOperate.download(tenantCode, resHdfsPath, execLocalPath + File.separator + fullName, false, true);
                storageOperate.download("", fullName, execLocalPath + File.separator + fileName, false, true);
=======
                String tenantCode = fileDownload.getRight();
                String resPath = storageOperate.getResourceFileName(tenantCode, fullName);
                logger.info("get resource file from path:{}", resPath);
                long resourceDownloadStartTime = System.currentTimeMillis();
                storageOperate.download(tenantCode, resPath, execLocalPath + File.separator + fullName, false, true);
                WorkerServerMetrics
                        .recordWorkerResourceDownloadTime(System.currentTimeMillis() - resourceDownloadStartTime);
                WorkerServerMetrics.recordWorkerResourceDownloadSize(
                        Files.size(Paths.get(execLocalPath, fullName)));
                WorkerServerMetrics.incWorkerResourceDownloadSuccessCount();
>>>>>>> db925f32
            } catch (Exception e) {
                WorkerServerMetrics.incWorkerResourceDownloadFailureCount();
                logger.error(e.getMessage(), e);
                throw new ServiceException(e.getMessage());
            }
        }
    }

    /**
     * download resource check
     *
     * @param execLocalPath
     * @param projectRes
     * @return
     */
    public List<Pair<String, String>> downloadCheck(String execLocalPath, Map<String, String> projectRes) {
        if (MapUtils.isEmpty(projectRes)) {
            return Collections.emptyList();
        }
        List<Pair<String, String>> downloadFile = new ArrayList<>();
        projectRes.forEach((key, value) -> {
            File resFile = new File(execLocalPath, key);
            boolean notExist = !resFile.exists();
            if (notExist) {
                downloadFile.add(Pair.of(key, value));
            } else {
                logger.info("file : {} exists ", resFile.getName());
            }
        });
        if (!downloadFile.isEmpty() && !PropertyUtils.getResUploadStartupState()) {
            throw new StorageOperateNoConfiguredException("Storage service config does not exist!");
        }
        return downloadFile;
    }

    /**
     * get current TaskExecutionContext
     *
     * @return TaskExecutionContext
     */
    public TaskExecutionContext getTaskExecutionContext() {
        return this.taskExecutionContext;
    }

    @Override
    public long getDelay(TimeUnit unit) {
        return unit.convert(DateUtils.getRemainTime(taskExecutionContext.getFirstSubmitTime(),
                taskExecutionContext.getDelayTime() * 60L), TimeUnit.SECONDS);
    }

    @Override
    public int compareTo(Delayed o) {
        if (o == null) {
            return 1;
        }
        return Long.compare(this.getDelay(TimeUnit.MILLISECONDS), o.getDelay(TimeUnit.MILLISECONDS));
    }

    public AbstractTask getTask() {
        return task;
    }
}<|MERGE_RESOLUTION|>--- conflicted
+++ resolved
@@ -45,6 +45,7 @@
 import java.io.File;
 import java.io.IOException;
 import java.nio.file.Files;
+import java.nio.file.Files;
 import java.nio.file.NoSuchFileException;
 import java.nio.file.Paths;
 import java.util.*;
@@ -290,25 +291,18 @@
             try {
                 // query the tenant code of the resource according to the name of the resource
                 String fullName = fileDownload.getLeft();
-<<<<<<< HEAD
 //                String tenantCode = fileDownload.getRight();
 //                String resHdfsPath = storageOperate.getResourceFileName(tenantCode, fullName);
                 logger.info("get resource file from third party service :{}", fullName);
                 String fileName = fullName.substring(fullName.lastIndexOf('/') + 1);
 //                storageOperate.download(tenantCode, resHdfsPath, execLocalPath + File.separator + fullName, false, true);
+                long resourceDownloadStartTime = System.currentTimeMillis();
                 storageOperate.download("", fullName, execLocalPath + File.separator + fileName, false, true);
-=======
-                String tenantCode = fileDownload.getRight();
-                String resPath = storageOperate.getResourceFileName(tenantCode, fullName);
-                logger.info("get resource file from path:{}", resPath);
-                long resourceDownloadStartTime = System.currentTimeMillis();
-                storageOperate.download(tenantCode, resPath, execLocalPath + File.separator + fullName, false, true);
                 WorkerServerMetrics
                         .recordWorkerResourceDownloadTime(System.currentTimeMillis() - resourceDownloadStartTime);
                 WorkerServerMetrics.recordWorkerResourceDownloadSize(
                         Files.size(Paths.get(execLocalPath, fullName)));
                 WorkerServerMetrics.incWorkerResourceDownloadSuccessCount();
->>>>>>> db925f32
             } catch (Exception e) {
                 WorkerServerMetrics.incWorkerResourceDownloadFailureCount();
                 logger.error(e.getMessage(), e);
