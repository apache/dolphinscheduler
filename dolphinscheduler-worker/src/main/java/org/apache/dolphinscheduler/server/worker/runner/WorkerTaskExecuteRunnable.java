/*
 * Licensed to the Apache Software Foundation (ASF) under one or more
 * contributor license agreements.  See the NOTICE file distributed with
 * this work for additional information regarding copyright ownership.
 * The ASF licenses this file to You under the Apache License, Version 2.0
 * (the "License"); you may not use this file except in compliance with
 * the License.  You may obtain a copy of the License at
 *
 *    http://www.apache.org/licenses/LICENSE-2.0
 *
 * Unless required by applicable law or agreed to in writing, software
 * distributed under the License is distributed on an "AS IS" BASIS,
 * WITHOUT WARRANTIES OR CONDITIONS OF ANY KIND, either express or implied.
 * See the License for the specific language governing permissions and
 * limitations under the License.
 */

package org.apache.dolphinscheduler.server.worker.runner;

<<<<<<< HEAD
import static org.apache.dolphinscheduler.common.Constants.SINGLE_SLASH;

=======
import com.google.common.base.Strings;
import lombok.NonNull;
>>>>>>> e1bdcd69
import org.apache.dolphinscheduler.common.Constants;
import org.apache.dolphinscheduler.common.enums.WarningType;
import org.apache.dolphinscheduler.common.storage.StorageOperate;
import org.apache.dolphinscheduler.common.utils.CommonUtils;
import org.apache.dolphinscheduler.common.utils.JSONUtils;
import org.apache.dolphinscheduler.common.utils.LoggerUtils;
import org.apache.dolphinscheduler.plugin.task.api.AbstractTask;
import org.apache.dolphinscheduler.plugin.task.api.TaskCallBack;
import org.apache.dolphinscheduler.plugin.task.api.TaskChannel;
import org.apache.dolphinscheduler.plugin.task.api.TaskConstants;
import org.apache.dolphinscheduler.plugin.task.api.TaskException;
import org.apache.dolphinscheduler.plugin.task.api.TaskExecutionContext;
import org.apache.dolphinscheduler.plugin.task.api.TaskExecutionContextCacheManager;
import org.apache.dolphinscheduler.plugin.task.api.TaskPluginException;
import org.apache.dolphinscheduler.plugin.task.api.enums.TaskExecutionStatus;
import org.apache.dolphinscheduler.plugin.task.api.model.TaskAlertInfo;
import org.apache.dolphinscheduler.remote.command.CommandType;
import org.apache.dolphinscheduler.server.worker.config.WorkerConfig;
import org.apache.dolphinscheduler.server.worker.rpc.WorkerMessageSender;
import org.apache.dolphinscheduler.server.worker.utils.TaskExecutionCheckerUtils;
import org.apache.dolphinscheduler.service.alert.AlertClientService;
import org.apache.dolphinscheduler.service.task.TaskPluginManager;
import org.apache.dolphinscheduler.service.utils.ProcessUtils;

import java.io.File;
import java.io.IOException;
import java.nio.file.NoSuchFileException;
import java.util.Date;

import javax.annotation.Nullable;

import lombok.NonNull;

import org.slf4j.Logger;
import org.slf4j.LoggerFactory;

import com.baomidou.mybatisplus.core.toolkit.CollectionUtils;
import com.google.common.base.Strings;

public abstract class WorkerTaskExecuteRunnable implements Runnable {

    protected final Logger logger = LoggerFactory
            .getLogger(String.format(TaskConstants.TASK_LOG_LOGGER_NAME_FORMAT, WorkerTaskExecuteRunnable.class));

    protected final TaskExecutionContext taskExecutionContext;
    protected final WorkerConfig workerConfig;
    protected final String masterAddress;
    protected final WorkerMessageSender workerMessageSender;
    protected final AlertClientService alertClientService;
    protected final TaskPluginManager taskPluginManager;
    protected final @Nullable StorageOperate storageOperate;

    protected @Nullable AbstractTask task;

    protected WorkerTaskExecuteRunnable(
                                        @NonNull TaskExecutionContext taskExecutionContext,
                                        @NonNull WorkerConfig workerConfig,
                                        @NonNull String masterAddress,
                                        @NonNull WorkerMessageSender workerMessageSender,
                                        @NonNull AlertClientService alertClientService,
                                        @NonNull TaskPluginManager taskPluginManager,
                                        @Nullable StorageOperate storageOperate) {
        this.taskExecutionContext = taskExecutionContext;
        this.workerConfig = workerConfig;
        this.masterAddress = masterAddress;
        this.workerMessageSender = workerMessageSender;
        this.alertClientService = alertClientService;
        this.taskPluginManager = taskPluginManager;
        this.storageOperate = storageOperate;
        String taskLogName = LoggerUtils.buildTaskId(taskExecutionContext.getFirstSubmitTime(),
                taskExecutionContext.getProcessDefineCode(),
                taskExecutionContext.getProcessDefineVersion(),
                taskExecutionContext.getProcessInstanceId(),
                taskExecutionContext.getTaskInstanceId());
        taskExecutionContext.setTaskLogName(taskLogName);
        logger.info("Set task logger name: {}", taskLogName);
    }

    protected abstract void executeTask(TaskCallBack taskCallBack);

    protected void afterExecute() throws TaskException {
        if (task == null) {
            throw new TaskException("The current task instance is null");
        }
        sendAlertIfNeeded();

        sendTaskResult();

        TaskExecutionContextCacheManager.removeByTaskInstanceId(taskExecutionContext.getTaskInstanceId());
        logger.info("Remove the current task execute context from worker cache");
        clearTaskExecPathIfNeeded();
    }

    protected void afterThrowing(Throwable throwable) throws TaskException {
        cancelTask();
        TaskExecutionContextCacheManager.removeByTaskInstanceId(taskExecutionContext.getTaskInstanceId());
        taskExecutionContext.setCurrentExecutionStatus(TaskExecutionStatus.FAILURE);
        taskExecutionContext.setEndTime(new Date());
        workerMessageSender.sendMessageWithRetry(taskExecutionContext, masterAddress, CommandType.TASK_EXECUTE_RESULT);
        logger.info(
                "Get a exception when execute the task, will send the task execute result to master, the current task execute result is {}",
                TaskExecutionStatus.FAILURE);
    }

    public void cancelTask() {
        // cancel the task
        if (task != null) {
            try {
                task.cancel();
<<<<<<< HEAD
                List<String> appIds = LogUtils.getAppIdsFromLogFile(taskExecutionContext.getLogPath());
                if (CollectionUtils.isNotEmpty(appIds)) {
                    ProcessUtils.cancelApplication(appIds, logger, taskExecutionContext.getTenantCode(),
                            taskExecutionContext.getExecutePath());
                }
=======
>>>>>>> e1bdcd69
            } catch (Exception e) {
                logger.error(
                        "Task execute failed and cancel the application failed, this will not affect the taskInstance status, but you need to check manual",
                        e);
            }
        }
    }

    @Override
    public void run() {
        try {
            // set the thread name to make sure the log be written to the task log file
            Thread.currentThread().setName(taskExecutionContext.getTaskLogName());

            LoggerUtils.setWorkflowAndTaskInstanceIDMDC(taskExecutionContext.getProcessInstanceId(),
                    taskExecutionContext.getTaskInstanceId());
            logger.info("Begin to pulling task");

            initializeTask();

            if (Constants.DRY_RUN_FLAG_YES == taskExecutionContext.getDryRun()) {
                taskExecutionContext.setCurrentExecutionStatus(TaskExecutionStatus.SUCCESS);
                taskExecutionContext.setEndTime(new Date());
                TaskExecutionContextCacheManager.removeByTaskInstanceId(taskExecutionContext.getTaskInstanceId());
                workerMessageSender.sendMessageWithRetry(taskExecutionContext, masterAddress,
                        CommandType.TASK_EXECUTE_RESULT);
                logger.info(
                        "The current execute mode is dry run, will stop the subsequent process and set the taskInstance status to success");
                return;
            }

            beforeExecute();

            TaskCallBack taskCallBack = TaskCallbackImpl.builder().workerMessageSender(workerMessageSender)
                    .masterAddress(masterAddress).build();
            executeTask(taskCallBack);

            afterExecute();

        } catch (Throwable ex) {
            logger.error("Task execute failed, due to meet an exception", ex);
            afterThrowing(ex);
        } finally {
            LoggerUtils.removeWorkflowAndTaskInstanceIdMDC();
        }
    }

    protected void initializeTask() {
        logger.info("Begin to initialize task");

        Date taskStartTime = new Date();
        taskExecutionContext.setStartTime(taskStartTime);
        logger.info("Set task startTime: {}", taskStartTime);

        String systemEnvPath = CommonUtils.getSystemEnvPath();
        taskExecutionContext.setEnvFile(systemEnvPath);
        logger.info("Set task envFile: {}", systemEnvPath);

        String taskAppId = String.format("%s_%s", taskExecutionContext.getProcessInstanceId(),
                taskExecutionContext.getTaskInstanceId());
        taskExecutionContext.setTaskAppId(taskAppId);
        logger.info("Set task appId: {}", taskAppId);

        logger.info("End initialize task");
    }

    protected void beforeExecute() {
        taskExecutionContext.setCurrentExecutionStatus(TaskExecutionStatus.RUNNING_EXECUTION);
        workerMessageSender.sendMessageWithRetry(taskExecutionContext, masterAddress, CommandType.TASK_EXECUTE_RUNNING);
        logger.info("Set task status to {}", TaskExecutionStatus.RUNNING_EXECUTION);

        TaskExecutionCheckerUtils.checkTenantExist(workerConfig, taskExecutionContext);
        logger.info("TenantCode:{} check success", taskExecutionContext.getTenantCode());

        TaskExecutionCheckerUtils.createProcessLocalPathIfAbsent(taskExecutionContext);
        logger.info("ProcessExecDir:{} check success", taskExecutionContext.getExecutePath());

        TaskExecutionCheckerUtils.downloadResourcesIfNeeded(storageOperate, taskExecutionContext, logger);
        logger.info("Resources:{} check success", taskExecutionContext.getResources());

        TaskChannel taskChannel = taskPluginManager.getTaskChannelMap().get(taskExecutionContext.getTaskType());
        if (null == taskChannel) {
            throw new TaskPluginException(String.format("%s task plugin not found, please check config file.",
                    taskExecutionContext.getTaskType()));
        }
        task = taskChannel.createTask(taskExecutionContext);
        if (task == null) {
            throw new TaskPluginException(String.format("%s task is null, please check the task plugin is correct",
                    taskExecutionContext.getTaskType()));
        }
        logger.info("Task plugin: {} create success", taskExecutionContext.getTaskType());

        task.init();
        logger.info("Success initialized task plugin instance success");

        task.getParameters().setVarPool(taskExecutionContext.getVarPool());
        logger.info("Success set taskVarPool: {}", taskExecutionContext.getVarPool());

    }

    protected void sendAlertIfNeeded() {
        if (!task.getNeedAlert()) {
            return;
        }
        logger.info("The current task need to send alert, begin to send alert");
        TaskExecutionStatus status = task.getExitStatus();
        TaskAlertInfo taskAlertInfo = task.getTaskAlertInfo();
        int strategy =
                status == TaskExecutionStatus.SUCCESS ? WarningType.SUCCESS.getCode() : WarningType.FAILURE.getCode();
        alertClientService.sendAlert(taskAlertInfo.getAlertGroupId(), taskAlertInfo.getTitle(),
                taskAlertInfo.getContent(), strategy);
        logger.info("Success send alert");
    }

    protected void sendTaskResult() {
        taskExecutionContext.setCurrentExecutionStatus(task.getExitStatus());
        taskExecutionContext.setEndTime(new Date());
        taskExecutionContext.setProcessId(task.getProcessId());
        taskExecutionContext.setAppIds(task.getAppIds());
        taskExecutionContext.setVarPool(JSONUtils.toJsonString(task.getParameters().getVarPool()));
        workerMessageSender.sendMessageWithRetry(taskExecutionContext, masterAddress, CommandType.TASK_EXECUTE_RESULT);

        logger.info("Send task execute result to master, the current task status: {}",
                taskExecutionContext.getCurrentExecutionStatus());
    }

    protected void clearTaskExecPathIfNeeded() {

        String execLocalPath = taskExecutionContext.getExecutePath();
        if (!CommonUtils.isDevelopMode()) {
            logger.info("The current execute mode isn't develop mode, will clear the task execute file: {}",
                    execLocalPath);
            // get exec dir
            if (Strings.isNullOrEmpty(execLocalPath)) {
                logger.warn("The task execute file is {} no need to clear", taskExecutionContext.getTaskName());
                return;
            }

            if (SINGLE_SLASH.equals(execLocalPath)) {
                logger.warn("The task execute file is '/', direct deletion is not allowed");
                return;
            }

            try {
                org.apache.commons.io.FileUtils.deleteDirectory(new File(execLocalPath));
                logger.info("Success clear the task execute file: {}", execLocalPath);
            } catch (IOException e) {
                if (e instanceof NoSuchFileException) {
                    // this is expected
                } else {
                    logger.error(
                            "Delete task execute file: {} failed, this will not affect the task status, but you need to clear this manually",
                            execLocalPath, e);
                }
            }
        } else {
            logger.info("The current execute mode is develop mode, will not clear the task execute file: {}",
                    execLocalPath);
        }
    }

    public @NonNull TaskExecutionContext getTaskExecutionContext() {
        return taskExecutionContext;
    }

    public @Nullable AbstractTask getTask() {
        return task;
    }

}<|MERGE_RESOLUTION|>--- conflicted
+++ resolved
@@ -17,13 +17,8 @@
 
 package org.apache.dolphinscheduler.server.worker.runner;
 
-<<<<<<< HEAD
 import static org.apache.dolphinscheduler.common.Constants.SINGLE_SLASH;
 
-=======
-import com.google.common.base.Strings;
-import lombok.NonNull;
->>>>>>> e1bdcd69
 import org.apache.dolphinscheduler.common.Constants;
 import org.apache.dolphinscheduler.common.enums.WarningType;
 import org.apache.dolphinscheduler.common.storage.StorageOperate;
@@ -40,6 +35,7 @@
 import org.apache.dolphinscheduler.plugin.task.api.TaskPluginException;
 import org.apache.dolphinscheduler.plugin.task.api.enums.TaskExecutionStatus;
 import org.apache.dolphinscheduler.plugin.task.api.model.TaskAlertInfo;
+import org.apache.dolphinscheduler.plugin.task.api.utils.LogUtils;
 import org.apache.dolphinscheduler.remote.command.CommandType;
 import org.apache.dolphinscheduler.server.worker.config.WorkerConfig;
 import org.apache.dolphinscheduler.server.worker.rpc.WorkerMessageSender;
@@ -52,6 +48,7 @@
 import java.io.IOException;
 import java.nio.file.NoSuchFileException;
 import java.util.Date;
+import java.util.List;
 
 import javax.annotation.Nullable;
 
@@ -133,14 +130,11 @@
         if (task != null) {
             try {
                 task.cancel();
-<<<<<<< HEAD
                 List<String> appIds = LogUtils.getAppIdsFromLogFile(taskExecutionContext.getLogPath());
                 if (CollectionUtils.isNotEmpty(appIds)) {
-                    ProcessUtils.cancelApplication(appIds, logger, taskExecutionContext.getTenantCode(),
+                    LogUtils.cancelApplication(appIds, logger, taskExecutionContext.getTenantCode(),
                             taskExecutionContext.getExecutePath());
                 }
-=======
->>>>>>> e1bdcd69
             } catch (Exception e) {
                 logger.error(
                         "Task execute failed and cancel the application failed, this will not affect the taskInstance status, but you need to check manual",
