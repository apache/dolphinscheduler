/*
 * Licensed to the Apache Software Foundation (ASF) under one or more
 * contributor license agreements.  See the NOTICE file distributed with
 * this work for additional information regarding copyright ownership.
 * The ASF licenses this file to You under the Apache License, Version 2.0
 * (the "License"); you may not use this file except in compliance with
 * the License.  You may obtain a copy of the License at
 *
 *    http://www.apache.org/licenses/LICENSE-2.0
 *
 * Unless required by applicable law or agreed to in writing, software
 * distributed under the License is distributed on an "AS IS" BASIS,
 * WITHOUT WARRANTIES OR CONDITIONS OF ANY KIND, either express or implied.
 * See the License for the specific language governing permissions and
 * limitations under the License.
 */

package org.apache.dolphinscheduler.server.worker.rpc;

import org.apache.dolphinscheduler.extract.base.config.NettyServerConfig;
import org.apache.dolphinscheduler.extract.base.config.NettySslConfig;
import org.apache.dolphinscheduler.extract.base.server.SpringServerMethodInvokerDiscovery;
import org.apache.dolphinscheduler.server.worker.config.WorkerConfig;

import java.io.Closeable;

import lombok.extern.slf4j.Slf4j;

import org.springframework.stereotype.Service;

@Slf4j
@Service
public class WorkerRpcServer extends SpringServerMethodInvokerDiscovery implements Closeable {

<<<<<<< HEAD
    public WorkerRpcServer(WorkerConfig workerConfig, NettySslConfig nettySslConfig) {
        super(NettyRemotingServerFactory.buildNettyRemotingServer(NettyServerConfig.builder()
                .serverName("WorkerRpcServer").listenPort(workerConfig.getListenPort()).build(), nettySslConfig));
    }

    public void start() {
        log.info("WorkerRpcServer starting...");
        nettyRemotingServer.start();
        log.info("WorkerRpcServer started...");
    }

    @Override
    public void close() {
        log.info("WorkerRpcServer closing");
        nettyRemotingServer.close();
        log.info("WorkerRpcServer closed");
=======
    public WorkerRpcServer(WorkerConfig workerConfig) {
        super(NettyServerConfig.builder().serverName("WorkerRpcServer").listenPort(workerConfig.getListenPort())
                .build());
>>>>>>> 57c80f2a
    }

}<|MERGE_RESOLUTION|>--- conflicted
+++ resolved
@@ -32,28 +32,9 @@
 @Service
 public class WorkerRpcServer extends SpringServerMethodInvokerDiscovery implements Closeable {
 
-<<<<<<< HEAD
     public WorkerRpcServer(WorkerConfig workerConfig, NettySslConfig nettySslConfig) {
         super(NettyRemotingServerFactory.buildNettyRemotingServer(NettyServerConfig.builder()
                 .serverName("WorkerRpcServer").listenPort(workerConfig.getListenPort()).build(), nettySslConfig));
     }
 
-    public void start() {
-        log.info("WorkerRpcServer starting...");
-        nettyRemotingServer.start();
-        log.info("WorkerRpcServer started...");
-    }
-
-    @Override
-    public void close() {
-        log.info("WorkerRpcServer closing");
-        nettyRemotingServer.close();
-        log.info("WorkerRpcServer closed");
-=======
-    public WorkerRpcServer(WorkerConfig workerConfig) {
-        super(NettyServerConfig.builder().serverName("WorkerRpcServer").listenPort(workerConfig.getListenPort())
-                .build());
->>>>>>> 57c80f2a
-    }
-
 }