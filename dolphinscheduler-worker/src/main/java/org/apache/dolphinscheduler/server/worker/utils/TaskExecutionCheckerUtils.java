/*
 * Licensed to the Apache Software Foundation (ASF) under one or more
 * contributor license agreements.  See the NOTICE file distributed with
 * this work for additional information regarding copyright ownership.
 * The ASF licenses this file to You under the Apache License, Version 2.0
 * (the "License"); you may not use this file except in compliance with
 * the License.  You may obtain a copy of the License at
 *
 *    http://www.apache.org/licenses/LICENSE-2.0
 *
 * Unless required by applicable law or agreed to in writing, software
 * distributed under the License is distributed on an "AS IS" BASIS,
 * WITHOUT WARRANTIES OR CONDITIONS OF ANY KIND, either express or implied.
 * See the License for the specific language governing permissions and
 * limitations under the License.
 */

package org.apache.dolphinscheduler.server.worker.utils;

import org.apache.dolphinscheduler.common.exception.StorageOperateNoConfiguredException;
import org.apache.dolphinscheduler.common.utils.FileUtils;
import org.apache.dolphinscheduler.common.utils.OSUtils;
import org.apache.dolphinscheduler.common.utils.PropertyUtils;
import org.apache.dolphinscheduler.plugin.task.api.TaskException;
import org.apache.dolphinscheduler.plugin.task.api.TaskExecutionContext;
import org.apache.dolphinscheduler.server.worker.config.WorkerConfig;
import org.apache.dolphinscheduler.server.worker.metrics.WorkerServerMetrics;
import org.apache.dolphinscheduler.service.storage.StorageOperate;

import org.apache.commons.collections.CollectionUtils;
import org.apache.commons.collections.MapUtils;
import org.apache.commons.lang3.SystemUtils;
import org.apache.commons.lang3.tuple.Pair;

import java.io.File;
import java.io.IOException;
import java.nio.file.FileSystems;
import java.nio.file.Files;
import java.nio.file.Path;
import java.nio.file.Paths;
import java.nio.file.attribute.UserPrincipal;
import java.nio.file.attribute.UserPrincipalLookupService;
import java.util.ArrayList;
import java.util.List;
import java.util.Map;

import org.slf4j.Logger;

public class TaskExecutionCheckerUtils {

    public static void checkTenantExist(WorkerConfig workerConfig, TaskExecutionContext taskExecutionContext) {
        try {
            String tenantCode = taskExecutionContext.getTenantCode();
            boolean osUserExistFlag;
            // if Using distributed is true and Currently supported systems are linux,Should not let it
            // automatically
            // create tenants,so TenantAutoCreate has no effect
            if (workerConfig.isTenantDistributedUser() && SystemUtils.IS_OS_LINUX) {
                // use the id command to judge in linux
                osUserExistFlag = OSUtils.existTenantCodeInLinux(tenantCode);
            } else if (OSUtils.isSudoEnable() && workerConfig.isTenantAutoCreate()) {
                // if not exists this user, then create
                OSUtils.createUserIfAbsent(tenantCode);
                osUserExistFlag = OSUtils.getUserList().contains(tenantCode);
            } else {
                osUserExistFlag = OSUtils.getUserList().contains(tenantCode);
            }
            if (!osUserExistFlag) {
                throw new TaskException(
                        String.format("TenantCode: %s doesn't exist", tenantCode));
            }
        } catch (TaskException ex) {
            throw ex;
        } catch (Exception ex) {
            throw new TaskException(
                    String.format("TenantCode: %s doesn't exist", taskExecutionContext.getTenantCode()));
        }
    }

    public static void createProcessLocalPathIfAbsent(TaskExecutionContext taskExecutionContext) throws TaskException {
        try {
            // local execute path
<<<<<<< HEAD
            FileUtils.createWorkDirIfAbsent(taskExecutionContext.getExecutePath());
=======
            String execLocalPath = FileUtils.getProcessExecDir(
                    taskExecutionContext.getTenantCode(),
                    taskExecutionContext.getProjectCode(),
                    taskExecutionContext.getProcessDefineCode(),
                    taskExecutionContext.getProcessDefineVersion(),
                    taskExecutionContext.getProcessInstanceId(),
                    taskExecutionContext.getTaskInstanceId());
            taskExecutionContext.setExecutePath(execLocalPath);
            createDirectoryWithOwner(Paths.get(execLocalPath), taskExecutionContext.getTenantCode());
>>>>>>> 997b022b
        } catch (Throwable ex) {
            throw new TaskException("Cannot create process execute dir", ex);
        }
    }

    public static void downloadResourcesIfNeeded(StorageOperate storageOperate,
                                                 TaskExecutionContext taskExecutionContext, Logger logger) {
        String execLocalPath = taskExecutionContext.getExecutePath();
        Map<String, String> projectRes = taskExecutionContext.getResources();
        if (MapUtils.isEmpty(projectRes)) {
            return;
        }
        List<Pair<String, String>> downloadFiles = new ArrayList<>();
        projectRes.forEach((key, value) -> {
            File resFile = new File(execLocalPath, key);
            boolean notExist = !resFile.exists();
            if (notExist) {
                downloadFiles.add(Pair.of(key, value));
            } else {
                logger.info("file : {} exists ", resFile.getName());
            }
        });
        if (!downloadFiles.isEmpty() && !PropertyUtils.getResUploadStartupState()) {
            throw new StorageOperateNoConfiguredException("Storage service config does not exist!");
        }

        if (CollectionUtils.isNotEmpty(downloadFiles)) {
            for (Pair<String, String> fileDownload : downloadFiles) {
                try {
                    // query the tenant code of the resource according to the name of the resource
                    String fullName = fileDownload.getLeft();
                    String tenantCode = fileDownload.getRight();
                    String resPath = storageOperate.getResourceFileName(tenantCode, fullName);
                    logger.info("get resource file from path:{}", resPath);
                    long resourceDownloadStartTime = System.currentTimeMillis();
                    storageOperate.download(tenantCode, resPath, execLocalPath + File.separator + fullName, false,
                            true);
                    WorkerServerMetrics
                            .recordWorkerResourceDownloadTime(System.currentTimeMillis() - resourceDownloadStartTime);
                    WorkerServerMetrics.recordWorkerResourceDownloadSize(
                            Files.size(Paths.get(execLocalPath, fullName)));
                    WorkerServerMetrics.incWorkerResourceDownloadSuccessCount();
                } catch (Exception e) {
                    WorkerServerMetrics.incWorkerResourceDownloadFailureCount();
                    throw new TaskException(String.format("Download resource file: %s error", fileDownload), e);
                }
            }
        }
    }

    private static void createDirectoryWithOwner(Path filePath, String tenant) {
        if (Files.exists(filePath)) {
            return;
        }
        try {
            Files.createDirectories(filePath);
            if (!OSUtils.isSudoEnable()) {
                // we need to open sudo, then we can change the owner.
                return;
            }
            UserPrincipalLookupService userPrincipalLookupService =
                    FileSystems.getDefault().getUserPrincipalLookupService();
            UserPrincipal tenantPrincipal = userPrincipalLookupService.lookupPrincipalByName(tenant);
            Files.setOwner(filePath, tenantPrincipal);
        } catch (IOException e) {
            throw new TaskException("Set tenant directory permission failed, tenant: " + tenant, e);
        }
    }
}<|MERGE_RESOLUTION|>--- conflicted
+++ resolved
@@ -18,7 +18,6 @@
 package org.apache.dolphinscheduler.server.worker.utils;
 
 import org.apache.dolphinscheduler.common.exception.StorageOperateNoConfiguredException;
-import org.apache.dolphinscheduler.common.utils.FileUtils;
 import org.apache.dolphinscheduler.common.utils.OSUtils;
 import org.apache.dolphinscheduler.common.utils.PropertyUtils;
 import org.apache.dolphinscheduler.plugin.task.api.TaskException;
@@ -80,19 +79,8 @@
     public static void createProcessLocalPathIfAbsent(TaskExecutionContext taskExecutionContext) throws TaskException {
         try {
             // local execute path
-<<<<<<< HEAD
-            FileUtils.createWorkDirIfAbsent(taskExecutionContext.getExecutePath());
-=======
-            String execLocalPath = FileUtils.getProcessExecDir(
-                    taskExecutionContext.getTenantCode(),
-                    taskExecutionContext.getProjectCode(),
-                    taskExecutionContext.getProcessDefineCode(),
-                    taskExecutionContext.getProcessDefineVersion(),
-                    taskExecutionContext.getProcessInstanceId(),
-                    taskExecutionContext.getTaskInstanceId());
-            taskExecutionContext.setExecutePath(execLocalPath);
-            createDirectoryWithOwner(Paths.get(execLocalPath), taskExecutionContext.getTenantCode());
->>>>>>> 997b022b
+            createDirectoryWithOwner(Paths.get(taskExecutionContext.getExecutePath()),
+                    taskExecutionContext.getTenantCode());
         } catch (Throwable ex) {
             throw new TaskException("Cannot create process execute dir", ex);
         }
