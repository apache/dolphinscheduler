/*
 * Licensed to the Apache Software Foundation (ASF) under one or more
 * contributor license agreements.  See the NOTICE file distributed with
 * this work for additional information regarding copyright ownership.
 * The ASF licenses this file to You under the Apache License, Version 2.0
 * (the "License"); you may not use this file except in compliance with
 * the License.  You may obtain a copy of the License at
 *
 *    http://www.apache.org/licenses/LICENSE-2.0
 *
 * Unless required by applicable law or agreed to in writing, software
 * distributed under the License is distributed on an "AS IS" BASIS,
 * WITHOUT WARRANTIES OR CONDITIONS OF ANY KIND, either express or implied.
 * See the License for the specific language governing permissions and
 * limitations under the License.
 */

package org.apache.dolphinscheduler.server.worker;

import org.apache.dolphinscheduler.common.Constants;
import org.apache.dolphinscheduler.common.IStoppable;
import org.apache.dolphinscheduler.common.thread.Stopper;
import org.apache.dolphinscheduler.common.thread.ThreadUtils;
import org.apache.dolphinscheduler.common.utils.LoggerUtils;
import org.apache.dolphinscheduler.plugin.task.api.ProcessUtils;
import org.apache.dolphinscheduler.plugin.task.api.TaskExecutionContext;
import org.apache.dolphinscheduler.plugin.task.api.TaskExecutionContextCacheManager;
<<<<<<< HEAD
import org.apache.dolphinscheduler.remote.NettyRemotingServer;
import org.apache.dolphinscheduler.remote.command.CommandType;
import org.apache.dolphinscheduler.remote.config.NettyServerConfig;
import org.apache.dolphinscheduler.server.log.LoggerRequestProcessor;
import org.apache.dolphinscheduler.server.worker.config.WorkerConfig;
import org.apache.dolphinscheduler.server.worker.processor.HostUpdateProcessor;
import org.apache.dolphinscheduler.server.worker.processor.TaskExecuteProcessor;
import org.apache.dolphinscheduler.server.worker.processor.TaskExecuteResponseAckProcessor;
import org.apache.dolphinscheduler.server.worker.processor.TaskExecuteRunningAckProcessor;
import org.apache.dolphinscheduler.server.worker.processor.TaskKillProcessor;
import org.apache.dolphinscheduler.server.worker.processor.TaskRecallAckProcessor;
=======
import org.apache.dolphinscheduler.server.worker.message.MessageRetryRunner;
>>>>>>> 25ded1e8
import org.apache.dolphinscheduler.server.worker.registry.WorkerRegistryClient;
import org.apache.dolphinscheduler.server.worker.rpc.WorkerRpcClient;
import org.apache.dolphinscheduler.server.worker.rpc.WorkerRpcServer;
import org.apache.dolphinscheduler.server.worker.runner.WorkerManagerThread;
import org.apache.dolphinscheduler.service.alert.AlertClientService;
import org.apache.dolphinscheduler.service.bean.SpringApplicationContext;
import org.apache.dolphinscheduler.service.task.TaskPluginManager;

import org.apache.commons.collections4.CollectionUtils;

import java.util.Collection;

import javax.annotation.PostConstruct;

import org.slf4j.Logger;
import org.slf4j.LoggerFactory;
import org.springframework.beans.factory.annotation.Autowired;
import org.springframework.boot.SpringApplication;
import org.springframework.boot.autoconfigure.SpringBootApplication;
import org.springframework.context.annotation.ComponentScan;
import org.springframework.context.annotation.FilterType;
import org.springframework.transaction.annotation.EnableTransactionManagement;

@SpringBootApplication
@EnableTransactionManagement
@ComponentScan(basePackages = "org.apache.dolphinscheduler",
        excludeFilters = {
                @ComponentScan.Filter(type = FilterType.REGEX, pattern = {
                        "org.apache.dolphinscheduler.service.process.*",
                        "org.apache.dolphinscheduler.service.queue.*",
                })
        }
)
public class WorkerServer implements IStoppable {

    /**
     * logger
     */
    private static final Logger logger = LoggerFactory.getLogger(WorkerServer.class);

    /**
     * spring application context
     * only use it for initialization
     */
    @Autowired
    private SpringApplicationContext springApplicationContext;

    /**
     * alert model netty remote server
     */
    @Autowired
    private AlertClientService alertClientService;

    @Autowired
    private WorkerManagerThread workerManagerThread;

    /**
     * worker registry
     */
    @Autowired
    private WorkerRegistryClient workerRegistryClient;

    @Autowired
    private TaskPluginManager taskPluginManager;

    @Autowired
<<<<<<< HEAD
    private TaskExecuteProcessor taskExecuteProcessor;

    @Autowired
    private TaskKillProcessor taskKillProcessor;

    @Autowired
    private TaskRecallAckProcessor taskRecallAckProcessor;

    @Autowired
    private TaskExecuteRunningAckProcessor taskExecuteRunningAckProcessor;
=======
    private WorkerRpcServer workerRpcServer;
>>>>>>> 25ded1e8

    @Autowired
    private WorkerRpcClient workerRpcClient;

    @Autowired
    private MessageRetryRunner messageRetryRunner;

    /**
     * worker server startup, not use web service
     *
     * @param args arguments
     */
    public static void main(String[] args) {
        Thread.currentThread().setName(Constants.THREAD_NAME_WORKER_SERVER);
        SpringApplication.run(WorkerServer.class);
    }

    @PostConstruct
    public void run() {
<<<<<<< HEAD
        // init remoting server
        NettyServerConfig serverConfig = new NettyServerConfig();
        serverConfig.setListenPort(workerConfig.getListenPort());
        this.nettyRemotingServer = new NettyRemotingServer(serverConfig);
        this.nettyRemotingServer.registerProcessor(CommandType.TASK_EXECUTE_REQUEST, taskExecuteProcessor);
        this.nettyRemotingServer.registerProcessor(CommandType.TASK_KILL_REQUEST, taskKillProcessor);
        this.nettyRemotingServer.registerProcessor(CommandType.TASK_EXECUTE_RUNNING_ACK, taskExecuteRunningAckProcessor);
        this.nettyRemotingServer.registerProcessor(CommandType.TASK_EXECUTE_RESPONSE_ACK, taskExecuteResponseAckProcessor);
        this.nettyRemotingServer.registerProcessor(CommandType.PROCESS_HOST_UPDATE_REQUEST, hostUpdateProcessor);
        this.nettyRemotingServer.registerProcessor(CommandType.TASK_RECALL_ACK, taskRecallAckProcessor);
        // logger server
        this.nettyRemotingServer.registerProcessor(CommandType.GET_LOG_BYTES_REQUEST, loggerRequestProcessor);
        this.nettyRemotingServer.registerProcessor(CommandType.ROLL_VIEW_LOG_REQUEST, loggerRequestProcessor);
        this.nettyRemotingServer.registerProcessor(CommandType.VIEW_WHOLE_LOG_REQUEST, loggerRequestProcessor);
        this.nettyRemotingServer.registerProcessor(CommandType.REMOVE_TAK_LOG_REQUEST, loggerRequestProcessor);

        this.nettyRemotingServer.start();

        // install task plugin
        this.taskPluginManager.installPlugin();

        // worker registry
        try {
            this.workerRegistryClient.registry();
            this.workerRegistryClient.setRegistryStoppable(this);
            Set<String> workerZkPaths = this.workerRegistryClient.getWorkerZkPaths();

            this.workerRegistryClient.handleDeadServer(workerZkPaths, NodeType.WORKER, Constants.DELETE_OP);
        } catch (Exception e) {
            logger.error(e.getMessage(), e);
            throw new RuntimeException(e);
        }
=======
        this.workerRpcServer.start();
        this.workerRpcClient.start();
        this.taskPluginManager.loadPlugin();

        this.workerRegistryClient.registry();
        this.workerRegistryClient.setRegistryStoppable(this);
        this.workerRegistryClient.handleDeadServer();
>>>>>>> 25ded1e8

        this.workerManagerThread.start();

        this.messageRetryRunner.start();

        /*
         * registry hooks, which are called before the process exits
         */
        Runtime.getRuntime().addShutdownHook(new Thread(() -> {
            if (Stopper.isRunning()) {
                close("WorkerServer shutdown hook");
            }
        }));
    }

    public void close(String cause) {
        if (!Stopper.stop()) {
            logger.warn("WorkerServer is already stopped, current cause: {}", cause);
            return;
        }
        ThreadUtils.sleep(Constants.SERVER_CLOSE_WAIT_TIME.toMillis());

        try (WorkerRpcServer closedWorkerRpcServer = workerRpcServer;
             WorkerRegistryClient closedRegistryClient = workerRegistryClient;
             AlertClientService closedAlertClientService = alertClientService;
             SpringApplicationContext closedSpringContext = springApplicationContext;) {
            logger.info("Worker server is stopping, current cause : {}", cause);
            // kill running tasks
            this.killAllRunningTasks();
        } catch (Exception e) {
            logger.error("Worker server stop failed, current cause: {}", cause, e);
            return;
        }
        logger.info("Worker server stopped, current cause: {}", cause);
    }

    @Override
    public void stop(String cause) {
        close(cause);
    }

    /**
     * kill all tasks which are running
     */
    public void killAllRunningTasks() {
        Collection<TaskExecutionContext> taskRequests = TaskExecutionContextCacheManager.getAllTaskRequestList();
        if (CollectionUtils.isEmpty(taskRequests)) {
            return;
        }
        logger.info("Worker begin to kill all cache task, task size: {}", taskRequests.size());
        int killNumber = 0;
        for (TaskExecutionContext taskRequest : taskRequests) {
            // kill task when it's not finished yet
            try {
                LoggerUtils.setWorkflowAndTaskInstanceIDMDC(taskRequest.getProcessInstanceId(), taskRequest.getTaskInstanceId());
                if (ProcessUtils.kill(taskRequest)) {
                    killNumber++;
                }
            } finally {
                LoggerUtils.removeWorkflowAndTaskInstanceIdMDC();
            }
        }
        logger.info("Worker after kill all cache task, task size: {}, killed number: {}", taskRequests.size(), killNumber);
    }
}<|MERGE_RESOLUTION|>--- conflicted
+++ resolved
@@ -25,21 +25,7 @@
 import org.apache.dolphinscheduler.plugin.task.api.ProcessUtils;
 import org.apache.dolphinscheduler.plugin.task.api.TaskExecutionContext;
 import org.apache.dolphinscheduler.plugin.task.api.TaskExecutionContextCacheManager;
-<<<<<<< HEAD
-import org.apache.dolphinscheduler.remote.NettyRemotingServer;
-import org.apache.dolphinscheduler.remote.command.CommandType;
-import org.apache.dolphinscheduler.remote.config.NettyServerConfig;
-import org.apache.dolphinscheduler.server.log.LoggerRequestProcessor;
-import org.apache.dolphinscheduler.server.worker.config.WorkerConfig;
-import org.apache.dolphinscheduler.server.worker.processor.HostUpdateProcessor;
-import org.apache.dolphinscheduler.server.worker.processor.TaskExecuteProcessor;
-import org.apache.dolphinscheduler.server.worker.processor.TaskExecuteResponseAckProcessor;
-import org.apache.dolphinscheduler.server.worker.processor.TaskExecuteRunningAckProcessor;
-import org.apache.dolphinscheduler.server.worker.processor.TaskKillProcessor;
-import org.apache.dolphinscheduler.server.worker.processor.TaskRecallAckProcessor;
-=======
 import org.apache.dolphinscheduler.server.worker.message.MessageRetryRunner;
->>>>>>> 25ded1e8
 import org.apache.dolphinscheduler.server.worker.registry.WorkerRegistryClient;
 import org.apache.dolphinscheduler.server.worker.rpc.WorkerRpcClient;
 import org.apache.dolphinscheduler.server.worker.rpc.WorkerRpcServer;
@@ -106,20 +92,7 @@
     private TaskPluginManager taskPluginManager;
 
     @Autowired
-<<<<<<< HEAD
-    private TaskExecuteProcessor taskExecuteProcessor;
-
-    @Autowired
-    private TaskKillProcessor taskKillProcessor;
-
-    @Autowired
-    private TaskRecallAckProcessor taskRecallAckProcessor;
-
-    @Autowired
-    private TaskExecuteRunningAckProcessor taskExecuteRunningAckProcessor;
-=======
     private WorkerRpcServer workerRpcServer;
->>>>>>> 25ded1e8
 
     @Autowired
     private WorkerRpcClient workerRpcClient;
@@ -139,40 +112,6 @@
 
     @PostConstruct
     public void run() {
-<<<<<<< HEAD
-        // init remoting server
-        NettyServerConfig serverConfig = new NettyServerConfig();
-        serverConfig.setListenPort(workerConfig.getListenPort());
-        this.nettyRemotingServer = new NettyRemotingServer(serverConfig);
-        this.nettyRemotingServer.registerProcessor(CommandType.TASK_EXECUTE_REQUEST, taskExecuteProcessor);
-        this.nettyRemotingServer.registerProcessor(CommandType.TASK_KILL_REQUEST, taskKillProcessor);
-        this.nettyRemotingServer.registerProcessor(CommandType.TASK_EXECUTE_RUNNING_ACK, taskExecuteRunningAckProcessor);
-        this.nettyRemotingServer.registerProcessor(CommandType.TASK_EXECUTE_RESPONSE_ACK, taskExecuteResponseAckProcessor);
-        this.nettyRemotingServer.registerProcessor(CommandType.PROCESS_HOST_UPDATE_REQUEST, hostUpdateProcessor);
-        this.nettyRemotingServer.registerProcessor(CommandType.TASK_RECALL_ACK, taskRecallAckProcessor);
-        // logger server
-        this.nettyRemotingServer.registerProcessor(CommandType.GET_LOG_BYTES_REQUEST, loggerRequestProcessor);
-        this.nettyRemotingServer.registerProcessor(CommandType.ROLL_VIEW_LOG_REQUEST, loggerRequestProcessor);
-        this.nettyRemotingServer.registerProcessor(CommandType.VIEW_WHOLE_LOG_REQUEST, loggerRequestProcessor);
-        this.nettyRemotingServer.registerProcessor(CommandType.REMOVE_TAK_LOG_REQUEST, loggerRequestProcessor);
-
-        this.nettyRemotingServer.start();
-
-        // install task plugin
-        this.taskPluginManager.installPlugin();
-
-        // worker registry
-        try {
-            this.workerRegistryClient.registry();
-            this.workerRegistryClient.setRegistryStoppable(this);
-            Set<String> workerZkPaths = this.workerRegistryClient.getWorkerZkPaths();
-
-            this.workerRegistryClient.handleDeadServer(workerZkPaths, NodeType.WORKER, Constants.DELETE_OP);
-        } catch (Exception e) {
-            logger.error(e.getMessage(), e);
-            throw new RuntimeException(e);
-        }
-=======
         this.workerRpcServer.start();
         this.workerRpcClient.start();
         this.taskPluginManager.loadPlugin();
@@ -180,7 +119,6 @@
         this.workerRegistryClient.registry();
         this.workerRegistryClient.setRegistryStoppable(this);
         this.workerRegistryClient.handleDeadServer();
->>>>>>> 25ded1e8
 
         this.workerManagerThread.start();
 
