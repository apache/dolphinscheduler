--- conflicted
+++ resolved
@@ -49,19 +49,11 @@
     public void process(Channel channel, Command command) {
         Preconditions.checkArgument(CommandType.PROCESS_HOST_UPDATE_REQUEST == command.getType(), String.format("invalid command type : %s", command.getType()));
         HostUpdateCommand updateCommand = JSONUtils.parseObject(command.getBody(), HostUpdateCommand.class);
-<<<<<<< HEAD
         if (updateCommand == null){
             logger.error("host update command is null");
             return;
         }
-        logger.info("host update command: {}", updateCommand);
-
-        if (taskCallbackService == null) {
-            taskCallbackService = SpringApplicationContext.getBean(TaskCallbackService.class);
-        }
-=======
         logger.info("received host update command : {}", updateCommand);
->>>>>>> 66dcf237
         taskCallbackService.changeRemoteChannel(updateCommand.getTaskInstanceId(), new NettyRemoteChannel(channel, command.getOpaque()));
 
     }
