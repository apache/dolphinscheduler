/*
 * Licensed to the Apache Software Foundation (ASF) under one or more
 * contributor license agreements.  See the NOTICE file distributed with
 * this work for additional information regarding copyright ownership.
 * The ASF licenses this file to You under the Apache License, Version 2.0
 * (the "License"); you may not use this file except in compliance with
 * the License.  You may obtain a copy of the License at
 *
 *    http://www.apache.org/licenses/LICENSE-2.0
 *
 * Unless required by applicable law or agreed to in writing, software
 * distributed under the License is distributed on an "AS IS" BASIS,
 * WITHOUT WARRANTIES OR CONDITIONS OF ANY KIND, either express or implied.
 * See the License for the specific language governing permissions and
 * limitations under the License.
 */

package org.apache.dolphinscheduler.server.worker.registry;

import static org.mockito.BDDMockito.given;

import org.apache.dolphinscheduler.common.IStoppable;
import org.apache.dolphinscheduler.common.model.Server;
import org.apache.dolphinscheduler.common.utils.NetUtils;
import org.apache.dolphinscheduler.meter.metrics.MetricsProvider;
import org.apache.dolphinscheduler.meter.metrics.SystemMetrics;
import org.apache.dolphinscheduler.registry.api.RegistryClient;
import org.apache.dolphinscheduler.registry.api.enums.RegistryNodeType;
import org.apache.dolphinscheduler.server.worker.config.WorkerConfig;
import org.apache.dolphinscheduler.server.worker.config.WorkerServerLoadProtection;
import org.apache.dolphinscheduler.server.worker.runner.WorkerTaskExecutorThreadPool;

import java.time.Duration;
<<<<<<< HEAD
import java.util.ArrayList;
import java.util.Arrays;
import java.util.Optional;
=======
>>>>>>> 5a7deb28

import org.junit.jupiter.api.Assertions;
import org.junit.jupiter.api.Test;
import org.junit.jupiter.api.extension.ExtendWith;
import org.mockito.InjectMocks;
import org.mockito.Mock;
import org.mockito.Mockito;
import org.mockito.junit.jupiter.MockitoExtension;
<<<<<<< HEAD
import org.slf4j.Logger;
import org.slf4j.LoggerFactory;
=======
>>>>>>> 5a7deb28

/**
 * worker registry test
 */
@ExtendWith(MockitoExtension.class)
public class WorkerRegistryClientTest {

<<<<<<< HEAD
    private static final Logger log = LoggerFactory.getLogger(WorkerRegistryClientTest.class);
=======
>>>>>>> 5a7deb28
    @InjectMocks
    private WorkerRegistryClient workerRegistryClient;
    @Mock
    private RegistryClient registryClient;
    @Mock
    private WorkerConfig workerConfig;
<<<<<<< HEAD
=======

    @Mock
    private MetricsProvider metricsProvider;

>>>>>>> 5a7deb28
    @Mock
    private WorkerTaskExecutorThreadPool workerManagerThread;
    @Mock
    private WorkerConnectStrategy workerConnectStrategy;
<<<<<<< HEAD
    @Mock
    private IStoppable stoppable;
=======
>>>>>>> 5a7deb28

    @Test
    public void testWorkerRegistryClientbasic() {

        given(workerConfig.getWorkerAddress()).willReturn(NetUtils.getAddr(1234));
        given(workerConfig.getMaxHeartbeatInterval()).willReturn(Duration.ofSeconds(1));
        given(workerConfig.getServerLoadProtection()).willReturn(new WorkerServerLoadProtection());
        given(metricsProvider.getSystemMetrics()).willReturn(new SystemMetrics());
        given(registryClient.checkNodeExists(Mockito.anyString(), Mockito.any(RegistryNodeType.class)))
                .willReturn(true);

        workerRegistryClient.initWorkRegistry();
        workerRegistryClient.start();

        workerRegistryClient.setRegistryStoppable(stoppable);
    }

    @Test
    public void testWorkerRegistryClientgetAlertServerAddress() {
        given(registryClient.getServerList(Mockito.any(RegistryNodeType.class)))
                .willReturn(new ArrayList<Server>());
        Assertions.assertEquals(workerRegistryClient.getAlertServerAddress(), Optional.empty());
        Mockito.reset(registryClient);
        String host = "test";
        Integer port = 1;
        Server server = new Server();
        server.setHost(host);
        server.setPort(port);
        given(registryClient.getServerList(Mockito.any(RegistryNodeType.class)))
                .willReturn(new ArrayList<Server>(Arrays.asList(server)));
        Assertions.assertEquals(workerRegistryClient.getAlertServerAddress().get().getAddress(),
                String.format("%s:%d", host, port));
    }
}<|MERGE_RESOLUTION|>--- conflicted
+++ resolved
@@ -31,12 +31,9 @@
 import org.apache.dolphinscheduler.server.worker.runner.WorkerTaskExecutorThreadPool;
 
 import java.time.Duration;
-<<<<<<< HEAD
 import java.util.ArrayList;
 import java.util.Arrays;
 import java.util.Optional;
-=======
->>>>>>> 5a7deb28
 
 import org.junit.jupiter.api.Assertions;
 import org.junit.jupiter.api.Test;
@@ -45,11 +42,8 @@
 import org.mockito.Mock;
 import org.mockito.Mockito;
 import org.mockito.junit.jupiter.MockitoExtension;
-<<<<<<< HEAD
 import org.slf4j.Logger;
 import org.slf4j.LoggerFactory;
-=======
->>>>>>> 5a7deb28
 
 /**
  * worker registry test
@@ -57,32 +51,21 @@
 @ExtendWith(MockitoExtension.class)
 public class WorkerRegistryClientTest {
 
-<<<<<<< HEAD
     private static final Logger log = LoggerFactory.getLogger(WorkerRegistryClientTest.class);
-=======
->>>>>>> 5a7deb28
     @InjectMocks
     private WorkerRegistryClient workerRegistryClient;
     @Mock
     private RegistryClient registryClient;
     @Mock
     private WorkerConfig workerConfig;
-<<<<<<< HEAD
-=======
-
     @Mock
     private MetricsProvider metricsProvider;
-
->>>>>>> 5a7deb28
     @Mock
     private WorkerTaskExecutorThreadPool workerManagerThread;
     @Mock
     private WorkerConnectStrategy workerConnectStrategy;
-<<<<<<< HEAD
     @Mock
     private IStoppable stoppable;
-=======
->>>>>>> 5a7deb28
 
     @Test
     public void testWorkerRegistryClientbasic() {
