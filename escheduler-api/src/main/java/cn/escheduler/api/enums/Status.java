/*
 * Licensed to the Apache Software Foundation (ASF) under one or more
 * contributor license agreements.  See the NOTICE file distributed with
 * this work for additional information regarding copyright ownership.
 * The ASF licenses this file to You under the Apache License, Version 2.0
 * (the "License"); you may not use this file except in compliance with
 * the License.  You may obtain a copy of the License at
 *
 *    http://www.apache.org/licenses/LICENSE-2.0
 *
 * Unless required by applicable law or agreed to in writing, software
 * distributed under the License is distributed on an "AS IS" BASIS,
 * WITHOUT WARRANTIES OR CONDITIONS OF ANY KIND, either express or implied.
 * See the License for the specific language governing permissions and
 * limitations under the License.
 */
package cn.escheduler.api.enums;

/**
 *  status enum
 */
public enum Status {

    SUCCESS(0, "success"),

    REQUEST_PARAMS_NOT_VALID_ERROR(10001, "request parameter {0} is not valid"),
    TASK_TIMEOUT_PARAMS_ERROR(10002, "task timeout parameter is not valid"),
    USER_NAME_EXIST(10003, "user name already exists"),
    USER_NAME_NULL(10004,"user name is null"),
//    DB_OPERATION_ERROR(10005, "database operation error"),
    HDFS_OPERATION_ERROR(10006, "hdfs operation error"),
    UPDATE_FAILED(10007, "updateProcessInstance failed"),
<<<<<<< HEAD
    TASK_INSTANCE_HOST_NOT_FOUND(10008, "The task has not yet begun"),
=======
    TASK_INSTANCE_NOT_FOUND(10008, "task instance not found"),
>>>>>>> c210a418
    TENANT_NAME_EXIST(10009, "tenant code already exists"),
    USER_NOT_EXIST(10010, "user {0} not exists"),
    ALERT_GROUP_NOT_EXIST(10011, "alarm group not found"),
    ALERT_GROUP_EXIST(10012, "alarm group already exists"),
    USER_NAME_PASSWD_ERROR(10013,"user name or password error"),
    LOGIN_SESSION_FAILED(10014,"create session failed!"),
    DATASOURCE_EXIST(10015, "data source name already exists"),
    DATASOURCE_CONNECT_FAILED(10016, "data source connection failed"),
    TENANT_NOT_EXIST(10017, "tenant not exists"),
    PROJECT_NOT_FOUNT(10018, "project {0} not found "),
    PROJECT_ALREADY_EXISTS(10019, "project {0} already exists"),
    TASK_INSTANCE_NOT_EXISTS(10020, "task instance {0} does not exist"),
    TASK_INSTANCE_NOT_SUB_WORKFLOW_INSTANCE(10021, "task instance {0} is not sub process instance"),
    SCHEDULE_CRON_NOT_EXISTS(10022, "scheduler crontab {0} does not exist"),
    SCHEDULE_CRON_ONLINE_FORBID_UPDATE(10023, "online status does not allow updateProcessInstance operations"),
    SCHEDULE_CRON_CHECK_FAILED(10024, "scheduler crontab expression validation failure: {0}"),
    MASTER_NOT_EXISTS(10025, "master does not exist"),
    SCHEDULE_STATUS_UNKNOWN(10026, "unknown command: {0}"),
    CREATE_ALERT_GROUP_ERROR(10027,"create alert group error"),
    QUERY_ALL_ALERTGROUP_ERROR(10028,"query all alertgroup error"),
    LIST_PAGING_ALERT_GROUP_ERROR(10029,"list paging alert group error"),
    UPDATE_ALERT_GROUP_ERROR(10030,"updateProcessInstance alert group error"),
    DELETE_ALERT_GROUP_ERROR(10031,"delete alert group error"),
    ALERT_GROUP_GRANT_USER_ERROR(10032,"alert group grant user error"),
    CREATE_DATASOURCE_ERROR(10033,"create datasource error"),
    UPDATE_DATASOURCE_ERROR(10034,"updateProcessInstance datasource error"),
    QUERY_DATASOURCE_ERROR(10035,"query datasource error"),
    CONNECT_DATASOURCE_FAILURE(10036,"connect datasource failure"),
    CONNECTION_TEST_FAILURE(10037,"connection test failure"),
    DELETE_DATA_SOURCE_FAILURE(10038,"delete data source failure"),
    VERFIY_DATASOURCE_NAME_FAILURE(10039,"verfiy datasource name failure"),
    UNAUTHORIZED_DATASOURCE(10040,"unauthorized datasource"),
    AUTHORIZED_DATA_SOURCE(10041,"authorized data source"),
    LOGIN_SUCCESS(10042,"login success"),
    USER_LOGIN_FAILURE(10043,"user login failure"),
    LIST_WORKERS_ERROR(10044,"list workers error"),
    LIST_MASTERS_ERROR(10045,"list masters error"),
    UPDATE_PROJECT_ERROR(10046,"updateProcessInstance project error"),
    QUERY_PROJECT_DETAILS_BY_ID_ERROR(10047,"query project details by id error"),
    CREATE_PROJECT_ERROR(10048,"create project error"),
    LOGIN_USER_QUERY_PROJECT_LIST_PAGING_ERROR(10049,"login user query project list paging error"),
    DELETE_PROJECT_ERROR(10050,"delete project error"),
    QUERY_UNAUTHORIZED_PROJECT_ERROR(10051,"query unauthorized project error"),
    QUERY_AUTHORIZED_PROJECT(10052,"query authorized project"),
    QUERY_QUEUE_LIST_ERROR(10053,"query queue list error"),
    CREATE_RESOURCE_ERROR(10054,"create resource error"),
    UPDATE_RESOURCE_ERROR(10055,"updateProcessInstance resource error"),
    QUERY_RESOURCES_LIST_ERROR(10056,"query resources list error"),
    QUERY_RESOURCES_LIST_PAGING(10057,"query resources list paging"),
    DELETE_RESOURCE_ERROR(10058,"delete resource error"),
    VERIFY_RESOURCE_BY_NAME_AND_TYPE_ERROR(10059,"verify resource by name and type error"),
    VIEW_RESOURCE_FILE_ON_LINE_ERROR(10060,"view resource file online error"),
    CREATE_RESOURCE_FILE_ON_LINE_ERROR(10061,"create resource file online error"),
    RESOURCE_FILE_IS_EMPTY(10062,"resource file is empty"),
    EDIT_RESOURCE_FILE_ON_LINE_ERROR(10063,"edit resource file online error"),
    DOWNLOAD_RESOURCE_FILE_ERROR(10064,"download resource file error"),
    CREATE_UDF_FUNCTION_ERROR(10065 ,"create udf function error"),
    VIEW_UDF_FUNCTION_ERROR( 10066,"view udf function error"),
    UPDATE_UDF_FUNCTION_ERROR(10067,"updateProcessInstance udf function error"),
    QUERY_UDF_FUNCTION_LIST_PAGING_ERROR( 10068,"query udf function list paging error"),
    QUERY_DATASOURCE_BY_TYPE_ERROR( 10069,"query datasource by type error"),
    VERIFY_UDF_FUNCTION_NAME_ERROR( 10070,"verify udf function name error"),
    DELETE_UDF_FUNCTION_ERROR( 10071,"delete udf function error"),
    AUTHORIZED_FILE_RESOURCE_ERROR( 10072,"authorized file resource error"),
    UNAUTHORIZED_FILE_RESOURCE_ERROR( 10073,"unauthorized file resource error"),
    UNAUTHORIZED_UDF_FUNCTION_ERROR( 10074,"unauthorized udf function error"),
    AUTHORIZED_UDF_FUNCTION_ERROR(10075,"authorized udf function error"),
    CREATE_SCHEDULE_ERROR(10076,"create schedule error"),
    UPDATE_SCHEDULE_ERROR(10077,"updateProcessInstance schedule error"),
    PUBLISH_SCHEDULE_ONLINE_ERROR(10078,"publish schedule online error"),
    OFFLINE_SCHEDULE_ERROR(10079,"offline schedule error"),
    QUERY_SCHEDULE_LIST_PAGING_ERROR(10080,"query schedule list paging error"),
    QUERY_SCHEDULE_LIST_ERROR(10081,"query schedule list error"),
    QUERY_TASK_LIST_PAGING_ERROR(10082,"query task list paging error"),
    QUERY_TASK_RECORD_LIST_PAGING_ERROR(10083,"query task record list paging error"),
    CREATE_TENANT_ERROR(10084,"create tenant error"),
    QUERY_TENANT_LIST_PAGING_ERROR(10085,"query tenant list paging error"),
    QUERY_TENANT_LIST_ERROR(10086,"query tenant list error"),
    UPDATE_TENANT_ERROR(10087,"updateProcessInstance tenant error"),
    DELETE_TENANT_BY_ID_ERROR(10088,"delete tenant by id error"),
    VERIFY_TENANT_CODE_ERROR(10089,"verify tenant code error"),
    CREATE_USER_ERROR(10090,"create user error"),
    QUERY_USER_LIST_PAGING_ERROR(10091,"query user list paging error"),
    UPDATE_USER_ERROR(10092,"updateProcessInstance user error"),
    DELETE_USER_BY_ID_ERROR(10093,"delete user by id error"),
    GRANT_PROJECT_ERROR(10094,"grant project error"),
    GRANT_RESOURCE_ERROR(10095,"grant resource error"),
    GRANT_UDF_FUNCTION_ERROR(10096,"grant udf function error"),
    GRANT_DATASOURCE_ERROR(10097,"grant datasource error"),
    GET_USER_INFO_ERROR(10098,"get user info error"),
    USER_LIST_ERROR(10099,"user list error"),
    VERIFY_USERNAME_ERROR(10100,"verify username error"),
    UNAUTHORIZED_USER_ERROR(10101,"unauthorized user error"),
    AUTHORIZED_USER_ERROR(10102,"authorized user error"),
    QUERY_TASK_INSTANCE_LOG_ERROR(10103,"view task instance log error"),
    DOWNLOAD_TASK_INSTANCE_LOG_FILE_ERROR(10104,"download task instance log file error"),
    CREATE_PROCESS_DEFINITION(10105,"create process definition"),
    VERIFY_PROCESS_DEFINITION_NAME_UNIQUE_ERROR(10106,"verify process definition name unique error"),
    UPDATE_PROCESS_DEFINITION_ERROR(10107,"updateProcessInstance process definition error"),
    RELEASE_PROCESS_DEFINITION_ERROR(10108,"release process definition error"),
    QUERY_DATAIL_OF_PROCESS_DEFINITION_ERROR(10109,"query datail of process definition error"),
    QUERY_PROCCESS_DEFINITION_LIST(10110,"query proccess definition list"),
    ENCAPSULATION_TREEVIEW_STRUCTURE_ERROR(10111,"encapsulation treeview structure error"),
    GET_TASKS_LIST_BY_PROCESS_DEFINITION_ID_ERROR(10112,"get tasks list by process definition id error"),
    QUERY_PROCESS_INSTANCE_LIST_PAGING_ERROR(10113,"query process instance list paging error"),
    QUERY_TASK_LIST_BY_PROCESS_INSTANCE_ID_ERROR(10114,"query task list by process instance id error"),
    UPDATE_PROCESS_INSTANCE_ERROR(10115,"updateProcessInstance process instance error"),
    QUERY_PROCESS_INSTANCE_BY_ID_ERROR(10116,"query process instance by id error"),
    DELETE_PROCESS_INSTANCE_BY_ID_ERROR(10117,"delete process instance by id error"),
    QUERY_SUB_PROCESS_INSTANCE_DETAIL_INFO_BY_TASK_ID_ERROR(10118,"query sub process instance detail info by task id error"),
    QUERY_PARENT_PROCESS_INSTANCE_DETAIL_INFO_BY_SUB_PROCESS_INSTANCE_ID_ERROR(10119,"query parent process instance detail info by sub process instance id error"),
    QUERY_PROCESS_INSTANCE_ALL_VARIABLES_ERROR(10120,"query process instance all variables error"),
    ENCAPSULATION_PROCESS_INSTANCE_GANTT_STRUCTURE_ERROR(10121,"encapsulation process instance gantt structure error"),
    QUERY_PROCCESS_DEFINITION_LIST_PAGING_ERROR(10122,"query proccess definition list paging error"),
    SIGN_OUT_ERROR(10123,"sign out error"),
    TENANT_CODE_HAS_ALREADY_EXISTS(10124,"tenant code has already exists"),
    IP_IS_EMPTY(10125,"ip is empty"),
    SCHEDULE_CRON_REALEASE_NEED_NOT_CHANGE(10126, "schedule release is already {0}"),
    CREATE_QUEUE_ERROR(10127, "create queue error"),
    QUEUE_NOT_EXIST(10128, "queue {0} not exists"),
    QUEUE_VALUE_EXIST(10129, "queue value {0} already exists"),
    QUEUE_NAME_EXIST(10130, "queue name {0} already exists"),
    UPDATE_QUEUE_ERROR(10131, "update queue error"),
    NEED_NOT_UPDATE_QUEUE(10132, "no content changes, no updates are required"),
    VERIFY_QUEUE_ERROR(10133,"verify queue error"),
    NAME_NULL(10134,"name must be not null"),
    NAME_EXIST(10135, "name {0} already exists"),
    SAVE_ERROR(10136, "save error"),
    DELETE_PROJECT_ERROR_DEFINES_NOT_NULL(10137, "please delete the process definitions in project first!"),
    BATCH_DELETE_PROCESS_INSTANCE_BY_IDS_ERROR(10117,"batch delete process instance by ids {0} error"),
    PREVIEW_SCHEDULE_ERROR(10139,"preview schedule error"),
    PARSE_TO_CRON_EXPRESSION_ERROR(10140,"parse cron to cron expression error"),
    SCHEDULE_START_TIME_END_TIME_SAME(10141,"The start time must not be the same as the end"),
    SUB_PROCESS_TASK_HAS_NOT_LOG(10142, "Child process task has not log"),


    UDF_FUNCTION_NOT_EXIST(20001, "UDF function not found"),
    UDF_FUNCTION_EXISTS(20002, "UDF function already exists"),
//    RESOURCE_EMPTY(20003, "resource file is empty"),
    RESOURCE_NOT_EXIST(20004, "resource not exist"),
    RESOURCE_EXIST(20005, "resource already exists"),
    RESOURCE_SUFFIX_NOT_SUPPORT_VIEW(20006, "resource suffix do not support online viewing"),
    RESOURCE_SIZE_EXCEED_LIMIT(20007, "upload resource file size exceeds limit"),
    RESOURCE_SUFFIX_FORBID_CHANGE(20008, "resource suffix not allowed to be modified"),
    UDF_RESOURCE_SUFFIX_NOT_JAR(20009, "UDF resource suffix name must be jar"),
    HDFS_COPY_FAIL(20009, "hdfs copy {0} -> {1} fail"),
    RESOURCE_FILE_EXIST(20010, "resource file {0} already exists in hdfs,please delete it or change name!"),
    RESOURCE_FILE_NOT_EXIST(20011, "resource file {0} not exists in hdfs!"),



    USER_NO_OPERATION_PERM(30001, "user has no operation privilege"),
    USER_NO_OPERATION_PROJECT_PERM(30002, "user {0} is not has project {1} permission"),


    PROCESS_INSTANCE_NOT_EXIST(50001, "process instance {0} does not exist"),
    PROCESS_INSTANCE_EXIST(50002, "process instance {0} already exists"),
    PROCESS_DEFINE_NOT_EXIST(50003, "process definition {0} does not exist"),
    PROCESS_DEFINE_NOT_RELEASE(50004, "process definition {0} not on line"),
    PROCESS_INSTANCE_ALREADY_CHANGED(50005, "the status of process instance {0} is already {1}"),
    PROCESS_INSTANCE_STATE_OPERATION_ERROR(50006, "the status of process instance {0} is {1},Cannot perform {2} operation"),
    SUB_PROCESS_INSTANCE_NOT_EXIST(50007, "the task belong to process instance does not exist"),
    PROCESS_DEFINE_NOT_ALLOWED_EDIT(50008, "process definition {0} does not allow edit"),
    PROCESS_INSTANCE_EXECUTING_COMMAND(50009, "process instance {0} is executing the command, please wait ..."),
    PROCESS_INSTANCE_NOT_SUB_PROCESS_INSTANCE(50010, "process instance {0} is not sub process instance"),
    TASK_INSTANCE_STATE_COUNT_ERROR(50011,"task instance state count error"),
    COUNT_PROCESS_INSTANCE_STATE_ERROR(50012,"count process instance state error"),
    COUNT_PROCESS_DEFINITION_USER_ERROR(50013,"count process definition user error"),
    START_PROCESS_INSTANCE_ERROR(50014,"start process instance error"),
    EXECUTE_PROCESS_INSTANCE_ERROR(50015,"execute process instance error"),
    CHECK_PROCESS_DEFINITION_ERROR(50016,"check process definition error"),
    QUERY_RECIPIENTS_AND_COPYERS_BY_PROCESS_DEFINITION_ERROR(50017,"query recipients and copyers by process definition error"),
    DATA_IS_NOT_VALID(50017,"data %s not valid"),
    DATA_IS_NULL(50018,"data %s is null"),
    PROCESS_NODE_HAS_CYCLE(50019,"process node has cycle"),
    PROCESS_NODE_S_PARAMETER_INVALID(50020,"process node %s parameter invalid"),
    PROCESS_DEFINE_STATE_ONLINE(50021, "process definition {0} is already on line"),
    DELETE_PROCESS_DEFINE_BY_ID_ERROR(50022,"delete process definition by id error"),
    SCHEDULE_CRON_STATE_ONLINE(50023,"the status of schedule {0} is already on line"),
    DELETE_SCHEDULE_CRON_BY_ID_ERROR(50024,"delete schedule by id error"),
    BATCH_DELETE_PROCESS_DEFINE_ERROR(50025,"batch delete process definition error"),
    BATCH_DELETE_PROCESS_DEFINE_BY_IDS_ERROR(50026,"batch delete process definition by ids {0} error"),
    TENANT_NOT_SUITABLE(50027,"there is not any tenant suitable, please choose a tenant available."),
    EXPORT_PROCESS_DEFINE_BY_ID_ERROR(50028,"export process definition by id error"),
    IMPORT_PROCESS_DEFINE_ERROR(50029,"import process definition error"),

    HDFS_NOT_STARTUP(60001,"hdfs not startup"),
    HDFS_TERANT_RESOURCES_FILE_EXISTS(60002,"resource file exists,please delete resource first"),
    HDFS_TERANT_UDFS_FILE_EXISTS(60003,"udf file exists,please delete resource first"),

    /**
     * for monitor
     */
    QUERY_DATABASE_STATE_ERROR(70001,"query database state error"),
    QUERY_ZOOKEEPER_STATE_ERROR(70002,"query zookeeper state error"),



    CREATE_ACCESS_TOKEN_ERROR(70001,"create access token error"),
    GENERATE_TOKEN_ERROR(70002,"generate token error"),
    QUERY_ACCESSTOKEN_LIST_PAGING_ERROR(70003,"query access token list paging error"),


    COMMAND_STATE_COUNT_ERROR(80001,"task instance state count error"),

    QUEUE_COUNT_ERROR(90001,"queue count error"),

    KERBEROS_STARTUP_STATE(100001,"get kerberos startup state error"),
    ;

    private int code;
    private String msg;

    private Status(int code, String msg) {
        this.code = code;
        this.msg = msg;
    }

    public int getCode() {
        return this.code;
    }

    public void setCode(int code) {
        this.code = code;
    }

    public String getMsg() {
        return this.msg;
    }

    public void setMsg(String msg) {
        this.msg = msg;
    }
}<|MERGE_RESOLUTION|>--- conflicted
+++ resolved
@@ -30,11 +30,7 @@
 //    DB_OPERATION_ERROR(10005, "database operation error"),
     HDFS_OPERATION_ERROR(10006, "hdfs operation error"),
     UPDATE_FAILED(10007, "updateProcessInstance failed"),
-<<<<<<< HEAD
-    TASK_INSTANCE_HOST_NOT_FOUND(10008, "The task has not yet begun"),
-=======
     TASK_INSTANCE_NOT_FOUND(10008, "task instance not found"),
->>>>>>> c210a418
     TENANT_NAME_EXIST(10009, "tenant code already exists"),
     USER_NOT_EXIST(10010, "user {0} not exists"),
     ALERT_GROUP_NOT_EXIST(10011, "alarm group not found"),
@@ -168,7 +164,6 @@
     PREVIEW_SCHEDULE_ERROR(10139,"preview schedule error"),
     PARSE_TO_CRON_EXPRESSION_ERROR(10140,"parse cron to cron expression error"),
     SCHEDULE_START_TIME_END_TIME_SAME(10141,"The start time must not be the same as the end"),
-    SUB_PROCESS_TASK_HAS_NOT_LOG(10142, "Child process task has not log"),
 
 
     UDF_FUNCTION_NOT_EXIST(20001, "UDF function not found"),
