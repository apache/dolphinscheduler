--- conflicted
+++ resolved
@@ -43,14 +43,11 @@
         <module>dolphinscheduler-task-pigeon</module>
         <module>dolphinscheduler-task-dataquality</module>
         <module>dolphinscheduler-task-seatunnel</module>
-<<<<<<< HEAD
         <module>dolphinscheduler-task-conditions</module>
         <module>dolphinscheduler-task-dependent</module>
         <module>dolphinscheduler-task-subprocess</module>
         <module>dolphinscheduler-task-switch</module>
         <module>dolphinscheduler-task-all</module>
-=======
         <module>dolphinscheduler-task-emr</module>
->>>>>>> a3e2c709
     </modules>
 </project>