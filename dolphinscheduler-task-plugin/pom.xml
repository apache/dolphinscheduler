<?xml version="1.0" encoding="UTF-8"?>
<!--
  ~ Licensed to the Apache Software Foundation (ASF) under one or more
  ~ contributor license agreements.  See the NOTICE file distributed with
  ~ this work for additional information regarding copyright ownership.
  ~ The ASF licenses this file to You under the Apache License, Version 2.0
  ~ (the "License"); you may not use this file except in compliance with
  ~ the License.  You may obtain a copy of the License at
  ~
  ~     http://www.apache.org/licenses/LICENSE-2.0
  ~
  ~ Unless required by applicable law or agreed to in writing, software
  ~ distributed under the License is distributed on an "AS IS" BASIS,
  ~ WITHOUT WARRANTIES OR CONDITIONS OF ANY KIND, either express or implied.
  ~ See the License for the specific language governing permissions and
  ~ limitations under the License.
  -->
<project xmlns="http://maven.apache.org/POM/4.0.0"
         xmlns:xsi="http://www.w3.org/2001/XMLSchema-instance"
         xsi:schemaLocation="http://maven.apache.org/POM/4.0.0 http://maven.apache.org/xsd/maven-4.0.0.xsd">
    <parent>
        <artifactId>dolphinscheduler</artifactId>
        <groupId>org.apache.dolphinscheduler</groupId>
        <version>1.3.6-SNAPSHOT</version>
    </parent>
    <modelVersion>4.0.0</modelVersion>

    <artifactId>dolphinscheduler-task-plugin</artifactId>
    <packaging>pom</packaging>

    <modules>
        <module>dolphinscheduler-task-api</module>
        <module>dolphinscheduler-task-shell</module>
        <module>dolphinscheduler-task-datax</module>
        <module>dolphinscheduler-task-flink</module>
        <module>dolphinscheduler-task-http</module>
        <module>dolphinscheduler-task-mr</module>
        <module>dolphinscheduler-task-python</module>
        <module>dolphinscheduler-task-spark</module>
        <module>dolphinscheduler-task-sql</module>
        <module>dolphinscheduler-task-sqoop</module>
        <module>dolphinscheduler-task-procedure</module>
<<<<<<< HEAD
        <module>dolphinscheduler-task-tis</module>
=======
>>>>>>> a288e6c1
    </modules>


</project><|MERGE_RESOLUTION|>--- conflicted
+++ resolved
@@ -40,10 +40,6 @@
         <module>dolphinscheduler-task-sql</module>
         <module>dolphinscheduler-task-sqoop</module>
         <module>dolphinscheduler-task-procedure</module>
-<<<<<<< HEAD
-        <module>dolphinscheduler-task-tis</module>
-=======
->>>>>>> a288e6c1
     </modules>
 
 
