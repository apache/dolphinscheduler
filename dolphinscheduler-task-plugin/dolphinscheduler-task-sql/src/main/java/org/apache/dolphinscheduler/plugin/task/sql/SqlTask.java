--- conflicted
+++ resolved
@@ -82,8 +82,7 @@
      * create function format
      * include replace here which can be compatible with more cases, for example a long-running Spark session in Kyuubi will keep its own temp functions instead of destroying them right away
      */
-    private static final String CREATE_OR_REPLACE_FUNCTION_FORMAT =
-            "create or replace temporary function {0} as ''{1}''";
+    private static final String CREATE_OR_REPLACE_FUNCTION_FORMAT = "create or replace temporary function {0} as ''{1}''";
 
     /**
      * default query sql limit
@@ -114,8 +113,7 @@
             throw new RuntimeException("sql task params is not valid");
         }
 
-        sqlTaskExecutionContext =
-                sqlParameters.generateExtendedContext(taskExecutionContext.getResourceParametersHelper());
+        sqlTaskExecutionContext = sqlParameters.generateExtendedContext(taskExecutionContext.getResourceParametersHelper());
     }
 
     @Override
@@ -126,8 +124,7 @@
     @Override
     public void handle(TaskCallBack taskCallBack) throws TaskException {
         logger.info("Full sql parameters: {}", sqlParameters);
-        logger.info(
-                "sql type : {}, datasource : {}, sql : {} , localParams : {},udfs : {},showType : {},connParams : {},varPool : {} ,query max result limit  {}",
+        logger.info("sql type : {}, datasource : {}, sql : {} , localParams : {},udfs : {},showType : {},connParams : {},varPool : {} ,query max result limit  {}",
                 sqlParameters.getType(),
                 sqlParameters.getDatasource(),
                 sqlParameters.getSql(),
@@ -224,8 +221,7 @@
         try {
 
             // create connection
-            connection = DataSourceClientProvider.getInstance().getConnection(DbType.valueOf(sqlParameters.getType()),
-                    baseConnectionParam);
+            connection = DataSourceClientProvider.getInstance().getConnection(DbType.valueOf(sqlParameters.getType()), baseConnectionParam);
             // create temp function
             if (CollectionUtils.isNotEmpty(createFuncs)) {
                 createTempFunction(connection, createFuncs);
@@ -245,7 +241,7 @@
                 String updateResult = executeUpdate(connection, mainStatementsBinds, "main");
                 result = setNonQuerySqlReturn(updateResult, sqlParameters.getLocalParams());
             }
-            // deal out params
+            //deal out params
             sqlParameters.dealOutParam(result);
 
             // post execute
@@ -301,8 +297,7 @@
                 rowCount++;
             }
 
-            int displayRows = sqlParameters.getDisplayRows() > 0 ? sqlParameters.getDisplayRows()
-                    : TaskConstants.DEFAULT_DISPLAY_ROWS;
+            int displayRows = sqlParameters.getDisplayRows() > 0 ? sqlParameters.getDisplayRows() : TaskConstants.DEFAULT_DISPLAY_ROWS;
             displayRows = Math.min(displayRows, rowCount);
             logger.info("display sql result {} rows as follows:", displayRows);
             for (int i = 0; i < displayRows; i++) {
@@ -311,8 +306,8 @@
             }
         }
 
-        String result = resultJSONArray.isEmpty() ? JSONUtils.toJsonString(generateEmptyRow(resultSet))
-                : JSONUtils.toJsonString(resultJSONArray);
+        String result = resultJSONArray.isEmpty() ?
+            JSONUtils.toJsonString(generateEmptyRow(resultSet)) : JSONUtils.toJsonString(resultJSONArray);
 
         if (sqlParameters.getSendEmail() == null || sqlParameters.getSendEmail()) {
             sendAttachment(sqlParameters.getGroupId(), StringUtils.isNotEmpty(sqlParameters.getTitle())
@@ -343,6 +338,7 @@
         return resultJSONArray;
     }
 
+
     /**
      * send alert as an attachment
      *
@@ -366,14 +362,12 @@
         }
     }
 
-    private String executeUpdate(Connection connection, List<SqlBinds> statementsBinds,
-                                 String handlerType) throws Exception {
+    private String executeUpdate(Connection connection, List<SqlBinds> statementsBinds, String handlerType) throws Exception {
         int result = 0;
         for (SqlBinds sqlBind : statementsBinds) {
             try (PreparedStatement statement = prepareStatementAndBind(connection, sqlBind)) {
                 result = statement.executeUpdate();
-                logger.info("{} statement execute update result: {}, for sql: {}", handlerType, result,
-                        sqlBind.getSql());
+                logger.info("{} statement execute update result: {}, for sql: {}", handlerType, result, sqlBind.getSql());
             }
         }
         return String.valueOf(result);
@@ -434,8 +428,7 @@
                     ParameterUtils.setInParameter(entry.getKey(), stmt, prop.getType(), prop.getValue());
                 }
             }
-            logger.info("prepare statement replace sql : {}, sql parameters : {}", sqlBinds.getSql(),
-                    sqlBinds.getParamsMap());
+            logger.info("prepare statement replace sql : {}, sql parameters : {}", sqlBinds.getSql(), sqlBinds.getParamsMap());
             return stmt;
         } catch (Exception exception) {
             throw new TaskException("SQL task prepareStatementAndBind error", exception);
@@ -451,15 +444,14 @@
      * @param sqlParamsMap sql params map
      */
     private void printReplacedSql(String content, String formatSql, String rgex, Map<Integer, Property> sqlParamsMap) {
-        // parameter print style
+        //parameter print style
         logger.info("after replace sql , preparing : {}", formatSql);
         StringBuilder logPrint = new StringBuilder("replaced sql , parameters:");
         if (sqlParamsMap == null) {
             logger.info("printReplacedSql: sqlParamsMap is null.");
         } else {
             for (int i = 1; i <= sqlParamsMap.size(); i++) {
-                logPrint.append(sqlParamsMap.get(i).getValue()).append("(").append(sqlParamsMap.get(i).getType())
-                        .append(")");
+                logPrint.append(sqlParamsMap.get(i).getValue()).append("(").append(sqlParamsMap.get(i).getType()).append(")");
             }
         }
         logger.info("Sql Params are {}", logPrint);
@@ -490,18 +482,12 @@
             sqlParameters.setTitle(title);
         }
 
-<<<<<<< HEAD
-        // new
-        // replace variable TIME with $[YYYYmmddd...] in sql when history run job and batch complement job
-        sql = ParameterUtils.replaceScheduleTime(sql, taskExecutionContext.getScheduleTime());
-=======
         //new
         //replace variable TIME with $[YYYYmmddd...] in sql when history run job and batch complement job
         sql = ParameterUtils.replaceScheduleTime(sql, DateUtils.timeStampToDate(taskExecutionContext.getScheduleTime()));
->>>>>>> c87f6d89
         // special characters need to be escaped, ${} needs to be escaped
-        setSqlParamsMap(sql, rgex, sqlParamsMap, paramsMap, taskExecutionContext.getTaskInstanceId());
-        // Replace the original value in sql ！{...} ，Does not participate in precompilation
+        setSqlParamsMap(sql, rgex, sqlParamsMap, paramsMap,taskExecutionContext.getTaskInstanceId());
+        //Replace the original value in sql ！{...} ，Does not participate in precompilation
         String rgexo = "['\"]*\\!\\{(.*?)\\}['\"]*";
         sql = replaceOriginalValue(sql, rgexo, paramsMap);
         // replace the ${} of the SQL statement with the Placeholder
@@ -557,8 +543,7 @@
      */
     private List<String> buildTempFuncSql(List<UdfFuncParameters> udfFuncParameters) {
         return udfFuncParameters.stream().map(value -> MessageFormat
-                .format(CREATE_OR_REPLACE_FUNCTION_FORMAT, value.getFuncName(), value.getClassName()))
-                .collect(Collectors.toList());
+                .format(CREATE_OR_REPLACE_FUNCTION_FORMAT, value.getFuncName(), value.getClassName())).collect(Collectors.toList());
     }
 
     /**
@@ -572,8 +557,7 @@
             String prefixPath = defaultFS.startsWith("file://") ? "file://" : defaultFS;
             String uploadPath = CommonUtils.getHdfsUdfDir(value.getTenantCode());
             String resourceFullName = value.getResourceName();
-            resourceFullName =
-                    resourceFullName.startsWith("/") ? resourceFullName : String.format("/%s", resourceFullName);
+            resourceFullName = resourceFullName.startsWith("/") ? resourceFullName : String.format("/%s", resourceFullName);
             return String.format("add jar %s%s%s", prefixPath, uploadPath, resourceFullName);
         }).collect(Collectors.toList());
     }
