--- conflicted
+++ resolved
@@ -572,13 +572,7 @@
             String prefixPath = defaultFS.startsWith("file://") ? "file://" : defaultFS;
             String uploadPath = CommonUtils.getHdfsUdfDir(value.getTenantCode());
             String resourceFullName = value.getResourceName();
-<<<<<<< HEAD
             return String.format("add jar %s", resourceFullName);
-=======
-            resourceFullName =
-                    resourceFullName.startsWith("/") ? resourceFullName : String.format("/%s", resourceFullName);
-            return String.format("add jar %s%s%s", prefixPath, uploadPath, resourceFullName);
->>>>>>> b936b882
         }).collect(Collectors.toList());
     }
 
