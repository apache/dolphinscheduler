/*
 * Licensed to the Apache Software Foundation (ASF) under one or more
 * contributor license agreements.  See the NOTICE file distributed with
 * this work for additional information regarding copyright ownership.
 * The ASF licenses this file to You under the Apache License, Version 2.0
 * (the "License"); you may not use this file except in compliance with
 * the License.  You may obtain a copy of the License at
 *
 *    http://www.apache.org/licenses/LICENSE-2.0
 *
 * Unless required by applicable law or agreed to in writing, software
 * distributed under the License is distributed on an "AS IS" BASIS,
 * WITHOUT WARRANTIES OR CONDITIONS OF ANY KIND, either express or implied.
 * See the License for the specific language governing permissions and
 * limitations under the License.
 */

package org.apache.dolphinscheduler.plugin.task.sql;

import org.apache.dolphinscheduler.plugin.datasource.api.plugin.DataSourceClientProvider;
import org.apache.dolphinscheduler.plugin.datasource.api.utils.CommonUtils;
import org.apache.dolphinscheduler.plugin.datasource.api.utils.DataSourceUtils;
import org.apache.dolphinscheduler.plugin.task.api.*;
import org.apache.dolphinscheduler.plugin.task.api.enums.Direct;
import org.apache.dolphinscheduler.plugin.task.api.enums.SqlType;
import org.apache.dolphinscheduler.plugin.task.api.enums.TaskTimeoutStrategy;
import org.apache.dolphinscheduler.plugin.task.api.model.Property;
import org.apache.dolphinscheduler.plugin.task.api.model.TaskAlertInfo;
import org.apache.dolphinscheduler.plugin.task.api.parameters.AbstractParameters;
import org.apache.dolphinscheduler.plugin.task.api.parameters.SqlParameters;
import org.apache.dolphinscheduler.plugin.task.api.parameters.resource.UdfFuncParameters;
import org.apache.dolphinscheduler.plugin.task.api.parser.ParamUtils;
import org.apache.dolphinscheduler.plugin.task.api.parser.ParameterUtils;
import org.apache.dolphinscheduler.spi.datasource.BaseConnectionParam;
import org.apache.dolphinscheduler.spi.enums.DbType;
import org.apache.dolphinscheduler.spi.utils.DateUtils;
import org.apache.dolphinscheduler.spi.utils.JSONUtils;
import org.apache.dolphinscheduler.spi.utils.StringUtils;

import org.apache.commons.collections4.CollectionUtils;

import java.sql.Connection;
import java.sql.PreparedStatement;
import java.sql.ResultSet;
import java.sql.ResultSetMetaData;
import java.sql.SQLException;
import java.sql.Statement;
import java.text.MessageFormat;
import java.util.ArrayList;
import java.util.Collections;
import java.util.HashMap;
import java.util.List;
import java.util.Map;
import java.util.Optional;
import java.util.regex.Matcher;
import java.util.regex.Pattern;
import java.util.stream.Collectors;

import org.slf4j.Logger;

import com.fasterxml.jackson.databind.node.ArrayNode;
import com.fasterxml.jackson.databind.node.ObjectNode;

public class SqlTask extends AbstractTask {

    /**
     * taskExecutionContext
     */
    private TaskExecutionContext taskExecutionContext;

    /**
     * sql parameters
     */
    private SqlParameters sqlParameters;

    /**
     * base datasource
     */
    private BaseConnectionParam baseConnectionParam;

    /**
     * create function format
     * include replace here which can be compatible with more cases, for example a long-running Spark session in Kyuubi will keep its own temp functions instead of destroying them right away
     */
    private static final String CREATE_OR_REPLACE_FUNCTION_FORMAT = "create or replace temporary function {0} as ''{1}''";

    /**
     * default query sql limit
     */
    private static final int QUERY_LIMIT = 10000;

    private SQLTaskExecutionContext sqlTaskExecutionContext;

    public static final int TEST_FLAG_YES = 1;

    private static final String SQL_SEPARATOR = ";\n";

    /**
     * Abstract Yarn Task
     *
     * @param taskRequest taskRequest
     */
    public SqlTask(TaskExecutionContext taskRequest) {
        super(taskRequest);
        this.taskExecutionContext = taskRequest;
        this.sqlParameters = JSONUtils.parseObject(taskExecutionContext.getTaskParams(), SqlParameters.class);

        assert sqlParameters != null;
        if (taskExecutionContext.getTestFlag() == TEST_FLAG_YES && this.sqlParameters.getDatasource() == 0) {
            throw new RuntimeException("unbound test data source");
        }
        if (!sqlParameters.checkParameters()) {
            throw new RuntimeException("sql task params is not valid");
        }

        sqlTaskExecutionContext = sqlParameters.generateExtendedContext(taskExecutionContext.getResourceParametersHelper());
    }

    @Override
    public AbstractParameters getParameters() {
        return sqlParameters;
    }

    @Override
    public void handle(TaskCallBack taskCallBack) throws TaskException {
        logger.info("Full sql parameters: {}", sqlParameters);
        logger.info("sql type : {}, datasource : {}, sql : {} , localParams : {},udfs : {},showType : {},connParams : {},varPool : {} ,query max result limit  {}",
                sqlParameters.getType(),
                sqlParameters.getDatasource(),
                sqlParameters.getSql(),
                sqlParameters.getLocalParams(),
                sqlParameters.getUdfs(),
                sqlParameters.getShowType(),
                sqlParameters.getConnParams(),
                sqlParameters.getVarPool(),
                sqlParameters.getLimit());
        String separator = SQL_SEPARATOR;
        try {

            // get datasource
            baseConnectionParam = (BaseConnectionParam) DataSourceUtils.buildConnectionParams(
                    DbType.valueOf(sqlParameters.getType()),
                    sqlTaskExecutionContext.getConnectionParams());
            if (DbType.valueOf(sqlParameters.getType()).isSupportMultipleStatement()) {
                separator = "";
            }
            // ready to execute SQL and parameter entity Map
            List<SqlBinds> mainStatementSqlBinds = split(sqlParameters.getSql(), separator)
                    .stream()
                    .map(this::getSqlAndSqlParamsMap)
                    .collect(Collectors.toList());

            List<SqlBinds> preStatementSqlBinds = Optional.ofNullable(sqlParameters.getPreStatements())
                    .orElse(new ArrayList<>())
                    .stream()
                    .map(this::getSqlAndSqlParamsMap)
                    .collect(Collectors.toList());
            List<SqlBinds> postStatementSqlBinds = Optional.ofNullable(sqlParameters.getPostStatements())
                    .orElse(new ArrayList<>())
                    .stream()
                    .map(this::getSqlAndSqlParamsMap)
                    .collect(Collectors.toList());

            List<String> createFuncs = createFuncs(sqlTaskExecutionContext.getUdfFuncParametersList(), logger);

            // execute sql task
            executeFuncAndSql(mainStatementSqlBinds, preStatementSqlBinds, postStatementSqlBinds, createFuncs);

            setExitStatusCode(TaskConstants.EXIT_CODE_SUCCESS);

        } catch (Exception e) {
            setExitStatusCode(TaskConstants.EXIT_CODE_FAILURE);
            logger.error("sql task error", e);
            throw new TaskException("Execute sql task failed", e);
        }
    }

    @Override
    public void cancel() throws TaskException {

    }

    /**
     * split sql by segment separator
     * <p>The segment separator is used
     * when the data source does not support multi-segment SQL execution,
     * and the client needs to split the SQL and execute it multiple times.</p>
     * @param sql
     * @param segmentSeparator
     * @return
     */
    public static List<String> split(String sql, String segmentSeparator) {
        if (StringUtils.isEmpty(segmentSeparator)) {
            return Collections.singletonList(sql);
        }

        String[] lines = sql.split(segmentSeparator);
        List<String> segments = new ArrayList<>();
        for (String line : lines) {
            if (line.trim().isEmpty() || line.startsWith("--")) {
                continue;
            }
            segments.add(line);
        }
        return segments;
    }

    /**
     * execute function and sql
     *
     * @param mainStatementsBinds main statements binds
     * @param preStatementsBinds pre statements binds
     * @param postStatementsBinds post statements binds
     * @param createFuncs create functions
     */
    public void executeFuncAndSql(List<SqlBinds> mainStatementsBinds,
                                  List<SqlBinds> preStatementsBinds,
                                  List<SqlBinds> postStatementsBinds,
                                  List<String> createFuncs) throws Exception {
        Connection connection = null;
        try {

            // create connection
            connection = DataSourceClientProvider.getInstance().getConnection(DbType.valueOf(sqlParameters.getType()), baseConnectionParam);
            // create temp function
            if (CollectionUtils.isNotEmpty(createFuncs)) {
                createTempFunction(connection, createFuncs);
            }

            // pre execute
            executeUpdate(connection, preStatementsBinds, "pre");

            // main execute
            String result = null;
            // decide whether to executeQuery or executeUpdate based on sqlType
            if (sqlParameters.getSqlType() == SqlType.QUERY.ordinal()) {
                // query statements need to be convert to JsonArray and inserted into Alert to send
                result = executeQuery(connection, mainStatementsBinds.get(0), "main");
            } else if (sqlParameters.getSqlType() == SqlType.NON_QUERY.ordinal()) {
                // non query statement
                String updateResult = executeUpdate(connection, mainStatementsBinds, "main");
                result = setNonQuerySqlReturn(updateResult, sqlParameters.getLocalParams());
            }
            //deal out params
            sqlParameters.dealOutParam(result);

            // post execute
            executeUpdate(connection, postStatementsBinds, "post");
        } catch (Exception e) {
            logger.error("execute sql error: {}", e.getMessage());
            throw e;
        } finally {
            close(connection);
        }
    }

    private String setNonQuerySqlReturn(String updateResult, List<Property> properties) {
        String result = null;
        for (Property info : properties) {
            if (Direct.OUT == info.getDirect()) {
                List<Map<String, String>> updateRL = new ArrayList<>();
                Map<String, String> updateRM = new HashMap<>();
                updateRM.put(info.getProp(), updateResult);
                updateRL.add(updateRM);
                result = JSONUtils.toJsonString(updateRL);
                break;
            }
        }
        return result;
    }

    /**
     * result process
     *
     * @param resultSet resultSet
     * @throws Exception Exception
     */
    private String resultProcess(ResultSet resultSet) throws Exception {
        ArrayNode resultJSONArray = JSONUtils.createArrayNode();
        if (resultSet != null) {
            ResultSetMetaData md = resultSet.getMetaData();
            int num = md.getColumnCount();

            int rowCount = 0;
            int limit = sqlParameters.getLimit() == 0 ? QUERY_LIMIT : sqlParameters.getLimit();

            while (resultSet.next()) {
                if (rowCount == limit) {
                    logger.info("sql result limit : {} exceeding results are filtered", limit);
                    break;
                }
                ObjectNode mapOfColValues = JSONUtils.createObjectNode();
                for (int i = 1; i <= num; i++) {
                    mapOfColValues.set(md.getColumnLabel(i), JSONUtils.toJsonNode(resultSet.getObject(i)));
                }
                resultJSONArray.add(mapOfColValues);
                rowCount++;
            }

            int displayRows = sqlParameters.getDisplayRows() > 0 ? sqlParameters.getDisplayRows() : TaskConstants.DEFAULT_DISPLAY_ROWS;
            displayRows = Math.min(displayRows, rowCount);
            logger.info("display sql result {} rows as follows:", displayRows);
            for (int i = 0; i < displayRows; i++) {
                String row = JSONUtils.toJsonString(resultJSONArray.get(i));
                logger.info("row {} : {}", i + 1, row);
            }
        }

        String result = resultJSONArray.isEmpty() ?
            JSONUtils.toJsonString(generateEmptyRow(resultSet)) : JSONUtils.toJsonString(resultJSONArray);

        if (sqlParameters.getSendEmail() == null || sqlParameters.getSendEmail()) {
            sendAttachment(sqlParameters.getGroupId(), StringUtils.isNotEmpty(sqlParameters.getTitle())
                    ? sqlParameters.getTitle()
                    : taskExecutionContext.getTaskName() + " query result sets", result);
        }
        logger.debug("execute sql result : {}", result);
        return result;
    }

    /**
     * generate empty Results as ArrayNode
     */
    private ArrayNode generateEmptyRow(ResultSet resultSet) throws SQLException {
        ArrayNode resultJSONArray = JSONUtils.createArrayNode();
        ObjectNode emptyOfColValues = JSONUtils.createObjectNode();
        if (resultSet != null) {
            ResultSetMetaData metaData = resultSet.getMetaData();
            int columnsNum = metaData.getColumnCount();
            logger.info("sql query results is empty");
            for (int i = 1; i <= columnsNum; i++) {
                emptyOfColValues.set(metaData.getColumnLabel(i), JSONUtils.toJsonNode(""));
            }
        } else {
            emptyOfColValues.set("error", JSONUtils.toJsonNode("resultSet is null"));
        }
        resultJSONArray.add(emptyOfColValues);
        return resultJSONArray;
    }


    /**
     * send alert as an attachment
     *
     * @param title title
     * @param content content
     */
    private void sendAttachment(int groupId, String title, String content) {
        setNeedAlert(Boolean.TRUE);
        TaskAlertInfo taskAlertInfo = new TaskAlertInfo();
        taskAlertInfo.setAlertGroupId(groupId);
        taskAlertInfo.setContent(content);
        taskAlertInfo.setTitle(title);
        setTaskAlertInfo(taskAlertInfo);
    }

    private String executeQuery(Connection connection, SqlBinds sqlBinds, String handlerType) throws Exception {
        try (PreparedStatement statement = prepareStatementAndBind(connection, sqlBinds)) {
            logger.info("{} statement execute query, for sql: {}", handlerType, sqlBinds.getSql());
            ResultSet resultSet = statement.executeQuery();
            return resultProcess(resultSet);
        }
    }

    private String executeUpdate(Connection connection, List<SqlBinds> statementsBinds, String handlerType) throws Exception {
        int result = 0;
        for (SqlBinds sqlBind : statementsBinds) {
            try (PreparedStatement statement = prepareStatementAndBind(connection, sqlBind)) {
                result = statement.executeUpdate();
                logger.info("{} statement execute update result: {}, for sql: {}", handlerType, result, sqlBind.getSql());
            }
        }
        return String.valueOf(result);
    }

    /**
     * create temp function
     *
     * @param connection connection
     * @param createFuncs createFuncs
     */
    private void createTempFunction(Connection connection,
                                    List<String> createFuncs) throws Exception {
        try (Statement funcStmt = connection.createStatement()) {
            for (String createFunc : createFuncs) {
                logger.info("hive create function sql: {}", createFunc);
                funcStmt.execute(createFunc);
            }
        }
    }

    /**
     * close jdbc resource
     *
     * @param connection connection
     */
    private void close(Connection connection) {
        if (connection != null) {
            try {
                connection.close();
            } catch (SQLException e) {
                logger.error("close connection error : {}", e.getMessage(), e);
            }
        }
    }

    /**
     * preparedStatement bind
     *
     * @param connection connection
     * @param sqlBinds sqlBinds
     * @return PreparedStatement
     * @throws Exception Exception
     */
    private PreparedStatement prepareStatementAndBind(Connection connection, SqlBinds sqlBinds) {
        // is the timeout set
        boolean timeoutFlag = taskExecutionContext.getTaskTimeoutStrategy() == TaskTimeoutStrategy.FAILED
                || taskExecutionContext.getTaskTimeoutStrategy() == TaskTimeoutStrategy.WARNFAILED;
        try {
            PreparedStatement stmt = connection.prepareStatement(sqlBinds.getSql());
            if (timeoutFlag) {
                stmt.setQueryTimeout(taskExecutionContext.getTaskTimeout());
            }
            Map<Integer, Property> params = sqlBinds.getParamsMap();
            if (params != null) {
                for (Map.Entry<Integer, Property> entry : params.entrySet()) {
                    Property prop = entry.getValue();
                    ParameterUtils.setInParameter(entry.getKey(), stmt, prop.getType(), prop.getValue());
                }
            }
            logger.info("prepare statement replace sql : {}, sql parameters : {}", sqlBinds.getSql(), sqlBinds.getParamsMap());
            return stmt;
        } catch (Exception exception) {
            throw new TaskException("SQL task prepareStatementAndBind error", exception);
        }
    }

    /**
     * print replace sql
     *
     * @param content content
     * @param formatSql format sql
     * @param rgex rgex
     * @param sqlParamsMap sql params map
     */
    private void printReplacedSql(String content, String formatSql, String rgex, Map<Integer, Property> sqlParamsMap) {
        //parameter print style
        logger.info("after replace sql , preparing : {}", formatSql);
        StringBuilder logPrint = new StringBuilder("replaced sql , parameters:");
        if (sqlParamsMap == null) {
            logger.info("printReplacedSql: sqlParamsMap is null.");
        } else {
            for (int i = 1; i <= sqlParamsMap.size(); i++) {
                logPrint.append(sqlParamsMap.get(i).getValue()).append("(").append(sqlParamsMap.get(i).getType()).append(")");
            }
        }
        logger.info("Sql Params are {}", logPrint);
    }

    /**
     * ready to execute SQL and parameter entity Map
     *
     * @return SqlBinds
     */
    private SqlBinds getSqlAndSqlParamsMap(String sql) {
        Map<Integer, Property> sqlParamsMap = new HashMap<>();
        StringBuilder sqlBuilder = new StringBuilder();

        // combining local and global parameters
        Map<String, Property> paramsMap = taskExecutionContext.getPrepareParamsMap();

        // spell SQL according to the final user-defined variable
        if (paramsMap == null) {
            sqlBuilder.append(sql);
            return new SqlBinds(sqlBuilder.toString(), sqlParamsMap);
        }

        if (StringUtils.isNotEmpty(sqlParameters.getTitle())) {
            String title = ParameterUtils.convertParameterPlaceholders(sqlParameters.getTitle(),
                    ParamUtils.convert(paramsMap));
            logger.info("SQL title : {}", title);
            sqlParameters.setTitle(title);
        }

        //new
        //replace variable TIME with $[YYYYmmddd...] in sql when history run job and batch complement job
<<<<<<< HEAD
        sql = ParameterUtils.replaceScheduleTime(sql, DateUtils.timeStampToDate(taskExecutionContext.getScheduleTime()));
=======
        sql = ParameterUtils.replaceScheduleTime(sql, DateUtils.timeStampToLocalDate(taskExecutionContext.getScheduleTime()));
>>>>>>> baa51e4c
        // special characters need to be escaped, ${} needs to be escaped
        setSqlParamsMap(sql, rgex, sqlParamsMap, paramsMap,taskExecutionContext.getTaskInstanceId());
        //Replace the original value in sql ！{...} ，Does not participate in precompilation
        String rgexo = "['\"]*\\!\\{(.*?)\\}['\"]*";
        sql = replaceOriginalValue(sql, rgexo, paramsMap);
        // replace the ${} of the SQL statement with the Placeholder
        String formatSql = sql.replaceAll(rgex, "?");
        // Convert the list parameter
        formatSql = ParameterUtils.expandListParameter(sqlParamsMap, formatSql);
        sqlBuilder.append(formatSql);
        // print replace sql
        printReplacedSql(sql, formatSql, rgex, sqlParamsMap);
        return new SqlBinds(sqlBuilder.toString(), sqlParamsMap);
    }

    private String replaceOriginalValue(String content, String rgex, Map<String, Property> sqlParamsMap) {
        Pattern pattern = Pattern.compile(rgex);
        while (true) {
            Matcher m = pattern.matcher(content);
            if (!m.find()) {
                break;
            }
            String paramName = m.group(1);
            String paramValue = sqlParamsMap.get(paramName).getValue();
            content = m.replaceFirst(paramValue);
        }
        return content;
    }

    /**
     * create function list
     *
     * @param udfFuncParameters udfFuncParameters
     * @param logger logger
     * @return
     */
    private List<String> createFuncs(List<UdfFuncParameters> udfFuncParameters, Logger logger) {

        if (CollectionUtils.isEmpty(udfFuncParameters)) {
            logger.info("can't find udf function resource");
            return null;
        }
        // build jar sql
        List<String> funcList = buildJarSql(udfFuncParameters);

        // build temp function sql
        List<String> tempFuncList = buildTempFuncSql(udfFuncParameters);
        funcList.addAll(tempFuncList);
        return funcList;
    }

    /**
     * build temp function sql
     * @param udfFuncParameters udfFuncParameters
     * @return
     */
    private List<String> buildTempFuncSql(List<UdfFuncParameters> udfFuncParameters) {
        return udfFuncParameters.stream().map(value -> MessageFormat
                .format(CREATE_OR_REPLACE_FUNCTION_FORMAT, value.getFuncName(), value.getClassName())).collect(Collectors.toList());
    }

    /**
     * build jar sql
     * @param udfFuncParameters udfFuncParameters
     * @return
     */
    private List<String> buildJarSql(List<UdfFuncParameters> udfFuncParameters) {
        return udfFuncParameters.stream().map(value -> {
            String defaultFS = value.getDefaultFS();
            String prefixPath = defaultFS.startsWith("file://") ? "file://" : defaultFS;
            String uploadPath = CommonUtils.getHdfsUdfDir(value.getTenantCode());
            String resourceFullName = value.getResourceName();
            resourceFullName = resourceFullName.startsWith("/") ? resourceFullName : String.format("/%s", resourceFullName);
            return String.format("add jar %s%s%s", prefixPath, uploadPath, resourceFullName);
        }).collect(Collectors.toList());
    }

}<|MERGE_RESOLUTION|>--- conflicted
+++ resolved
@@ -33,7 +33,6 @@
 import org.apache.dolphinscheduler.plugin.task.api.parser.ParameterUtils;
 import org.apache.dolphinscheduler.spi.datasource.BaseConnectionParam;
 import org.apache.dolphinscheduler.spi.enums.DbType;
-import org.apache.dolphinscheduler.spi.utils.DateUtils;
 import org.apache.dolphinscheduler.spi.utils.JSONUtils;
 import org.apache.dolphinscheduler.spi.utils.StringUtils;
 
@@ -484,11 +483,7 @@
 
         //new
         //replace variable TIME with $[YYYYmmddd...] in sql when history run job and batch complement job
-<<<<<<< HEAD
-        sql = ParameterUtils.replaceScheduleTime(sql, DateUtils.timeStampToDate(taskExecutionContext.getScheduleTime()));
-=======
-        sql = ParameterUtils.replaceScheduleTime(sql, DateUtils.timeStampToLocalDate(taskExecutionContext.getScheduleTime()));
->>>>>>> baa51e4c
+        sql = ParameterUtils.replaceScheduleTime(sql, taskExecutionContext.getScheduleTime());
         // special characters need to be escaped, ${} needs to be escaped
         setSqlParamsMap(sql, rgex, sqlParamsMap, paramsMap,taskExecutionContext.getTaskInstanceId());
         //Replace the original value in sql ！{...} ，Does not participate in precompilation
