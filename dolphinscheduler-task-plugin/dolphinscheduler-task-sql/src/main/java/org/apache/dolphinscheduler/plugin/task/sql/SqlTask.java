--- conflicted
+++ resolved
@@ -307,13 +307,10 @@
 
     private String executeQuery(Connection connection, SqlBinds sqlBinds, String handlerType) throws Exception {
         try (PreparedStatement statement = prepareStatementAndBind(connection, sqlBinds)) {
-<<<<<<< HEAD
             logger.info("{} statement execute query, for sql: {}", handlerType, sqlBinds.getSql());
 
             sqlLogListener(statement);
 
-=======
->>>>>>> cf522e2f
             ResultSet resultSet = statement.executeQuery();
             return resultProcess(resultSet);
         }
