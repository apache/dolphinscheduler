--- conflicted
+++ resolved
@@ -39,10 +39,6 @@
             <artifactId>dolphinscheduler-task-api</artifactId>
             <version>${project.version}</version>
         </dependency>
-<<<<<<< HEAD
-
-=======
->>>>>>> b04bceb0
     </dependencies>
 
     <build>
