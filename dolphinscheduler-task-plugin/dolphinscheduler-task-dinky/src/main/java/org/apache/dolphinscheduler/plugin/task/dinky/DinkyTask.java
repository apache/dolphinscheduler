/*
 * Licensed to the Apache Software Foundation (ASF) under one or more
 * contributor license agreements.  See the NOTICE file distributed with
 * this work for additional information regarding copyright ownership.
 * The ASF licenses this file to You under the Apache License, Version 2.0
 * (the "License"); you may not use this file except in compliance with
 * the License.  You may obtain a copy of the License at
 *
 *    http://www.apache.org/licenses/LICENSE-2.0
 *
 * Unless required by applicable law or agreed to in writing, software
 * distributed under the License is distributed on an "AS IS" BASIS,
 * WITHOUT WARRANTIES OR CONDITIONS OF ANY KIND, either express or implied.
 * See the License for the specific language governing permissions and
 * limitations under the License.
 */

package org.apache.dolphinscheduler.plugin.task.dinky;

import static org.apache.dolphinscheduler.plugin.task.api.TaskConstants.EXIT_CODE_FAILURE;

import org.apache.dolphinscheduler.common.utils.JSONUtils;
import org.apache.dolphinscheduler.plugin.task.api.AbstractRemoteTask;
import org.apache.dolphinscheduler.plugin.task.api.TaskCallBack;
import org.apache.dolphinscheduler.plugin.task.api.TaskConstants;
import org.apache.dolphinscheduler.plugin.task.api.TaskException;
import org.apache.dolphinscheduler.plugin.task.api.TaskExecutionContext;
import org.apache.dolphinscheduler.plugin.task.api.model.Property;
import org.apache.dolphinscheduler.plugin.task.api.parameters.AbstractParameters;
import org.apache.dolphinscheduler.plugin.task.api.parser.PlaceholderUtils;

import org.apache.commons.lang3.StringUtils;
import org.apache.http.HttpResponse;
import org.apache.http.HttpStatus;
import org.apache.http.client.HttpClient;
import org.apache.http.client.methods.HttpGet;
import org.apache.http.client.methods.HttpPost;
import org.apache.http.client.utils.URIBuilder;
import org.apache.http.entity.StringEntity;
import org.apache.http.impl.client.HttpClientBuilder;
import org.apache.http.util.EntityUtils;

import java.net.URI;
import java.nio.charset.StandardCharsets;
import java.util.Collections;
import java.util.HashMap;
import java.util.List;
import java.util.Map;
import java.util.concurrent.ConcurrentHashMap;

import lombok.extern.slf4j.Slf4j;

import com.fasterxml.jackson.core.JsonProcessingException;
import com.fasterxml.jackson.databind.JsonNode;
import com.fasterxml.jackson.databind.ObjectMapper;
import com.fasterxml.jackson.databind.node.MissingNode;
import com.fasterxml.jackson.databind.node.NullNode;

@Slf4j
public class DinkyTask extends AbstractRemoteTask {

    private final TaskExecutionContext taskExecutionContext;

    private DinkyParameters dinkyParameters;
    private String jobInstanceId;
    private boolean status;
    private String dinkyVersion;

    protected DinkyTask(TaskExecutionContext taskExecutionContext) {
        super(taskExecutionContext);
        this.taskExecutionContext = taskExecutionContext;
    }

    @Override
    public List<String> getApplicationIds() throws TaskException {
        return Collections.emptyList();
    }

    @Override
    public void init() {
        final String taskParams = taskExecutionContext.getTaskParams();
        this.dinkyParameters = JSONUtils.parseObject(taskParams, DinkyParameters.class);
        log.info("Initialize dinky task params: {}", JSONUtils.toPrettyJsonString(dinkyParameters));
        if (this.dinkyParameters == null || !this.dinkyParameters.checkParameters()) {
            throw new DinkyTaskException("dinky task params is not valid");
        }
    }

    @Override
    public void handle(TaskCallBack taskCallBack) throws TaskException {
        // Get dinky version
        dinkyVersion = getDinkyVersion(this.dinkyParameters.getAddress());
        super.handle(taskCallBack);
    }

    @Override
    public void submitApplication() throws TaskException {
        if (dinkyVersion.startsWith("0")) {
            submitApplicationV0();
        } else {
            submitApplicationV1();
        }
    }

    @Override
    public void trackApplicationStatus() throws TaskException {
        if (dinkyVersion.startsWith("0")) {
            trackApplicationStatusV0();
        } else {
            trackApplicationStatusV1();
        }
    }

    private void submitApplicationV0() {
        try {
            String address = this.dinkyParameters.getAddress();
            String taskId = this.dinkyParameters.getTaskId();
            boolean isOnline = this.dinkyParameters.isOnline();
            JsonNode result;
            String apiResultDatasKey = DinkyTaskConstants.API_RESULT_DATAS;
            if (isOnline) {
                // Online dinky-0.6.5 task, and only one job is allowed to execute
                result = onlineTaskV0(address, taskId);
            } else {
                // Submit dinky-0.6.5 task
                result = submitTaskV0(address, taskId);
            }
            if (checkResultV0(result)) {
                status = result.get(apiResultDatasKey).get(DinkyTaskConstants.API_RESULT_SUCCESS).asBoolean();
                if (result.get(apiResultDatasKey).has(DinkyTaskConstants.API_RESULT_JOB_INSTANCE_ID)
                        && !(result.get(apiResultDatasKey)
                                .get(DinkyTaskConstants.API_RESULT_JOB_INSTANCE_ID) instanceof NullNode)) {
                    jobInstanceId =
                            result.get(apiResultDatasKey).get(DinkyTaskConstants.API_RESULT_JOB_INSTANCE_ID).asText();
                }
            }
        } catch (Exception ex) {
            Thread.currentThread().interrupt();
            log.error(DinkyTaskConstants.SUBMIT_FAILED_MSG, ex);
            setExitStatusCode(EXIT_CODE_FAILURE);
            throw new TaskException(DinkyTaskConstants.SUBMIT_FAILED_MSG, ex);
        }
    }

    private void submitApplicationV1() {
        try {
            String address = this.dinkyParameters.getAddress();
            String taskId = this.dinkyParameters.getTaskId();
            boolean isOnline = this.dinkyParameters.isOnline();
            JsonNode result;
            String apiResultDataKey = DinkyTaskConstants.API_RESULT_DATA;
            // Submit dinky-1.0.0 task
            result = submitTaskV1(address, taskId, isOnline, generateVariables());
            if (checkResultV1(result)) {
                status = result.get(DinkyTaskConstants.API_RESULT_SUCCESS).asBoolean();
                if (result.get(apiResultDataKey).has(DinkyTaskConstants.API_RESULT_JOB_INSTANCE_ID)
                        && !(result.get(apiResultDataKey)
                                .get(DinkyTaskConstants.API_RESULT_JOB_INSTANCE_ID) instanceof NullNode)) {
                    jobInstanceId =
                            result.get(apiResultDataKey).get(DinkyTaskConstants.API_RESULT_JOB_INSTANCE_ID).asText();
                }
            } else {
                log.error(DinkyTaskConstants.SUBMIT_FAILED_MSG + "{}", result.get(DinkyTaskConstants.API_RESULT_MSG));
                setExitStatusCode(EXIT_CODE_FAILURE);
                throw new TaskException(
                        DinkyTaskConstants.SUBMIT_FAILED_MSG + result.get(DinkyTaskConstants.API_RESULT_MSG));
            }
        } catch (Exception ex) {
            Thread.currentThread().interrupt();
            log.error(DinkyTaskConstants.SUBMIT_FAILED_MSG, ex);
            setExitStatusCode(EXIT_CODE_FAILURE);
            throw new TaskException(DinkyTaskConstants.SUBMIT_FAILED_MSG, ex);
        }
    }

    public void trackApplicationStatusV0() throws TaskException {
        try {
            String address = this.dinkyParameters.getAddress();
            String taskId = this.dinkyParameters.getTaskId();
            if (status && jobInstanceId == null) {
                // Use address-taskId as app id
                setAppIds(String.format(DinkyTaskConstants.APPIDS_FORMAT, address, taskId));
                setExitStatusCode(mapStatusToExitCode(true));
                log.info("Dinky common sql task finished.");
                return;
            }
            String apiResultDatasKey = DinkyTaskConstants.API_RESULT_DATAS;
            boolean finishFlag = false;
            while (!finishFlag) {
                JsonNode jobInstanceInfoResult = getJobInstanceInfo(address, jobInstanceId);
                if (!checkResultV0(jobInstanceInfoResult)) {
                    break;
                }
                String jobInstanceStatus =
                        jobInstanceInfoResult.get(apiResultDatasKey).get("status").asText();
                switch (jobInstanceStatus) {
                    case DinkyTaskConstants.STATUS_FINISHED:
                        final int exitStatusCode = mapStatusToExitCode(status);
                        // Use address-taskId as app id
                        setAppIds(String.format(DinkyTaskConstants.APPIDS_FORMAT, address, taskId));
                        setExitStatusCode(exitStatusCode);
                        log.info("dinky task finished with results: {}",
                                jobInstanceInfoResult.get(apiResultDatasKey));
                        finishFlag = true;
                        break;
                    case DinkyTaskConstants.STATUS_FAILED:
                    case DinkyTaskConstants.STATUS_CANCELED:
                    case DinkyTaskConstants.STATUS_UNKNOWN:
                        errorHandle(
                                jobInstanceInfoResult.get(apiResultDatasKey).get(DinkyTaskConstants.API_RESULT_ERROR)
                                        .asText());
                        finishFlag = true;
                        break;
                    default:
                        Thread.sleep(DinkyTaskConstants.SLEEP_MILLIS);
                }
            }
        } catch (InterruptedException ex) {
            Thread.currentThread().interrupt();
            log.error(DinkyTaskConstants.TRACK_FAILED_MSG, ex);
            setExitStatusCode(EXIT_CODE_FAILURE);
            throw new TaskException(DinkyTaskConstants.TRACK_FAILED_MSG, ex);
        }
    }

    public void trackApplicationStatusV1() throws TaskException {
        try {

            String address = this.dinkyParameters.getAddress();
            String taskId = this.dinkyParameters.getTaskId();
            if (status && jobInstanceId == null) {
                // Use address-taskId as app id
                setAppIds(String.format(DinkyTaskConstants.APPIDS_FORMAT, address, taskId));
                setExitStatusCode(mapStatusToExitCode(true));
                log.info("Dinky common sql task finished.");
                return;
            }
            String apiResultDataKey = DinkyTaskConstants.API_RESULT_DATA;
            boolean finishFlag = false;
            while (!finishFlag) {
                JsonNode jobInstanceInfoResult = getJobInstanceInfo(address, jobInstanceId);
                if (!checkResultV1(jobInstanceInfoResult)) {
                    break;
                }
                String jobInstanceStatus =
                        jobInstanceInfoResult.get(apiResultDataKey).get("status").asText();
                switch (jobInstanceStatus) {
                    case DinkyTaskConstants.STATUS_FINISHED:
                        final int exitStatusCode = mapStatusToExitCode(status);
                        // Use address-taskId as app id
                        setAppIds(String.format(DinkyTaskConstants.APPIDS_FORMAT, address, taskId));
                        setExitStatusCode(exitStatusCode);
                        log.info("dinky task finished with results: {}",
                                jobInstanceInfoResult.get(apiResultDataKey));
                        finishFlag = true;
                        break;
                    case DinkyTaskConstants.STATUS_FAILED:
                    case DinkyTaskConstants.STATUS_CANCELED:
                    case DinkyTaskConstants.STATUS_UNKNOWN:
                        errorHandle(jobInstanceInfoResult.get(apiResultDataKey).get(DinkyTaskConstants.API_RESULT_ERROR)
                                .asText());
                        finishFlag = true;
                        break;
                    default:
                        Thread.sleep(DinkyTaskConstants.SLEEP_MILLIS);
                }
            }
        } catch (InterruptedException ex) {
            Thread.currentThread().interrupt();
            log.error(DinkyTaskConstants.TRACK_FAILED_MSG, ex);
            setExitStatusCode(EXIT_CODE_FAILURE);
            throw new TaskException(DinkyTaskConstants.TRACK_FAILED_MSG, ex);
        }
    }
    /**
     * map dinky task status to exitStatusCode
     *
     * @param status dinky job status
     * @return exitStatusCode
     */
    private int mapStatusToExitCode(boolean status) {
        if (status) {
            return TaskConstants.EXIT_CODE_SUCCESS;
        } else {
            return TaskConstants.EXIT_CODE_FAILURE;
        }
    }

    private boolean checkResultV0(JsonNode result) {
        boolean isCorrect = true;
        if (result instanceof MissingNode || result instanceof NullNode) {
            errorHandle(DinkyTaskConstants.API_VERSION_ERROR_TIPS);
            isCorrect = false;
        } else if (result.get(DinkyTaskConstants.API_RESULT_CODE).asInt() == DinkyTaskConstants.API_ERROR) {
            errorHandle(result.get(DinkyTaskConstants.API_RESULT_MSG));
            isCorrect = false;
        }
        return isCorrect;
    }

    private boolean checkResultV1(JsonNode result) {
        boolean isCorrect = true;
        if (result instanceof MissingNode || result instanceof NullNode) {
            errorHandle(DinkyTaskConstants.API_VERSION_ERROR_TIPS);
            isCorrect = false;
        } else if (!result.get(DinkyTaskConstants.API_RESULT_SUCCESS).asBoolean()) {
            errorHandle(result.get(DinkyTaskConstants.API_RESULT_MSG));
            isCorrect = false;
        }
        return isCorrect;
    }

    private void errorHandle(Object msg) {
        setExitStatusCode(TaskConstants.EXIT_CODE_FAILURE);
        log.error("dinky task submit failed with error: {}", msg);
    }

    @Override
    public AbstractParameters getParameters() {
        return dinkyParameters;
    }

    @Override
    public void cancelApplication() throws TaskException {
        String address = this.dinkyParameters.getAddress();
        String taskId = this.dinkyParameters.getTaskId();
        log.info("trying terminate dinky task, taskId: {}, address: {}, taskId: {}",
                this.taskExecutionContext.getTaskInstanceId(),
                address,
                taskId);
        cancelTask(address, taskId);
        log.warn("dinky task terminated, taskId: {}, address: {}, taskId: {}",
                this.taskExecutionContext.getTaskInstanceId(),
                address,
                taskId);
    }

    private Map<String, String> generateVariables() {
        Map<String, String> variables = new ConcurrentHashMap<>();
        List<Property> propertyList = JSONUtils.toList(taskExecutionContext.getGlobalParams(), Property.class);
        if (propertyList != null && !propertyList.isEmpty()) {
            for (Property property : propertyList) {
                variables.put(property.getProp(), property.getValue());
            }
        }
        List<Property> localParams = this.dinkyParameters.getLocalParams();
        Map<String, Property> prepareParamsMap = taskExecutionContext.getPrepareParamsMap();
        if (localParams == null || localParams.isEmpty()) {
            return variables;
        }
<<<<<<< HEAD
        Map<String, String> convertMap = convert(prepareParamsMap);
=======
        Map<String, String> convertMap = ParameterUtils.convert(prepareParamsMap);
>>>>>>> 2902943c
        for (Property property : localParams) {
            String propertyValue = property.getValue();
            String value = PlaceholderUtils.replacePlaceholders(propertyValue, convertMap, true);
            variables.put(property.getProp(), value);
        }
        return variables;
    }

    public static Map<String, String> convert(Map<String, Property> paramsMap) {
        if (paramsMap == null) {
            return null;
        }
        Map<String, String> map = new HashMap<>();
        for (Map.Entry<String, Property> en : paramsMap.entrySet()) {
            map.put(en.getKey(), en.getValue().getValue());
        }
        return map;
    }

    private String getDinkyVersion(String address) {
        JsonNode versionJsonNode = parse(doGet(address + DinkyTaskConstants.GET_VERSION, new HashMap<>()));
        if (versionJsonNode instanceof MissingNode || versionJsonNode == null
                || versionJsonNode.get(DinkyTaskConstants.API_RESULT_CODE).asInt() == DinkyTaskConstants.API_ERROR) {
            return "0";
        }
        return versionJsonNode.get(DinkyTaskConstants.API_RESULT_DATA).asText();
    }

    private JsonNode submitTaskV0(String address, String taskId) {
        Map<String, String> params = new HashMap<>();
        params.put(DinkyTaskConstants.PARAM_TASK_ID, taskId);
        return parse(doGet(address + DinkyTaskConstants.SUBMIT_TASK, params));
    }

    private JsonNode onlineTaskV0(String address, String taskId) {
        Map<String, String> params = new HashMap<>();
        params.put(DinkyTaskConstants.PARAM_TASK_ID, taskId);
        return parse(doGet(address + DinkyTaskConstants.ONLINE_TASK, params));
    }

    private JsonNode submitTaskV1(String address, String taskId, boolean isOnline, Map<String, String> variables) {
        Map<String, Object> params = new HashMap<>();
        params.put(DinkyTaskConstants.PARAM_TASK_ID, taskId);
        params.put(DinkyTaskConstants.PARAM_TASK_IS_ONLINE, isOnline);
        params.put(DinkyTaskConstants.PARAM_TASK_VARIABLES, variables);
        return parse(sendJsonStr(address + DinkyTaskConstants.SUBMIT_TASK, JSONUtils.toJsonString(params)));
    }

    private JsonNode cancelTask(String address, String taskId) {
        Map<String, String> params = new HashMap<>();
        params.put(DinkyTaskConstants.PARAM_JSON_TASK_ID, taskId);
        params.put(DinkyTaskConstants.PARAM_SAVEPOINT_TYPE, DinkyTaskConstants.SAVEPOINT_CANCEL);
        return parse(sendJsonStr(address + DinkyTaskConstants.SAVEPOINT_TASK, JSONUtils.toJsonString(params)));
    }

    private JsonNode getJobInstanceInfo(String address, String taskId) {
        Map<String, String> params = new HashMap<>();
        params.put(DinkyTaskConstants.PARAM_JOB_INSTANCE_ID, taskId);
        return parse(doGet(address + DinkyTaskConstants.GET_JOB_INFO, params));
    }

    private JsonNode parse(String res) {
        ObjectMapper mapper = new ObjectMapper();
        JsonNode result = null;
        try {
            result = mapper.readTree(res);
        } catch (JsonProcessingException e) {
            log.error("dinky task submit failed with error", e);
        }
        return result;
    }

    private String doGet(String url, Map<String, String> params) {
        String result = "";
        HttpClient httpClient = HttpClientBuilder.create().build();
        HttpGet httpGet = null;
        try {
            URIBuilder uriBuilder = new URIBuilder(url);
            if (null != params && !params.isEmpty()) {
                for (Map.Entry<String, String> entry : params.entrySet()) {
                    uriBuilder.addParameter(entry.getKey(), entry.getValue());
                }
            }
            URI uri = uriBuilder.build();
            httpGet = new HttpGet(uri);
            log.info("access url: {}", uri);
            HttpResponse response = httpClient.execute(httpGet);
            if (response.getStatusLine().getStatusCode() == HttpStatus.SC_OK) {
                result = EntityUtils.toString(response.getEntity());
                log.info("dinky task succeed with results: {}", result);
            } else {
                log.error("dinky task terminated,response: {}", response);
            }
        } catch (IllegalArgumentException ie) {
            log.error("dinky task terminated: {}", ie.getMessage());
        } catch (Exception e) {
            log.error("dinky task terminated: ", e);
        } finally {
            if (null != httpGet) {
                httpGet.releaseConnection();
            }
        }
        return result;
    }

    private String sendJsonStr(String url, String params) {
        String result = "";
        HttpClient httpClient = HttpClientBuilder.create().build();
        HttpPost httpPost = new HttpPost(url);
        try {
            httpPost.addHeader("Content-type", "application/json; charset=utf-8");
            httpPost.setHeader("Accept", "application/json");
            if (StringUtils.isNotBlank(params)) {
                httpPost.setEntity(new StringEntity(params, StandardCharsets.UTF_8));
            }
            HttpResponse response = httpClient.execute(httpPost);
            if (response.getStatusLine().getStatusCode() == HttpStatus.SC_OK) {
                result = EntityUtils.toString(response.getEntity());
                log.info("dinky task succeed with results: {}", result);
            } else {
                log.error("dinky task terminated,response: {}", response);
            }
        } catch (IllegalArgumentException ie) {
            log.error("dinky task terminated: {}", ie.getMessage());
        } catch (Exception he) {
            log.error("dinky task terminated: ", he);
        }
        return result;
    }

}<|MERGE_RESOLUTION|>--- conflicted
+++ resolved
@@ -348,28 +348,13 @@
         if (localParams == null || localParams.isEmpty()) {
             return variables;
         }
-<<<<<<< HEAD
-        Map<String, String> convertMap = convert(prepareParamsMap);
-=======
         Map<String, String> convertMap = ParameterUtils.convert(prepareParamsMap);
->>>>>>> 2902943c
         for (Property property : localParams) {
             String propertyValue = property.getValue();
             String value = PlaceholderUtils.replacePlaceholders(propertyValue, convertMap, true);
             variables.put(property.getProp(), value);
         }
         return variables;
-    }
-
-    public static Map<String, String> convert(Map<String, Property> paramsMap) {
-        if (paramsMap == null) {
-            return null;
-        }
-        Map<String, String> map = new HashMap<>();
-        for (Map.Entry<String, Property> en : paramsMap.entrySet()) {
-            map.put(en.getKey(), en.getValue().getValue());
-        }
-        return map;
     }
 
     private String getDinkyVersion(String address) {
