/*
 * Licensed to the Apache Software Foundation (ASF) under one or more
 * contributor license agreements.  See the NOTICE file distributed with
 * this work for additional information regarding copyright ownership.
 * The ASF licenses this file to You under the Apache License, Version 2.0
 * (the "License"); you may not use this file except in compliance with
 * the License.  You may obtain a copy of the License at
 *
 *    http://www.apache.org/licenses/LICENSE-2.0
 *
 * Unless required by applicable law or agreed to in writing, software
 * distributed under the License is distributed on an "AS IS" BASIS,
 * WITHOUT WARRANTIES OR CONDITIONS OF ANY KIND, either express or implied.
 * See the License for the specific language governing permissions and
 * limitations under the License.
 */

package org.apache.dolphinscheduler.plugin.task.procedure;

import static org.apache.dolphinscheduler.plugin.task.api.TaskConstants.EXIT_CODE_FAILURE;
import static org.apache.dolphinscheduler.plugin.task.api.TaskConstants.EXIT_CODE_SUCCESS;

import org.apache.dolphinscheduler.common.utils.JSONUtils;
<<<<<<< HEAD
import org.apache.dolphinscheduler.plugin.datasource.api.utils.DataSourceUtils;
=======
import org.apache.dolphinscheduler.plugin.datasource.api.datasource.DataSourceProcessor;
import org.apache.dolphinscheduler.plugin.datasource.api.plugin.DataSourceClientProvider;
import org.apache.dolphinscheduler.plugin.datasource.api.plugin.DataSourceProcessorProvider;
>>>>>>> b391b74d
import org.apache.dolphinscheduler.plugin.task.api.AbstractTask;
import org.apache.dolphinscheduler.plugin.task.api.TaskCallBack;
import org.apache.dolphinscheduler.plugin.task.api.TaskException;
import org.apache.dolphinscheduler.plugin.task.api.TaskExecutionContext;
import org.apache.dolphinscheduler.plugin.task.api.enums.DataType;
import org.apache.dolphinscheduler.plugin.task.api.enums.Direct;
import org.apache.dolphinscheduler.plugin.task.api.enums.TaskTimeoutStrategy;
import org.apache.dolphinscheduler.plugin.task.api.model.Property;
import org.apache.dolphinscheduler.plugin.task.api.parameters.AbstractParameters;
import org.apache.dolphinscheduler.plugin.task.api.utils.ParameterUtils;
import org.apache.dolphinscheduler.spi.datasource.ConnectionParam;
import org.apache.dolphinscheduler.spi.enums.DbType;

import org.apache.commons.lang3.StringUtils;

import java.sql.CallableStatement;
import java.sql.Connection;
import java.sql.SQLException;
import java.sql.Types;
import java.util.HashMap;
import java.util.Map;

import com.google.common.collect.Maps;

/**
 * procedure task
 */
public class ProcedureTask extends AbstractTask {

    /**
     * procedure parameters
     */
    private ProcedureParameters procedureParameters;

    /**
     * taskExecutionContext
     */
    private TaskExecutionContext taskExecutionContext;

    private ProcedureTaskExecutionContext procedureTaskExecutionContext;

    /**
     * constructor
     *
     * @param taskExecutionContext taskExecutionContext
     */
    public ProcedureTask(TaskExecutionContext taskExecutionContext) {
        super(taskExecutionContext);

        this.taskExecutionContext = taskExecutionContext;

        this.procedureParameters =
                JSONUtils.parseObject(taskExecutionContext.getTaskParams(), ProcedureParameters.class);
        log.info("Initialize procedure task params {}", JSONUtils.toPrettyJsonString(procedureParameters));

        // check parameters
        if (procedureParameters == null || !procedureParameters.checkParameters()) {
            throw new TaskException("procedure task params is not valid");
        }

        procedureTaskExecutionContext =
                procedureParameters.generateExtendedContext(taskExecutionContext.getResourceParametersHelper());
    }

    @Override
    public void handle(TaskCallBack taskCallBack) throws TaskException {
        log.info("procedure type : {}, datasource : {}, method : {} , localParams : {}",
                procedureParameters.getType(),
                procedureParameters.getDatasource(),
                procedureParameters.getMethod(),
                procedureParameters.getLocalParams());

        DbType dbType = DbType.valueOf(procedureParameters.getType());
<<<<<<< HEAD
        ConnectionParam connectionParams =
                DataSourceUtils.buildConnectionParams(dbType, procedureTaskExecutionContext.getConnectionParams());
        try (Connection connection = DataSourceUtils.getConnection(dbType, connectionParams)) {
=======
        DataSourceProcessor dataSourceProcessor = DataSourceProcessorProvider.getDataSourceProcessor(dbType);
        ConnectionParam connectionParams =
                dataSourceProcessor.createConnectionParams(procedureTaskExecutionContext.getConnectionParams());
        try (Connection connection = DataSourceClientProvider.getAdHocConnection(dbType, connectionParams)) {
>>>>>>> b391b74d
            Map<Integer, Property> sqlParamsMap = new HashMap<>();
            Map<String, Property> paramsMap = taskExecutionContext.getPrepareParamsMap() == null ? Maps.newHashMap()
                    : taskExecutionContext.getPrepareParamsMap();
            if (procedureParameters.getOutProperty() != null) {
                // set out params before format sql
                paramsMap.putAll(procedureParameters.getOutProperty());
            }
            String proceduerSql = formatSql(sqlParamsMap, paramsMap);
            // call method
            try (CallableStatement stmt = connection.prepareCall(proceduerSql)) {
                // set timeout
                setTimeout(stmt);

                // outParameterMap
                Map<Integer, Property> outParameterMap = getOutParameterMap(stmt, sqlParamsMap, paramsMap);

                stmt.executeUpdate();

                // print the output parameters to the log
                printOutParameter(stmt, outParameterMap);

                setExitStatusCode(EXIT_CODE_SUCCESS);
            }
        } catch (Exception e) {
            setExitStatusCode(EXIT_CODE_FAILURE);
            log.error("procedure task error", e);
            throw new TaskException("Execute procedure task failed", e);
        }
    }

    @Override
    public void cancel() throws TaskException {

    }

    private String formatSql(Map<Integer, Property> sqlParamsMap, Map<String, Property> paramsMap) {
        setSqlParamsMap(procedureParameters.getMethod(), rgex, sqlParamsMap, paramsMap,
                taskExecutionContext.getTaskInstanceId());
        return procedureParameters.getMethod().replaceAll(rgex, "?");
    }

    /**
     * print outParameter
     *
     * @param stmt            CallableStatement
     * @param outParameterMap outParameterMap
     * @throws SQLException SQLException
     */
    private void printOutParameter(CallableStatement stmt,
                                   Map<Integer, Property> outParameterMap) throws SQLException {
        for (Map.Entry<Integer, Property> en : outParameterMap.entrySet()) {
            int index = en.getKey();
            Property property = en.getValue();
            String prop = property.getProp();
            DataType dataType = property.getType();
            // get output parameter
            procedureParameters.dealOutParam4Procedure(getOutputParameter(stmt, index, prop, dataType), prop);
        }
    }

    /**
     * get output parameter
     *
     * @param stmt      CallableStatement
     * @param paramsMap paramsMap
     * @return outParameterMap
     * @throws Exception Exception
     */
    private Map<Integer, Property> getOutParameterMap(CallableStatement stmt, Map<Integer, Property> paramsMap,
                                                      Map<String, Property> totalParamsMap) throws Exception {
        Map<Integer, Property> outParameterMap = new HashMap<>();
        if (procedureParameters.getLocalParametersMap() == null) {
            return outParameterMap;
        }

        int index = 1;
        if (paramsMap != null) {
            for (Map.Entry<Integer, Property> entry : paramsMap.entrySet()) {
                Property property = entry.getValue();
                if (property.getDirect().equals(Direct.IN)) {
                    ParameterUtils.setInParameter(index, stmt, property.getType(),
                            totalParamsMap.get(property.getProp()).getValue());
                } else if (property.getDirect().equals(Direct.OUT)) {
                    setOutParameter(index, stmt, property.getType(), totalParamsMap.get(property.getProp()).getValue());
                    outParameterMap.put(index, property);
                }
                index++;
            }
        }

        return outParameterMap;
    }

    /**
     * set timeout
     *
     * @param stmt CallableStatement
     */
    private void setTimeout(CallableStatement stmt) throws SQLException {
        Boolean failed = taskExecutionContext.getTaskTimeoutStrategy() == TaskTimeoutStrategy.FAILED;
        Boolean warnFailed = taskExecutionContext.getTaskTimeoutStrategy() == TaskTimeoutStrategy.WARNFAILED;
        if (failed || warnFailed) {
            stmt.setQueryTimeout(taskExecutionContext.getTaskTimeout());
        }
    }

    /**
     * get output parameter
     *
     * @param stmt     stmt
     * @param index    index
     * @param prop     prop
     * @param dataType dataType
     * @throws SQLException SQLException
     */
    private Object getOutputParameter(CallableStatement stmt, int index, String prop,
                                      DataType dataType) throws SQLException {
        Object value = null;
        switch (dataType) {
            case VARCHAR:
                log.info("out prameter varchar key : {} , value : {}", prop, stmt.getString(index));
                value = stmt.getString(index);
                break;
            case INTEGER:
                log.info("out prameter integer key : {} , value : {}", prop, stmt.getInt(index));
                value = stmt.getInt(index);
                break;
            case LONG:
                log.info("out prameter long key : {} , value : {}", prop, stmt.getLong(index));
                value = stmt.getLong(index);
                break;
            case FLOAT:
                log.info("out prameter float key : {} , value : {}", prop, stmt.getFloat(index));
                value = stmt.getFloat(index);
                break;
            case DOUBLE:
                log.info("out prameter double key : {} , value : {}", prop, stmt.getDouble(index));
                value = stmt.getDouble(index);
                break;
            case DATE:
                log.info("out prameter date key : {} , value : {}", prop, stmt.getDate(index));
                value = stmt.getDate(index);
                break;
            case TIME:
                log.info("out prameter time key : {} , value : {}", prop, stmt.getTime(index));
                value = stmt.getTime(index);
                break;
            case TIMESTAMP:
                log.info("out prameter timestamp key : {} , value : {}", prop, stmt.getTimestamp(index));
                value = stmt.getTimestamp(index);
                break;
            case BOOLEAN:
                log.info("out prameter boolean key : {} , value : {}", prop, stmt.getBoolean(index));
                value = stmt.getBoolean(index);
                break;
            default:
                break;
        }
        return value;
    }

    @Override
    public AbstractParameters getParameters() {
        return procedureParameters;
    }

    /**
     * set out parameter
     *
     * @param index    index
     * @param stmt     stmt
     * @param dataType dataType
     * @param value    value
     * @throws Exception exception
     */
    private void setOutParameter(int index, CallableStatement stmt, DataType dataType, String value) throws Exception {
        int sqlType;
        switch (dataType) {
            case VARCHAR:
                sqlType = Types.VARCHAR;
                break;
            case INTEGER:
            case LONG:
                sqlType = Types.INTEGER;
                break;
            case FLOAT:
                sqlType = Types.FLOAT;
                break;
            case DOUBLE:
                sqlType = Types.DOUBLE;
                break;
            case DATE:
                sqlType = Types.DATE;
                break;
            case TIME:
                sqlType = Types.TIME;
                break;
            case TIMESTAMP:
                sqlType = Types.TIMESTAMP;
                break;
            case BOOLEAN:
                sqlType = Types.BOOLEAN;
                break;
            default:
                throw new IllegalStateException("Unexpected value: " + dataType);
        }

        if (StringUtils.isEmpty(value)) {
            stmt.registerOutParameter(index, sqlType);
        } else {
            stmt.registerOutParameter(index, sqlType, value);
        }
    }
}<|MERGE_RESOLUTION|>--- conflicted
+++ resolved
@@ -21,13 +21,9 @@
 import static org.apache.dolphinscheduler.plugin.task.api.TaskConstants.EXIT_CODE_SUCCESS;
 
 import org.apache.dolphinscheduler.common.utils.JSONUtils;
-<<<<<<< HEAD
-import org.apache.dolphinscheduler.plugin.datasource.api.utils.DataSourceUtils;
-=======
 import org.apache.dolphinscheduler.plugin.datasource.api.datasource.DataSourceProcessor;
 import org.apache.dolphinscheduler.plugin.datasource.api.plugin.DataSourceClientProvider;
 import org.apache.dolphinscheduler.plugin.datasource.api.plugin.DataSourceProcessorProvider;
->>>>>>> b391b74d
 import org.apache.dolphinscheduler.plugin.task.api.AbstractTask;
 import org.apache.dolphinscheduler.plugin.task.api.TaskCallBack;
 import org.apache.dolphinscheduler.plugin.task.api.TaskException;
@@ -101,16 +97,10 @@
                 procedureParameters.getLocalParams());
 
         DbType dbType = DbType.valueOf(procedureParameters.getType());
-<<<<<<< HEAD
-        ConnectionParam connectionParams =
-                DataSourceUtils.buildConnectionParams(dbType, procedureTaskExecutionContext.getConnectionParams());
-        try (Connection connection = DataSourceUtils.getConnection(dbType, connectionParams)) {
-=======
         DataSourceProcessor dataSourceProcessor = DataSourceProcessorProvider.getDataSourceProcessor(dbType);
         ConnectionParam connectionParams =
                 dataSourceProcessor.createConnectionParams(procedureTaskExecutionContext.getConnectionParams());
         try (Connection connection = DataSourceClientProvider.getAdHocConnection(dbType, connectionParams)) {
->>>>>>> b391b74d
             Map<Integer, Property> sqlParamsMap = new HashMap<>();
             Map<String, Property> paramsMap = taskExecutionContext.getPrepareParamsMap() == null ? Maps.newHashMap()
                     : taskExecutionContext.getPrepareParamsMap();
