--- conflicted
+++ resolved
@@ -33,18 +33,13 @@
 
     @Test
     public void getAppIdsFromLogFile() {
-<<<<<<< HEAD
         List<String> appIds = LogUtils.getAppIds(APP_ID_FILE, APP_INFO_FILE, "log");
-        Assert.assertEquals(Lists.newArrayList("application_1548381669007_1234"), appIds);
+        Assertions.assertEquals(Lists.newArrayList("application_1548381669007_1234"), appIds);
     }
 
     @Test
     public void getAppIdsFromAppInfoFile() {
-        List<String> appIds = LogUtils.getAppIds(APP_ID_FILE, APP_INFO_FILE, "log");
-        Assert.assertEquals(Lists.newArrayList("application_1548381669007_1234"), appIds);
-=======
-        List<String> appIds = LogUtils.getAppIdsFromLogFile(APP_ID_FILE);
+        List<String> appIds = LogUtils.getAppIds(APP_ID_FILE, APP_INFO_FILE, "aop");
         Assertions.assertEquals(Lists.newArrayList("application_1548381669007_1234"), appIds);
->>>>>>> 7aa8a77f
     }
 }