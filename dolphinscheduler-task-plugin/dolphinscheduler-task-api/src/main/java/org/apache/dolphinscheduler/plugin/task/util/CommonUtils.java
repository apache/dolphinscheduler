--- conflicted
+++ resolved
@@ -107,7 +107,6 @@
         return false;
     }
 
-<<<<<<< HEAD
     public static String getDataQualityJarName() {
         String dqsJarName = PropertyUtils.getString(DATA_QUALITY_JAR_NAME);
 
@@ -117,7 +116,7 @@
 
         return dqsJarName;
     }
-=======
+
     /**
      * hdfs udf dir
      *
@@ -149,6 +148,4 @@
             return resourceUploadPath;
         }
     }
-
->>>>>>> 00eea95d
 }