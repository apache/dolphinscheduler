--- conflicted
+++ resolved
@@ -17,11 +17,6 @@
 
 package org.apache.dolphinscheduler.plugin.task.api.shell;
 
-<<<<<<< HEAD
-=======
-import org.apache.dolphinscheduler.common.constants.TenantConstants;
-import org.apache.dolphinscheduler.common.exception.FileOperateException;
->>>>>>> 0bb48f34
 import org.apache.dolphinscheduler.common.utils.FileUtils;
 import org.apache.dolphinscheduler.common.utils.PropertyUtils;
 import org.apache.dolphinscheduler.plugin.task.api.utils.AbstractCommandExecutorConstants;
@@ -71,13 +66,11 @@
 
     protected List<String> generateBootstrapCommand() {
         if (sudoEnable) {
-<<<<<<< HEAD
-=======
             if (!TenantConstants.BOOTSTRAPT_SYSTEM_USER.equals(runUser)) {
                 // Set the tenant owner as the working directory
                 FileUtils.setDirectoryOwner(Paths.get(shellDirectory), runUser);
             }
->>>>>>> 0bb48f34
+
             return bootstrapCommandInSudoMode();
         }
         return bootstrapCommandInNormalMode();
