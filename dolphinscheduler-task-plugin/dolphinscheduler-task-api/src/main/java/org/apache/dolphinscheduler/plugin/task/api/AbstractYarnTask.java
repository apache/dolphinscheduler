/*
 * Licensed to the Apache Software Foundation (ASF) under one or more
 * contributor license agreements.  See the NOTICE file distributed with
 * this work for additional information regarding copyright ownership.
 * The ASF licenses this file to You under the Apache License, Version 2.0
 * (the "License"); you may not use this file except in compliance with
 * the License.  You may obtain a copy of the License at
 *
 *    http://www.apache.org/licenses/LICENSE-2.0
 *
 * Unless required by applicable law or agreed to in writing, software
 * distributed under the License is distributed on an "AS IS" BASIS,
 * WITHOUT WARRANTIES OR CONDITIONS OF ANY KIND, either express or implied.
 * See the License for the specific language governing permissions and
 * limitations under the License.
 */

package org.apache.dolphinscheduler.plugin.task.api;

import org.apache.dolphinscheduler.plugin.task.api.model.ResourceInfo;
import org.apache.dolphinscheduler.plugin.task.api.model.TaskResponse;
import org.apache.dolphinscheduler.plugin.task.api.utils.LogUtils;

import java.util.Set;
import java.util.regex.Matcher;
import java.util.regex.Pattern;

/**
 * abstract yarn task
 */
public abstract class AbstractYarnTask extends AbstractRemoteTask {

    /**
     * process task
     */
    private ShellCommandExecutor shellCommandExecutor;

    /**
     * rules for extracting application ID
     */
    protected static final Pattern YARN_APPLICATION_REGEX = Pattern.compile(TaskConstants.YARN_APPLICATION_REGEX);

    /**
     * Abstract Yarn Task
     *
     * @param taskRequest taskRequest
     */
    public AbstractYarnTask(TaskExecutionContext taskRequest) {
        super(taskRequest);
        this.shellCommandExecutor = new ShellCommandExecutor(this::logHandle,
                taskRequest,
                logger);
    }

    // todo split handle to submit and track
    @Override
    public void handle(TaskCallBack taskCallBack) throws TaskException {
        try {
            // SHELL task exit code
            TaskResponse response = shellCommandExecutor.run(buildCommand());
            setExitStatusCode(response.getExitStatusCode());
            // set appIds
            setAppIds(String.join(TaskConstants.COMMA, getApplicationIds()));
            setProcessId(response.getProcessId());
        } catch (InterruptedException ex) {
            Thread.currentThread().interrupt();
            logger.info("The current yarn task has been interrupted", ex);
            setExitStatusCode(TaskConstants.EXIT_CODE_FAILURE);
            throw new TaskException("The current yarn task has been interrupted", ex);
        } catch (Exception e) {
            logger.error("yarn process failure", e);
            exitStatusCode = -1;
            throw new TaskException("Execute task failed", e);
        }
    }

    // todo
    @Override
    public void submitApplication() throws TaskException {

    }

    // todo
    @Override
    public void trackApplicationStatus() throws TaskException {

    }

    /**
     * cancel application
     *
     * @throws TaskException exception
     */
    @Override
    public void cancelApplication() throws TaskException {
        // cancel process
        try {
            shellCommandExecutor.cancelApplication();
        } catch (Exception e) {
            throw new TaskException("cancel application error", e);
        }
    }

    /**
     * get application ids
     * @return
     * @throws TaskException
     */
    public Set<String> getApplicationIds() throws TaskException {
        return LogUtils.getAppIdsFromLogFile(taskRequest.getLogPath(), logger);
    }

    /**
     * find app id
     *
     * @param line line
     * @return appid
     */
    protected String findAppId(String line) {
        Matcher matcher = YARN_APPLICATION_REGEX.matcher(line);
        if (matcher.find()) {
            return matcher.group();
        }
        return null;
    }

    /**
     * create command
     *
     * @return String
     */
    protected abstract String buildCommand();

    /**
     * set main jar name
     */
    protected abstract void setMainJarName();

    /**
     * Get name of jar resource.
     *
     * @param mainJar
     * @return
     */
    protected String getResourceNameOfMainJar(ResourceInfo mainJar) {
        if (null == mainJar) {
            throw new RuntimeException("The jar for the task is required.");
        }

<<<<<<< HEAD
        return mainJar.getId() == 0
                ? mainJar.getRes()
                // when update resource maybe has error
                : mainJar.getResourceName().replaceFirst("/", "");
=======
        return mainJar.getId() == null
            ? mainJar.getRes()
            // when update resource maybe has error
            : mainJar.getResourceName().replaceFirst("/", "");
>>>>>>> efedc9a5
    }
}<|MERGE_RESOLUTION|>--- conflicted
+++ resolved
@@ -147,16 +147,9 @@
             throw new RuntimeException("The jar for the task is required.");
         }
 
-<<<<<<< HEAD
-        return mainJar.getId() == 0
+        return mainJar.getId() == null
                 ? mainJar.getRes()
                 // when update resource maybe has error
                 : mainJar.getResourceName().replaceFirst("/", "");
-=======
-        return mainJar.getId() == null
-            ? mainJar.getRes()
-            // when update resource maybe has error
-            : mainJar.getResourceName().replaceFirst("/", "");
->>>>>>> efedc9a5
     }
 }