--- conflicted
+++ resolved
@@ -362,7 +362,7 @@
 
                 value = String.valueOf(timestamp.getTime() / 1000);
             } else if (expression.startsWith(YEAR_WEEK)) {
-                value = calcYearWeek(expression,date);
+                value = calculateYearWeek(expression,date);
             } else {
                 Map.Entry<Date, String> entry = calcTimeExpression(expression, date);
                 value = DateUtils.format(entry.getKey(), entry.getValue());
@@ -381,11 +381,7 @@
      * @param date       date
      * @return week of year
      */
-<<<<<<< HEAD
     public static String calculateYearWeek(String expression, Date date) {
-=======
-    public static String calcYearWeek(String expression, Date date) {
->>>>>>> 3676f33c
 
         String dataFormat = expression.substring(YEAR_WEEK.length() + 1, expression.length() - 1);
 
@@ -416,11 +412,7 @@
      * @param weekDay day of week
      * @return date_string
      */
-<<<<<<< HEAD
     private static String transformYearWeek(Date date, String format, int weekDay) {
-=======
-    private static String transformYearWeek(Date date,String format,int weekDay) {
->>>>>>> 3676f33c
         Calendar calendar = Calendar.getInstance();
         //Minimum number of days required for the first week of the year
         calendar.setMinimalDaysInFirstWeek(4);
