/*
 * Licensed to the Apache Software Foundation (ASF) under one or more
 * contributor license agreements.  See the NOTICE file distributed with
 * this work for additional information regarding copyright ownership.
 * The ASF licenses this file to You under the Apache License, Version 2.0
 * (the "License"); you may not use this file except in compliance with
 * the License.  You may obtain a copy of the License at
 *
 *    http://www.apache.org/licenses/LICENSE-2.0
 *
 * Unless required by applicable law or agreed to in writing, software
 * distributed under the License is distributed on an "AS IS" BASIS,
 * WITHOUT WARRANTIES OR CONDITIONS OF ANY KIND, either express or implied.
 * See the License for the specific language governing permissions and
 * limitations under the License.
 */

package org.apache.dolphinscheduler.plugin.task.sqoop;

import org.apache.dolphinscheduler.common.log.SensitiveDataConverter;
import org.apache.dolphinscheduler.common.utils.JSONUtils;
import org.apache.dolphinscheduler.plugin.task.api.AbstractYarnTask;
import org.apache.dolphinscheduler.plugin.task.api.TaskException;
import org.apache.dolphinscheduler.plugin.task.api.TaskExecutionContext;
import org.apache.dolphinscheduler.plugin.task.api.parameters.AbstractParameters;
import org.apache.dolphinscheduler.plugin.task.api.utils.ParameterUtils;
import org.apache.dolphinscheduler.plugin.task.sqoop.generator.SqoopJobGenerator;
import org.apache.dolphinscheduler.plugin.task.sqoop.parameter.SqoopParameters;

import java.util.Map;

/** sqoop task extends the shell task */
public class SqoopTask extends AbstractYarnTask {

    /** sqoop task params */
    private SqoopParameters sqoopParameters;

    /** taskExecutionContext */
    private final TaskExecutionContext taskExecutionContext;

    private SqoopTaskExecutionContext sqoopTaskExecutionContext;

    public SqoopTask(TaskExecutionContext taskExecutionContext) {
        super(taskExecutionContext);
        this.taskExecutionContext = taskExecutionContext;
    }

    @Override
    public void init() {
        sqoopParameters =
                JSONUtils.parseObject(taskExecutionContext.getTaskParams(), SqoopParameters.class);
        log.info("Initialize sqoop task params {}", JSONUtils.toPrettyJsonString(sqoopParameters));
        if (null == sqoopParameters) {
            throw new TaskException("Sqoop Task params is null");
        }

        if (!sqoopParameters.checkParameters()) {
            throw new TaskException("Sqoop Task params check fail");
        }

        sqoopTaskExecutionContext =
                sqoopParameters.generateExtendedContext(
                        taskExecutionContext.getResourceParametersHelper());

        SensitiveDataConverter.addMaskPattern(SqoopConstants.SQOOP_PASSWORD_REGEX);
    }

    @Override
    protected String getScript() {
        // get sqoop scripts
        SqoopJobGenerator generator = new SqoopJobGenerator();
        return generator.generateSqoopJob(sqoopParameters, sqoopTaskExecutionContext);

<<<<<<< HEAD
        Map<String, Property> paramsMap = taskExecutionContext.getPrepareParamsMap();

        String resultScripts =
                ParameterUtils.convertParameterPlaceholders(
                        script, ParameterUtils.convert(paramsMap));
        log.info("sqoop script: {}", resultScripts);
        return resultScripts;
=======
    }

    @Override
    protected Map<String, String> getProperties() {
        return ParameterUtils.convert(taskExecutionContext.getPrepareParamsMap());
>>>>>>> ca760aab
    }

    @Override
    public AbstractParameters getParameters() {
        return sqoopParameters;
    }
}<|MERGE_RESOLUTION|>--- conflicted
+++ resolved
@@ -29,13 +29,19 @@
 
 import java.util.Map;
 
-/** sqoop task extends the shell task */
+/**
+ * sqoop task extends the shell task
+ */
 public class SqoopTask extends AbstractYarnTask {
 
-    /** sqoop task params */
+    /**
+     * sqoop task params
+     */
     private SqoopParameters sqoopParameters;
 
-    /** taskExecutionContext */
+    /**
+     * taskExecutionContext
+     */
     private final TaskExecutionContext taskExecutionContext;
 
     private SqoopTaskExecutionContext sqoopTaskExecutionContext;
@@ -59,8 +65,7 @@
         }
 
         sqoopTaskExecutionContext =
-                sqoopParameters.generateExtendedContext(
-                        taskExecutionContext.getResourceParametersHelper());
+                sqoopParameters.generateExtendedContext(taskExecutionContext.getResourceParametersHelper());
 
         SensitiveDataConverter.addMaskPattern(SqoopConstants.SQOOP_PASSWORD_REGEX);
     }
@@ -71,21 +76,11 @@
         SqoopJobGenerator generator = new SqoopJobGenerator();
         return generator.generateSqoopJob(sqoopParameters, sqoopTaskExecutionContext);
 
-<<<<<<< HEAD
-        Map<String, Property> paramsMap = taskExecutionContext.getPrepareParamsMap();
-
-        String resultScripts =
-                ParameterUtils.convertParameterPlaceholders(
-                        script, ParameterUtils.convert(paramsMap));
-        log.info("sqoop script: {}", resultScripts);
-        return resultScripts;
-=======
     }
 
     @Override
     protected Map<String, String> getProperties() {
         return ParameterUtils.convert(taskExecutionContext.getPrepareParamsMap());
->>>>>>> ca760aab
     }
 
     @Override
