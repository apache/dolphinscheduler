--- conflicted
+++ resolved
@@ -215,11 +215,13 @@
 
         <dependency>
             <groupId>org.apache.dolphinscheduler</groupId>
-<<<<<<< HEAD
+            <artifactId>dolphinscheduler-task-chunjun</artifactId>
+            <version>${project.version}</version>
+        </dependency>
+        
+         <dependency>
+            <groupId>org.apache.dolphinscheduler</groupId>
             <artifactId>dolphinscheduler-task-datasync</artifactId>
-=======
-            <artifactId>dolphinscheduler-task-chunjun</artifactId>
->>>>>>> 892d8672
             <version>${project.version}</version>
         </dependency>
     </dependencies>
