--- conflicted
+++ resolved
@@ -88,16 +88,7 @@
      * todo: Create a shell script to execute the datax task, and read the python version from the env, so we can support multiple versions of datax python
      */
     private static final String DATAX_PYTHON = Optional.ofNullable(System.getenv("DATAX_PYTHON")).orElse("python2.7");
-    /**
-     * datax on yarn jar path
-     * https://github.com/duhanmin/datax-on-yarn
-     */
-    private static final String dataxOnYarnJar = System.getenv("DATAX_ON_YARN_JAR");
-    /**
-     * example: HADOOP_OPTS="-Xms32m -Xmx128m" /usr/bin/yarn
-     */
-    private static final String YARN_BIN =
-            StringUtils.isEmpty(System.getenv("YARN_BIN")) ? "yarn" : System.getenv("YARN_BIN");
+
     /**
      * select all
      */
@@ -170,21 +161,12 @@
             // run datax processDataSourceService
             String jsonFilePath = buildDataxJsonFile(paramsMap);
             String shellCommandFilePath;
-<<<<<<< HEAD
-            if (dataXParameters.getYarn() == 1) {
-                if (StringUtils.isNotBlank(dataxOnYarnJar)) {
-                    shellCommandFilePath = buildYarnShellCommandFile(jsonFilePath, paramsMap);
-                } else {
-                    throw new TaskException(
-                            "The environment variable 'DATAX_ON_YARN_JAR' does not exist,download address: https://github.com/duhanmin/datax-on-yarn");
-=======
             if (DataxYarnEnum.YARN.getCode() == dataXParameters.getYarn()) {
                 if (StringUtils.isNotBlank(DataxConstants.DATAX_YARN_JAR)) {
                     shellCommandFilePath = buildYarnShellCommandFile(jsonFilePath, paramsMap);
                 } else {
                     throw new TaskException(
                             "Configuration common.properties file does not exist datax.yarn.jar, download address: https://github.com/duhanmin/datax-on-yarn");
->>>>>>> 8e86d48b
                 }
             } else {
                 shellCommandFilePath = buildShellCommandFile(jsonFilePath, paramsMap);
@@ -599,29 +581,20 @@
         int xmx = Math.max(dataXParameters.getXmx(), 1);
         int jvm = Math.max(xms, xmx);
 
-<<<<<<< HEAD
-        StringBuilder sbr = new StringBuilder(YARN_BIN + " jar " + dataxOnYarnJar);;
-        sbr.append(" -jar_path " + dataxOnYarnJar);
-        sbr.append(" -appname datax-job");
-=======
         StringBuilder sbr = new StringBuilder(DataxConstants.DATAX_YARN_BIN + " jar " + DataxConstants.DATAX_YARN_JAR);
         sbr.append(" com.on.yarn.Client");
         sbr.append(" -jar_path " + DataxConstants.DATAX_YARN_JAR);
         sbr.append(" -appname " + taskExecutionContext.getTaskName());
->>>>>>> 8e86d48b
         sbr.append(" -master_memory " + (jvm * 1024));
         sbr.append(" -datax_job " + jobConfigFilePath);
         sbr.append(" -datax_home_hdfs " + System.getenv("DATAX_HOME"));
 
-<<<<<<< HEAD
-=======
         if (StringUtils.isBlank(dataXParameters.getYarnQueue())) {
             sbr.append(" -queue " + DataxConstants.DATAX_YARN_DEFAULT_QUEUE);
         } else {
             sbr.append(" -queue " + dataXParameters.getYarnQueue());
         }
 
->>>>>>> 8e86d48b
         if (null != paramsMap && paramsMap.size() != 0) {
             StringBuilder customParameters = new StringBuilder();
             for (Map.Entry<String, Property> entry : paramsMap.entrySet()) {
