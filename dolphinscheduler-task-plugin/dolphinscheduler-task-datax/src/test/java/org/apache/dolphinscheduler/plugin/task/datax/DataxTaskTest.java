--- conflicted
+++ resolved
@@ -121,19 +121,8 @@
         boolean delete = jsonFile.delete();
         Assertions.assertTrue(delete);
 
-<<<<<<< HEAD
-        File shellCommandFile = SystemUtils.IS_OS_WINDOWS ? new File("/tmp/execution/app-id_node.bat")
-                : new File("/tmp/execution/app-id_node.sh");
-        InputStream shellCommandInputStream = Files.newInputStream(shellCommandFile.toPath());
-        String shellCommandStr = FileUtils.readFile2Str(shellCommandInputStream);
-        Assertions.assertEquals(shellCommandStr, "${PYTHON_LAUNCHER} ${DATAX_LAUNCHER} --jvm=\"-Xms1G -Xmx1G\" " +
-                " /tmp/execution/app-id_job.json");
-        delete = shellCommandFile.delete();
-        Assertions.assertTrue(delete);
-=======
         Assertions.assertEquals(dataxTask.buildCommand("/tmp/execution/app-id_job.json", null),
-                "python2.7 ${DATAX_HOME}/bin/datax.py  --jvm=\"-Xms1G -Xmx1G\"  /tmp/execution/app-id_job.json");
->>>>>>> 50386d62
+                "${PYTHON_LAUNCHER} ${DATAX_LAUNCHER} --jvm=\"-Xms1G -Xmx1G\"  /tmp/execution/app-id_job.json");
     }
 
     @Test
@@ -167,19 +156,8 @@
         boolean delete = jsonFile.delete();
         Assertions.assertTrue(delete);
 
-<<<<<<< HEAD
-        File shellCommandFile = SystemUtils.IS_OS_WINDOWS ? new File("/tmp/execution/app-id_node.bat")
-                : new File("/tmp/execution/app-id_node.sh");
-        InputStream shellCommandInputStream = Files.newInputStream(shellCommandFile.toPath());
-        String shellCommandStr = FileUtils.readFile2Str(shellCommandInputStream);
-        Assertions.assertEquals(shellCommandStr, "${PYTHON_LAUNCHER} ${DATAX_LAUNCHER} --jvm=\"-Xms1G -Xmx1G\" " +
-                "-p \"-DDT='DT' -DDS='DS'\" /tmp/execution/app-id_job.json");
-        delete = shellCommandFile.delete();
-        Assertions.assertTrue(delete);
-=======
         Assertions.assertEquals(dataxTask.buildCommand("/tmp/execution/app-id_job.json", createPrepareParamsMap()),
-                "python2.7 ${DATAX_HOME}/bin/datax.py  --jvm=\"-Xms1G -Xmx1G\" -p \"-DDT='DT' -DDS='DS'\" /tmp/execution/app-id_job.json");
->>>>>>> 50386d62
+                "${PYTHON_LAUNCHER} ${DATAX_LAUNCHER} --jvm=\"-Xms1G -Xmx1G\" -p \"-DDT='DT' -DDS='DS'\" /tmp/execution/app-id_job.json");
     }
 
     @Test
