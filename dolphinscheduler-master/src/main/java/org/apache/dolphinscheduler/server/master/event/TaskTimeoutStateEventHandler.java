/*
 * Licensed to the Apache Software Foundation (ASF) under one or more
 * contributor license agreements.  See the NOTICE file distributed with
 * this work for additional information regarding copyright ownership.
 * The ASF licenses this file to You under the Apache License, Version 2.0
 * (the "License"); you may not use this file except in compliance with
 * the License.  You may obtain a copy of the License at
 *
 *    http://www.apache.org/licenses/LICENSE-2.0
 *
 * Unless required by applicable law or agreed to in writing, software
 * distributed under the License is distributed on an "AS IS" BASIS,
 * WITHOUT WARRANTIES OR CONDITIONS OF ANY KIND, either express or implied.
 * See the License for the specific language governing permissions and
 * limitations under the License.
 */

package org.apache.dolphinscheduler.server.master.event;

import org.apache.dolphinscheduler.common.enums.StateEventType;
import org.apache.dolphinscheduler.common.enums.TimeoutFlag;
import org.apache.dolphinscheduler.dao.entity.TaskInstance;
import org.apache.dolphinscheduler.plugin.task.api.enums.TaskTimeoutStrategy;
import org.apache.dolphinscheduler.server.master.metrics.TaskMetrics;
import org.apache.dolphinscheduler.server.master.runner.WorkflowExecuteRunnable;
import org.apache.dolphinscheduler.server.master.runner.task.ITaskProcessor;
import org.apache.dolphinscheduler.server.master.runner.task.TaskAction;

import java.util.Map;

import lombok.extern.slf4j.Slf4j;

import com.google.auto.service.AutoService;

@AutoService(StateEventHandler.class)
@Slf4j
public class TaskTimeoutStateEventHandler implements StateEventHandler {

    @Override
    public boolean handleStateEvent(WorkflowExecuteRunnable workflowExecuteRunnable,
                                    StateEvent stateEvent) throws StateEventHandleError {
        TaskStateEvent taskStateEvent = (TaskStateEvent) stateEvent;
        workflowExecuteRunnable.checkTaskInstanceByStateEvent(taskStateEvent);

        TaskInstance taskInstance =
                workflowExecuteRunnable.getTaskInstance(taskStateEvent.getTaskInstanceId()).orElseThrow(
                        () -> new StateEventHandleError(String.format(
                                "Cannot find the task instance from workflow execute runnable, taskInstanceId: %s",
                                taskStateEvent.getTaskInstanceId())));

<<<<<<< HEAD
        TaskMetrics.incTaskInstanceByState("timeout", taskInstance.getName());
        logger.info("Handle task instance state timout event, taskInstanceId: {}", taskStateEvent.getTaskInstanceId());

=======
        log.info("Handle task instance state timeout event, taskInstanceId: {}", taskStateEvent.getTaskInstanceId());
>>>>>>> 1ac76e1c

        if (TimeoutFlag.CLOSE == taskInstance.getTaskDefine().getTimeoutFlag()) {
            return true;
        }
        TaskTimeoutStrategy taskTimeoutStrategy = taskInstance.getTaskDefine()
                .getTimeoutNotifyStrategy();
        Map<Long, ITaskProcessor> activeTaskProcessMap = workflowExecuteRunnable
                .getActiveTaskProcessMap();
        if ((TaskTimeoutStrategy.FAILED == taskTimeoutStrategy
                || TaskTimeoutStrategy.WARNFAILED == taskTimeoutStrategy)) {
            if (activeTaskProcessMap.containsKey(taskInstance.getTaskCode())) {
                ITaskProcessor taskProcessor = activeTaskProcessMap.get(taskInstance.getTaskCode());
                taskProcessor.action(TaskAction.TIMEOUT);
            } else {
                log.warn(
                        "cannot find the task processor for task {}, so skip task processor action.",
                        taskInstance.getTaskCode());
            }
        }
        if (TaskTimeoutStrategy.WARN == taskTimeoutStrategy
                || TaskTimeoutStrategy.WARNFAILED == taskTimeoutStrategy) {
            workflowExecuteRunnable.processTimeout();
            workflowExecuteRunnable.taskTimeout(taskInstance);
        }
        return true;
    }

    @Override
    public StateEventType getEventType() {
        return StateEventType.TASK_TIMEOUT;
    }
}<|MERGE_RESOLUTION|>--- conflicted
+++ resolved
@@ -48,13 +48,9 @@
                                 "Cannot find the task instance from workflow execute runnable, taskInstanceId: %s",
                                 taskStateEvent.getTaskInstanceId())));
 
-<<<<<<< HEAD
+
         TaskMetrics.incTaskInstanceByState("timeout", taskInstance.getName());
         logger.info("Handle task instance state timout event, taskInstanceId: {}", taskStateEvent.getTaskInstanceId());
-
-=======
-        log.info("Handle task instance state timeout event, taskInstanceId: {}", taskStateEvent.getTaskInstanceId());
->>>>>>> 1ac76e1c
 
         if (TimeoutFlag.CLOSE == taskInstance.getTaskDefine().getTimeoutFlag()) {
             return true;
