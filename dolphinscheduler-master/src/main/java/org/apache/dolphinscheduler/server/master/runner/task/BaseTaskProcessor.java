/*
 * Licensed to the Apache Software Foundation (ASF) under one or more
 * contributor license agreements.  See the NOTICE file distributed with
 * this work for additional information regarding copyright ownership.
 * The ASF licenses this file to You under the Apache License, Version 2.0
 * (the "License"); you may not use this file except in compliance with
 * the License.  You may obtain a copy of the License at
 *
 *    http://www.apache.org/licenses/LICENSE-2.0
 *
 * Unless required by applicable law or agreed to in writing, software
 * distributed under the License is distributed on an "AS IS" BASIS,
 * WITHOUT WARRANTIES OR CONDITIONS OF ANY KIND, either express or implied.
 * See the License for the specific language governing permissions and
 * limitations under the License.
 */

package org.apache.dolphinscheduler.server.master.runner.task;

import com.zaxxer.hikari.HikariDataSource;
import lombok.NonNull;
import org.apache.commons.collections.CollectionUtils;
import org.apache.dolphinscheduler.common.Constants;
import org.apache.dolphinscheduler.common.utils.HadoopUtils;
import org.apache.dolphinscheduler.common.utils.JSONUtils;
import org.apache.dolphinscheduler.common.utils.LoggerUtils;
import org.apache.dolphinscheduler.common.utils.PropertyUtils;
import org.apache.dolphinscheduler.dao.entity.DataSource;
import org.apache.dolphinscheduler.dao.entity.DqComparisonType;
import org.apache.dolphinscheduler.dao.entity.DqRule;
import org.apache.dolphinscheduler.dao.entity.DqRuleExecuteSql;
import org.apache.dolphinscheduler.dao.entity.DqRuleInputEntry;
import org.apache.dolphinscheduler.dao.entity.ProcessInstance;
import org.apache.dolphinscheduler.dao.entity.Resource;
import org.apache.dolphinscheduler.dao.entity.TaskInstance;
import org.apache.dolphinscheduler.dao.entity.Tenant;
import org.apache.dolphinscheduler.dao.entity.UdfFunc;
import org.apache.dolphinscheduler.plugin.task.api.DataQualityTaskExecutionContext;
import org.apache.dolphinscheduler.plugin.task.api.K8sTaskExecutionContext;
import org.apache.dolphinscheduler.plugin.task.api.TaskChannel;
import org.apache.dolphinscheduler.plugin.task.api.TaskConstants;
import org.apache.dolphinscheduler.plugin.task.api.TaskExecutionContext;
import org.apache.dolphinscheduler.plugin.task.api.enums.TaskExecutionStatus;
import org.apache.dolphinscheduler.plugin.task.api.enums.dp.ConnectorType;
import org.apache.dolphinscheduler.plugin.task.api.enums.dp.ExecuteSqlType;
import org.apache.dolphinscheduler.plugin.task.api.model.JdbcInfo;
import org.apache.dolphinscheduler.plugin.task.api.model.Property;
import org.apache.dolphinscheduler.plugin.task.api.model.ResourceInfo;
import org.apache.dolphinscheduler.plugin.task.api.parameters.AbstractParameters;
import org.apache.dolphinscheduler.plugin.task.api.parameters.ParametersNode;
import org.apache.dolphinscheduler.plugin.task.api.parameters.resource.AbstractResourceParameters;
import org.apache.dolphinscheduler.plugin.task.api.parameters.resource.DataSourceParameters;
import org.apache.dolphinscheduler.plugin.task.api.parameters.resource.ResourceParametersHelper;
import org.apache.dolphinscheduler.plugin.task.api.parameters.resource.UdfFuncParameters;
import org.apache.dolphinscheduler.plugin.task.api.utils.JdbcUrlParser;
import org.apache.dolphinscheduler.plugin.task.api.utils.MapUtils;
import org.apache.dolphinscheduler.plugin.task.dq.DataQualityParameters;
import org.apache.dolphinscheduler.plugin.task.k8s.K8sTaskParameters;
import org.apache.dolphinscheduler.server.master.builder.TaskExecutionContextBuilder;
import org.apache.dolphinscheduler.server.master.config.MasterConfig;
import org.apache.dolphinscheduler.service.bean.SpringApplicationContext;
import org.apache.dolphinscheduler.service.expand.CuringParamsService;
import org.apache.dolphinscheduler.service.process.ProcessService;
import org.apache.dolphinscheduler.service.task.TaskPluginManager;
import org.apache.dolphinscheduler.spi.enums.DbType;
import org.apache.dolphinscheduler.spi.enums.ResourceType;
import org.apache.dolphinscheduler.spi.utils.StringUtils;
import org.slf4j.Logger;
import org.slf4j.LoggerFactory;

import java.util.ArrayList;
import java.util.HashMap;
import java.util.List;
import java.util.Map;
import java.util.Objects;
import java.util.Properties;
import java.util.Set;
import java.util.stream.Collectors;
import java.util.stream.Stream;

import static org.apache.dolphinscheduler.common.Constants.ADDRESS;
import static org.apache.dolphinscheduler.common.Constants.DATABASE;
import static org.apache.dolphinscheduler.common.Constants.JDBC_URL;
import static org.apache.dolphinscheduler.common.Constants.OTHER;
import static org.apache.dolphinscheduler.common.Constants.PASSWORD;
import static org.apache.dolphinscheduler.common.Constants.SINGLE_SLASH;
import static org.apache.dolphinscheduler.common.Constants.USER;
import static org.apache.dolphinscheduler.plugin.task.api.TaskConstants.CLUSTER;
import static org.apache.dolphinscheduler.plugin.task.api.TaskConstants.TASK_TYPE_DATA_QUALITY;
import static org.apache.dolphinscheduler.plugin.task.api.TaskConstants.TASK_TYPE_K8S;
import static org.apache.dolphinscheduler.plugin.task.api.utils.DataQualityConstants.COMPARISON_NAME;
import static org.apache.dolphinscheduler.plugin.task.api.utils.DataQualityConstants.COMPARISON_TABLE;
import static org.apache.dolphinscheduler.plugin.task.api.utils.DataQualityConstants.COMPARISON_TYPE;
import static org.apache.dolphinscheduler.plugin.task.api.utils.DataQualityConstants.SRC_CONNECTOR_TYPE;
import static org.apache.dolphinscheduler.plugin.task.api.utils.DataQualityConstants.SRC_DATASOURCE_ID;
import static org.apache.dolphinscheduler.plugin.task.api.utils.DataQualityConstants.TARGET_CONNECTOR_TYPE;
import static org.apache.dolphinscheduler.plugin.task.api.utils.DataQualityConstants.TARGET_DATASOURCE_ID;

public abstract class BaseTaskProcessor implements ITaskProcessor {

    protected final Logger logger =
            LoggerFactory.getLogger(String.format(TaskConstants.TASK_LOG_LOGGER_NAME_FORMAT, getClass()));

    protected boolean killed = false;

    protected boolean paused = false;

    protected boolean timeout = false;

    protected TaskInstance taskInstance = null;

    protected ProcessInstance processInstance;

    protected int maxRetryTimes;

    protected long commitInterval;

    protected ProcessService processService;

    protected MasterConfig masterConfig;

    protected TaskPluginManager taskPluginManager;

    protected CuringParamsService curingParamsService;

    protected String threadLoggerInfoName;

    @Override
    public void init(@NonNull TaskInstance taskInstance, @NonNull ProcessInstance processInstance) {
        processService = SpringApplicationContext.getBean(ProcessService.class);
        masterConfig = SpringApplicationContext.getBean(MasterConfig.class);
        taskPluginManager = SpringApplicationContext.getBean(TaskPluginManager.class);
        curingParamsService = SpringApplicationContext.getBean(CuringParamsService.class);
        this.taskInstance = taskInstance;
        this.processInstance = processInstance;
        this.maxRetryTimes = masterConfig.getTaskCommitRetryTimes();
        this.commitInterval = masterConfig.getTaskCommitInterval().toMillis();
    }

    protected javax.sql.DataSource defaultDataSource =
            SpringApplicationContext.getBean(javax.sql.DataSource.class);

    /**
     * pause task, common tasks donot need this.
     */
    protected abstract boolean pauseTask();

    /**
     * kill task, all tasks need to realize this function
     */
    protected abstract boolean killTask();

    /**
     * task timeout process
     */
    protected abstract boolean taskTimeout();

    /**
     * submit task
     */
    protected abstract boolean submitTask();

    /*
     * resubmit task
     */
    protected abstract boolean resubmitTask();

    /**
     * run task
     */
    protected abstract boolean runTask();

    /**
     * dispatch task
     */
    protected abstract boolean dispatchTask();

    @Override
    public boolean action(TaskAction taskAction) {
        String threadName = Thread.currentThread().getName();
        if (StringUtils.isNotEmpty(threadLoggerInfoName)) {
            Thread.currentThread().setName(threadLoggerInfoName);
        }
        boolean result = false;
        try {
            switch (taskAction) {
                case STOP:
                    result = stop();
                    break;
                case PAUSE:
                    result = pause();
                    break;
                case TIMEOUT:
                    result = timeout();
                    break;
                case SUBMIT:
                    result = submit();
                    break;
                case RUN:
                    result = run();
                    break;
                case DISPATCH:
                    result = dispatch();
                    break;
                case RESUBMIT:
                    result = resubmit();
                    break;
                default:
                    logger.error("unknown task action: {}", taskAction);
            }
            return result;
        } finally {
            // reset thread name
            Thread.currentThread().setName(threadName);

        }
    }

    protected boolean resubmit() {
        return resubmitTask();
    }

    protected boolean submit() {
        return submitTask();
    }

    protected boolean run() {
        return runTask();
    }

    protected boolean dispatch() {
        return dispatchTask();
    }

    protected boolean timeout() {
        if (timeout) {
            return true;
        }
        timeout = taskTimeout();
        return timeout;
    }

    protected boolean pause() {
        if (paused) {
            return true;
        }
        paused = pauseTask();
        return paused;
    }

    protected boolean stop() {
        if (killed) {
            return true;
        }
        killed = killTask();
        return killed;
    }

    @Override
    public String getType() {
        throw new UnsupportedOperationException("This abstract class doesn's has type");
    }

    @Override
    public TaskInstance taskInstance() {
        return this.taskInstance;
    }

    /**
     * set master task running logger.
     */
    public void setTaskExecutionLogger() {
        threadLoggerInfoName = LoggerUtils.buildTaskId(taskInstance.getFirstSubmitTime(),
                processInstance.getProcessDefinitionCode(),
                processInstance.getProcessDefinitionVersion(),
                taskInstance.getProcessInstanceId(),
                taskInstance.getId());
        Thread.currentThread().setName(threadLoggerInfoName);
    }

    /**
     * get TaskExecutionContext
     *
     * @param taskInstance taskInstance
     * @return TaskExecutionContext
     */
    protected TaskExecutionContext getTaskExecutionContext(TaskInstance taskInstance) {
        int userId = taskInstance.getProcessDefine() == null ? 0 : taskInstance.getProcessDefine().getUserId();
        Tenant tenant = processService.getTenantForProcess(taskInstance.getProcessInstance().getTenantId(), userId);

        // verify tenant is null
        if (verifyTenantIsNull(tenant, taskInstance)) {
            taskInstance.setState(TaskExecutionStatus.FAILURE);
            processService.saveTaskInstance(taskInstance);
            return null;
        }
        // set queue for process instance, user-specified queue takes precedence over tenant queue
        String userQueue = processService.queryUserQueueByProcessInstance(taskInstance.getProcessInstance());
        taskInstance.getProcessInstance().setQueue(StringUtils.isEmpty(userQueue) ? tenant.getQueue() : userQueue);
        taskInstance.getProcessInstance().setTenantCode(tenant.getTenantCode());
        taskInstance.setResources(getResourceFullNames(taskInstance));

        TaskChannel taskChannel = taskPluginManager.getTaskChannel(taskInstance.getTaskType());
        ResourceParametersHelper resources = taskChannel.getResources(taskInstance.getTaskParams());
        this.setTaskResourceInfo(resources);

        // TODO to be optimized
        DataQualityTaskExecutionContext dataQualityTaskExecutionContext = new DataQualityTaskExecutionContext();
        if (TASK_TYPE_DATA_QUALITY.equalsIgnoreCase(taskInstance.getTaskType())) {
            setDataQualityTaskRelation(dataQualityTaskExecutionContext, taskInstance, tenant.getTenantCode());
        }
        K8sTaskExecutionContext k8sTaskExecutionContext = new K8sTaskExecutionContext();
        if (TASK_TYPE_K8S.equalsIgnoreCase(taskInstance.getTaskType())) {
            setK8sTaskRelation(k8sTaskExecutionContext, taskInstance);
        }

        Map<String, Property> businessParamsMap = curingParamsService.preBuildBusinessParams(processInstance);

        AbstractParameters baseParam = taskPluginManager.getParameters(ParametersNode.builder()
                .taskType(taskInstance.getTaskType()).taskParams(taskInstance.getTaskParams()).build());
        Map<String, Property> propertyMap =
                curingParamsService.paramParsingPreparation(taskInstance, baseParam, processInstance);
        return TaskExecutionContextBuilder.get()
                .buildTaskInstanceRelatedInfo(taskInstance)
                .buildTaskDefinitionRelatedInfo(taskInstance.getTaskDefine())
                .buildProcessInstanceRelatedInfo(taskInstance.getProcessInstance())
                .buildProcessDefinitionRelatedInfo(taskInstance.getProcessDefine())
                .buildResourceParametersInfo(resources)
                .buildDataQualityTaskExecutionContext(dataQualityTaskExecutionContext)
                .buildK8sTaskRelatedInfo(k8sTaskExecutionContext)
                .buildBusinessParamsMap(businessParamsMap)
                .buildParamInfo(propertyMap)
                .create();
    }

    public void setTaskResourceInfo(ResourceParametersHelper resourceParametersHelper) {
        if (Objects.isNull(resourceParametersHelper)) {
            return;
        }
        resourceParametersHelper.getResourceMap().forEach((type, map) -> {
            switch (type) {
                case DATASOURCE:
                    this.setTaskDataSourceResourceInfo(map);
                    break;
                case UDF:
                    this.setTaskUdfFuncResourceInfo(map);
                    break;
                default:
                    break;
            }
        });
    }

    private void setTaskDataSourceResourceInfo(Map<Integer, AbstractResourceParameters> map) {
        if (MapUtils.isEmpty(map)) {
            return;
        }

        map.forEach((code, parameters) -> {
            DataSource datasource = processService.findDataSourceById(code);
            if (Objects.isNull(datasource)) {
                return;
            }
            DataSourceParameters dataSourceParameters = new DataSourceParameters();
            dataSourceParameters.setType(datasource.getType());
            dataSourceParameters.setConnectionParams(datasource.getConnectionParams());
            map.put(code, dataSourceParameters);
        });

    }

    private void setTaskUdfFuncResourceInfo(Map<Integer, AbstractResourceParameters> map) {
        if (MapUtils.isEmpty(map)) {
            return;
        }
        List<UdfFunc> udfFuncList = processService.queryUdfFunListByIds(map.keySet().toArray(new Integer[map.size()]));

        udfFuncList.forEach(udfFunc -> {
            UdfFuncParameters udfFuncParameters =
                    JSONUtils.parseObject(JSONUtils.toJsonString(udfFunc), UdfFuncParameters.class);
            udfFuncParameters.setDefaultFS(HadoopUtils.getInstance().getDefaultFS());
            String tenantCode = processService.queryTenantCodeByResName(udfFunc.getResourceName(), ResourceType.UDF);
            udfFuncParameters.setTenantCode(tenantCode);
            map.put(udfFunc.getId(), udfFuncParameters);
        });
    }

    /**
     * set data quality task relation
     *
     * @param dataQualityTaskExecutionContext dataQualityTaskExecutionContext
     * @param taskInstance taskInstance
     */
    private void setDataQualityTaskRelation(DataQualityTaskExecutionContext dataQualityTaskExecutionContext,
                                            TaskInstance taskInstance, String tenantCode) {
        DataQualityParameters dataQualityParameters =
                JSONUtils.parseObject(taskInstance.getTaskParams(), DataQualityParameters.class);
        if (dataQualityParameters == null) {
            return;
        }

        Map<String, String> config = dataQualityParameters.getRuleInputParameter();

        int ruleId = dataQualityParameters.getRuleId();
        DqRule dqRule = processService.getDqRule(ruleId);
        if (dqRule == null) {
            logger.error("can not get DqRule by id {}", ruleId);
            return;
        }

        dataQualityTaskExecutionContext.setRuleId(ruleId);
        dataQualityTaskExecutionContext.setRuleType(dqRule.getType());
        dataQualityTaskExecutionContext.setRuleName(dqRule.getName());

        List<DqRuleInputEntry> ruleInputEntryList = processService.getRuleInputEntry(ruleId);
        if (CollectionUtils.isEmpty(ruleInputEntryList)) {
            logger.error("{} rule input entry list is empty ", ruleId);
            return;
        }
        List<DqRuleExecuteSql> executeSqlList = processService.getDqExecuteSql(ruleId);
        setComparisonParams(dataQualityTaskExecutionContext, config, ruleInputEntryList, executeSqlList);
        dataQualityTaskExecutionContext.setRuleInputEntryList(JSONUtils.toJsonString(ruleInputEntryList));
        dataQualityTaskExecutionContext.setExecuteSqlList(JSONUtils.toJsonString(executeSqlList));

        // set the path used to store data quality task check error data
        dataQualityTaskExecutionContext.setHdfsPath(
                PropertyUtils.getString(Constants.FS_DEFAULT_FS)
                        + PropertyUtils.getString(
                                Constants.DATA_QUALITY_ERROR_OUTPUT_PATH,
                                "/user/" + tenantCode + "/data_quality_error_data"));

        setSourceConfig(dataQualityTaskExecutionContext, config);
        setTargetConfig(dataQualityTaskExecutionContext, config);
        setWriterConfig(dataQualityTaskExecutionContext);
        setStatisticsValueWriterConfig(dataQualityTaskExecutionContext);
    }

    /**
     * It is used to get comparison params, the param contains
     * comparison name、comparison table and execute sql.
     * When the type is fixed_value, params will be null.
     * @param dataQualityTaskExecutionContext
     * @param config
     * @param ruleInputEntryList
     * @param executeSqlList
     */
    private void setComparisonParams(DataQualityTaskExecutionContext dataQualityTaskExecutionContext,
                                     Map<String, String> config,
                                     List<DqRuleInputEntry> ruleInputEntryList,
                                     List<DqRuleExecuteSql> executeSqlList) {
        if (config.get(COMPARISON_TYPE) != null) {
            int comparisonTypeId = Integer.parseInt(config.get(COMPARISON_TYPE));
            // comparison type id 1 is fixed value ,do not need set param
            if (comparisonTypeId > 1) {
                DqComparisonType type = processService.getComparisonTypeById(comparisonTypeId);
                if (type != null) {
                    DqRuleInputEntry comparisonName = new DqRuleInputEntry();
                    comparisonName.setField(COMPARISON_NAME);
                    comparisonName.setValue(type.getName());
                    ruleInputEntryList.add(comparisonName);

                    DqRuleInputEntry comparisonTable = new DqRuleInputEntry();
                    comparisonTable.setField(COMPARISON_TABLE);
                    comparisonTable.setValue(type.getOutputTable());
                    ruleInputEntryList.add(comparisonTable);

                    if (executeSqlList == null) {
                        executeSqlList = new ArrayList<>();
                    }

                    DqRuleExecuteSql dqRuleExecuteSql = new DqRuleExecuteSql();
                    dqRuleExecuteSql.setType(ExecuteSqlType.MIDDLE.getCode());
                    dqRuleExecuteSql.setIndex(1);
                    dqRuleExecuteSql.setSql(type.getExecuteSql());
                    dqRuleExecuteSql.setTableAlias(type.getOutputTable());
                    executeSqlList.add(0, dqRuleExecuteSql);

                    if (Boolean.TRUE.equals(type.getInnerSource())) {
                        dataQualityTaskExecutionContext.setComparisonNeedStatisticsValueTable(true);
                    }
                }
            } else if (comparisonTypeId == 1) {
                dataQualityTaskExecutionContext.setCompareWithFixedValue(true);
            }
        }
    }

    /**
     * The default datasource is used to get the dolphinscheduler datasource info,
     * and the info will be used in StatisticsValueConfig and WriterConfig
     * @return DataSource
     */
    public DataSource getDefaultDataSource() {
        DataSource dataSource = new DataSource();

        HikariDataSource hikariDataSource = (HikariDataSource) defaultDataSource;
        dataSource.setUserName(hikariDataSource.getUsername());
        JdbcInfo jdbcInfo = JdbcUrlParser.getJdbcInfo(hikariDataSource.getJdbcUrl());
        if (jdbcInfo != null) {
            Properties properties = new Properties();
            properties.setProperty(USER, hikariDataSource.getUsername());
            properties.setProperty(PASSWORD, hikariDataSource.getPassword());
            properties.setProperty(DATABASE, jdbcInfo.getDatabase());
            properties.setProperty(ADDRESS, jdbcInfo.getAddress());
            properties.setProperty(OTHER, jdbcInfo.getParams());
            properties.setProperty(JDBC_URL, jdbcInfo.getAddress() + SINGLE_SLASH + jdbcInfo.getDatabase());
            dataSource.setType(DbType.of(JdbcUrlParser.getDbType(jdbcInfo.getDriverName()).getCode()));
            dataSource.setConnectionParams(JSONUtils.toJsonString(properties));
        }

        return dataSource;
    }

    /**
     * The StatisticsValueWriterConfig will be used in DataQualityApplication that
     * writes the statistics value into dolphin scheduler datasource
     * @param dataQualityTaskExecutionContext
     */
    private void setStatisticsValueWriterConfig(DataQualityTaskExecutionContext dataQualityTaskExecutionContext) {
        DataSource dataSource = getDefaultDataSource();
        ConnectorType writerConnectorType = ConnectorType.of(dataSource.getType().isHive() ? 1 : 0);
        dataQualityTaskExecutionContext.setStatisticsValueConnectorType(writerConnectorType.getDescription());
        dataQualityTaskExecutionContext.setStatisticsValueType(dataSource.getType().getCode());
        dataQualityTaskExecutionContext.setStatisticsValueWriterConnectionParams(dataSource.getConnectionParams());
        dataQualityTaskExecutionContext.setStatisticsValueTable("t_ds_dq_task_statistics_value");
    }

    /**
     * The WriterConfig will be used in DataQualityApplication that
     * writes the data quality check result into dolphin scheduler datasource
     * @param dataQualityTaskExecutionContext
     */
    private void setWriterConfig(DataQualityTaskExecutionContext dataQualityTaskExecutionContext) {
        DataSource dataSource = getDefaultDataSource();
        ConnectorType writerConnectorType = ConnectorType.of(dataSource.getType().isHive() ? 1 : 0);
        dataQualityTaskExecutionContext.setWriterConnectorType(writerConnectorType.getDescription());
        dataQualityTaskExecutionContext.setWriterType(dataSource.getType().getCode());
        dataQualityTaskExecutionContext.setWriterConnectionParams(dataSource.getConnectionParams());
        dataQualityTaskExecutionContext.setWriterTable("t_ds_dq_execute_result");
    }

    /**
     * The TargetConfig will be used in DataQualityApplication that
     * get the data which be used to compare to src value
     * @param dataQualityTaskExecutionContext
     * @param config
     */
    private void setTargetConfig(DataQualityTaskExecutionContext dataQualityTaskExecutionContext,
                                 Map<String, String> config) {
        if (StringUtils.isNotEmpty(config.get(TARGET_DATASOURCE_ID))) {
            DataSource dataSource =
                    processService.findDataSourceById(Integer.parseInt(config.get(TARGET_DATASOURCE_ID)));
            if (dataSource != null) {
                ConnectorType targetConnectorType = ConnectorType.of(
                        DbType.of(Integer.parseInt(config.get(TARGET_CONNECTOR_TYPE))).isHive() ? 1 : 0);
                dataQualityTaskExecutionContext.setTargetConnectorType(targetConnectorType.getDescription());
                dataQualityTaskExecutionContext.setTargetType(dataSource.getType().getCode());
                dataQualityTaskExecutionContext.setTargetConnectionParams(dataSource.getConnectionParams());
            }
        }
    }

    /**
     * The SourceConfig will be used in DataQualityApplication that
     * get the data which be used to get the statistics value
     * @param dataQualityTaskExecutionContext
     * @param config
     */
    private void setSourceConfig(DataQualityTaskExecutionContext dataQualityTaskExecutionContext,
                                 Map<String, String> config) {
        if (StringUtils.isNotEmpty(config.get(SRC_DATASOURCE_ID))) {
            DataSource dataSource = processService.findDataSourceById(Integer.parseInt(config.get(SRC_DATASOURCE_ID)));
            if (dataSource != null) {
                ConnectorType srcConnectorType = ConnectorType.of(
                        DbType.of(Integer.parseInt(config.get(SRC_CONNECTOR_TYPE))).isHive() ? 1 : 0);
                dataQualityTaskExecutionContext.setSourceConnectorType(srcConnectorType.getDescription());
                dataQualityTaskExecutionContext.setSourceType(dataSource.getType().getCode());
                dataQualityTaskExecutionContext.setSourceConnectionParams(dataSource.getConnectionParams());
            }
        }
    }

    /**
     * whehter tenant is null
     *
     * @param tenant tenant
     * @param taskInstance taskInstance
     * @return result
     */
    protected boolean verifyTenantIsNull(Tenant tenant, TaskInstance taskInstance) {
        if (tenant == null) {
            logger.error("tenant not exists,process instance id : {},task instance id : {}",
                    taskInstance.getProcessInstance().getId(),
                    taskInstance.getId());
            return true;
        }
        return false;
    }

    /**
     * get resource map key is full name and value is tenantCode
     */
    public Map<String, String> getResourceFullNames(TaskInstance taskInstance) {
        Map<String, String> resourcesMap = new HashMap<>();
        AbstractParameters baseParam = taskPluginManager.getParameters(ParametersNode.builder()
                .taskType(taskInstance.getTaskType()).taskParams(taskInstance.getTaskParams()).build());
        if (baseParam != null) {
            List<ResourceInfo> projectResourceFiles = baseParam.getResourceFilesList();
            if (CollectionUtils.isNotEmpty(projectResourceFiles)) {

                // filter the resources that the resource id equals 0
<<<<<<< HEAD
                // TODO: what is this doing?
//                Set<ResourceInfo> oldVersionResources = projectResourceFiles.stream().filter(t -> t.getId() == 0).collect(Collectors.toSet());
//                if (CollectionUtils.isNotEmpty(oldVersionResources)) {
//                    oldVersionResources.forEach(t -> resourcesMap.put(t.getRes(), processService.queryTenantCodeByResName(t.getRes(), ResourceType.FILE)));
//                }

                // get the resource id in order to get the resource names in batch
//                Stream<Integer> resourceIdStream = projectResourceFiles.stream().map(ResourceInfo::getId);
//                Set<Integer> resourceIdsSet = resourceIdStream.collect(Collectors.toSet());
//
//                if (CollectionUtils.isNotEmpty(resourceIdsSet)) {
//                    Integer[] resourceIds = resourceIdsSet.toArray(new Integer[resourceIdsSet.size()]);
//
//                    List<Resource> resources = processService.listResourceByIds(resourceIds);
//                    resources.forEach(t -> resourcesMap.put(t.getFullName(), processService.queryTenantCodeByResName(t.getFullName(), ResourceType.FILE)));
//                }

                projectResourceFiles.forEach(file -> resourcesMap.put(file.getResourceName(),processService.queryTenantCodeByResName(file.getResourceName(), ResourceType.FILE)));
=======
                Set<ResourceInfo> oldVersionResources =
                        projectResourceFiles.stream().filter(t -> t.getId() == 0).collect(Collectors.toSet());
                if (CollectionUtils.isNotEmpty(oldVersionResources)) {
                    oldVersionResources.forEach(t -> resourcesMap.put(t.getRes(),
                            processService.queryTenantCodeByResName(t.getRes(), ResourceType.FILE)));
                }

                // get the resource id in order to get the resource names in batch
                Stream<Integer> resourceIdStream = projectResourceFiles.stream().map(ResourceInfo::getId);
                Set<Integer> resourceIdsSet = resourceIdStream.collect(Collectors.toSet());

                if (CollectionUtils.isNotEmpty(resourceIdsSet)) {
                    Integer[] resourceIds = resourceIdsSet.toArray(new Integer[resourceIdsSet.size()]);

                    List<Resource> resources = processService.listResourceByIds(resourceIds);
                    resources.forEach(t -> resourcesMap.put(t.getFullName(),
                            processService.queryTenantCodeByResName(t.getFullName(), ResourceType.FILE)));
                }
>>>>>>> db925f32
            }
        }

        return resourcesMap;
    }

    /**
     * set k8s task relation
     * @param k8sTaskExecutionContext k8sTaskExecutionContext
     * @param taskInstance taskInstance
     */
    private void setK8sTaskRelation(K8sTaskExecutionContext k8sTaskExecutionContext, TaskInstance taskInstance) {
        K8sTaskParameters k8sTaskParameters =
                JSONUtils.parseObject(taskInstance.getTaskParams(), K8sTaskParameters.class);
        Map<String, String> namespace = JSONUtils.toMap(k8sTaskParameters.getNamespace());
        String clusterName = namespace.get(CLUSTER);
        String configYaml = processService.findConfigYamlByName(clusterName);
        if (configYaml != null) {
            k8sTaskExecutionContext.setConfigYaml(configYaml);
        }
    }
}<|MERGE_RESOLUTION|>--- conflicted
+++ resolved
@@ -609,45 +609,23 @@
             if (CollectionUtils.isNotEmpty(projectResourceFiles)) {
 
                 // filter the resources that the resource id equals 0
-<<<<<<< HEAD
-                // TODO: what is this doing?
-//                Set<ResourceInfo> oldVersionResources = projectResourceFiles.stream().filter(t -> t.getId() == 0).collect(Collectors.toSet());
+                // TODO: remove the commented part after knowing what is 'old version'
+//                Set<ResourceInfo> oldVersionResources =
+//                        projectResourceFiles.stream().filter(t -> t.getId() == 0).collect(Collectors.toSet());
 //                if (CollectionUtils.isNotEmpty(oldVersionResources)) {
-//                    oldVersionResources.forEach(t -> resourcesMap.put(t.getRes(), processService.queryTenantCodeByResName(t.getRes(), ResourceType.FILE)));
+//                    oldVersionResources.forEach(t -> resourcesMap.put(t.getRes(),
+//                            processService.queryTenantCodeByResName(t.getRes(), ResourceType.FILE)));
 //                }
 
                 // get the resource id in order to get the resource names in batch
-//                Stream<Integer> resourceIdStream = projectResourceFiles.stream().map(ResourceInfo::getId);
-//                Set<Integer> resourceIdsSet = resourceIdStream.collect(Collectors.toSet());
-//
+//                projectResourceFiles.forEach(file -> resourcesMap.put(file.getResourceName(),processService.queryTenantCodeByResName(file.getResourceName(), ResourceType.FILE)));
 //                if (CollectionUtils.isNotEmpty(resourceIdsSet)) {
 //                    Integer[] resourceIds = resourceIdsSet.toArray(new Integer[resourceIdsSet.size()]);
 //
 //                    List<Resource> resources = processService.listResourceByIds(resourceIds);
-//                    resources.forEach(t -> resourcesMap.put(t.getFullName(), processService.queryTenantCodeByResName(t.getFullName(), ResourceType.FILE)));
+//                    resources.forEach(t -> resourcesMap.put(t.getFullName(),
+//                            processService.queryTenantCodeByResName(t.getFullName(), ResourceType.FILE)));
 //                }
-
-                projectResourceFiles.forEach(file -> resourcesMap.put(file.getResourceName(),processService.queryTenantCodeByResName(file.getResourceName(), ResourceType.FILE)));
-=======
-                Set<ResourceInfo> oldVersionResources =
-                        projectResourceFiles.stream().filter(t -> t.getId() == 0).collect(Collectors.toSet());
-                if (CollectionUtils.isNotEmpty(oldVersionResources)) {
-                    oldVersionResources.forEach(t -> resourcesMap.put(t.getRes(),
-                            processService.queryTenantCodeByResName(t.getRes(), ResourceType.FILE)));
-                }
-
-                // get the resource id in order to get the resource names in batch
-                Stream<Integer> resourceIdStream = projectResourceFiles.stream().map(ResourceInfo::getId);
-                Set<Integer> resourceIdsSet = resourceIdStream.collect(Collectors.toSet());
-
-                if (CollectionUtils.isNotEmpty(resourceIdsSet)) {
-                    Integer[] resourceIds = resourceIdsSet.toArray(new Integer[resourceIdsSet.size()]);
-
-                    List<Resource> resources = processService.listResourceByIds(resourceIds);
-                    resources.forEach(t -> resourcesMap.put(t.getFullName(),
-                            processService.queryTenantCodeByResName(t.getFullName(), ResourceType.FILE)));
-                }
->>>>>>> db925f32
             }
         }
 
