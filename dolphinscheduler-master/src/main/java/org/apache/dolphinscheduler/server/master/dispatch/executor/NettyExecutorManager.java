--- conflicted
+++ resolved
@@ -89,11 +89,7 @@
     @PostConstruct
     public void init() {
         this.nettyRemotingClient.registerProcessor(CommandType.TASK_KILL_RESPONSE, taskKillResponseProcessor);
-<<<<<<< HEAD
-        this.nettyRemotingClient.registerProcessor(CommandType.TASK_RECALL, taskRecallProcessor);
-=======
         this.nettyRemotingClient.registerProcessor(CommandType.TASK_REJECT, taskRecallProcessor);
->>>>>>> 25ded1e8
     }
 
     /**
