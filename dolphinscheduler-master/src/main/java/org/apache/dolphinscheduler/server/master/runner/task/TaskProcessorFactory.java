/*
 * Licensed to the Apache Software Foundation (ASF) under one or more
 * contributor license agreements.  See the NOTICE file distributed with
 * this work for additional information regarding copyright ownership.
 * The ASF licenses this file to You under the Apache License, Version 2.0
 * (the "License"); you may not use this file except in compliance with
 * the License.  You may obtain a copy of the License at
 *
 *    http://www.apache.org/licenses/LICENSE-2.0
 *
 * Unless required by applicable law or agreed to in writing, software
 * distributed under the License is distributed on an "AS IS" BASIS,
 * WITHOUT WARRANTIES OR CONDITIONS OF ANY KIND, either express or implied.
 * See the License for the specific language governing permissions and
 * limitations under the License.
 */

package org.apache.dolphinscheduler.server.master.runner.task;

import lombok.experimental.UtilityClass;
import org.apache.commons.lang3.StringUtils;
import org.apache.dolphinscheduler.spi.plugin.PrioritySPIFactory;
import org.slf4j.Logger;
import org.slf4j.LoggerFactory;

import java.lang.reflect.Constructor;
import java.lang.reflect.InvocationTargetException;
import java.util.Map;
import java.util.concurrent.ConcurrentHashMap;

import static org.apache.dolphinscheduler.common.Constants.COMMON_TASK_TYPE;

/**
 * the factory to create task processor
 */
@UtilityClass
public final class TaskProcessorFactory {

    private static final Logger logger = LoggerFactory.getLogger(TaskProcessorFactory.class);

    private static final Map<String, Constructor<ITaskProcessor>> PROCESS_MAP = new ConcurrentHashMap<>();

    private static final String DEFAULT_PROCESSOR = COMMON_TASK_TYPE;

    static {
        PrioritySPIFactory<ITaskProcessor> prioritySPIFactory = new PrioritySPIFactory<>(ITaskProcessor.class);
        for (Map.Entry<String, ITaskProcessor> entry : prioritySPIFactory.getSPIMap().entrySet()) {
            try {
<<<<<<< HEAD
                  if (!PROCESS_MAP.containsKey(iTaskProcessor.getType())) {
                  PROCESS_MAP.put(iTaskProcessor.getType(), (Constructor<ITaskProcessor>) iTaskProcessor.getClass().getConstructor());
              }
=======
                logger.info("Registering task processor: {} - {}", entry.getKey(), entry.getValue().getClass());
                PROCESS_MAP.put(entry.getKey(), (Constructor<ITaskProcessor>) entry.getValue().getClass().getConstructor());
                logger.info("Registered task processor: {} - {}", entry.getKey(), entry.getValue().getClass());
>>>>>>> cf3b4424
            } catch (NoSuchMethodException e) {
                throw new IllegalArgumentException(String.format("The task processor: %s should has a no args constructor", entry.getKey()));
            }
        }
    }

    public static ITaskProcessor getTaskProcessor(String type) throws InvocationTargetException, InstantiationException, IllegalAccessException {
        if (StringUtils.isEmpty(type)) {
            type = DEFAULT_PROCESSOR;
        }
        Constructor<ITaskProcessor> iTaskProcessorConstructor = PROCESS_MAP.get(type);
        if (iTaskProcessorConstructor == null) {
            iTaskProcessorConstructor = PROCESS_MAP.get(DEFAULT_PROCESSOR);
        }

        return iTaskProcessorConstructor.newInstance();
    }

    /**
     * if match master processor, then this task type is processed on the master
     *
     * @param type
     * @return
     */
    public static boolean isMasterTask(String type) {
        return PROCESS_MAP.containsKey(type);
    }

}<|MERGE_RESOLUTION|>--- conflicted
+++ resolved
@@ -46,15 +46,9 @@
         PrioritySPIFactory<ITaskProcessor> prioritySPIFactory = new PrioritySPIFactory<>(ITaskProcessor.class);
         for (Map.Entry<String, ITaskProcessor> entry : prioritySPIFactory.getSPIMap().entrySet()) {
             try {
-<<<<<<< HEAD
-                  if (!PROCESS_MAP.containsKey(iTaskProcessor.getType())) {
-                  PROCESS_MAP.put(iTaskProcessor.getType(), (Constructor<ITaskProcessor>) iTaskProcessor.getClass().getConstructor());
-              }
-=======
                 logger.info("Registering task processor: {} - {}", entry.getKey(), entry.getValue().getClass());
                 PROCESS_MAP.put(entry.getKey(), (Constructor<ITaskProcessor>) entry.getValue().getClass().getConstructor());
                 logger.info("Registered task processor: {} - {}", entry.getKey(), entry.getValue().getClass());
->>>>>>> cf3b4424
             } catch (NoSuchMethodException e) {
                 throw new IllegalArgumentException(String.format("The task processor: %s should has a no args constructor", entry.getKey()));
             }
