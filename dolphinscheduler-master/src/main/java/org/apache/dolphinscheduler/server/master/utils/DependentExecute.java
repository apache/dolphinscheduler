--- conflicted
+++ resolved
@@ -233,19 +233,7 @@
      * @return ProcessInstance
      */
     private ProcessInstance findLastProcessInterval(Long definitionCode, DateInterval dateInterval) {
-<<<<<<< HEAD
-        ProcessInstance runningProcess = processService.findLastRunningProcess(definitionCode, dateInterval.getStartTime(), dateInterval.getEndTime());
-        if (runningProcess != null) {
-            return runningProcess;
-        }
-
         ProcessInstance lastSchedulerProcess = processService.findLastSchedulerProcessInterval(definitionCode, dateInterval);
-=======
-
-        ProcessInstance lastSchedulerProcess =
-                processService.findLastSchedulerProcessInterval(definitionCode, dateInterval);
->>>>>>> a2b52193
-
         ProcessInstance lastManualProcess = processService.findLastManualProcessInterval(definitionCode, dateInterval);
 
         if (lastManualProcess == null) {
