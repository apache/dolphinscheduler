/*
 * Licensed to the Apache Software Foundation (ASF) under one or more
 * contributor license agreements.  See the NOTICE file distributed with
 * this work for additional information regarding copyright ownership.
 * The ASF licenses this file to You under the Apache License, Version 2.0
 * (the "License"); you may not use this file except in compliance with
 * the License.  You may obtain a copy of the License at
 *
 *    http://www.apache.org/licenses/LICENSE-2.0
 *
 * Unless required by applicable law or agreed to in writing, software
 * distributed under the License is distributed on an "AS IS" BASIS,
 * WITHOUT WARRANTIES OR CONDITIONS OF ANY KIND, either express or implied.
 * See the License for the specific language governing permissions and
 * limitations under the License.
 */

package org.apache.dolphinscheduler.server.master.utils;

import static org.apache.dolphinscheduler.plugin.task.api.parameters.DependentParameters.DependentFailurePolicyEnum.DEPENDENT_FAILURE_WAITING;

import org.apache.dolphinscheduler.common.constants.Constants;
<<<<<<< HEAD
import org.apache.dolphinscheduler.common.utils.JSONUtils;
=======
import org.apache.dolphinscheduler.common.enums.Flag;
import org.apache.dolphinscheduler.common.enums.TaskExecuteType;
>>>>>>> 613bcc3b
import org.apache.dolphinscheduler.dao.entity.ProcessInstance;
import org.apache.dolphinscheduler.dao.entity.ProcessTaskRelation;
import org.apache.dolphinscheduler.dao.entity.TaskDefinition;
import org.apache.dolphinscheduler.dao.entity.TaskDefinitionLog;
import org.apache.dolphinscheduler.dao.entity.TaskInstance;
import org.apache.dolphinscheduler.dao.repository.ProcessInstanceDao;
import org.apache.dolphinscheduler.dao.repository.TaskDefinitionDao;
import org.apache.dolphinscheduler.dao.repository.TaskDefinitionLogDao;
import org.apache.dolphinscheduler.dao.repository.TaskInstanceDao;
import org.apache.dolphinscheduler.plugin.task.api.enums.DependResult;
import org.apache.dolphinscheduler.plugin.task.api.enums.DependentRelation;
import org.apache.dolphinscheduler.plugin.task.api.enums.Direct;
import org.apache.dolphinscheduler.plugin.task.api.enums.TaskExecutionStatus;
import org.apache.dolphinscheduler.plugin.task.api.model.DateInterval;
import org.apache.dolphinscheduler.plugin.task.api.model.DependentItem;
import org.apache.dolphinscheduler.plugin.task.api.model.Property;
import org.apache.dolphinscheduler.plugin.task.api.parameters.DependentParameters;
import org.apache.dolphinscheduler.plugin.task.api.utils.DependentUtils;
import org.apache.dolphinscheduler.service.bean.SpringApplicationContext;
import org.apache.dolphinscheduler.service.process.ProcessService;

import java.time.Duration;
import java.time.Instant;
import java.util.ArrayList;
import java.util.Date;
import java.util.HashMap;
import java.util.List;
import java.util.Map;
<<<<<<< HEAD
import java.util.function.Function;
=======
>>>>>>> 613bcc3b
import java.util.stream.Collectors;

import lombok.extern.slf4j.Slf4j;

/**
 * dependent item execute
 */
@Slf4j
public class DependentExecute {

    private final ProcessInstanceDao processInstanceDao = SpringApplicationContext.getBean(ProcessInstanceDao.class);

    private final TaskInstanceDao taskInstanceDao = SpringApplicationContext.getBean(TaskInstanceDao.class);

    /**
     * depend item list
     */
    private List<DependentItem> dependItemList;

    /**
     * dependent relation
     */
    private DependentRelation relation;

    private ProcessInstance processInstance;

    private TaskInstance taskInstance;

    /**
     * depend result map
     */
    private Map<String, DependResult> dependResultMap = new HashMap<>();

    private Map<String, Property> dependTaskVarPoolPropertyMap = new HashMap<>();

    private Map<String, Long> dependTaskVarPoolEndTimeMap = new HashMap<>();

    private Map<String, Property> dependItemVarPoolPropertyMap = new HashMap<>();

    private Map<String, Long> dependItemVarPoolEndTimeMap = new HashMap<>();

    /**
     * process service
     */
    private final ProcessService processService = SpringApplicationContext.getBean(ProcessService.class);

    /**
     * task definition log dao
     */
    private final TaskDefinitionLogDao taskDefinitionLogDao =
            SpringApplicationContext.getBean(TaskDefinitionLogDao.class);

    /**
     * task definition dao
     */
    private final TaskDefinitionDao taskDefinitionDao = SpringApplicationContext.getBean(TaskDefinitionDao.class);

    /**
     * constructor
     *
     * @param itemList item list
     * @param relation relation
     */
    public DependentExecute(List<DependentItem> itemList, DependentRelation relation, ProcessInstance processInstance,
                            TaskInstance taskInstance) {
        this.dependItemList = itemList;
        this.relation = relation;
        this.processInstance = processInstance;
        this.taskInstance = taskInstance;
    }

    /**
     * get dependent item for one dependent item
     *
     * @param dependentItem dependent item
     * @param currentTime   current time
     * @return DependResult
     */
    private DependResult getDependentResultForItem(DependentItem dependentItem, Date currentTime, int testFlag) {
        List<DateInterval> dateIntervals =
                DependentUtils.getDateIntervalList(currentTime, dependentItem.getDateValue());
        return calculateResultForTasks(dependentItem, dateIntervals, testFlag);
    }

    /**
     * calculate dependent result for one dependent item.
     *
     * @param dependentItem dependent item
     * @param dateIntervals date intervals
     * @return dateIntervals
     */
    private DependResult calculateResultForTasks(DependentItem dependentItem,
                                                 List<DateInterval> dateIntervals,
                                                 int testFlag) {

        DependResult result = DependResult.FAILED;
        for (DateInterval dateInterval : dateIntervals) {
            ProcessInstance processInstance = findLastProcessInterval(dependentItem.getDefinitionCode(),
                    dateInterval, testFlag);
            if (processInstance == null) {
                return DependResult.WAITING;
            }
            // need to check workflow for updates, so get all task and check the task state
            if (dependentItem.getDepTaskCode() == Constants.DEPENDENT_WORKFLOW_CODE) {
                result = dependResultByProcessInstance(processInstance);
            } else if (dependentItem.getDepTaskCode() == Constants.DEPENDENT_ALL_TASK_CODE) {
                result = dependResultByAllTaskOfProcessInstance(processInstance, dateInterval, testFlag);
            } else {
                result = dependResultBySingleTaskInstance(processInstance, dependentItem.getDepTaskCode(), dateInterval,
                        testFlag);
            }
            if (result != DependResult.SUCCESS) {
                break;
            }
        }
        return result;
    }

    /**
     * depend type = depend_work_flow
     *
     * @return
     */
    private DependResult dependResultByProcessInstance(ProcessInstance processInstance) {
        if (!processInstance.getState().isFinished()) {
            return DependResult.WAITING;
        }
        if (processInstance.getState().isSuccess()) {
            addItemVarPool(processInstance.getVarPool(), processInstance.getEndTime().getTime());
            return DependResult.SUCCESS;
        }
        log.warn(
                "The dependent workflow did not execute successfully, so return depend failed. processCode: {}, processName: {}",
                processInstance.getProcessDefinitionCode(), processInstance.getName());
        return DependResult.FAILED;
    }

    /**
     * depend type = depend_all
     *
     * @return
     */
    private DependResult dependResultByAllTaskOfProcessInstance(ProcessInstance processInstance,
                                                                DateInterval dateInterval, int testFlag) {
        if (!processInstance.getState().isFinished()) {
            log.info("Wait for the dependent workflow to complete, processCode: {}, processInstanceId: {}.",
                    processInstance.getProcessDefinitionCode(), processInstance.getId());
            return DependResult.WAITING;
        }
        if (processInstance.getState().isSuccess()) {
            List<ProcessTaskRelation> processTaskRelations =
                    processService.findRelationByCode(processInstance.getProcessDefinitionCode(),
                            processInstance.getProcessDefinitionVersion());
            List<TaskDefinitionLog> taskDefinitionLogs =
                    taskDefinitionLogDao.queryTaskDefineLogList(processTaskRelations);
            Map<Long, String> taskDefinitionCodeMap =
                    taskDefinitionLogs.stream().filter(taskDefinitionLog -> taskDefinitionLog.getFlag() == Flag.YES)
                            .collect(Collectors.toMap(TaskDefinitionLog::getCode, TaskDefinitionLog::getName));

            List<TaskInstance> taskInstanceList =
                    taskInstanceDao.queryLastTaskInstanceListIntervalByTaskCodes(taskDefinitionCodeMap.keySet(),
                            dateInterval, testFlag);
            Map<Long, TaskExecutionStatus> taskExecutionStatusMap =
                    taskInstanceList.stream()
                            .filter(taskInstance -> taskInstance.getTaskExecuteType() != TaskExecuteType.STREAM)
                            .collect(Collectors.toMap(TaskInstance::getTaskCode, TaskInstance::getState));

            for (Long taskCode : taskDefinitionCodeMap.keySet()) {
                if (!taskExecutionStatusMap.containsKey(taskCode)) {
                    log.warn(
                            "The task of the workflow is not being executed, taskCode: {}, processInstanceId: {}, processName: {}.",
                            taskCode, processInstance.getProcessDefinitionCode(), processInstance.getName());
                    return DependResult.FAILED;
                } else {
                    if (!taskExecutionStatusMap.get(taskCode).isSuccess()) {
                        log.warn(
                                "The task of the workflow is not being executed successfully, taskCode: {}, processInstanceId: {}, processName: {}.",
                                taskCode, processInstance.getProcessDefinitionCode(), processInstance.getName());
                        return DependResult.FAILED;
                    }
                }
            }
            return DependResult.SUCCESS;
        }
        return DependResult.FAILED;
    }

    /**
     * get depend task result
     *
     * @param taskCode
     * @param processInstance
     * @return
     */
    private DependResult getDependTaskResult(long taskCode, ProcessInstance processInstance, int testFlag) {
        DependResult result;
        TaskInstance taskInstance = null;
        List<TaskInstance> taskInstanceList =
                taskInstanceDao.queryValidTaskListByWorkflowInstanceId(processInstance.getId(), testFlag);

        for (TaskInstance task : taskInstanceList) {
            if (task.getTaskCode() == taskCode) {
                taskInstance = task;
                break;
            }
        }

        if (taskInstance == null) {
            // cannot find task in the process instance
            // maybe because process instance is running or failed.
            if (processInstance.getState().isFinished()) {
                result = DependResult.FAILED;
            } else {
                return DependResult.WAITING;
            }
        } else {
            addItemVarPool(taskInstance.getVarPool(), taskInstance.getEndTime().getTime());
            result = getDependResultByState(taskInstance.getState());
        }

        return result;
    }

    /**
<<<<<<< HEAD
     * add varPool to dependItemVarPoolMap
     *
     * @param varPoolStr
     * @param endTime
     */
    private void addItemVarPool(String varPoolStr, Long endTime) {
        List<Property> varPool = new ArrayList<>(JSONUtils.toList(varPoolStr, Property.class));
        if (!varPool.isEmpty()) {
            Map<String, Property> varPoolPropertyMap = varPool.stream().filter(p -> p.getDirect().equals(Direct.OUT))
                    .collect(Collectors.toMap(Property::getProp, Function.identity()));
            Map<String, Long> varPoolEndTimeMap = varPool.stream().filter(p -> p.getDirect().equals(Direct.OUT))
                    .collect(Collectors.toMap(Property::getProp, d -> endTime));
            dependItemVarPoolPropertyMap.putAll(varPoolPropertyMap);
            dependItemVarPoolEndTimeMap.putAll(varPoolEndTimeMap);
=======
     * depend type = depend_task
     *
     * @param processInstance last process instance in the date interval
     * @param depTaskCode the dependent task code
     * @param dateInterval date interval
     * @param testFlag test flag
     * @return depend result
     */
    private DependResult dependResultBySingleTaskInstance(ProcessInstance processInstance, long depTaskCode,
                                                          DateInterval dateInterval, int testFlag) {
        TaskInstance taskInstance =
                taskInstanceDao.queryLastTaskInstanceIntervalByTaskCode(depTaskCode, dateInterval, testFlag);

        if (taskInstance == null) {
            TaskDefinition taskDefinition = taskDefinitionDao.queryByCode(depTaskCode);

            if (taskDefinition == null) {
                log.error("The dependent task definition can not be find, so return depend failed, taskCode: {}",
                        depTaskCode);
                return DependResult.FAILED;
            }

            if (taskDefinition.getFlag() == Flag.NO) {
                log.info(
                        "The dependent task is a forbidden task, so return depend success. Task code: {}, task name: {}",
                        taskDefinition.getCode(), taskDefinition.getName());
                return DependResult.SUCCESS;
            }

            if (!processInstance.getState().isFinished()) {
                log.info("Wait for the dependent workflow to complete, processCode: {}, processInstanceId: {}.",
                        processInstance.getProcessDefinitionCode(), processInstance.getId());
                return DependResult.WAITING;
            }

            return DependResult.FAILED;
        } else {
            if (TaskExecuteType.STREAM == taskInstance.getTaskExecuteType()) {
                log.info(
                        "The dependent task is a streaming task, so return depend success. Task code: {}, task name: {}.",
                        taskInstance.getTaskCode(), taskInstance.getName());
                return DependResult.SUCCESS;
            }
            return getDependResultByState(taskInstance.getState());
>>>>>>> 613bcc3b
        }
    }

    /**
     * find the last one process instance that :
     * 1. manual run and finish between the interval
     * 2. schedule run and schedule time between the interval
     *
     * @param definitionCode definition code
     * @param dateInterval   date interval
     * @return ProcessInstance
     */
    private ProcessInstance findLastProcessInterval(Long definitionCode, DateInterval dateInterval, int testFlag) {

        ProcessInstance lastSchedulerProcess =
                processInstanceDao.queryLastSchedulerProcessInterval(definitionCode, dateInterval, testFlag);

        ProcessInstance lastManualProcess =
                processInstanceDao.queryLastManualProcessInterval(definitionCode, dateInterval, testFlag);

        if (lastManualProcess == null) {
            return lastSchedulerProcess;
        }
        if (lastSchedulerProcess == null) {
            return lastManualProcess;
        }

        // In the time range, there are both manual and scheduled workflow instances, return the last workflow instance
        return lastManualProcess.getId() > lastSchedulerProcess.getId() ? lastManualProcess : lastSchedulerProcess;
    }

    /**
     * get dependent result by task/process instance state
     *
     * @param state state
     * @return DependResult
     */
    private DependResult getDependResultByState(TaskExecutionStatus state) {

        if (!state.isFinished()) {
            return DependResult.WAITING;
        } else if (state.isSuccess()) {
            return DependResult.SUCCESS;
        } else {
            log.warn(
                    "The dependent task were not executed successfully, so return depend failed. Task code: {}, task name: {}.",
                    taskInstance.getTaskCode(), taskInstance.getName());
            return DependResult.FAILED;
        }
    }

    /**
     * judge depend item finished
     *
     * @param currentTime current time
     * @return boolean
     */
    public boolean finish(Date currentTime, int testFlag, DependentParameters.DependentFailurePolicyEnum failurePolicy,
                          Integer failureWaitingTime) {
        DependResult modelDependResult = getModelDependResult(currentTime, testFlag);
        if (modelDependResult == DependResult.WAITING) {
            return false;
        } else if (modelDependResult == DependResult.FAILED && DEPENDENT_FAILURE_WAITING == failurePolicy
                && failureWaitingTime != null) {
            return Duration.between(currentTime.toInstant(), Instant.now())
                    .compareTo(Duration.ofMinutes(failureWaitingTime)) > 0;
        }
        return true;
    }

    /**
     * get model depend result
     *
     * @param currentTime current time
     * @return DependResult
     */
    public DependResult getModelDependResult(Date currentTime, int testFlag) {

        List<DependResult> dependResultList = new ArrayList<>();

        for (DependentItem dependentItem : dependItemList) {
            if (isSelfDependent(dependentItem) && isFirstProcessInstance(dependentItem)) {
                // if self-dependent, default success at first time
                dependResultMap.put(dependentItem.getKey(), DependResult.SUCCESS);
                dependResultList.add(DependResult.SUCCESS);
                log.info(
                        "This dependent item is self-dependent and run at first time, default success, processDefinitionCode:{}, depTaskCode:{}",
                        dependentItem.getDefinitionCode(), dependentItem.getDepTaskCode());
                continue;
            }
            DependResult dependResult = getDependResultForItem(dependentItem, currentTime, testFlag);
            if (dependResult != DependResult.WAITING && dependResult != DependResult.FAILED) {
                dependResultMap.put(dependentItem.getKey(), dependResult);
                if (dependentItem.getParameterPassing() && !dependItemVarPoolPropertyMap.isEmpty()) {
                    DependentUtils.addTaskVarPool(dependItemVarPoolPropertyMap, dependItemVarPoolEndTimeMap,
                            dependTaskVarPoolPropertyMap, dependTaskVarPoolEndTimeMap);
                }
            }
            dependItemVarPoolPropertyMap.clear();
            dependItemVarPoolEndTimeMap.clear();
            dependResultList.add(dependResult);
        }
        return DependentUtils.getDependResultForRelation(this.relation, dependResultList);
    }

    /**
     * get dependent item result
     *
     * @param item        item
     * @param currentTime current time
     * @return DependResult
     */
    private DependResult getDependResultForItem(DependentItem item, Date currentTime, int testFlag) {
        String key = item.getKey();
        if (dependResultMap.containsKey(key)) {
            return dependResultMap.get(key);
        }
        return getDependentResultForItem(item, currentTime, testFlag);
    }

    public Map<String, DependResult> getDependResultMap() {
        return dependResultMap;
    }

    public Map<String, Property> getDependTaskVarPoolPropertyMap() {
        return dependTaskVarPoolPropertyMap;
    }

    public Map<String, Long> getDependTaskVarPoolEndTimeMap() {
        return dependTaskVarPoolEndTimeMap;
    }

    /**
     * check for self-dependent
     * @param dependentItem
     * @return
     */
    public boolean isSelfDependent(DependentItem dependentItem) {
        if (processInstance.getProcessDefinitionCode().equals(dependentItem.getDefinitionCode())) {
            if (dependentItem.getDepTaskCode() == Constants.DEPENDENT_ALL_TASK_CODE) {
                return true;
            }
            if (dependentItem.getDepTaskCode() == taskInstance.getTaskCode()) {
                return true;
            }
        }
        return false;
    }

    /**
     * check for first-running
     * query the first processInstance by scheduleTime(or startTime if scheduleTime is null)
     * @param dependentItem
     * @return
     */
    public boolean isFirstProcessInstance(DependentItem dependentItem) {
        ProcessInstance firstProcessInstance =
                processInstanceDao.queryFirstScheduleProcessInstance(dependentItem.getDefinitionCode());
        if (firstProcessInstance == null) {
            firstProcessInstance = processInstanceDao.queryFirstStartProcessInstance(dependentItem.getDefinitionCode());
            if (firstProcessInstance == null) {
                log.warn("First process instance is null, processDefinitionCode:{}", dependentItem.getDefinitionCode());
                return false;
            }
        }
        if (firstProcessInstance.getId() == processInstance.getId()) {
            return true;
        }
        return false;
    }
}<|MERGE_RESOLUTION|>--- conflicted
+++ resolved
@@ -20,12 +20,9 @@
 import static org.apache.dolphinscheduler.plugin.task.api.parameters.DependentParameters.DependentFailurePolicyEnum.DEPENDENT_FAILURE_WAITING;
 
 import org.apache.dolphinscheduler.common.constants.Constants;
-<<<<<<< HEAD
-import org.apache.dolphinscheduler.common.utils.JSONUtils;
-=======
 import org.apache.dolphinscheduler.common.enums.Flag;
 import org.apache.dolphinscheduler.common.enums.TaskExecuteType;
->>>>>>> 613bcc3b
+import org.apache.dolphinscheduler.common.utils.JSONUtils;
 import org.apache.dolphinscheduler.dao.entity.ProcessInstance;
 import org.apache.dolphinscheduler.dao.entity.ProcessTaskRelation;
 import org.apache.dolphinscheduler.dao.entity.TaskDefinition;
@@ -54,10 +51,7 @@
 import java.util.HashMap;
 import java.util.List;
 import java.util.Map;
-<<<<<<< HEAD
 import java.util.function.Function;
-=======
->>>>>>> 613bcc3b
 import java.util.stream.Collectors;
 
 import lombok.extern.slf4j.Slf4j;
@@ -91,14 +85,6 @@
      */
     private Map<String, DependResult> dependResultMap = new HashMap<>();
 
-    private Map<String, Property> dependTaskVarPoolPropertyMap = new HashMap<>();
-
-    private Map<String, Long> dependTaskVarPoolEndTimeMap = new HashMap<>();
-
-    private Map<String, Property> dependItemVarPoolPropertyMap = new HashMap<>();
-
-    private Map<String, Long> dependItemVarPoolEndTimeMap = new HashMap<>();
-
     /**
      * process service
      */
@@ -114,6 +100,14 @@
      * task definition dao
      */
     private final TaskDefinitionDao taskDefinitionDao = SpringApplicationContext.getBean(TaskDefinitionDao.class);
+
+    private Map<String, Property> dependTaskVarPoolPropertyMap = new HashMap<>();
+
+    private Map<String, Long> dependTaskVarPoolEndTimeMap = new HashMap<>();
+
+    private Map<String, Property> dependItemVarPoolPropertyMap = new HashMap<>();
+
+    private Map<String, Long> dependItemVarPoolEndTimeMap = new HashMap<>();
 
     /**
      * constructor
@@ -186,7 +180,6 @@
             return DependResult.WAITING;
         }
         if (processInstance.getState().isSuccess()) {
-            addItemVarPool(processInstance.getVarPool(), processInstance.getEndTime().getTime());
             return DependResult.SUCCESS;
         }
         log.warn(
@@ -240,6 +233,7 @@
                     }
                 }
             }
+            addItemVarPool(processInstance.getVarPool(), processInstance.getEndTime().getTime());
             return DependResult.SUCCESS;
         }
         return DependResult.FAILED;
@@ -282,7 +276,54 @@
     }
 
     /**
-<<<<<<< HEAD
+     * depend type = depend_task
+     *
+     * @param processInstance last process instance in the date interval
+     * @param depTaskCode the dependent task code
+     * @param dateInterval date interval
+     * @param testFlag test flag
+     * @return depend result
+     */
+    private DependResult dependResultBySingleTaskInstance(ProcessInstance processInstance, long depTaskCode,
+                                                          DateInterval dateInterval, int testFlag) {
+        TaskInstance taskInstance =
+                taskInstanceDao.queryLastTaskInstanceIntervalByTaskCode(depTaskCode, dateInterval, testFlag);
+
+        if (taskInstance == null) {
+            TaskDefinition taskDefinition = taskDefinitionDao.queryByCode(depTaskCode);
+
+            if (taskDefinition == null) {
+                log.error("The dependent task definition can not be find, so return depend failed, taskCode: {}",
+                        depTaskCode);
+                return DependResult.FAILED;
+            }
+
+            if (taskDefinition.getFlag() == Flag.NO) {
+                log.info(
+                        "The dependent task is a forbidden task, so return depend success. Task code: {}, task name: {}",
+                        taskDefinition.getCode(), taskDefinition.getName());
+                return DependResult.SUCCESS;
+            }
+
+            if (!processInstance.getState().isFinished()) {
+                log.info("Wait for the dependent workflow to complete, processCode: {}, processInstanceId: {}.",
+                        processInstance.getProcessDefinitionCode(), processInstance.getId());
+                return DependResult.WAITING;
+            }
+
+            return DependResult.FAILED;
+        } else {
+            if (TaskExecuteType.STREAM == taskInstance.getTaskExecuteType()) {
+                log.info(
+                        "The dependent task is a streaming task, so return depend success. Task code: {}, task name: {}.",
+                        taskInstance.getTaskCode(), taskInstance.getName());
+                return DependResult.SUCCESS;
+            }
+            return getDependResultByState(taskInstance.getState());
+        }
+    }
+
+    /**
      * add varPool to dependItemVarPoolMap
      *
      * @param varPoolStr
@@ -297,52 +338,6 @@
                     .collect(Collectors.toMap(Property::getProp, d -> endTime));
             dependItemVarPoolPropertyMap.putAll(varPoolPropertyMap);
             dependItemVarPoolEndTimeMap.putAll(varPoolEndTimeMap);
-=======
-     * depend type = depend_task
-     *
-     * @param processInstance last process instance in the date interval
-     * @param depTaskCode the dependent task code
-     * @param dateInterval date interval
-     * @param testFlag test flag
-     * @return depend result
-     */
-    private DependResult dependResultBySingleTaskInstance(ProcessInstance processInstance, long depTaskCode,
-                                                          DateInterval dateInterval, int testFlag) {
-        TaskInstance taskInstance =
-                taskInstanceDao.queryLastTaskInstanceIntervalByTaskCode(depTaskCode, dateInterval, testFlag);
-
-        if (taskInstance == null) {
-            TaskDefinition taskDefinition = taskDefinitionDao.queryByCode(depTaskCode);
-
-            if (taskDefinition == null) {
-                log.error("The dependent task definition can not be find, so return depend failed, taskCode: {}",
-                        depTaskCode);
-                return DependResult.FAILED;
-            }
-
-            if (taskDefinition.getFlag() == Flag.NO) {
-                log.info(
-                        "The dependent task is a forbidden task, so return depend success. Task code: {}, task name: {}",
-                        taskDefinition.getCode(), taskDefinition.getName());
-                return DependResult.SUCCESS;
-            }
-
-            if (!processInstance.getState().isFinished()) {
-                log.info("Wait for the dependent workflow to complete, processCode: {}, processInstanceId: {}.",
-                        processInstance.getProcessDefinitionCode(), processInstance.getId());
-                return DependResult.WAITING;
-            }
-
-            return DependResult.FAILED;
-        } else {
-            if (TaskExecuteType.STREAM == taskInstance.getTaskExecuteType()) {
-                log.info(
-                        "The dependent task is a streaming task, so return depend success. Task code: {}, task name: {}.",
-                        taskInstance.getTaskCode(), taskInstance.getName());
-                return DependResult.SUCCESS;
-            }
-            return getDependResultByState(taskInstance.getState());
->>>>>>> 613bcc3b
         }
     }
 
