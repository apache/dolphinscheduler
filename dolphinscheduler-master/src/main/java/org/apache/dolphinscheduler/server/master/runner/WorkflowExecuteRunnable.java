/*
 * Licensed to the Apache Software Foundation (ASF) under one or more
 * contributor license agreements.  See the NOTICE file distributed with
 * this work for additional information regarding copyright ownership.
 * The ASF licenses this file to You under the Apache License, Version 2.0
 * (the "License"); you may not use this file except in compliance with
 * the License.  You may obtain a copy of the License at
 *
 *    http://www.apache.org/licenses/LICENSE-2.0
 *
 * Unless required by applicable law or agreed to in writing, software
 * distributed under the License is distributed on an "AS IS" BASIS,
 * WITHOUT WARRANTIES OR CONDITIONS OF ANY KIND, either express or implied.
 * See the License for the specific language governing permissions and
 * limitations under the License.
 */

package org.apache.dolphinscheduler.server.master.runner;

import static org.apache.dolphinscheduler.common.constants.CommandKeyConstants.CMD_PARAM_COMPLEMENT_DATA_END_DATE;
import static org.apache.dolphinscheduler.common.constants.CommandKeyConstants.CMD_PARAM_COMPLEMENT_DATA_SCHEDULE_DATE_LIST;
import static org.apache.dolphinscheduler.common.constants.CommandKeyConstants.CMD_PARAM_COMPLEMENT_DATA_START_DATE;
import static org.apache.dolphinscheduler.common.constants.CommandKeyConstants.CMD_PARAM_RECOVERY_START_NODE_STRING;
import static org.apache.dolphinscheduler.common.constants.CommandKeyConstants.CMD_PARAM_RECOVER_PROCESS_ID_STRING;
import static org.apache.dolphinscheduler.common.constants.CommandKeyConstants.CMD_PARAM_START_NODES;
import static org.apache.dolphinscheduler.common.constants.CommandKeyConstants.CMD_PARAM_START_PARAMS;
import static org.apache.dolphinscheduler.common.constants.Constants.COMMA;
import static org.apache.dolphinscheduler.common.constants.Constants.DEFAULT_WORKER_GROUP;
import static org.apache.dolphinscheduler.common.constants.DateConstants.YYYY_MM_DD_HH_MM_SS;
import static org.apache.dolphinscheduler.plugin.task.api.TaskConstants.TASK_TYPE_BLOCKING;

import org.apache.dolphinscheduler.common.constants.Constants;
import org.apache.dolphinscheduler.common.enums.CommandType;
import org.apache.dolphinscheduler.common.enums.FailureStrategy;
import org.apache.dolphinscheduler.common.enums.Flag;
import org.apache.dolphinscheduler.common.enums.Priority;
import org.apache.dolphinscheduler.common.enums.StateEventType;
import org.apache.dolphinscheduler.common.enums.WorkflowExecutionStatus;
import org.apache.dolphinscheduler.common.graph.DAG;
import org.apache.dolphinscheduler.common.log.remote.RemoteLogUtils;
import org.apache.dolphinscheduler.common.model.TaskNodeRelation;
import org.apache.dolphinscheduler.common.thread.ThreadUtils;
import org.apache.dolphinscheduler.common.utils.DateUtils;
import org.apache.dolphinscheduler.common.utils.JSONUtils;
import org.apache.dolphinscheduler.dao.entity.Command;
import org.apache.dolphinscheduler.dao.entity.Environment;
import org.apache.dolphinscheduler.dao.entity.ProcessDefinition;
import org.apache.dolphinscheduler.dao.entity.ProcessInstance;
import org.apache.dolphinscheduler.dao.entity.ProjectUser;
import org.apache.dolphinscheduler.dao.entity.Schedule;
import org.apache.dolphinscheduler.dao.entity.TaskInstance;
import org.apache.dolphinscheduler.dao.repository.ProcessInstanceDao;
import org.apache.dolphinscheduler.dao.repository.TaskInstanceDao;
import org.apache.dolphinscheduler.dao.utils.TaskCacheUtils;
import org.apache.dolphinscheduler.extract.base.client.SingletonJdkDynamicRpcClientProxyFactory;
import org.apache.dolphinscheduler.extract.worker.ITaskInstanceOperator;
import org.apache.dolphinscheduler.extract.worker.transportor.UpdateWorkflowHostRequest;
import org.apache.dolphinscheduler.extract.worker.transportor.UpdateWorkflowHostResponse;
import org.apache.dolphinscheduler.plugin.task.api.enums.DependResult;
import org.apache.dolphinscheduler.plugin.task.api.enums.Direct;
import org.apache.dolphinscheduler.plugin.task.api.enums.TaskExecutionStatus;
import org.apache.dolphinscheduler.plugin.task.api.model.Property;
import org.apache.dolphinscheduler.plugin.task.api.parameters.SwitchParameters;
import org.apache.dolphinscheduler.plugin.task.api.utils.LogUtils;
import org.apache.dolphinscheduler.server.master.config.MasterConfig;
import org.apache.dolphinscheduler.server.master.event.StateEvent;
import org.apache.dolphinscheduler.server.master.event.StateEventHandleError;
import org.apache.dolphinscheduler.server.master.event.StateEventHandleException;
import org.apache.dolphinscheduler.server.master.event.StateEventHandleFailure;
import org.apache.dolphinscheduler.server.master.event.StateEventHandler;
import org.apache.dolphinscheduler.server.master.event.StateEventHandlerManager;
import org.apache.dolphinscheduler.server.master.event.TaskStateEvent;
import org.apache.dolphinscheduler.server.master.event.WorkflowStateEvent;
import org.apache.dolphinscheduler.server.master.graph.IWorkflowGraph;
import org.apache.dolphinscheduler.server.master.metrics.TaskMetrics;
import org.apache.dolphinscheduler.server.master.runner.execute.DefaultTaskExecuteRunnableFactory;
import org.apache.dolphinscheduler.server.master.runner.taskgroup.TaskGroupCoordinator;
import org.apache.dolphinscheduler.server.master.utils.TaskUtils;
import org.apache.dolphinscheduler.server.master.utils.WorkflowInstanceUtils;
import org.apache.dolphinscheduler.service.alert.ListenerEventAlertManager;
import org.apache.dolphinscheduler.service.alert.ProcessAlertManager;
import org.apache.dolphinscheduler.service.command.CommandService;
import org.apache.dolphinscheduler.service.cron.CronUtils;
import org.apache.dolphinscheduler.service.exceptions.CronParseException;
import org.apache.dolphinscheduler.service.expand.CuringParamsService;
import org.apache.dolphinscheduler.service.model.TaskNode;
import org.apache.dolphinscheduler.service.process.ProcessService;
import org.apache.dolphinscheduler.service.queue.StandByTaskInstancePriorityQueue;
import org.apache.dolphinscheduler.service.utils.DagHelper;

import org.apache.commons.collections4.CollectionUtils;
import org.apache.commons.collections4.MapUtils;
import org.apache.commons.lang3.StringUtils;
import org.apache.commons.lang3.tuple.Pair;

import java.util.ArrayList;
import java.util.Arrays;
import java.util.Collection;
import java.util.Collections;
import java.util.Date;
import java.util.HashMap;
import java.util.HashSet;
import java.util.Iterator;
import java.util.List;
import java.util.Map;
import java.util.Objects;
import java.util.Optional;
import java.util.Set;
import java.util.concurrent.ConcurrentHashMap;
import java.util.concurrent.ConcurrentLinkedQueue;
import java.util.stream.Collectors;

import lombok.NonNull;
import lombok.extern.slf4j.Slf4j;

import org.springframework.beans.BeanUtils;

import com.google.common.annotations.VisibleForTesting;
import com.google.common.collect.Lists;
import com.google.common.collect.Sets;

/**
 * Workflow execute task, used to execute a workflow instance.
 */
@Slf4j
public class WorkflowExecuteRunnable implements IWorkflowExecuteRunnable {

    private final ProcessService processService;

    private final CommandService commandService;

    private final ProcessInstanceDao processInstanceDao;

    private final TaskInstanceDao taskInstanceDao;

    private final ProcessAlertManager processAlertManager;

    private final IWorkflowExecuteContext workflowExecuteContext;

    private WorkflowRunnableStatus workflowRunnableStatus = WorkflowRunnableStatus.CREATED;

    /**
     * submit failure nodes
     */
    private boolean taskFailedSubmit = false;

    /**
     * task instance hash map, taskId as key
     */
    private final Map<Integer, TaskInstance> taskInstanceMap = new ConcurrentHashMap<>();

    /**
     * task instance hash map, taskCode as key
     */
    private final Map<Long, TaskInstance> taskCodeInstanceMap = new ConcurrentHashMap<>();

    /**
     * TaskCode as Key, TaskExecuteRunnable as Value
     */
    private final Map<Long, DefaultTaskExecuteRunnable> taskExecuteRunnableMap = new ConcurrentHashMap<>();

    /**
     * valid task map, taskCode as key, taskId as value
     * in a DAG, only one taskInstance per taskCode is valid
     */
    private final Map<Long, Integer> validTaskMap = new ConcurrentHashMap<>();

    /**
     * error task map, taskCode as key, taskInstanceId as value
     * in a DAG, only one taskInstance per taskCode is valid
     */
    private final Map<Long, Integer> errorTaskMap = new ConcurrentHashMap<>();

    /**
     * complete task set
     * in a DAG, only one taskInstance per taskCode is valid
     */
    private final Set<Long> completeTaskSet = Sets.newConcurrentHashSet();

    /**
     * depend failed task set
     */
    private final Set<Long> dependFailedTaskSet = Sets.newConcurrentHashSet();

    /**
     * todo: remove this field
     * skip task map, code as key
     */
    private final Map<Long, TaskNode> skipTaskNodeMap = new ConcurrentHashMap<>();

    /**
     * complement date list
     */
    private List<Date> complementListDate = Lists.newLinkedList();

    /**
     * state event queue
     */
    private final ConcurrentLinkedQueue<StateEvent> stateEvents = new ConcurrentLinkedQueue<>();

    /**
     * The StandBy task list, will be executed, need to know, the taskInstance in this queue may doesn't have id.
     */
    private final StandByTaskInstancePriorityQueue standByTaskInstancePriorityQueue =
            new StandByTaskInstancePriorityQueue();

    /**
     * wait to retry taskInstance map, taskCode as key, taskInstance as value
     * before retry, the taskInstance id is 0
     */
    private final Map<Long, TaskInstance> waitToRetryTaskInstanceMap = new ConcurrentHashMap<>();

    private final StateWheelExecuteThread stateWheelExecuteThread;

    private final CuringParamsService curingParamsService;

    private final DefaultTaskExecuteRunnableFactory defaultTaskExecuteRunnableFactory;

    private final MasterConfig masterConfig;

    private final ListenerEventAlertManager listenerEventAlertManager;

    private final TaskGroupCoordinator taskGroupCoordinator;

    public WorkflowExecuteRunnable(
                                   @NonNull IWorkflowExecuteContext workflowExecuteContext,
                                   @NonNull CommandService commandService,
                                   @NonNull ProcessService processService,
                                   @NonNull ProcessInstanceDao processInstanceDao,
                                   @NonNull ProcessAlertManager processAlertManager,
                                   @NonNull MasterConfig masterConfig,
                                   @NonNull StateWheelExecuteThread stateWheelExecuteThread,
                                   @NonNull CuringParamsService curingParamsService,
                                   @NonNull TaskInstanceDao taskInstanceDao,
                                   @NonNull DefaultTaskExecuteRunnableFactory defaultTaskExecuteRunnableFactory,
                                   @NonNull ListenerEventAlertManager listenerEventAlertManager,
                                   @NonNull TaskGroupCoordinator taskGroupCoordinator) {
        this.processService = processService;
        this.commandService = commandService;
        this.processInstanceDao = processInstanceDao;
        this.workflowExecuteContext = workflowExecuteContext;
        this.masterConfig = masterConfig;
        this.processAlertManager = processAlertManager;
        this.stateWheelExecuteThread = stateWheelExecuteThread;
        this.curingParamsService = curingParamsService;
        this.taskInstanceDao = taskInstanceDao;
        this.defaultTaskExecuteRunnableFactory = defaultTaskExecuteRunnableFactory;
        this.listenerEventAlertManager = listenerEventAlertManager;
        this.taskGroupCoordinator = taskGroupCoordinator;
        TaskMetrics.registerTaskPrepared(standByTaskInstancePriorityQueue::size);
    }

    /**
     * the process start nodes are submitted completely.
     */
    public boolean isStart() {
        return WorkflowRunnableStatus.STARTED == workflowRunnableStatus;
    }

    /**
     * handle event
     */
    public void handleEvents() {
        if (!isStart()) {
            log.info(
                    "The workflow instance is not started, will not handle its state event, current state event size: {}",
                    stateEvents);
            return;
        }
        int loopTimes = stateEvents.size() * 2;
        for (int i = 0; i < loopTimes; i++) {
            final StateEvent stateEvent = this.stateEvents.peek();
            if (stateEvent == null) {
                return;
            }
            try {
                LogUtils.setWorkflowAndTaskInstanceIDMDC(stateEvent.getProcessInstanceId(),
                        stateEvent.getTaskInstanceId());
                // if state handle success then will remove this state, otherwise will retry this state next time.
                // The state should always handle success except database error.
                checkProcessInstance(stateEvent);

                StateEventHandler stateEventHandler =
                        StateEventHandlerManager.getStateEventHandler(stateEvent.getType())
                                .orElseThrow(() -> new StateEventHandleError(
                                        "Cannot find handler for the given state event"));
                log.info("Begin to handle state event, {}", stateEvent);
                if (stateEventHandler.handleStateEvent(this, stateEvent)) {
                    this.stateEvents.remove(stateEvent);
                }
            } catch (StateEventHandleError stateEventHandleError) {
                log.error("State event handle error, will remove this event: {}", stateEvent,
                        stateEventHandleError);
                this.stateEvents.remove(stateEvent);
                ThreadUtils.sleep(Constants.SLEEP_TIME_MILLIS);
            } catch (StateEventHandleException stateEventHandleException) {
                log.error("State event handle error, will retry this event: {}",
                        stateEvent,
                        stateEventHandleException);
                ThreadUtils.sleep(Constants.SLEEP_TIME_MILLIS);
            } catch (StateEventHandleFailure stateEventHandleFailure) {
                log.error("State event handle failed, will move event to the tail: {}",
                        stateEvent,
                        stateEventHandleFailure);
                this.stateEvents.remove(stateEvent);
                this.stateEvents.offer(stateEvent);
                ThreadUtils.sleep(Constants.SLEEP_TIME_MILLIS);
            } catch (Exception e) {
                // we catch the exception here, since if the state event handle failed, the state event will still
                // keep
                // in the stateEvents queue.
                log.error("State event handle error, get a unknown exception, will retry this event: {}",
                        stateEvent,
                        e);
                ThreadUtils.sleep(Constants.SLEEP_TIME_MILLIS);
            } finally {
                LogUtils.removeWorkflowAndTaskInstanceIdMDC();
            }
        }
    }

    public IWorkflowExecuteContext getWorkflowExecuteContext() {
        return workflowExecuteContext;
    }

    public boolean addStateEvent(StateEvent stateEvent) {
        if (workflowExecuteContext.getWorkflowInstance().getId() != stateEvent.getProcessInstanceId()) {
            log.info("state event would be abounded :{}", stateEvent);
            return false;
        }
        this.stateEvents.add(stateEvent);
        return true;
    }

    public int eventSize() {
        return this.stateEvents.size();
    }

    public void processStart() {
        ProcessInstance workflowInstance = workflowExecuteContext.getWorkflowInstance();
        ProjectUser projectUser = processService.queryProjectWithUserByProcessInstanceId(workflowInstance.getId());
        this.listenerEventAlertManager.publishProcessStartListenerEvent(workflowInstance, projectUser);
    }

    public void taskStart(TaskInstance taskInstance) {
        ProcessInstance workflowInstance = workflowExecuteContext.getWorkflowInstance();
        ProjectUser projectUser = processService.queryProjectWithUserByProcessInstanceId(workflowInstance.getId());
        this.listenerEventAlertManager.publishTaskStartListenerEvent(workflowInstance, taskInstance, projectUser);
    }

    public void processTimeout() {
        ProcessInstance workflowInstance = workflowExecuteContext.getWorkflowInstance();
        ProjectUser projectUser = processService.queryProjectWithUserByProcessInstanceId(workflowInstance.getId());
        this.processAlertManager.sendProcessTimeoutAlert(workflowInstance, projectUser);
    }

    public void taskTimeout(TaskInstance taskInstance) {
        ProcessInstance workflowInstance = workflowExecuteContext.getWorkflowInstance();
        ProjectUser projectUser = processService.queryProjectWithUserByProcessInstanceId(workflowInstance.getId());
        processAlertManager.sendTaskTimeoutAlert(workflowInstance, taskInstance, projectUser);
    }

    public void taskFinished(TaskInstance taskInstance) throws StateEventHandleException {
        log.info("TaskInstance finished task code:{} state:{}", taskInstance.getTaskCode(), taskInstance.getState());
        try {
            ProcessInstance workflowInstance = workflowExecuteContext.getWorkflowInstance();
            // Do we need to remove?
            taskExecuteRunnableMap.remove(taskInstance.getTaskCode());
            stateWheelExecuteThread.removeTask4TimeoutCheck(workflowInstance, taskInstance);
            stateWheelExecuteThread.removeTask4RetryCheck(workflowInstance, taskInstance);
            if (taskInstance.getTaskGroupId() > 0) {
                releaseTaskGroupIfNeeded(taskInstance);
                log.info("Release task Group slot: {}  for taskInstance: {} ", taskInstance.getTaskGroupId(),
                        taskInstance.getId());
            }

            if (taskInstance.getState().isSuccess()) {
                completeTaskSet.add(taskInstance.getTaskCode());
                mergeTaskInstanceVarPool(taskInstance);
                processInstanceDao.upsertProcessInstance(workflowInstance);
                ProjectUser projectUser =
                        processService.queryProjectWithUserByProcessInstanceId(workflowInstance.getId());
                listenerEventAlertManager.publishTaskEndListenerEvent(workflowInstance, taskInstance, projectUser);
                // save the cacheKey only if the task is defined as cache task and the task is success
                if (taskInstance.getIsCache().equals(Flag.YES)) {
                    saveCacheTaskInstance(taskInstance);
                }
                if (!workflowInstance.isBlocked()) {
                    submitPostNode(taskInstance.getTaskCode());
                }
            } else if (taskInstance.taskCanRetry() && !workflowInstance.getState().isReadyStop()) {
                // retry task
                log.info("Retry taskInstance taskInstance state: {}", taskInstance.getState());
                retryTaskInstance(taskInstance);
            } else if (taskInstance.getState().isFailure()) {
                completeTaskSet.add(taskInstance.getTaskCode());
                ProjectUser projectUser =
                        processService.queryProjectWithUserByProcessInstanceId(workflowInstance.getId());
                listenerEventAlertManager.publishTaskFailListenerEvent(workflowInstance, taskInstance, projectUser);
                // There are child nodes and the failure policy is: CONTINUE
                if (workflowInstance.getFailureStrategy() == FailureStrategy.CONTINUE && DagHelper.haveAllNodeAfterNode(
                        taskInstance.getTaskCode(),
                        workflowExecuteContext.getWorkflowGraph().getDag())) {
                    submitPostNode(taskInstance.getTaskCode());
                } else {
                    errorTaskMap.put(taskInstance.getTaskCode(), taskInstance.getId());
                    if (workflowInstance.getFailureStrategy() == FailureStrategy.END) {
                        killAllTasks();
                    }
                }
            } else if (taskInstance.getState().isFinished()) {
                // todo: when the task instance type is pause, then it should not in completeTaskSet
                completeTaskSet.add(taskInstance.getTaskCode());
            }
            log.info("TaskInstance finished will try to update the workflow instance state, task code:{} state:{}",
                    taskInstance.getTaskCode(),
                    taskInstance.getState());
            this.updateProcessInstanceState();
            // log the taskInstance in detail after task is finished
            log.info(WorkflowInstanceUtils.logTaskInstanceInDetail(taskInstance));
            sendTaskLogOnMasterToRemoteIfNeeded(taskInstance);
        } catch (Exception ex) {
            log.error("Task finish failed, get a exception, will remove this taskInstance from completeTaskSet", ex);
            // remove the task from complete map, so that we can finish in the next time.
            completeTaskSet.remove(taskInstance.getTaskCode());
            throw ex;
        }
    }

    private void releaseTaskGroupIfNeeded(TaskInstance taskInstance) {
        // todo: use Integer
        if (taskInstance.getTaskGroupId() <= 0) {
            log.info("The current TaskInstance: {} doesn't use taskGroup, no need to release taskGroup",
                    taskInstance.getName());
            return;
        }
        taskGroupCoordinator.releaseTaskGroupSlot(taskInstance);
        log.info("Success release task Group slot: {}  for taskInstance: {} ", taskInstance.getTaskGroupId(),
                taskInstance.getName());
    }

    /**
     * crate new task instance to retry, different objects from the original
     *
     */
    private void retryTaskInstance(TaskInstance taskInstance) throws StateEventHandleException {
        ProcessInstance workflowInstance = workflowExecuteContext.getWorkflowInstance();
        if (!taskInstance.taskCanRetry()) {
            return;
        }
        TaskInstance newTaskInstance = cloneRetryTaskInstance(taskInstance);
        if (newTaskInstance == null) {
            log.error("Retry task fail because new taskInstance is null, task code:{}, task id:{}",
                    taskInstance.getTaskCode(),
                    taskInstance.getId());
            return;
        }
        waitToRetryTaskInstanceMap.put(newTaskInstance.getTaskCode(), newTaskInstance);
        if (!taskInstance.retryTaskIntervalOverTime()) {
            log.info(
                    "Failure task will be submitted, process id: {}, task instance code: {}, state: {}, retry times: {} / {}, interval: {}",
                    workflowInstance.getId(), newTaskInstance.getTaskCode(),
                    newTaskInstance.getState(), newTaskInstance.getRetryTimes(), newTaskInstance.getMaxRetryTimes(),
                    newTaskInstance.getRetryInterval());
            stateWheelExecuteThread.addTask4TimeoutCheck(workflowInstance, newTaskInstance);
            stateWheelExecuteThread.addTask4RetryCheck(workflowInstance, newTaskInstance);
        } else {
            addTaskToStandByList(newTaskInstance);
            submitStandByTask();
            waitToRetryTaskInstanceMap.remove(newTaskInstance.getTaskCode());
        }
    }

    // todo: remove this method, it's not a good practice to expose method to reload the workflow instance from db.
    // all the update method should use RPC
    public void refreshProcessInstance(int processInstanceId) {
        ProcessInstance workflowInstance = workflowExecuteContext.getWorkflowInstance();
        ProcessDefinition workflowDefinition = workflowExecuteContext.getWorkflowDefinition();

        log.info("process instance update: {}", processInstanceId);
        ProcessInstance newProcessInstance = processService.findProcessInstanceById(processInstanceId);
        // just update the processInstance field(this is soft copy)
        BeanUtils.copyProperties(newProcessInstance, workflowInstance);

        ProcessDefinition newWorkflowDefinition = processService.findProcessDefinition(
                workflowInstance.getProcessDefinitionCode(), workflowInstance.getProcessDefinitionVersion());
        workflowInstance.setProcessDefinition(workflowDefinition);

        // just update the processInstance field(this is soft copy)
        BeanUtils.copyProperties(newWorkflowDefinition, workflowDefinition);
    }

    /**
     * update task instance
     */
    public void refreshTaskInstance(int taskInstanceId) {
        log.info("task instance update: {} ", taskInstanceId);
        TaskInstance taskInstance = taskInstanceDao.queryById(taskInstanceId);
        if (taskInstance == null) {
            log.error("can not find task instance, id:{}", taskInstanceId);
            return;
        }
        processService.packageTaskInstance(taskInstance, workflowExecuteContext.getWorkflowInstance());
        taskInstanceMap.put(taskInstance.getId(), taskInstance);
        taskCodeInstanceMap.put(taskInstance.getTaskCode(), taskInstance);

        validTaskMap.remove(taskInstance.getTaskCode());
        if (Flag.YES == taskInstance.getFlag()) {
            validTaskMap.put(taskInstance.getTaskCode(), taskInstance.getId());
        }
    }

    /**
     * check process instance by state event
     */
    public void checkProcessInstance(StateEvent stateEvent) throws StateEventHandleError {
        if (workflowExecuteContext.getWorkflowInstance().getId() != stateEvent.getProcessInstanceId()) {
            throw new StateEventHandleError("The event doesn't contains process instance id");
        }
    }

    /**
     * check if task instance exist by state event
     */
    public void checkTaskInstanceByStateEvent(TaskStateEvent stateEvent) throws StateEventHandleError {
        if (stateEvent.getTaskInstanceId() == null || stateEvent.getTaskInstanceId() == 0) {
            throw new StateEventHandleError("The taskInstanceId is 0");
        }

        if (!taskInstanceMap.containsKey(stateEvent.getTaskInstanceId())) {
            throw new StateEventHandleError("Cannot find the taskInstance from taskInstanceMap");
        }
    }

    /**
     * check if task instance exist by id
     */
    public boolean checkTaskInstanceById(int taskInstanceId) {
        if (taskInstanceMap.isEmpty()) {
            return false;
        }
        return taskInstanceMap.containsKey(taskInstanceId);
    }

    /**
     * get task instance from memory
     */
    public Optional<TaskInstance> getTaskInstance(int taskInstanceId) {
        return Optional.ofNullable(taskInstanceMap.get(taskInstanceId));
    }

    public Optional<TaskInstance> getTaskInstance(long taskCode) {
        return Optional.ofNullable(taskCodeInstanceMap.get(taskCode));
    }

    public Optional<TaskInstance> getActiveTaskInstanceByTaskCode(long taskCode) {
        Integer taskInstanceId = validTaskMap.get(taskCode);
        if (taskInstanceId != null) {
            return Optional.ofNullable(taskInstanceMap.get(taskInstanceId));
        }
        return Optional.empty();
    }

    public Optional<TaskInstance> getRetryTaskInstanceByTaskCode(long taskCode) {
        if (waitToRetryTaskInstanceMap.containsKey(taskCode)) {
            return Optional.ofNullable(waitToRetryTaskInstanceMap.get(taskCode));
        }
        return Optional.empty();
    }

    public void processBlock() {
        ProcessInstance workflowInstance = workflowExecuteContext.getWorkflowInstance();
        ProjectUser projectUser = processService.queryProjectWithUserByProcessInstanceId(workflowInstance.getId());
        processAlertManager.sendProcessBlockingAlert(workflowInstance, projectUser);
        log.info("processInstance {} block alert send successful!", workflowInstance.getId());
    }

    public boolean processComplementData() {
        ProcessInstance workflowInstance = workflowExecuteContext.getWorkflowInstance();
        if (!needComplementProcess()) {
            return false;
        }

        // when the serial complement is executed, the next complement instance is created,
        // and this method does not need to be executed when the parallel complement is used.
        if (workflowInstance.getState().isReadyStop() || !workflowInstance.getState().isFinished()) {
            return false;
        }

        Date scheduleDate = workflowInstance.getScheduleTime();
        if (scheduleDate == null) {
            if (CollectionUtils.isEmpty(complementListDate)) {
                log.info("complementListDate is empty, process complement end. process id:{}",
                        workflowInstance.getId());

                return true;
            }
            scheduleDate = complementListDate.get(0);
        } else if (workflowInstance.getState().isFinished()) {
            endProcess();
            if (complementListDate.isEmpty()) {
                log.info("process complement end. process id:{}", workflowInstance.getId());
                return true;
            }
            int index = complementListDate.indexOf(scheduleDate);
            if (index >= complementListDate.size() - 1 || !workflowInstance.getState().isSuccess()) {
                log.info("process complement end. process id:{}", workflowInstance.getId());
                // complement data ends || no success
                return true;
            }
            log.info("process complement continue. process id:{}, schedule time:{} complementListDate:{}",
                    workflowInstance.getId(), workflowInstance.getScheduleTime(), complementListDate);
            scheduleDate = complementListDate.get(index + 1);
        }
        // the next process complement
        int create = this.createComplementDataCommand(scheduleDate);
        if (create > 0) {
            log.info("create complement data command successfully.");
        }
        return true;
    }

    private int createComplementDataCommand(Date scheduleDate) {
        ProcessInstance workflowInstance = workflowExecuteContext.getWorkflowInstance();

        Command command = new Command();
        command.setScheduleTime(scheduleDate);
        command.setCommandType(CommandType.COMPLEMENT_DATA);
        command.setProcessDefinitionCode(workflowInstance.getProcessDefinitionCode());
        Map<String, String> cmdParam = JSONUtils.toMap(workflowInstance.getCommandParam());
        if (cmdParam.containsKey(CMD_PARAM_RECOVERY_START_NODE_STRING)) {
            cmdParam.remove(CMD_PARAM_RECOVERY_START_NODE_STRING);
        }

        if (cmdParam.containsKey(CMD_PARAM_COMPLEMENT_DATA_SCHEDULE_DATE_LIST)) {
            cmdParam.replace(CMD_PARAM_COMPLEMENT_DATA_SCHEDULE_DATE_LIST,
                    cmdParam.get(CMD_PARAM_COMPLEMENT_DATA_SCHEDULE_DATE_LIST)
                            .substring(cmdParam.get(CMD_PARAM_COMPLEMENT_DATA_SCHEDULE_DATE_LIST).indexOf(COMMA) + 1));
        }

        if (cmdParam.containsKey(CMD_PARAM_COMPLEMENT_DATA_START_DATE)) {
            cmdParam.replace(CMD_PARAM_COMPLEMENT_DATA_START_DATE,
                    DateUtils.format(scheduleDate, YYYY_MM_DD_HH_MM_SS, null));
        }
        command.setCommandParam(JSONUtils.toJsonString(cmdParam));
        command.setTaskDependType(workflowInstance.getTaskDependType());
        command.setFailureStrategy(workflowInstance.getFailureStrategy());
        command.setWarningType(workflowInstance.getWarningType());
        command.setWarningGroupId(workflowInstance.getWarningGroupId());
        command.setStartTime(new Date());
        command.setExecutorId(workflowInstance.getExecutorId());
        command.setUpdateTime(new Date());
        command.setProcessInstancePriority(workflowInstance.getProcessInstancePriority());
        command.setWorkerGroup(workflowInstance.getWorkerGroup());
        command.setEnvironmentCode(workflowInstance.getEnvironmentCode());
        command.setDryRun(workflowInstance.getDryRun());
        command.setProcessInstanceId(0);
        command.setProcessDefinitionVersion(workflowInstance.getProcessDefinitionVersion());
        command.setTestFlag(workflowInstance.getTestFlag());
        int create = commandService.createCommand(command);
        processService.saveCommandTrigger(command.getId(), workflowInstance.getId());
        return create;
    }

    private boolean needComplementProcess() {
        ProcessInstance workflowInstance = workflowExecuteContext.getWorkflowInstance();
        return workflowInstance.isComplementData() && Flag.NO == workflowInstance.getIsSubProcess();
    }

    /**
     * ProcessInstance start entrypoint.
     */
    @Override
    public WorkflowStartStatus startWorkflow() {

        try {
            ProcessInstance workflowInstance = workflowExecuteContext.getWorkflowInstance();
            LogUtils.setWorkflowInstanceIdMDC(workflowInstance.getId());
            if (isStart()) {
                // This case should not been happened
                log.warn("The workflow has already been started, current state: {}", workflowRunnableStatus);
                return WorkflowStartStatus.DUPLICATED_SUBMITTED;
            }
            if (workflowRunnableStatus == WorkflowRunnableStatus.CREATED) {
                initTaskQueue();
                workflowRunnableStatus = WorkflowRunnableStatus.INITIALIZE_QUEUE;
                log.info("workflowStatue changed to :{}", workflowRunnableStatus);
            }
            if (workflowRunnableStatus == WorkflowRunnableStatus.INITIALIZE_QUEUE) {
                processStart();
                submitPostNode(null);
                workflowRunnableStatus = WorkflowRunnableStatus.STARTED;
                log.info("workflowStatue changed to :{}", workflowRunnableStatus);
            }
            return WorkflowStartStatus.SUCCESS;
        } catch (Exception e) {
            log.error("Start workflow error", e);
            return WorkflowStartStatus.FAILED;
        } finally {
            LogUtils.removeWorkflowInstanceIdMDC();
        }
    }

    /**
     * process end handle
     */
    public void endProcess() {
        this.stateEvents.clear();
        ProcessDefinition workflowDefinition = workflowExecuteContext.getWorkflowDefinition();
        if (workflowDefinition.getExecutionType().typeIsSerialWait() || workflowDefinition.getExecutionType()
                .typeIsSerialPriority()) {
            checkSerialProcess(workflowDefinition);
        }
        ProcessInstance workflowInstance = workflowExecuteContext.getWorkflowInstance();
        ProjectUser projectUser = processService.queryProjectWithUserByProcessInstanceId(workflowInstance.getId());
        processAlertManager.sendAlertProcessInstance(workflowInstance, getValidTaskList(), projectUser);
        if (workflowInstance.getState().isSuccess()) {
            processAlertManager.closeAlert(workflowInstance);
            listenerEventAlertManager.publishProcessEndListenerEvent(workflowInstance, projectUser);
        } else {
            listenerEventAlertManager.publishProcessFailListenerEvent(workflowInstance, projectUser);
        }
        taskInstanceMap.forEach((id, taskInstance) -> {
            if (taskInstance != null && taskInstance.getTaskGroupId() > 0) {
                releaseTaskGroupIfNeeded(taskInstance);
            }
        });
        // Log the workflowInstance in detail
        log.info(WorkflowInstanceUtils.logWorkflowInstanceInDetails(workflowInstance));
    }

    public void checkSerialProcess(ProcessDefinition processDefinition) {
        ProcessInstance workflowInstance = workflowExecuteContext.getWorkflowInstance();

        int nextInstanceId = workflowInstance.getNextProcessInstanceId();
        if (nextInstanceId == 0) {
            ProcessInstance nextProcessInstance =
                    this.processService.loadNextProcess4Serial(workflowInstance.getProcessDefinition().getCode(),
                            WorkflowExecutionStatus.SERIAL_WAIT.getCode(), workflowInstance.getId());
            if (nextProcessInstance == null) {
                return;
            }
            ProcessInstance nextReadyStopProcessInstance =
                    this.processService.loadNextProcess4Serial(workflowInstance.getProcessDefinition().getCode(),
                            WorkflowExecutionStatus.READY_STOP.getCode(), workflowInstance.getId());
            if (processDefinition.getExecutionType().typeIsSerialPriority() && nextReadyStopProcessInstance != null) {
                return;
            }
            nextInstanceId = nextProcessInstance.getId();
        }
        ProcessInstance nextProcessInstance = this.processService.findProcessInstanceById(nextInstanceId);
        if (nextProcessInstance.getState().isFinished() || nextProcessInstance.getState().isRunning()) {
            return;
        }
        Map<String, Object> cmdParam = new HashMap<>();
        // write the parameters of the nextProcessInstance to command
        if (StringUtils.isNotEmpty(nextProcessInstance.getCommandParam())) {
            Map<String, String> commandStartParamsMap = JSONUtils.toMap(nextProcessInstance.getCommandParam());
            if (MapUtils.isNotEmpty(commandStartParamsMap)) {
                Map<String, String> paramsMap = JSONUtils.toMap(commandStartParamsMap.get(CMD_PARAM_START_PARAMS));
                if (MapUtils.isNotEmpty(paramsMap)) {
                    cmdParam.put(CMD_PARAM_START_PARAMS, JSONUtils.toJsonString(paramsMap));
                }
            }
        }
        cmdParam.put(CMD_PARAM_RECOVER_PROCESS_ID_STRING, nextInstanceId);
        Command command = new Command();
        command.setCommandType(CommandType.RECOVER_SERIAL_WAIT);
        command.setProcessInstanceId(nextProcessInstance.getId());
        command.setProcessDefinitionCode(processDefinition.getCode());
        command.setProcessDefinitionVersion(processDefinition.getVersion());
        command.setCommandParam(JSONUtils.toJsonString(cmdParam));
        commandService.createCommand(command);
    }

    private void initTaskQueue() throws StateEventHandleException, CronParseException {

        taskFailedSubmit = false;
        // do we need to clear?
        taskExecuteRunnableMap.clear();
        dependFailedTaskSet.clear();
        completeTaskSet.clear();
        errorTaskMap.clear();

        ProcessInstance workflowInstance = workflowExecuteContext.getWorkflowInstance();
        ProcessDefinition workflowDefinition = workflowExecuteContext.getWorkflowDefinition();

        if (!isNewProcessInstance()) {
            log.info("The workflowInstance is not a newly running instance, runtimes: {}, recover flag: {}",
                    workflowInstance.getRunTimes(),
                    workflowInstance.getRecovery());
            List<TaskInstance> validTaskInstanceList =
                    taskInstanceDao.queryValidTaskListByWorkflowInstanceId(workflowInstance.getId(),
                            workflowInstance.getTestFlag());
            for (TaskInstance task : validTaskInstanceList) {
                try {
                    LogUtils.setWorkflowAndTaskInstanceIDMDC(task.getProcessInstanceId(), task.getId());
                    log.info(
                            "Check the taskInstance from a exist workflowInstance, existTaskInstanceCode: {}, taskInstanceStatus: {}",
                            task.getTaskCode(),
                            task.getState());
                    if (validTaskMap.containsKey(task.getTaskCode())) {
                        log.warn(
                                "Have same taskCode taskInstance when init task queue, need to check taskExecutionStatus, taskCode:{}",
                                task.getTaskCode());
                        int oldTaskInstanceId = validTaskMap.get(task.getTaskCode());
                        TaskInstance oldTaskInstance = taskInstanceMap.get(oldTaskInstanceId);
                        if (!oldTaskInstance.getState().isFinished() && task.getState().isFinished()) {
                            task.setFlag(Flag.NO);
                            taskInstanceDao.updateById(task);
                            continue;
                        }
                    }

                    processService.packageTaskInstance(task, workflowInstance);
                    validTaskMap.put(task.getTaskCode(), task.getId());
                    taskInstanceMap.put(task.getId(), task);
                    taskCodeInstanceMap.put(task.getTaskCode(), task);

                    if (task.isTaskComplete()) {
                        log.info("TaskInstance is already complete.");
                        completeTaskSet.add(task.getTaskCode());
                        continue;
                    }
                    if (task.isConditionsTask() || DagHelper.haveConditionsAfterNode(task.getTaskCode(),
                            workflowExecuteContext.getWorkflowGraph().getDag())) {
                        continue;
                    }
                    if (task.taskCanRetry()) {
                        if (task.getState().isNeedFaultTolerance()) {
                            log.info("TaskInstance needs fault tolerance, will be added to standby list.");
                            task.setFlag(Flag.NO);
                            taskInstanceDao.updateById(task);

                            // tolerantTaskInstance add to standby list directly
                            TaskInstance tolerantTaskInstance = cloneTolerantTaskInstance(task);
                            addTaskToStandByList(tolerantTaskInstance);
                        } else {
                            log.info("Retry taskInstance, taskState: {}", task.getState());
                            retryTaskInstance(task);
                        }
                        continue;
                    }
                    if (task.getState().isFailure()) {
                        errorTaskMap.put(task.getTaskCode(), task.getId());
                    }
                } finally {
                    LogUtils.removeWorkflowAndTaskInstanceIdMDC();
                }
            }
            clearDataIfExecuteTask();
        } else {
            log.info("The current workflowInstance is a newly running workflowInstance");
        }

        if (workflowInstance.isComplementData() && complementListDate.isEmpty()) {
            Map<String, String> cmdParam = JSONUtils.toMap(workflowInstance.getCommandParam());
            if (cmdParam != null) {
                // reset global params while there are start parameters
                processService.setGlobalParamIfCommanded(workflowDefinition, cmdParam);

                Date start = null;
                Date end = null;
                if (cmdParam.containsKey(CMD_PARAM_COMPLEMENT_DATA_START_DATE)
                        && cmdParam.containsKey(CMD_PARAM_COMPLEMENT_DATA_END_DATE)) {
                    start = DateUtils.stringToDate(cmdParam.get(CMD_PARAM_COMPLEMENT_DATA_START_DATE));
                    end = DateUtils.stringToDate(cmdParam.get(CMD_PARAM_COMPLEMENT_DATA_END_DATE));
                }
                if (complementListDate.isEmpty() && needComplementProcess()) {
                    if (start != null && end != null) {
                        List<Schedule> schedules = processService.queryReleaseSchedulerListByProcessDefinitionCode(
                                workflowInstance.getProcessDefinitionCode());
                        complementListDate = CronUtils.getSelfFireDateList(start, end, schedules);
                    }
                    if (cmdParam.containsKey(CMD_PARAM_COMPLEMENT_DATA_SCHEDULE_DATE_LIST)) {
                        complementListDate = CronUtils.getSelfScheduleDateList(cmdParam);
                    }
                    log.info(" process definition code:{} complement data: {}",
                            workflowInstance.getProcessDefinitionCode(), complementListDate);

                    if (!complementListDate.isEmpty() && Flag.NO == workflowInstance.getIsSubProcess()) {
                        workflowInstance.setScheduleTime(complementListDate.get(0));
                        String globalParams = curingParamsService.curingGlobalParams(workflowInstance.getId(),
                                workflowDefinition.getGlobalParamMap(),
                                workflowDefinition.getGlobalParamList(),
                                CommandType.COMPLEMENT_DATA,
                                workflowInstance.getScheduleTime(),
                                cmdParam.get(Constants.SCHEDULE_TIMEZONE));
                        workflowInstance.setGlobalParams(globalParams);
                        processInstanceDao.updateById(workflowInstance);
                    }
                }
            }
        }
        log.info("Initialize task queue, dependFailedTaskSet: {}, completeTaskSet: {}, errorTaskMap: {}",
                dependFailedTaskSet,
                completeTaskSet,
                errorTaskMap);
    }

    private boolean executeTask(TaskInstance taskInstance) {
        try {
            ProcessInstance workflowInstance = workflowExecuteContext.getWorkflowInstance();
            // package task instance before submit, inject the process instance to task instance
            // todo: we need to use task execute context rather than packege a lot of pojo into task instance
            // 1. submit the task instance to db
            processService.packageTaskInstance(taskInstance, workflowInstance);
            // todo: remove this method
            if (!processService.submitTask(workflowInstance, taskInstance)) {
                log.error("Submit standby task: {} failed", taskInstance.getName());
                return true;
            }
            // 2. create task execute runnable
            // in a dag, only one taskInstance is valid per taskCode, so need to set the old taskInstance invalid
            try {
                LogUtils.setTaskInstanceIdMDC(taskInstance.getId());
                DefaultTaskExecuteRunnable taskExecuteRunnable =
                        defaultTaskExecuteRunnableFactory.createTaskExecuteRunnable(taskInstance);
                if (validTaskMap.containsKey(taskInstance.getTaskCode())) {
                    int oldTaskInstanceId = validTaskMap.get(taskInstance.getTaskCode());
                    if (taskInstance.getId() != oldTaskInstanceId) {
                        TaskInstance oldTaskInstance = taskInstanceMap.get(oldTaskInstanceId);
                        oldTaskInstance.setFlag(Flag.NO);
                        taskInstanceDao.updateById(oldTaskInstance);
                        validTaskMap.remove(taskInstance.getTaskCode());
                        taskExecuteRunnableMap.remove(taskInstance.getTaskCode());
                    }
                }

                validTaskMap.put(taskInstance.getTaskCode(), taskInstance.getId());
                taskInstanceMap.put(taskInstance.getId(), taskInstance);
                taskCodeInstanceMap.put(taskInstance.getTaskCode(), taskInstance);
                taskExecuteRunnableMap.put(taskInstance.getTaskCode(), taskExecuteRunnable);
                // 3. acquire the task group.
                // if we use task group, then need to acquire the task group resource
                // if there is no resource the current task instance will not be dispatched
                // it will be wakeup when other tasks release the resource.
                int taskGroupId = taskInstance.getTaskGroupId();
                if (taskGroupId > 0) {
                    taskGroupCoordinator.acquireTaskGroupSlot(taskInstance);
                    log.info("The TaskInstance: {} use taskGroup: {} to manage the resource, will wait to notify it",
                            taskInstance,
                            taskGroupId);
                    return true;
                }
                // 4. submit to dispatch queue
                tryToDispatchTaskInstance(taskInstance, taskExecuteRunnable);

                stateWheelExecuteThread.addTask4TimeoutCheck(workflowInstance, taskInstance);
                return true;
            } finally {
                LogUtils.removeTaskInstanceIdMDC();
            }
        } catch (Exception e) {
            log.error("Submit standby task {} error", taskInstance.getName(), e);
            return false;
        }
    }

    /**
     * Sometimes (such as pause), if the task instance status has already been finished,
     * there is no need to dispatch it
     */
    @VisibleForTesting
    void tryToDispatchTaskInstance(TaskInstance taskInstance, TaskExecuteRunnable taskExecuteRunnable) {
        if (!taskInstance.getState().isFinished()) {
            taskExecuteRunnable.dispatch();
        } else {
            if (workflowExecuteContext.getWorkflowInstance().isBlocked()) {
                TaskStateEvent processBlockEvent = TaskStateEvent.builder()
                        .processInstanceId(workflowExecuteContext.getWorkflowInstance().getId())
                        .taskInstanceId(taskInstance.getId())
                        .status(taskInstance.getState())
                        .type(StateEventType.PROCESS_BLOCKED)
                        .build();
                this.stateEvents.add(processBlockEvent);
            }

            TaskStateEvent taskStateChangeEvent = TaskStateEvent.builder()
                    .processInstanceId(workflowExecuteContext.getWorkflowInstance().getId())
                    .taskInstanceId(taskInstance.getId())
                    .status(taskInstance.getState())
                    .type(StateEventType.TASK_STATE_CHANGE)
                    .build();
            this.stateEvents.add(taskStateChangeEvent);
        }
    }

    /**
     * find task instance in db.
     * in case submit more than one same name task in the same time.
     *
     * @param taskCode    task code
     * @param taskVersion task version
     * @return TaskInstance
     */
    private TaskInstance findTaskIfExists(Long taskCode, int taskVersion) {
        List<TaskInstance> validTaskInstanceList = getValidTaskList();
        for (TaskInstance taskInstance : validTaskInstanceList) {
            if (taskInstance.getTaskCode() == taskCode && taskInstance.getTaskDefinitionVersion() == taskVersion) {
                return taskInstance;
            }
        }
        return null;
    }

    /**
     * encapsulation task, this method will only create a new task instance, the return task instance will not contain id.
     *
     * @param processInstance process instance
     * @param taskNode        taskNode
     * @return TaskInstance
     */
    private TaskInstance createTaskInstance(ProcessInstance processInstance, TaskNode taskNode) {
        TaskInstance taskInstance = findTaskIfExists(taskNode.getCode(), taskNode.getVersion());
        if (taskInstance != null) {
            return taskInstance;
        }

        return newTaskInstance(processInstance, taskNode);
    }

    /**
     * clone a new taskInstance for retry and reset some logic fields
     *
     * @return taskInstance
     */
    public TaskInstance cloneRetryTaskInstance(TaskInstance taskInstance) {
        ProcessInstance workflowInstance = workflowExecuteContext.getWorkflowInstance();
        TaskNode taskNode =
                workflowExecuteContext.getWorkflowGraph().getTaskNodeByCode(taskInstance.getTaskCode());
        TaskInstance newTaskInstance = newTaskInstance(workflowInstance, taskNode);
        newTaskInstance.setTaskDefine(taskInstance.getTaskDefine());
        newTaskInstance.setProcessDefine(taskInstance.getProcessDefine());
        newTaskInstance.setProcessInstance(workflowInstance);
        newTaskInstance.setRetryTimes(taskInstance.getRetryTimes() + 1);
        // todo relative function: TaskInstance.retryTaskIntervalOverTime
        newTaskInstance.setState(taskInstance.getState());
        newTaskInstance.setEndTime(taskInstance.getEndTime());
        newTaskInstance.setVarPool(taskInstance.getVarPool());

        if (taskInstance.getState() == TaskExecutionStatus.NEED_FAULT_TOLERANCE) {
            newTaskInstance.setAppLink(taskInstance.getAppLink());
        }

        return newTaskInstance;
    }

    /**
     * clone a new taskInstance for tolerant and reset some logic fields
     *
     * @return taskInstance
     */
    public TaskInstance cloneTolerantTaskInstance(TaskInstance taskInstance) {
        ProcessInstance workflowInstance = workflowExecuteContext.getWorkflowInstance();
        TaskNode taskNode =
                workflowExecuteContext.getWorkflowGraph().getTaskNodeByCode(taskInstance.getTaskCode());
        TaskInstance newTaskInstance = newTaskInstance(workflowInstance, taskNode);
        newTaskInstance.setTaskDefine(taskInstance.getTaskDefine());
        newTaskInstance.setProcessDefine(taskInstance.getProcessDefine());
        newTaskInstance.setProcessInstance(workflowInstance);
        newTaskInstance.setRetryTimes(taskInstance.getRetryTimes());
        newTaskInstance.setState(taskInstance.getState());
        newTaskInstance.setAppLink(taskInstance.getAppLink());
        newTaskInstance.setVarPool(taskInstance.getVarPool());
        return newTaskInstance;
    }

    /**
     * new a taskInstance
     *
     * @param processInstance process instance
     * @param taskNode task node
     * @return task instance
     */
    public TaskInstance newTaskInstance(ProcessInstance processInstance, TaskNode taskNode) {
        TaskInstance taskInstance = new TaskInstance();
        taskInstance.setTaskCode(taskNode.getCode());
        taskInstance.setTaskDefinitionVersion(taskNode.getVersion());
        // task name
        taskInstance.setName(taskNode.getName());
        // task instance state
        taskInstance.setState(TaskExecutionStatus.SUBMITTED_SUCCESS);
        // process instance id
        taskInstance.setProcessInstanceId(processInstance.getId());
        taskInstance.setProcessInstanceName(processInstance.getName());
        taskInstance.setProjectCode(processInstance.getProjectCode());
        // task instance type
        taskInstance.setTaskType(taskNode.getType().toUpperCase());
        // task instance whether alert
        taskInstance.setAlertFlag(Flag.NO);

        // task instance start time
        taskInstance.setStartTime(null);

        // task test flag
        taskInstance.setTestFlag(processInstance.getTestFlag());

        // task instance flag
        taskInstance.setFlag(Flag.YES);

        // task dry run flag
        taskInstance.setDryRun(processInstance.getDryRun());

        // task instance retry times
        taskInstance.setRetryTimes(0);

        // max task instance retry times
        taskInstance.setMaxRetryTimes(taskNode.getMaxRetryTimes());

        // retry task instance interval
        taskInstance.setRetryInterval(taskNode.getRetryInterval());

        // set task param
        taskInstance.setTaskParams(taskNode.getTaskParams());

        // set task group and priority
        taskInstance.setTaskGroupId(taskNode.getTaskGroupId());
        taskInstance.setTaskGroupPriority(taskNode.getTaskGroupPriority());

        // set task cpu quota and max memory
        taskInstance.setCpuQuota(taskNode.getCpuQuota());
        taskInstance.setMemoryMax(taskNode.getMemoryMax());

        taskInstance.setIsCache(taskNode.getIsCache() == Flag.YES.getCode() ? Flag.YES : Flag.NO);

        // task instance priority
        if (taskNode.getTaskInstancePriority() == null) {
            taskInstance.setTaskInstancePriority(Priority.MEDIUM);
        } else {
            taskInstance.setTaskInstancePriority(taskNode.getTaskInstancePriority());
        }

        String processWorkerGroup = processInstance.getWorkerGroup();
        processWorkerGroup = StringUtils.isBlank(processWorkerGroup) ? DEFAULT_WORKER_GROUP : processWorkerGroup;
        String taskWorkerGroup =
                StringUtils.isBlank(taskNode.getWorkerGroup()) ? processWorkerGroup : taskNode.getWorkerGroup();

        Long processEnvironmentCode =
                Objects.isNull(processInstance.getEnvironmentCode()) ? -1 : processInstance.getEnvironmentCode();
        Long taskEnvironmentCode =
                Objects.isNull(taskNode.getEnvironmentCode()) ? processEnvironmentCode : taskNode.getEnvironmentCode();

        if (!processWorkerGroup.equals(DEFAULT_WORKER_GROUP) && taskWorkerGroup.equals(DEFAULT_WORKER_GROUP)) {
            taskInstance.setWorkerGroup(processWorkerGroup);
            taskInstance.setEnvironmentCode(processEnvironmentCode);
        } else {
            taskInstance.setWorkerGroup(taskWorkerGroup);
            taskInstance.setEnvironmentCode(taskEnvironmentCode);
        }

        if (!taskInstance.getEnvironmentCode().equals(-1L)) {
            Environment environment = processService.findEnvironmentByCode(taskInstance.getEnvironmentCode());
            if (Objects.nonNull(environment) && StringUtils.isNotEmpty(environment.getConfig())) {
                taskInstance.setEnvironmentConfig(environment.getConfig());
            }
        }
        // delay execution time
        taskInstance.setDelayTime(taskNode.getDelayTime());
        taskInstance.setTaskExecuteType(taskNode.getTaskExecuteType());
        return taskInstance;
    }

    public void getPreVarPool(TaskInstance taskInstance, Set<Long> preTask) {
        ProcessInstance workflowInstance = workflowExecuteContext.getWorkflowInstance();
        Map<String, Property> allProperty = new HashMap<>();
        Map<String, TaskInstance> allTaskInstance = new HashMap<>();
        if (CollectionUtils.isNotEmpty(preTask)) {
            for (Long preTaskCode : preTask) {
                Optional<TaskInstance> existTaskInstanceOptional = getTaskInstance(preTaskCode);
                if (!existTaskInstanceOptional.isPresent()) {
                    continue;
                }

                Integer taskId = existTaskInstanceOptional.get().getId();
                if (taskId == null) {
                    continue;
                }
                TaskInstance preTaskInstance = taskInstanceMap.get(taskId);
                if (preTaskInstance == null) {
                    continue;
                }
                String preVarPool = preTaskInstance.getVarPool();
                if (StringUtils.isNotEmpty(preVarPool)) {
                    List<Property> properties = JSONUtils.toList(preVarPool, Property.class);
                    for (Property info : properties) {
                        setVarPoolValue(allProperty, allTaskInstance, preTaskInstance, info);
                    }
                }
            }
            if (!allProperty.isEmpty()) {
                taskInstance.setVarPool(JSONUtils.toJsonString(allProperty.values()));
            }
        } else {
            if (StringUtils.isNotEmpty(workflowInstance.getVarPool())) {
                taskInstance.setVarPool(workflowInstance.getVarPool());
            }
        }
    }

    public Collection<TaskInstance> getAllTaskInstances() {
        return taskInstanceMap.values();
    }

    private void setVarPoolValue(Map<String, Property> allProperty,
                                 Map<String, TaskInstance> allTaskInstance,
                                 TaskInstance preTaskInstance, Property thisProperty) {
        // for this taskInstance all the param in this part is IN.
        thisProperty.setDirect(Direct.IN);
        // get the pre taskInstance Property's name
        String proName = thisProperty.getProp();
        // if the Previous nodes have the Property of same name
        if (allProperty.containsKey(proName)) {
            // comparison the value of two Property
            Property otherPro = allProperty.get(proName);
            // if this property'value of loop is empty,use the other,whether the other's value is empty or not
            if (StringUtils.isEmpty(thisProperty.getValue())) {
                allProperty.put(proName, otherPro);
                // if property'value of loop is not empty,and the other's value is not empty too, use the earlier value
            } else if (StringUtils.isNotEmpty(otherPro.getValue())) {
                TaskInstance otherTask = allTaskInstance.get(proName);
                if (otherTask.getEndTime().getTime() > preTaskInstance.getEndTime().getTime()) {
                    allProperty.put(proName, thisProperty);
                    allTaskInstance.put(proName, preTaskInstance);
                } else {
                    allProperty.put(proName, otherPro);
                }
            } else {
                allProperty.put(proName, thisProperty);
                allTaskInstance.put(proName, preTaskInstance);
            }
        } else {
            allProperty.put(proName, thisProperty);
            allTaskInstance.put(proName, preTaskInstance);
        }
    }

    /**
     * get complete task instance map, taskCode as key
     */
    private Map<Long, TaskInstance> getCompleteTaskInstanceMap() {
        Map<Long, TaskInstance> completeTaskInstanceMap = new HashMap<>();

        completeTaskSet.forEach(taskCode -> {
            Optional<TaskInstance> existTaskInstanceOptional = getTaskInstance(taskCode);
            if (existTaskInstanceOptional.isPresent()) {
                TaskInstance taskInstance = existTaskInstanceOptional.get();
                completeTaskInstanceMap.put(taskCode, taskInstance);
            } else {
                // This case will happen when we submit to db failed, then the taskInstanceId is 0
                log.warn("Cannot find the taskInstance from taskInstanceMap, taskConde: {}",
                        taskCode);
            }
        });

        return completeTaskInstanceMap;
    }

    /**
     * get valid task list
     */
    private List<TaskInstance> getValidTaskList() {
        List<TaskInstance> validTaskInstanceList = new ArrayList<>();
        for (Integer taskInstanceId : validTaskMap.values()) {
            validTaskInstanceList.add(taskInstanceMap.get(taskInstanceId));
        }
        return validTaskInstanceList;
    }

    private void submitPostNode(Long parentNodeCode) throws StateEventHandleException {
        ProcessInstance workflowInstance = workflowExecuteContext.getWorkflowInstance();
        DAG<Long, TaskNode, TaskNodeRelation> dag = workflowExecuteContext.getWorkflowGraph().getDag();

        Set<Long> submitTaskNodeList =
                DagHelper.parsePostNodes(parentNodeCode, skipTaskNodeMap, dag, getCompleteTaskInstanceMap());
        List<TaskInstance> taskInstances = new ArrayList<>();
        for (Long taskNode : submitTaskNodeList) {
            TaskNode taskNodeObject = dag.getNode(taskNode);
            Optional<TaskInstance> existTaskInstanceOptional = getTaskInstance(taskNodeObject.getCode());
            if (existTaskInstanceOptional.isPresent()) {
                TaskInstance existTaskInstance = existTaskInstanceOptional.get();
                TaskExecutionStatus state = existTaskInstance.getState();
                if (state == TaskExecutionStatus.RUNNING_EXECUTION
                        || state == TaskExecutionStatus.DISPATCH
                        || state == TaskExecutionStatus.SUBMITTED_SUCCESS
                        || state == TaskExecutionStatus.DELAY_EXECUTION) {
                    // try to take over task instance
                    if (state != TaskExecutionStatus.SUBMITTED_SUCCESS
                            && state != TaskExecutionStatus.DELAY_EXECUTION
                            && tryToTakeOverTaskInstance(existTaskInstance)) {
                        log.info("Success take over task {}", existTaskInstance.getName());
                        continue;
                    } else {
                        // set the task instance state to fault tolerance
                        existTaskInstance.setFlag(Flag.NO);
                        existTaskInstance.setState(TaskExecutionStatus.NEED_FAULT_TOLERANCE);
                        releaseTaskGroupIfNeeded(existTaskInstance);

                        validTaskMap.remove(existTaskInstance.getTaskCode());
                        taskInstanceDao.updateById(existTaskInstance);
                        existTaskInstance = cloneTolerantTaskInstance(existTaskInstance);
                        log.info("task {} cannot be take over will generate a tolerant task instance",
                                existTaskInstance.getName());
                    }
                }
                taskInstances.add(existTaskInstance);
            } else {
                taskInstances.add(createTaskInstance(workflowInstance, taskNodeObject));
            }
        }
        // the end node of the branch of the dag
        if (parentNodeCode != null && dag.getEndNode().contains(parentNodeCode)) {
            Optional<TaskInstance> existTaskInstanceOptional = getTaskInstance(parentNodeCode);
            if (existTaskInstanceOptional.isPresent()) {
                TaskInstance endTaskInstance = taskInstanceMap.get(existTaskInstanceOptional.get().getId());
                String taskInstanceVarPool = endTaskInstance.getVarPool();
                if (StringUtils.isNotEmpty(taskInstanceVarPool)) {
                    Set<Property> taskProperties = new HashSet<>(JSONUtils.toList(taskInstanceVarPool, Property.class));
                    String processInstanceVarPool = workflowInstance.getVarPool();
                    List<Property> processGlobalParams =
                            new ArrayList<>(JSONUtils.toList(workflowInstance.getGlobalParams(), Property.class));
                    Map<String, Direct> oldProcessGlobalParamsMap = processGlobalParams.stream()
                            .collect(Collectors.toMap(Property::getProp, Property::getDirect));
                    Set<Property> processVarPoolOut = taskProperties.stream()
                            .filter(property -> property.getDirect().equals(Direct.OUT)
                                    && oldProcessGlobalParamsMap.containsKey(property.getProp())
                                    && oldProcessGlobalParamsMap.get(property.getProp()).equals(Direct.OUT))
                            .collect(Collectors.toSet());
                    Set<Property> taskVarPoolIn =
                            taskProperties.stream().filter(property -> property.getDirect().equals(Direct.IN))
                                    .collect(Collectors.toSet());
                    if (StringUtils.isNotEmpty(processInstanceVarPool)) {
                        Set<Property> properties =
                                new HashSet<>(JSONUtils.toList(processInstanceVarPool, Property.class));
                        Set<String> newProcessVarPoolKeys =
                                taskProperties.stream().map(Property::getProp).collect(Collectors.toSet());
                        properties = properties.stream()
                                .filter(property -> !newProcessVarPoolKeys.contains(property.getProp()))
                                .collect(Collectors.toSet());
                        properties.addAll(processVarPoolOut);
                        properties.addAll(taskVarPoolIn);

                        workflowInstance.setVarPool(JSONUtils.toJsonString(properties));
                    } else {
                        Set<Property> varPool = new HashSet<>();
                        varPool.addAll(taskVarPoolIn);
                        varPool.addAll(processVarPoolOut);
                        workflowInstance.setVarPool(JSONUtils.toJsonString(varPool));
                    }
                }
            }
        }

        // if previous node success , post node submit
        for (TaskInstance task : taskInstances) {

            if (standByTaskInstancePriorityQueue.contains(task)) {
                log.warn("Task is already at submit queue, taskInstanceName: {}", task.getName());
                continue;
            }

            if (task.getId() != null && completeTaskSet.contains(task.getTaskCode())) {
                log.info("Task has already run success, taskName: {}", task.getName());
                continue;
            }
            if (task.getState().isKill()) {
                log.info("Task is be stopped, the state is {}, taskInstanceId: {}", task.getState(), task.getId());
                continue;
            }

            addTaskToStandByList(task);
        }
        submitStandByTask();
        updateProcessInstanceState();
    }

    private boolean tryToTakeOverTaskInstance(TaskInstance taskInstance) {
        ProcessInstance workflowInstance = workflowExecuteContext.getWorkflowInstance();
        if (TaskUtils.isMasterTask(taskInstance.getTaskType())) {
            return false;
        }
        try {
            ITaskInstanceOperator iTaskInstanceOperator =
                    SingletonJdkDynamicRpcClientProxyFactory
                            .getProxyClient(taskInstance.getHost(), ITaskInstanceOperator.class);
            UpdateWorkflowHostResponse response = iTaskInstanceOperator.updateWorkflowInstanceHost(
                    new UpdateWorkflowHostRequest(taskInstance.getId(), masterConfig.getMasterAddress()));
            if (!response.isSuccess()) {
                log.error(
                        "Takeover TaskInstance failed, receive a failed response: {} from worker: {}, will try to create a new TaskInstance",
                        response, taskInstance.getHost());
                return false;
            }

            // todo: create the takeover task execute runnable.
            taskExecuteRunnableMap.put(taskInstance.getTaskCode(),
                    defaultTaskExecuteRunnableFactory.createTaskExecuteRunnable(taskInstance));

            taskInstanceMap.put(taskInstance.getId(), taskInstance);
            taskCodeInstanceMap.put(taskInstance.getTaskCode(), taskInstance);
            stateWheelExecuteThread.addTask4TimeoutCheck(workflowInstance, taskInstance);
            stateWheelExecuteThread.addTask4RetryCheck(workflowInstance, taskInstance);
            return true;
        } catch (Exception e) {
            log.error(
                    "Takeover TaskInstance failed, the worker {} might not be alive, will try to create a new TaskInstance",
                    taskInstance.getHost(), e);
            return false;
        }
    }

    /**
     * determine whether the dependencies of the task node are complete
     *
     * @return DependResult
     */
    private DependResult isTaskDepsComplete(Long taskCode) {
        DAG<Long, TaskNode, TaskNodeRelation> dag = workflowExecuteContext.getWorkflowGraph().getDag();

        Collection<Long> startNodes = dag.getBeginNode();
        // if vertex,returns true directly
        if (startNodes.contains(taskCode)) {
            return DependResult.SUCCESS;
        }
        TaskNode taskNode = dag.getNode(taskCode);
        List<Long> indirectDepCodeList = new ArrayList<>();
        setIndirectDepList(taskCode, indirectDepCodeList);
        for (Long depsNode : indirectDepCodeList) {
            if (dag.containsNode(depsNode) && !skipTaskNodeMap.containsKey(depsNode)) {
                // dependencies must be fully completed
                if (!completeTaskSet.contains(depsNode)) {
                    return DependResult.WAITING;
                }

                Optional<TaskInstance> existTaskInstanceOptional = getTaskInstance(depsNode);
                if (!existTaskInstanceOptional.isPresent()) {
                    return DependResult.NON_EXEC;
                }

                TaskExecutionStatus depTaskState =
                        taskInstanceMap.get(existTaskInstanceOptional.get().getId()).getState();
                if (depTaskState.isKill()) {
                    return DependResult.NON_EXEC;
                }
                // ignore task state if current task is block
                if (taskNode.isBlockingTask()) {
                    continue;
                }

                // always return success if current task is condition
                if (taskNode.isConditionsTask()) {
                    continue;
                }

                if (!dependTaskSuccess(depsNode, taskCode)) {
                    return DependResult.FAILED;
                }
            }
        }
        log.info("The dependTasks of task all success, currentTaskCode: {}, dependTaskCodes: {}",
                taskCode, Arrays.toString(completeTaskSet.toArray()));
        return DependResult.SUCCESS;
    }

    /**
     * This function is specially used to handle the dependency situation where the parent node is a prohibited node.
     * When the parent node is a forbidden node, the dependency relationship should continue to be traced
     *
     * @param taskCode            taskCode
     * @param indirectDepCodeList All indirectly dependent nodes
     */
    private void setIndirectDepList(Long taskCode, List<Long> indirectDepCodeList) {
        IWorkflowGraph workflowGraph = workflowExecuteContext.getWorkflowGraph();
        DAG<Long, TaskNode, TaskNodeRelation> dag = workflowGraph.getDag();
        TaskNode taskNode = dag.getNode(taskCode);
        // If workflow start with startNode or recoveryNode, taskNode may be null
        if (taskNode == null) {
            return;
        }

        for (Long depsNode : taskNode.getDepList()) {
            if (workflowGraph.isForbiddenTask(depsNode)) {
                setIndirectDepList(depsNode, indirectDepCodeList);
            } else {
                indirectDepCodeList.add(depsNode);
            }
        }
    }

    /**
     * depend node is completed, but here need check the condition task branch is the next node
     */
    private boolean dependTaskSuccess(Long dependNodeCode, Long nextNodeCode) {
        DAG<Long, TaskNode, TaskNodeRelation> dag = workflowExecuteContext.getWorkflowGraph().getDag();
        TaskNode dependentNode = dag.getNode(dependNodeCode);
        if (dependentNode.isConditionsTask()) {
            // condition task need check the branch to run
            List<Long> nextTaskList =
                    DagHelper.parseConditionTask(dependNodeCode, skipTaskNodeMap, dag, getCompleteTaskInstanceMap());
            if (!nextTaskList.contains(nextNodeCode)) {
                log.info(
                        "DependTask is a condition task, and its next condition branch does not hava current task, " +
                                "dependTaskCode: {}, currentTaskCode: {}",
                        dependNodeCode, nextNodeCode);
                return false;
            }
            return true;
        }
        if (dependentNode.isSwitchTask()) {
            TaskInstance dependentTaskInstance = taskInstanceMap.get(validTaskMap.get(dependentNode.getCode()));
            SwitchParameters switchParameters = dependentTaskInstance.getSwitchDependency();
            return switchParameters.getDependTaskList().get(switchParameters.getResultConditionLocation()).getNextNode()
                    .contains(nextNodeCode);
        }
        Optional<TaskInstance> existTaskInstanceOptional = getTaskInstance(dependNodeCode);
        if (!existTaskInstanceOptional.isPresent()) {
            return false;
        }

        TaskExecutionStatus depTaskState = existTaskInstanceOptional.get().getState();
        return !depTaskState.isFailure();
    }

    /**
     * query task instance by complete state
     *
     * @param state state
     * @return task instance list
     */
    private List<TaskInstance> getCompleteTaskByState(TaskExecutionStatus state) {
        List<TaskInstance> resultList = new ArrayList<>();

        completeTaskSet.forEach(taskCode -> {
            Optional<TaskInstance> existTaskInstanceOptional = getTaskInstance(taskCode);
            if (existTaskInstanceOptional.isPresent()) {
                TaskInstance taskInstance = existTaskInstanceOptional.get();
                if (taskInstance.getState() == state) {
                    resultList.add(taskInstance);
                }
            }
        });

        return resultList;
    }

    /**
     * where there are ongoing tasks
     *
     * @param state state
     * @return ExecutionStatus
     */
    private WorkflowExecutionStatus runningState(WorkflowExecutionStatus state) {
        if (state == WorkflowExecutionStatus.READY_STOP || state == WorkflowExecutionStatus.READY_PAUSE
                || state == WorkflowExecutionStatus.READY_BLOCK ||
                state == WorkflowExecutionStatus.DELAY_EXECUTION) {
            // if the running task is not completed, the state remains unchanged
            return state;
        } else {
            return WorkflowExecutionStatus.RUNNING_EXECUTION;
        }
    }

    /**
     * exists failure task,contains submit failure、dependency failure,execute failure(retry after)
     *
     * @return Boolean whether has failed task
     */
    private boolean hasFailedTask() {

        if (this.taskFailedSubmit) {
            return true;
        }
        if (!this.errorTaskMap.isEmpty()) {
            return true;
        }
        return !this.dependFailedTaskSet.isEmpty();
    }

    /**
     * process instance failure
     *
     * @return Boolean whether process instance failed
     */
    private boolean processFailed() {
        ProcessInstance workflowInstance = workflowExecuteContext.getWorkflowInstance();
        if (hasFailedTask()) {
            log.info("The current process has failed task, the current process failed");
            if (workflowInstance.getFailureStrategy() == FailureStrategy.END) {
                return true;
            }
            if (workflowInstance.getFailureStrategy() == FailureStrategy.CONTINUE) {
                return standByTaskInstancePriorityQueue.size() == 0 && taskExecuteRunnableMap.size() == 0
                        && waitToRetryTaskInstanceMap.size() == 0;
            }
        }
        return false;
    }

    /**
     * prepare for pause
     * 1，failed retry task in the preparation queue , returns to failure directly
     * 2，exists pause task，complement not completed, pending submission of tasks, return to suspension
     * 3，success
     *
     * @return ExecutionStatus
     */
    private WorkflowExecutionStatus processReadyPause() {
        ProcessInstance workflowInstance = workflowExecuteContext.getWorkflowInstance();
        if (hasRetryTaskInStandBy()) {
            return WorkflowExecutionStatus.FAILURE;
        }

        List<TaskInstance> pauseList = getCompleteTaskByState(TaskExecutionStatus.PAUSE);
        if (CollectionUtils.isNotEmpty(pauseList) || workflowInstance.isBlocked() || !isComplementEnd()
                || standByTaskInstancePriorityQueue.size() > 0) {
            return WorkflowExecutionStatus.PAUSE;
        } else {
            return WorkflowExecutionStatus.SUCCESS;
        }
    }

    /**
     * prepare for block
     * if process has tasks still running, pause them
     * if readyToSubmitTaskQueue is not empty, kill them
     * else return block status directly
     *
     * @return ExecutionStatus
     */
    private WorkflowExecutionStatus processReadyBlock() {
        if (taskExecuteRunnableMap.size() > 0) {
            for (DefaultTaskExecuteRunnable taskExecuteRunnable : taskExecuteRunnableMap.values()) {
                if (!TASK_TYPE_BLOCKING.equals(taskExecuteRunnable.getTaskInstance().getTaskType())) {
                    taskExecuteRunnable.pause();
                }
            }
        }
        if (standByTaskInstancePriorityQueue.size() > 0) {
            for (Iterator<TaskInstance> iter = standByTaskInstancePriorityQueue.iterator(); iter.hasNext();) {
                iter.next().setState(TaskExecutionStatus.PAUSE);
            }
        }
        return WorkflowExecutionStatus.BLOCK;
    }

    /**
     * generate the latest process instance status by the tasks state
     *
     * @return process instance execution status
     */
    private WorkflowExecutionStatus getProcessInstanceState(ProcessInstance instance) {
        WorkflowExecutionStatus state = instance.getState();

        if (!taskExecuteRunnableMap.isEmpty() || hasRetryTaskInStandBy()) {
            // active task and retry task exists
            WorkflowExecutionStatus executionStatus = runningState(state);
            log.info("The workflowInstance has task running, the workflowInstance status is {}", executionStatus);
            return executionStatus;
        }

        // block
        if (state == WorkflowExecutionStatus.READY_BLOCK) {
            WorkflowExecutionStatus executionStatus = processReadyBlock();
            log.info("The workflowInstance is ready to block, the workflowInstance status is {}", executionStatus);
            return executionStatus;
        }

        // pause
        if (state == WorkflowExecutionStatus.READY_PAUSE) {
            WorkflowExecutionStatus executionStatus = processReadyPause();
            log.info("The workflowInstance is ready to pause, the workflow status is {}", executionStatus);
            return executionStatus;
        }

        // stop
        if (state == WorkflowExecutionStatus.READY_STOP) {
            List<TaskInstance> killList = getCompleteTaskByState(TaskExecutionStatus.KILL);
            List<TaskInstance> failList = getCompleteTaskByState(TaskExecutionStatus.FAILURE);
            List<TaskInstance> stopList = getCompleteTaskByState(TaskExecutionStatus.STOP);
            WorkflowExecutionStatus executionStatus;
            if (CollectionUtils.isNotEmpty(stopList) || CollectionUtils.isNotEmpty(killList)
                    || CollectionUtils.isNotEmpty(failList) || !isComplementEnd()) {
                executionStatus = WorkflowExecutionStatus.STOP;
            } else {
                executionStatus = WorkflowExecutionStatus.SUCCESS;
            }
            log.info("The workflowInstance is ready to stop, the workflow status is {}", executionStatus);
            return executionStatus;
        }

        // process failure
        if (processFailed()) {
            log.info("The workflowInstance is failed, the workflow status is {}", WorkflowExecutionStatus.FAILURE);
            return WorkflowExecutionStatus.FAILURE;
        }

        // success
        if (state == WorkflowExecutionStatus.RUNNING_EXECUTION) {
            List<TaskInstance> killTasks = getCompleteTaskByState(TaskExecutionStatus.KILL);
            if (standByTaskInstancePriorityQueue.size() > 0 || !waitToRetryTaskInstanceMap.isEmpty()) {
                // tasks currently pending submission, no retries, indicating that depend is waiting to complete
                return WorkflowExecutionStatus.RUNNING_EXECUTION;
            } else if (CollectionUtils.isNotEmpty(killTasks)) {
                // tasks maybe killed manually
                return WorkflowExecutionStatus.FAILURE;
            } else {
                // if the waiting queue is empty and the status is in progress, then success
                return WorkflowExecutionStatus.SUCCESS;
            }
        }

        return state;
    }

    /**
     * whether complement end
     *
     * @return Boolean whether is complement end
     */
    private boolean isComplementEnd() {
        ProcessInstance workflowInstance = workflowExecuteContext.getWorkflowInstance();
        if (!workflowInstance.isComplementData()) {
            return true;
        }

        Map<String, String> cmdParam = JSONUtils.toMap(workflowInstance.getCommandParam());
        Date endTime = DateUtils.stringToDate(cmdParam.get(CMD_PARAM_COMPLEMENT_DATA_END_DATE));
        return workflowInstance.getScheduleTime().equals(endTime);
    }

    /**
     * updateProcessInstance process instance state
     * after each batch of tasks is executed, the status of the process instance is updated
     */
    private void updateProcessInstanceState() throws StateEventHandleException {
        ProcessInstance workflowInstance = workflowExecuteContext.getWorkflowInstance();
        WorkflowExecutionStatus state = getProcessInstanceState(workflowInstance);
        if (workflowInstance.getState() != state) {
            log.info("Update workflowInstance states, origin state: {}, target state: {}",
                    workflowInstance.getState(),
                    state);
            updateWorkflowInstanceStatesToDB(state);

            WorkflowStateEvent stateEvent = WorkflowStateEvent.builder()
                    .processInstanceId(workflowInstance.getId())
                    .status(workflowInstance.getState())
                    .type(StateEventType.PROCESS_STATE_CHANGE)
                    .build();
            // replace with `stateEvents`, make sure `WorkflowExecuteThread` can be deleted to avoid memory leaks
            this.stateEvents.add(stateEvent);
        } else {
            log.info("There is no need to update the workflow instance state, origin state: {}, target state: {}",
                    workflowInstance.getState(),
                    state);
        }
    }

    /**
     * stateEvent's execution status as process instance state
     */
    public void updateProcessInstanceState(WorkflowStateEvent stateEvent) throws StateEventHandleException {
        WorkflowExecutionStatus state = stateEvent.getStatus();
        updateWorkflowInstanceStatesToDB(state);
    }

    private void updateWorkflowInstanceStatesToDB(WorkflowExecutionStatus newStates) throws StateEventHandleException {
        ProcessInstance workflowInstance = workflowExecuteContext.getWorkflowInstance();
        WorkflowExecutionStatus originStates = workflowInstance.getState();
        if (originStates != newStates) {
            log.info("Begin to update workflow instance state , state will change from {} to {}",
                    originStates,
                    newStates);

            workflowInstance.setStateWithDesc(newStates, "update by workflow executor");
            if (newStates.isFinished()) {
                workflowInstance.setEndTime(new Date());
            }
            try {
                processInstanceDao.performTransactionalUpsert(workflowInstance);
            } catch (Exception ex) {
                // recover the status
                workflowInstance.setStateWithDesc(originStates, "recover state by DB error");
                workflowInstance.setEndTime(null);
                throw new StateEventHandleException("Update process instance status to DB error", ex);
            }
        }
    }

    /**
     * get task dependency result
     *
     * @param taskInstance task instance
     * @return DependResult
     */
    private DependResult getDependResultForTask(TaskInstance taskInstance) {
        return isTaskDepsComplete(taskInstance.getTaskCode());
    }

    /**
     * add task to standby list
     *
     * @param taskInstance task instance
     */
    public void addTaskToStandByList(TaskInstance taskInstance) {
        if (standByTaskInstancePriorityQueue.contains(taskInstance)) {
            log.warn("Task already exists in ready submit queue, no need to add again, task code:{}",
                    taskInstance.getTaskCode());
            return;
        }
        log.info("Add task to stand by list, task name:{}, task id:{}, task code:{}",
                taskInstance.getName(),
                taskInstance.getId(),
                taskInstance.getTaskCode());
        TaskMetrics.incTaskInstanceByState("submit");
        standByTaskInstancePriorityQueue.put(taskInstance);
    }

    /**
     * remove task from stand by list
     *
     * @param taskInstance task instance
     */
    private boolean removeTaskFromStandbyList(TaskInstance taskInstance) {
        return standByTaskInstancePriorityQueue.remove(taskInstance);
    }

    /**
     * has retry task in standby
     *
     * @return Boolean whether has retry task in standby
     */
    private boolean hasRetryTaskInStandBy() {
        for (Iterator<TaskInstance> iter = standByTaskInstancePriorityQueue.iterator(); iter.hasNext();) {
            if (iter.next().getState().isFailure()) {
                return true;
            }
        }
        return false;
    }

    /**
     * close the on going tasks
     */
    public void killAllTasks() {
        ProcessInstance workflowInstance = workflowExecuteContext.getWorkflowInstance();
        log.info("kill called on process instance id: {}, num: {}",
                workflowInstance.getId(),
                taskExecuteRunnableMap.size());

        if (standByTaskInstancePriorityQueue.size() > 0) {
            standByTaskInstancePriorityQueue.clear();
        }

        for (long taskCode : taskExecuteRunnableMap.keySet()) {
            Integer taskInstanceId = validTaskMap.get(taskCode);
            if (taskInstanceId == null || taskInstanceId.equals(0)) {
                continue;
            }
            try {
                LogUtils.setWorkflowAndTaskInstanceIDMDC(workflowInstance.getId(), taskInstanceId);
                TaskInstance taskInstance = taskInstanceDao.queryById(taskInstanceId);
                if (taskInstance == null || taskInstance.getState().isFinished()) {
                    continue;
                }
                DefaultTaskExecuteRunnable defaultTaskExecuteRunnable = taskExecuteRunnableMap.get(taskCode);
                defaultTaskExecuteRunnable.kill();
                if (defaultTaskExecuteRunnable.getTaskInstance().getState().isFinished()) {
                    TaskStateEvent taskStateEvent = TaskStateEvent.builder()
                            .processInstanceId(workflowInstance.getId())
                            .taskInstanceId(taskInstance.getId())
                            .status(defaultTaskExecuteRunnable.getTaskInstance().getState())
                            .type(StateEventType.TASK_STATE_CHANGE)
                            .build();
                    this.addStateEvent(taskStateEvent);
                }
            } finally {
                LogUtils.removeWorkflowAndTaskInstanceIdMDC();
            }
        }
    }

    public boolean workFlowFinish() {
        return workflowExecuteContext.getWorkflowInstance().getState().isFinished();
    }

    /**
     * handling the list of tasks to be submitted
     */
    public void submitStandByTask() throws StateEventHandleException {
        ProcessInstance workflowInstance = workflowExecuteContext.getWorkflowInstance();
        TaskInstance task;
        while ((task = standByTaskInstancePriorityQueue.peek()) != null) {
            // stop tasks which is retrying if forced success happens
            if (task.getId() != null && task.taskCanRetry()) {
                TaskInstance retryTask = taskInstanceDao.queryById(task.getId());
                if (retryTask != null && retryTask.getState().isForceSuccess()) {
                    task.setState(retryTask.getState());
                    log.info(
                            "Task {} has been forced success, put it into complete task list and stop retrying, taskInstanceId: {}",
                            task.getName(), task.getId());
                    removeTaskFromStandbyList(task);
                    completeTaskSet.add(task.getTaskCode());
                    taskInstanceMap.put(task.getId(), task);
                    taskCodeInstanceMap.put(task.getTaskCode(), task);
                    submitPostNode(task.getTaskCode());
                    continue;
                }
            }
            // init varPool only this task is the first time running
            if (task.isFirstRun()) {
                // get pre task ,get all the task varPool to this task
                // Do not use dag.getPreviousNodes because of the dag may be miss the upstream node
                String preTasks = workflowExecuteContext.getWorkflowGraph()
                        .getTaskNodeByCode(task.getTaskCode()).getPreTasks();
                Set<Long> preTaskList = new HashSet<>(JSONUtils.toList(preTasks, Long.class));
                getPreVarPool(task, preTaskList);
            }
            DependResult dependResult = getDependResultForTask(task);
            if (DependResult.SUCCESS == dependResult) {
                log.info("The dependResult of task {} is success, so ready to submit to execute", task.getName());
                if (!executeTask(task)) {
                    this.taskFailedSubmit = true;
                    // Remove and add to complete map and error map
                    if (!removeTaskFromStandbyList(task)) {
                        log.error(
                                "Task submit failed, remove from standby list failed, workflowInstanceId: {}, taskCode: {}",
                                workflowInstance.getId(),
                                task.getTaskCode());
                    }
                    completeTaskSet.add(task.getTaskCode());
                    taskInstanceMap.put(task.getId(), task);
                    taskCodeInstanceMap.put(task.getTaskCode(), task);
                    errorTaskMap.put(task.getTaskCode(), task.getId());

                    taskExecuteRunnableMap.remove(task.getTaskCode());

                    log.error("Task submitted failed, workflowInstanceId: {}, taskInstanceId: {}, taskCode: {}",
                            task.getProcessInstanceId(),
                            task.getId(),
                            task.getTaskCode());
                } else {
                    removeTaskFromStandbyList(task);
                }
            } else if (DependResult.FAILED == dependResult) {
                // if the dependency fails, the current node is not submitted and the state changes to failure.
                dependFailedTaskSet.add(task.getTaskCode());
                removeTaskFromStandbyList(task);
                log.info("Task dependent result is failed, taskInstanceName: {} depend result : {}", task.getName(),
                        dependResult);
            } else if (DependResult.NON_EXEC == dependResult) {
                // for some reasons(depend task pause/stop) this task would not be submit
                removeTaskFromStandbyList(task);
                log.info("Remove task due to depend result not executed, taskInstanceName:{} depend result : {}",
                        task.getName(), dependResult);
            }
        }
    }

    /**
     * Get start task instance list from recover
     *
     * @param cmdParam command param
     * @return task instance list
     */
    protected List<TaskInstance> getRecoverTaskInstanceList(String cmdParam) {
        Map<String, String> paramMap = JSONUtils.toMap(cmdParam);

        // todo: Can we use a better way to set the recover taskInstanceId list? rather then use the cmdParam
        if (paramMap != null && paramMap.containsKey(CMD_PARAM_RECOVERY_START_NODE_STRING)) {
            List<Integer> startTaskInstanceIds = Arrays.stream(paramMap.get(CMD_PARAM_RECOVERY_START_NODE_STRING)
                    .split(COMMA))
                    .filter(StringUtils::isNotEmpty)
                    .map(Integer::valueOf)
                    .collect(Collectors.toList());
            if (CollectionUtils.isNotEmpty(startTaskInstanceIds)) {
                return taskInstanceDao.queryByIds(startTaskInstanceIds);
            }
        }
        return Collections.emptyList();
    }

    /**
     * parse "StartNodeNameList" from cmd param
     *
     * @param cmdParam command param
     * @return start node name list
     */
    private List<String> parseStartNodeName(String cmdParam) {
        List<String> startNodeNameList = new ArrayList<>();
        Map<String, String> paramMap = JSONUtils.toMap(cmdParam);
        if (paramMap == null) {
            return startNodeNameList;
        }
        if (paramMap.containsKey(CMD_PARAM_START_NODES)) {
            startNodeNameList = Arrays.asList(paramMap.get(CMD_PARAM_START_NODES).split(Constants.COMMA));
        }
        return startNodeNameList;
    }

    /**
     * generate start node code list from parsing command param;
     * if "StartNodeIdList" exists in command param, return StartNodeIdList
     *
     * @return recovery node code list
     */
    private List<String> getRecoveryNodeCodeList(List<TaskInstance> recoverNodeList) {
        List<String> recoveryNodeCodeList = new ArrayList<>();
        if (CollectionUtils.isNotEmpty(recoverNodeList)) {
            for (TaskInstance task : recoverNodeList) {
                recoveryNodeCodeList.add(Long.toString(task.getTaskCode()));
            }
        }
        return recoveryNodeCodeList;
    }

    private boolean isNewProcessInstance() {
        ProcessInstance workflowInstance = workflowExecuteContext.getWorkflowInstance();
        if (Flag.YES.equals(workflowInstance.getRecovery())) {
            log.info("This workInstance will be recover by this execution");
            return false;
        }

        if (WorkflowExecutionStatus.RUNNING_EXECUTION == workflowInstance.getState()
                && workflowInstance.getRunTimes() == 1) {
            return true;
        }
        log.info(
                "The workflowInstance has been executed before, this execution is to reRun, processInstance status: {}, runTimes: {}",
                workflowInstance.getState(),
                workflowInstance.getRunTimes());
        return false;
    }

    public Set<Long> getCompleteTaskCodes() {
        return completeTaskSet;
    }

    public Map<Long, DefaultTaskExecuteRunnable> getTaskExecuteRunnableMap() {
        return taskExecuteRunnableMap;
    }

    public Optional<DefaultTaskExecuteRunnable> getTaskExecuteRunnableById(Integer taskInstanceId) {
        if (taskInstanceId == null) {
            throw new IllegalArgumentException("taskInstanceId can't be null");
        }
        TaskInstance taskInstance = taskInstanceMap.get(taskInstanceId);
        if (taskInstance == null) {
            return Optional.empty();
        }
        return Optional.ofNullable(taskExecuteRunnableMap.get(taskInstance.getTaskCode()));
    }

    public Map<Long, TaskInstance> getWaitToRetryTaskInstanceMap() {
        return waitToRetryTaskInstanceMap;
    }

<<<<<<< HEAD
    private void setGlobalParamIfCommanded(ProcessDefinition processDefinition, Map<String, String> cmdParam) {
        // get start params from command param
        Map<String, String> startParamMap = new HashMap<>();
        if (cmdParam.containsKey(CMD_PARAM_START_PARAMS)) {
            String startParamJson = cmdParam.get(CMD_PARAM_START_PARAMS);
            startParamMap = JSONUtils.toMap(startParamJson);
        }
        Map<String, String> fatherParamMap = new HashMap<>();
        if (cmdParam.containsKey(CMD_PARAM_FATHER_PARAMS)) {
            String fatherParamJson = cmdParam.get(CMD_PARAM_FATHER_PARAMS);
            fatherParamMap = JSONUtils.toMap(fatherParamJson);
        }
        startParamMap.putAll(fatherParamMap);
        // set start param into global params
        Map<String, String> globalMap = processDefinition.getGlobalParamMap();
        List<Property> globalParamList = processDefinition.getGlobalParamList();
        if (!startParamMap.isEmpty() && globalMap != null) {
            // start param to overwrite global param
            for (Map.Entry<String, String> param : globalMap.entrySet()) {
                String val = startParamMap.get(param.getKey());
                if (val != null) {
                    param.setValue(val);
                }
            }
            // start param to create new global param if global not exist
            for (Map.Entry<String, String> startParam : startParamMap.entrySet()) {
                if (!globalMap.containsKey(startParam.getKey())) {
                    globalMap.put(startParam.getKey(), startParam.getValue());
                    globalParamList.add(new Property(startParam.getKey(), IN, VARCHAR, startParam.getValue()));
                }
            }
        }
    }

=======
>>>>>>> 01eb8f83
    /**
     * clear related data if command of process instance is EXECUTE_TASK
     * 1. find all task code from sub dag (only contains related task)
     * 2. set the flag of tasks to Flag.NO
     * 3. clear varPool data from re-execute task instance in process instance
     * 4. remove related task instance from taskInstanceMap, completeTaskSet, validTaskMap, errorTaskMap
     *
     * @return task instance
     */
    protected void clearDataIfExecuteTask() {
        ProcessInstance workflowInstance = workflowExecuteContext.getWorkflowInstance();
        // only clear data if command is EXECUTE_TASK
        if (!workflowInstance.getCommandType().equals(CommandType.EXECUTE_TASK)) {
            return;
        }

        // Records the key of varPool data to be removed
        DAG<Long, TaskNode, TaskNodeRelation> dag = workflowExecuteContext.getWorkflowGraph().getDag();
        Set<Long> allNodesList = dag.getAllNodesList();

        List<TaskInstance> removeTaskInstances = new ArrayList<>();

        for (Long taskCode : allNodesList) {
            TaskInstance taskInstance;
            if (validTaskMap.containsKey(taskCode)) {
                taskInstance = taskInstanceMap.get(validTaskMap.get(taskCode));
            } else {
                taskInstance = taskInstanceDao.queryByWorkflowInstanceIdAndTaskCode(workflowInstance.getId(), taskCode);
            }
            if (taskInstance == null) {
                continue;
            }
            removeTaskInstances.add(taskInstance);
        }

        for (TaskInstance taskInstance : removeTaskInstances) {
            taskInstance.setFlag(Flag.NO);
            taskInstanceDao.updateById(taskInstance);
        }

        Set<String> removeSet = new HashSet<>();
        for (TaskInstance taskInstance : removeTaskInstances) {
            String taskVarPool = taskInstance.getVarPool();
            if (StringUtils.isNotEmpty(taskVarPool)) {
                List<Property> properties = JSONUtils.toList(taskVarPool, Property.class);
                List<String> keys = properties.stream()
                        .filter(property -> property.getDirect().equals(Direct.OUT))
                        .map(property -> String.format("%s_%s", property.getProp(), property.getType()))
                        .collect(Collectors.toList());
                removeSet.addAll(keys);
            }
        }

        // remove varPool data and update process instance
        // TODO: we can remove this snippet if : we get varPool from pre taskInstance instead of process instance when
        // task can not get pre task from incomplete dag
        List<Property> processProperties = JSONUtils.toList(workflowInstance.getVarPool(), Property.class);
        processProperties = processProperties.stream()
                .filter(property -> !(property.getDirect().equals(Direct.IN)
                        && removeSet.contains(String.format("%s_%s", property.getProp(), property.getType()))))
                .collect(Collectors.toList());

        workflowInstance.setVarPool(JSONUtils.toJsonString(processProperties));
        processInstanceDao.updateById(workflowInstance);

        // remove task instance from taskInstanceMap, completeTaskSet, validTaskMap, errorTaskMap
        // completeTaskSet remove dependency taskInstanceMap, so the sort can't change
        completeTaskSet.removeIf(taskCode -> {
            Optional<TaskInstance> existTaskInstanceOptional = getTaskInstance(taskCode);
            return existTaskInstanceOptional
                    .filter(taskInstance -> dag.containsNode(taskInstance.getTaskCode())).isPresent();
        });
        taskInstanceMap.entrySet().removeIf(entry -> dag.containsNode(entry.getValue().getTaskCode()));
        validTaskMap.entrySet().removeIf(entry -> dag.containsNode(entry.getKey()));
        errorTaskMap.entrySet().removeIf(entry -> dag.containsNode(entry.getKey()));
    }

    private void saveCacheTaskInstance(TaskInstance taskInstance) {
        Pair<Integer, String> taskIdAndCacheKey = TaskCacheUtils.revertCacheKey(taskInstance.getCacheKey());
        Integer taskId = taskIdAndCacheKey.getLeft();
        if (taskId.equals(taskInstance.getId())) {
            taskInstance.setCacheKey(taskIdAndCacheKey.getRight());
            try {
                taskInstanceDao.updateById(taskInstance);
            } catch (Exception e) {
                log.error("update task instance cache key failed", e);
            }
        }
    }

    private enum WorkflowRunnableStatus {
        CREATED, INITIALIZE_QUEUE, STARTED,
        ;

    }

    private void sendTaskLogOnMasterToRemoteIfNeeded(TaskInstance taskInstance) {
        if (RemoteLogUtils.isRemoteLoggingEnable() && TaskUtils.isMasterTask(taskInstance.getTaskType())) {
            RemoteLogUtils.sendRemoteLog(taskInstance.getLogPath());
            log.info("Master sends task log {} to remote storage asynchronously.", taskInstance.getLogPath());
        }
    }

    private void mergeTaskInstanceVarPool(TaskInstance taskInstance) {
        String taskVarPoolJson = taskInstance.getVarPool();
        if (StringUtils.isEmpty(taskVarPoolJson)) {
            return;
        }
        ProcessInstance workflowInstance = workflowExecuteContext.getWorkflowInstance();
        String processVarPoolJson = workflowInstance.getVarPool();
        if (StringUtils.isEmpty(processVarPoolJson)) {
            workflowInstance.setVarPool(taskVarPoolJson);
            return;
        }
        List<Property> processVarPool = new ArrayList<>(JSONUtils.toList(processVarPoolJson, Property.class));
        List<Property> taskVarPool = JSONUtils.toList(taskVarPoolJson, Property.class);
        Set<String> newProcessVarPoolKeys = taskVarPool.stream().map(Property::getProp).collect(Collectors.toSet());
        processVarPool = processVarPool.stream().filter(property -> !newProcessVarPoolKeys.contains(property.getProp()))
                .collect(Collectors.toList());

        processVarPool.addAll(taskVarPool);

        workflowInstance.setVarPool(JSONUtils.toJsonString(processVarPool));
    }
}<|MERGE_RESOLUTION|>--- conflicted
+++ resolved
@@ -2054,7 +2054,6 @@
         return waitToRetryTaskInstanceMap;
     }
 
-<<<<<<< HEAD
     private void setGlobalParamIfCommanded(ProcessDefinition processDefinition, Map<String, String> cmdParam) {
         // get start params from command param
         Map<String, String> startParamMap = new HashMap<>();
@@ -2089,8 +2088,6 @@
         }
     }
 
-=======
->>>>>>> 01eb8f83
     /**
      * clear related data if command of process instance is EXECUTE_TASK
      * 1. find all task code from sub dag (only contains related task)
