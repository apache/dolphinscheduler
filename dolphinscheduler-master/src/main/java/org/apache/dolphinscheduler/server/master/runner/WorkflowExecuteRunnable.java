--- conflicted
+++ resolved
@@ -1760,52 +1760,18 @@
                     submitPostNode(Long.toString(task.getTaskCode()));
                     continue;
                 }
-<<<<<<< HEAD
-                // stop tasks which is retrying if forced success happens
-                if (task.taskCanRetry()) {
-                    TaskInstance retryTask = processService.findTaskInstanceById(task.getId());
-                    if (retryTask != null && retryTask.getState().equals(ExecutionStatus.FORCED_SUCCESS)) {
-                        task.setState(retryTask.getState());
-                        logger.info("task: {} has been forced success, put it into complete task list and stop retrying", task.getName());
-                        removeTaskFromStandbyList(task);
-                        completeTaskMap.put(task.getTaskCode(), task.getId());
-                        taskInstanceMap.put(task.getId(), task);
-                        submitPostNode(Long.toString(task.getTaskCode()));
-                        continue;
-                    }
-                }
-                //init varPool only this task is the first time running
-                if (task.isFirstRun()) {
-                    //get pre task ,get all the task varPool to this task
-                    Set<String> preTask = new HashSet<>();
-                    preTask.addAll(dag.getPreviousNodes(Long.toString(task.getTaskCode())));
-                    TaskNode taskNode = dag.getNode(Long.toString(task.getTaskCode()));
-                    if (null != taskNode && null != taskNode.getDepList() && !taskNode.getDepList().isEmpty()) {
-                        logger.debug("in submitStandByTask: taskCode:{}, taskType: {}, preTasks: {}, depList:{}",
-                                task.getTaskCode(), taskNode.getType(), taskNode.getPreTasks(), taskNode.getDepList());
-                        preTask.addAll(taskNode.getDepList());
-                    }
-                    getPreVarPool(task, preTask);
-                }
-                DependResult dependResult = getDependResultForTask(task);
-                if (DependResult.SUCCESS == dependResult) {
-                    Optional<TaskInstance> taskInstanceOptional = submitTaskExec(task);
-                    if (!taskInstanceOptional.isPresent()) {
-                        this.taskFailedSubmit = true;
-                        // Remove and add to complete map and error map
-                        removeTaskFromStandbyList(task);
-                        completeTaskMap.put(task.getTaskCode(), task.getId());
-                        errorTaskMap.put(task.getTaskCode(), task.getId());
-                        logger.error("Task submitted failed, processInstanceId: {}, taskInstanceId: {}", task.getProcessInstanceId(), task.getId());
-                    } else {
-                        removeTaskFromStandbyList(task);
-=======
             }
             //init varPool only this task is the first time running
             if (task.isFirstRun()) {
                 //get pre task ,get all the task varPool to this task
-                Set<String> preTask = dag.getPreviousNodes(Long.toString(task.getTaskCode()));
-                getPreVarPool(task, preTask);
+                Set<String> preTask = new HashSet<>();
+                preTask.addAll(dag.getPreviousNodes(Long.toString(task.getTaskCode())));
+                TaskNode taskNode = dag.getNode(Long.toString(task.getTaskCode()));
+                if (null != taskNode && null != taskNode.getDepList() && !taskNode.getDepList().isEmpty()) {
+                    logger.debug("in submitStandByTask: taskCode:{}, taskType: {}, preTasks: {}, depList:{}",
+                            task.getTaskCode(), taskNode.getType(), taskNode.getPreTasks(), taskNode.getDepList());
+                    preTask.addAll(taskNode.getDepList());
+                }
             }
             DependResult dependResult = getDependResultForTask(task);
             if (DependResult.SUCCESS == dependResult) {
@@ -1818,7 +1784,6 @@
                             "Task submit failed, remove from standby list failed, workflowInstanceId: {}, taskCode: {}",
                             processInstance.getId(),
                             task.getTaskCode());
->>>>>>> 25ded1e8
                     }
                     completeTaskMap.put(task.getTaskCode(), task.getId());
                     taskInstanceMap.put(task.getId(), task);
