--- conflicted
+++ resolved
@@ -1306,10 +1306,9 @@
                 String taskInstanceVarPool = endTaskInstance.getVarPool();
                 if (StringUtils.isNotEmpty(taskInstanceVarPool)) {
                     Set<Property> taskProperties = new HashSet<>(JSONUtils.toList(taskInstanceVarPool, Property.class));
-<<<<<<< HEAD
-                    String processInstanceVarPool = processInstance.getVarPool();
+                    String processInstanceVarPool = workflowInstance.getVarPool();
                     List<Property> processGlobalParams =
-                            new ArrayList<>(JSONUtils.toList(processInstance.getGlobalParams(), Property.class));
+                            new ArrayList<>(JSONUtils.toList(workflowInstance.getGlobalParams(), Property.class));
                     Map<String, Direct> oldProcessGlobalParamsMap = processGlobalParams.stream()
                             .collect(Collectors.toMap(Property::getProp, Property::getDirect));
                     Set<Property> processVarPoolOut = taskProperties.stream()
@@ -1331,22 +1330,12 @@
                         properties.addAll(processVarPoolOut);
                         properties.addAll(taskVarPoolIn);
 
-                        processInstance.setVarPool(JSONUtils.toJsonString(properties));
+                        workflowInstance.setVarPool(JSONUtils.toJsonString(properties));
                     } else {
                         Set<Property> varPool = new HashSet<>();
                         varPool.addAll(taskVarPoolIn);
                         varPool.addAll(processVarPoolOut);
-                        processInstance.setVarPool(JSONUtils.toJsonString(varPool));
-=======
-                    String processInstanceVarPool = workflowInstance.getVarPool();
-                    if (StringUtils.isNotEmpty(processInstanceVarPool)) {
-                        Set<Property> properties =
-                                new HashSet<>(JSONUtils.toList(processInstanceVarPool, Property.class));
-                        properties.addAll(taskProperties);
-                        workflowInstance.setVarPool(JSONUtils.toJsonString(properties));
-                    } else {
-                        workflowInstance.setVarPool(JSONUtils.toJsonString(taskProperties));
->>>>>>> e6d94632
+                        workflowInstance.setVarPool(JSONUtils.toJsonString(varPool));
                     }
                 }
             }
