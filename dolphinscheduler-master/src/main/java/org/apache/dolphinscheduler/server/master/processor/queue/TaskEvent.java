--- conflicted
+++ resolved
@@ -21,12 +21,7 @@
 import org.apache.dolphinscheduler.plugin.task.api.enums.ExecutionStatus;
 import org.apache.dolphinscheduler.remote.command.TaskExecuteResultCommand;
 import org.apache.dolphinscheduler.remote.command.TaskExecuteRunningCommand;
-<<<<<<< HEAD
-import org.apache.dolphinscheduler.remote.command.TaskRecallCommand;
-import org.apache.dolphinscheduler.remote.utils.ChannelUtils;
-=======
 import org.apache.dolphinscheduler.remote.command.TaskRejectCommand;
->>>>>>> 25ded1e8
 
 import java.util.Date;
 
@@ -142,104 +137,12 @@
         return event;
     }
 
-<<<<<<< HEAD
-    public static TaskEvent newRecall(TaskRecallCommand command, Channel channel) {
-=======
     public static TaskEvent newRecallEvent(TaskRejectCommand command, Channel channel) {
->>>>>>> 25ded1e8
         TaskEvent event = new TaskEvent();
         event.setTaskInstanceId(command.getTaskInstanceId());
         event.setProcessInstanceId(command.getProcessInstanceId());
         event.setChannel(channel);
-<<<<<<< HEAD
-        event.setEvent(Event.WORKER_REJECT);
-        return event;
-    }
-
-    public String getVarPool() {
-        return varPool;
-    }
-
-    public void setVarPool(String varPool) {
-        this.varPool = varPool;
-    }
-
-    public int getTaskInstanceId() {
-        return taskInstanceId;
-    }
-
-    public void setTaskInstanceId(int taskInstanceId) {
-        this.taskInstanceId = taskInstanceId;
-    }
-
-    public String getWorkerAddress() {
-        return workerAddress;
-    }
-
-    public void setWorkerAddress(String workerAddress) {
-        this.workerAddress = workerAddress;
-    }
-
-    public ExecutionStatus getState() {
-        return state;
-    }
-
-    public void setState(ExecutionStatus state) {
-        this.state = state;
-    }
-
-    public Date getStartTime() {
-        return startTime;
-    }
-
-    public void setStartTime(Date startTime) {
-        this.startTime = startTime;
-    }
-
-    public Date getEndTime() {
-        return endTime;
-    }
-
-    public void setEndTime(Date endTime) {
-        this.endTime = endTime;
-    }
-
-    public String getExecutePath() {
-        return executePath;
-    }
-
-    public void setExecutePath(String executePath) {
-        this.executePath = executePath;
-    }
-
-    public String getLogPath() {
-        return logPath;
-    }
-
-    public void setLogPath(String logPath) {
-        this.logPath = logPath;
-    }
-
-    public int getProcessId() {
-        return processId;
-    }
-
-    public void setProcessId(int processId) {
-        this.processId = processId;
-    }
-
-    public String getAppIds() {
-        return appIds;
-    }
-
-    public void setAppIds(String appIds) {
-        this.appIds = appIds;
-    }
-
-    public Event getEvent() {
-=======
         event.setEvent(TaskEventType.WORKER_REJECT);
->>>>>>> 25ded1e8
         return event;
     }
 }