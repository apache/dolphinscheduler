--- conflicted
+++ resolved
@@ -30,28 +30,9 @@
 @Slf4j
 public class MasterRpcServer extends SpringServerMethodInvokerDiscovery implements AutoCloseable {
 
-<<<<<<< HEAD
     public MasterRpcServer(MasterConfig masterConfig, NettySslConfig nettySslConfig) {
         super(NettyRemotingServerFactory.buildNettyRemotingServer(NettyServerConfig.builder()
                 .serverName("MasterRpcServer").listenPort(masterConfig.getListenPort()).build(), nettySslConfig));
     }
 
-    public void start() {
-        log.info("Starting MasterRPCServer...");
-        nettyRemotingServer.start();
-        log.info("Started MasterRPCServer...");
-    }
-
-    @Override
-    public void close() {
-        log.info("Closing MasterRPCServer...");
-        nettyRemotingServer.close();
-        log.info("Closed MasterRPCServer...");
-=======
-    public MasterRpcServer(MasterConfig masterConfig) {
-        super(NettyServerConfig.builder().serverName("MasterRpcServer").listenPort(masterConfig.getListenPort())
-                .build());
->>>>>>> 57c80f2a
-    }
-
 }