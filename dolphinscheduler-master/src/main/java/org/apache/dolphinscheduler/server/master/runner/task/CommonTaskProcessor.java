/*
 * Licensed to the Apache Software Foundation (ASF) under one or more
 * contributor license agreements.  See the NOTICE file distributed with
 * this work for additional information regarding copyright ownership.
 * The ASF licenses this file to You under the Apache License, Version 2.0
 * (the "License"); you may not use this file except in compliance with
 * the License.  You may obtain a copy of the License at
 *
 *    http://www.apache.org/licenses/LICENSE-2.0
 *
 * Unless required by applicable law or agreed to in writing, software
 * distributed under the License is distributed on an "AS IS" BASIS,
 * WITHOUT WARRANTIES OR CONDITIONS OF ANY KIND, either express or implied.
 * See the License for the specific language governing permissions and
 * limitations under the License.
 */

package org.apache.dolphinscheduler.server.master.runner.task;

import org.apache.dolphinscheduler.common.Constants;
import org.apache.dolphinscheduler.plugin.task.api.TaskExecutionContext;
import org.apache.dolphinscheduler.plugin.task.api.enums.ExecutionStatus;
import org.apache.dolphinscheduler.remote.command.TaskKillRequestCommand;
import org.apache.dolphinscheduler.remote.utils.Host;
import org.apache.dolphinscheduler.server.master.dispatch.context.ExecutionContext;
import org.apache.dolphinscheduler.server.master.dispatch.enums.ExecutorType;
import org.apache.dolphinscheduler.server.master.dispatch.exceptions.ExecuteException;
import org.apache.dolphinscheduler.server.master.dispatch.executor.NettyExecutorManager;
import org.apache.dolphinscheduler.service.bean.SpringApplicationContext;
import org.apache.dolphinscheduler.service.queue.TaskPriority;
import org.apache.dolphinscheduler.service.queue.TaskPriorityQueue;
import org.apache.dolphinscheduler.service.queue.TaskPriorityQueueImpl;

import org.apache.commons.lang3.StringUtils;

import java.util.Date;

import com.google.auto.service.AutoService;

/**
 * common task processor
 */
@AutoService(ITaskProcessor.class)
public class CommonTaskProcessor extends BaseTaskProcessor {

    private TaskPriorityQueue<TaskPriority> taskUpdateQueue;

    private NettyExecutorManager nettyExecutorManager = SpringApplicationContext.getBean(NettyExecutorManager.class);

    @Override
    protected boolean submitTask() {
        this.taskInstance = processService.submitTaskWithRetry(processInstance, taskInstance, maxRetryTimes, commitInterval);

        if (this.taskInstance == null) {
            return false;
        }

        int taskGroupId = taskInstance.getTaskGroupId();
        if (taskGroupId > 0) {
            boolean acquireTaskGroup = processService.acquireTaskGroup(taskInstance.getId(),
                    taskInstance.getName(),
                    taskGroupId,
                    taskInstance.getProcessInstanceId(),
                    taskInstance.getTaskGroupPriority());
            if (!acquireTaskGroup) {
                logger.info("submit task name :{}, but the first time to try to acquire task group failed", taskInstance.getName());
                return true;
            }
        }
        return true;
    }

    @Override
    protected boolean resubmitTask() {
        if (this.taskInstance == null) {
            return false;
        }
        setTaskExecutionLogger();
        return dispatchTask();
    }

    @Override
    public boolean runTask() {
        return true;
    }

    @Override
    protected boolean taskTimeout() {
        return true;
    }

    /**
     * common task cannot be paused
     */
    @Override
    protected boolean pauseTask() {
        return true;
    }

    @Override
    public String getType() {
        return Constants.COMMON_TASK_TYPE;
    }

    @Override
    public boolean dispatchTask() {
        try {
            if (taskUpdateQueue == null) {
                this.initQueue();
            }
            if (taskInstance.getState().typeIsFinished()) {
                logger.info("submit task , but task [{}] state [{}] is already  finished. ", taskInstance.getName(), taskInstance.getState());
                return true;
            }
            // task cannot be submitted because its execution state is RUNNING or DELAY.
            if (taskInstance.getState() == ExecutionStatus.RUNNING_EXECUTION
                    || taskInstance.getState() == ExecutionStatus.DELAY_EXECUTION) {
                logger.info("submit task, but the status of the task {} is already running or delayed.", taskInstance.getName());
                return true;
            }
<<<<<<< HEAD
            logger.debug("task ready to submit: {}", taskInstance.getName());
=======
            logger.info("task ready to dispatch to worker: taskInstanceId: {}", taskInstance.getId());
>>>>>>> 25ded1e8

            TaskPriority taskPriority = new TaskPriority(processInstance.getProcessInstancePriority().getCode(),
                    processInstance.getId(), taskInstance.getProcessInstancePriority().getCode(),
                    taskInstance.getId(), taskInstance.getTaskGroupPriority(), org.apache.dolphinscheduler.common.Constants.DEFAULT_WORKER_GROUP);

            TaskExecutionContext taskExecutionContext = getTaskExecutionContext(taskInstance);
            if (taskExecutionContext == null) {
                logger.error("task get taskExecutionContext fail: {}", taskInstance);
                return false;
            }

            taskPriority.setTaskExecutionContext(taskExecutionContext);

            taskUpdateQueue.put(taskPriority);
            logger.info("Master submit task to priority queue success, taskInstanceId : {}", taskInstance.getId());
            return true;
        } catch (Exception e) {
            logger.error("submit task error", e);
            return false;
        }
    }

    public void initQueue() {
        this.taskUpdateQueue = SpringApplicationContext.getBean(TaskPriorityQueueImpl.class);
    }

    @Override
    public boolean killTask() {

        try {
            taskInstance = processService.findTaskInstanceById(taskInstance.getId());
            if (taskInstance == null) {
                return true;
            }
            if (taskInstance.getState().typeIsFinished()) {
                return true;
            }
            if (StringUtils.isBlank(taskInstance.getHost())) {
                taskInstance.setState(ExecutionStatus.KILL);
                taskInstance.setEndTime(new Date());
                processService.updateTaskInstance(taskInstance);
                return true;
            }

            TaskKillRequestCommand killCommand = new TaskKillRequestCommand();
            killCommand.setTaskInstanceId(taskInstance.getId());

            ExecutionContext executionContext = new ExecutionContext(killCommand.convert2Command(), ExecutorType.WORKER, taskInstance);

            Host host = Host.of(taskInstance.getHost());
            executionContext.setHost(host);

            nettyExecutorManager.executeDirectly(executionContext);
        } catch (ExecuteException e) {
            logger.error("kill task error:", e);
            return false;
        }

        logger.info("master kill taskInstance name :{} taskInstance id:{}",
                taskInstance.getName(), taskInstance.getId());
        return true;
    }
}<|MERGE_RESOLUTION|>--- conflicted
+++ resolved
@@ -118,11 +118,7 @@
                 logger.info("submit task, but the status of the task {} is already running or delayed.", taskInstance.getName());
                 return true;
             }
-<<<<<<< HEAD
-            logger.debug("task ready to submit: {}", taskInstance.getName());
-=======
             logger.info("task ready to dispatch to worker: taskInstanceId: {}", taskInstance.getId());
->>>>>>> 25ded1e8
 
             TaskPriority taskPriority = new TaskPriority(processInstance.getProcessInstancePriority().getCode(),
                     processInstance.getId(), taskInstance.getProcessInstancePriority().getCode(),
