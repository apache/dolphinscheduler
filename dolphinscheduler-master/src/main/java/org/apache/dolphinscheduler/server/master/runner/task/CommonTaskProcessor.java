/*
 * Licensed to the Apache Software Foundation (ASF) under one or more
 * contributor license agreements.  See the NOTICE file distributed with
 * this work for additional information regarding copyright ownership.
 * The ASF licenses this file to You under the Apache License, Version 2.0
 * (the "License"); you may not use this file except in compliance with
 * the License.  You may obtain a copy of the License at
 *
 *    http://www.apache.org/licenses/LICENSE-2.0
 *
 * Unless required by applicable law or agreed to in writing, software
 * distributed under the License is distributed on an "AS IS" BASIS,
 * WITHOUT WARRANTIES OR CONDITIONS OF ANY KIND, either express or implied.
 * See the License for the specific language governing permissions and
 * limitations under the License.
 */

package org.apache.dolphinscheduler.server.master.runner.task;

<<<<<<< HEAD
import com.fasterxml.jackson.core.type.TypeReference;
=======
import com.google.auto.service.AutoService;
import org.apache.commons.lang3.StringUtils;
>>>>>>> db925f32
import org.apache.dolphinscheduler.common.Constants;
import org.apache.dolphinscheduler.common.utils.JSONUtils;
import org.apache.dolphinscheduler.plugin.task.api.TaskExecutionContext;
import org.apache.dolphinscheduler.plugin.task.api.enums.TaskExecutionStatus;
import org.apache.dolphinscheduler.remote.command.TaskKillRequestCommand;
import org.apache.dolphinscheduler.remote.utils.Host;
import org.apache.dolphinscheduler.server.master.dispatch.context.ExecutionContext;
import org.apache.dolphinscheduler.server.master.dispatch.enums.ExecutorType;
import org.apache.dolphinscheduler.server.master.dispatch.exceptions.ExecuteException;
import org.apache.dolphinscheduler.server.master.dispatch.executor.NettyExecutorManager;
import org.apache.dolphinscheduler.service.bean.SpringApplicationContext;
import org.apache.dolphinscheduler.service.queue.TaskPriority;
import org.apache.dolphinscheduler.service.queue.TaskPriorityQueue;
import org.apache.dolphinscheduler.service.queue.TaskPriorityQueueImpl;

import java.util.Date;
import java.util.Map;

/**
 * common task processor
 */
@AutoService(ITaskProcessor.class)
public class CommonTaskProcessor extends BaseTaskProcessor {

    private TaskPriorityQueue<TaskPriority> taskUpdateQueue;

    private NettyExecutorManager nettyExecutorManager = SpringApplicationContext.getBean(NettyExecutorManager.class);

    @Override
    protected boolean submitTask() {
        checkAndReplaceTestDataSource();
        this.taskInstance =
                processService.submitTaskWithRetry(processInstance, taskInstance, maxRetryTimes, commitInterval);

        return this.taskInstance != null;
    }

    @Override
    protected boolean resubmitTask() {
        if (this.taskInstance == null) {
            return false;
        }
        setTaskExecutionLogger();
        return dispatchTask();
    }

    @Override
    public boolean runTask() {
        return true;
    }

    @Override
    protected boolean taskTimeout() {
        return true;
    }

    /**
     * common task cannot be paused
     */
    @Override
    protected boolean pauseTask() {
        return true;
    }

    @Override
    public String getType() {
        return Constants.COMMON_TASK_TYPE;
    }

    @Override
    public boolean dispatchTask() {
        try {
            if (taskUpdateQueue == null) {
                this.initQueue();
            }
            if (taskInstance.getState().isFinished()) {
                logger.info("submit task , but task [{}] state [{}] is already  finished. ", taskInstance.getName(),
                        taskInstance.getState());
                return true;
            }
            // task cannot be submitted because its execution state is RUNNING or DELAY.
            if (taskInstance.getState() == TaskExecutionStatus.RUNNING_EXECUTION
                    || taskInstance.getState() == TaskExecutionStatus.DELAY_EXECUTION) {
                logger.info("submit task, but the status of the task {} is already running or delayed.",
                        taskInstance.getName());
                return true;
            }
            logger.info("task ready to dispatch to worker: taskInstanceId: {}", taskInstance.getId());

            TaskPriority taskPriority = new TaskPriority(processInstance.getProcessInstancePriority().getCode(),
                    processInstance.getId(), taskInstance.getProcessInstancePriority().getCode(),
                    taskInstance.getId(), taskInstance.getTaskGroupPriority(),
                    org.apache.dolphinscheduler.common.Constants.DEFAULT_WORKER_GROUP);

            TaskExecutionContext taskExecutionContext = getTaskExecutionContext(taskInstance);
            if (taskExecutionContext == null) {
                logger.error("task get taskExecutionContext fail: {}", taskInstance);
                return false;
            }

            taskPriority.setTaskExecutionContext(taskExecutionContext);

            taskUpdateQueue.put(taskPriority);
            logger.info("Master submit task to priority queue success, taskInstanceId : {}", taskInstance.getId());
            return true;
        } catch (Exception e) {
            logger.error("submit task error", e);
            return false;
        }
    }

    public void initQueue() {
        this.taskUpdateQueue = SpringApplicationContext.getBean(TaskPriorityQueueImpl.class);
    }

    @Override
    public boolean killTask() {

        try {
            taskInstance = processService.findTaskInstanceById(taskInstance.getId());
            if (taskInstance == null) {
                return true;
            }
            if (taskInstance.getState().isFinished()) {
                return true;
            }
            // we don't wait the kill response
            taskInstance.setState(TaskExecutionStatus.KILL);
            taskInstance.setEndTime(new Date());
            processService.updateTaskInstance(taskInstance);
            if (StringUtils.isNotEmpty(taskInstance.getHost())) {
                killRemoteTask();
            }
        } catch (Exception e) {
            logger.error("master kill task error, taskInstance id: {}", taskInstance.getId(), e);
            return false;
        }

        logger.info("master success kill taskInstance name: {} taskInstance id: {}",
                taskInstance.getName(), taskInstance.getId());
        return true;
    }

<<<<<<< HEAD
    /**
     * Check whether the test data source needs to be replaced
     */
    private void checkAndReplaceTestDataSource() {
        if (taskInstance.getTestFlag() == Constants.TEST_FLAG_YES) {
            try {
                if (TaskProcessorFactory.getTaskProcessor(taskInstance.getTaskType()).getType().equalsIgnoreCase(Constants.COMMON_TASK_TYPE)) {
                    Map<String, Object> instanceParams = JSONUtils.parseObject(taskInstance.getTaskParams(), new TypeReference<Map<String, Object>>() {});
                    Integer onlineDataSourceId = (Integer) instanceParams.get("datasource");
                    Integer testDataSourceId = processService.queryTestDataSourceId(onlineDataSourceId);
                    if (null == testDataSourceId){
                        logger.warn("task name :{}, test data source replacement failed", taskInstance.getName());
                    }else {
                        logger.info("task name :{}, test data source replacement succeeded", taskInstance.getName());
                    }
                    instanceParams.put("datasource", testDataSourceId);
                    taskInstance.setTaskParams(JSONUtils.toJsonString(instanceParams));
                }
            } catch (Exception e) {
                logger.error(e.getMessage());
            }
        }
=======
    private void killRemoteTask() throws ExecuteException {
        TaskKillRequestCommand killCommand = new TaskKillRequestCommand();
        killCommand.setTaskInstanceId(taskInstance.getId());

        ExecutionContext executionContext =
                new ExecutionContext(killCommand.convert2Command(), ExecutorType.WORKER, taskInstance);

        Host host = Host.of(taskInstance.getHost());
        executionContext.setHost(host);

        nettyExecutorManager.executeDirectly(executionContext);
>>>>>>> db925f32
    }
}<|MERGE_RESOLUTION|>--- conflicted
+++ resolved
@@ -17,12 +17,6 @@
 
 package org.apache.dolphinscheduler.server.master.runner.task;
 
-<<<<<<< HEAD
-import com.fasterxml.jackson.core.type.TypeReference;
-=======
-import com.google.auto.service.AutoService;
-import org.apache.commons.lang3.StringUtils;
->>>>>>> db925f32
 import org.apache.dolphinscheduler.common.Constants;
 import org.apache.dolphinscheduler.common.utils.JSONUtils;
 import org.apache.dolphinscheduler.plugin.task.api.TaskExecutionContext;
@@ -38,8 +32,13 @@
 import org.apache.dolphinscheduler.service.queue.TaskPriorityQueue;
 import org.apache.dolphinscheduler.service.queue.TaskPriorityQueueImpl;
 
+import org.apache.commons.lang3.StringUtils;
+
 import java.util.Date;
 import java.util.Map;
+
+import com.fasterxml.jackson.core.type.TypeReference;
+import com.google.auto.service.AutoService;
 
 /**
  * common task processor
@@ -166,7 +165,6 @@
         return true;
     }
 
-<<<<<<< HEAD
     /**
      * Check whether the test data source needs to be replaced
      */
@@ -189,7 +187,7 @@
                 logger.error(e.getMessage());
             }
         }
-=======
+
     private void killRemoteTask() throws ExecuteException {
         TaskKillRequestCommand killCommand = new TaskKillRequestCommand();
         killCommand.setTaskInstanceId(taskInstance.getId());
@@ -201,6 +199,6 @@
         executionContext.setHost(host);
 
         nettyExecutorManager.executeDirectly(executionContext);
->>>>>>> db925f32
+
     }
 }