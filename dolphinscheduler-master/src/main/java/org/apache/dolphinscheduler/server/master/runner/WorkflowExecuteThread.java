--- conflicted
+++ resolved
@@ -446,15 +446,10 @@
             completeTaskMap.put(taskInstance.getTaskCode(), taskInstance.getId());
             processInstance.setVarPool(taskInstance.getVarPool());
             processService.saveProcessInstance(processInstance);
-<<<<<<< HEAD
             if (!processInstance.isBlocked()) {
                 submitPostNode(Long.toString(taskInstance.getTaskCode()));
             }
-        } else if (taskInstance.taskCanRetry()) {
-=======
-            submitPostNode(Long.toString(taskInstance.getTaskCode()));
         } else if (taskInstance.taskCanRetry() && processInstance.getState() != ExecutionStatus.READY_STOP) {
->>>>>>> 2a140607
             // retry task
             retryTaskInstance(taskInstance);
         } else if (taskInstance.getState().typeIsFailure()) {
@@ -1522,19 +1517,11 @@
             // active task and retry task exists
             return runningState(state);
         }
-<<<<<<< HEAD
 
         // block
         if (state == ExecutionStatus.READY_BLOCK) {
             return processReadyBlock();
         }
-
-        // process failure
-        if (processFailed()) {
-            return ExecutionStatus.FAILURE;
-        }
-=======
->>>>>>> 2a140607
 
         // waiting thread
         if (hasWaitingThreadTask()) {
