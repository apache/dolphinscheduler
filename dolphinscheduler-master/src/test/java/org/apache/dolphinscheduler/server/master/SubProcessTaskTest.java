--- conflicted
+++ resolved
@@ -17,24 +17,18 @@
 
 package org.apache.dolphinscheduler.server.master;
 
-<<<<<<< HEAD
-import org.apache.dolphinscheduler.common.enums.Direct;
-import org.apache.dolphinscheduler.common.enums.ExecutionStatus;
-import org.apache.dolphinscheduler.common.enums.TaskTimeoutStrategy;
-import org.apache.dolphinscheduler.common.enums.TaskType;
-=======
-import org.apache.dolphinscheduler.plugin.task.api.enums.TaskTimeoutStrategy;
->>>>>>> 4c1578a3
 import org.apache.dolphinscheduler.common.enums.TimeoutFlag;
 import org.apache.dolphinscheduler.common.model.TaskNode;
-import org.apache.dolphinscheduler.common.process.Property;
 import org.apache.dolphinscheduler.common.thread.Stopper;
 import org.apache.dolphinscheduler.common.utils.JSONUtils;
 import org.apache.dolphinscheduler.dao.AlertDao;
 import org.apache.dolphinscheduler.dao.entity.ProcessInstance;
 import org.apache.dolphinscheduler.dao.entity.TaskDefinition;
 import org.apache.dolphinscheduler.dao.entity.TaskInstance;
+import org.apache.dolphinscheduler.plugin.task.api.enums.Direct;
 import org.apache.dolphinscheduler.plugin.task.api.enums.ExecutionStatus;
+import org.apache.dolphinscheduler.plugin.task.api.enums.TaskTimeoutStrategy;
+import org.apache.dolphinscheduler.plugin.task.api.model.Property;
 import org.apache.dolphinscheduler.server.master.config.MasterConfig;
 import org.apache.dolphinscheduler.server.master.runner.task.SubTaskProcessor;
 import org.apache.dolphinscheduler.server.master.runner.task.TaskAction;
@@ -54,7 +48,7 @@
 import java.util.List;
 
 @RunWith(PowerMockRunner.class)
-@PrepareForTest({ Stopper.class })
+@PrepareForTest({Stopper.class})
 public class SubProcessTaskTest {
 
     /**
@@ -90,17 +84,17 @@
         TaskInstance taskInstance = getTaskInstance();
 
         Mockito.when(processService
-                .findProcessInstanceById(processInstance.getId()))
+                        .findProcessInstanceById(processInstance.getId()))
                 .thenReturn(processInstance);
 
         // for SubProcessTaskExecThread.setTaskInstanceState
         Mockito.when(processService
-                .updateTaskInstance(Mockito.any()))
+                        .updateTaskInstance(Mockito.any()))
                 .thenReturn(true);
 
         // for MasterBaseTaskExecThread.submit
         Mockito.when(processService
-                .submitTask(processInstance, taskInstance))
+                        .submitTask(processInstance, taskInstance))
                 .thenAnswer(t -> t.getArgument(0));
 
         TaskDefinition taskDefinition = new TaskDefinition();
@@ -118,10 +112,10 @@
         subProcessInstance.setVarPool(getProperty());
         // for SubProcessTaskExecThread.waitTaskQuit
         Mockito.when(processService
-                .findProcessInstanceById(subProcessInstance.getId()))
+                        .findProcessInstanceById(subProcessInstance.getId()))
                 .thenReturn(subProcessInstance);
         Mockito.when(processService
-                .findSubProcessInstance(processInstance.getId(), taskInstance.getId()))
+                        .findSubProcessInstance(processInstance.getId(), taskInstance.getId()))
                 .thenReturn(subProcessInstance);
 
         return taskInstance;
@@ -134,6 +128,7 @@
         //taskExecThread.call();
         //Assert.assertEquals(ExecutionStatus.SUCCESS, taskExecThread.getTaskInstance().getState());
     }
+
     @Test
     public void testFinish() {
         TaskInstance taskInstance = testBasicInit(ExecutionStatus.SUCCESS);
@@ -151,7 +146,8 @@
         ExecutionStatus status = taskInstance.getState();
         Assert.assertEquals(ExecutionStatus.SUCCESS, status);
     }
-    private String getProperty(){
+
+    private String getProperty() {
         List<Property> varPools = new ArrayList<>();
         Property property = new Property();
         property.setProp("key");
@@ -160,6 +156,7 @@
         varPools.add(property);
         return JSONUtils.toJsonString(varPools);
     }
+
     @Test
     public void testBasicFailure() {
         TaskInstance taskInstance = testBasicInit(ExecutionStatus.FAILURE);
