<?xml version="1.0" encoding="UTF-8"?>
<!--
  ~ Licensed to the Apache Software Foundation (ASF) under one
  ~ or more contributor license agreements.  See the NOTICE file
  ~ distributed with this work for additional information
  ~ regarding copyright ownership.  The ASF licenses this file
  ~ to you under the Apache License, Version 2.0 (the
  ~ "License"); you may not use this file except in compliance
  ~ with the License.  You may obtain a copy of the License at
  ~
  ~   http://www.apache.org/licenses/LICENSE-2.0
  ~
  ~ Unless required by applicable law or agreed to in writing,
  ~ software distributed under the License is distributed on an
  ~ "AS IS" BASIS, WITHOUT WARRANTIES OR CONDITIONS OF ANY
  ~ KIND, either express or implied.  See the License for the
  ~ specific language governing permissions and limitations
  ~ under the License.
  ~
-->
<project xmlns="http://maven.apache.org/POM/4.0.0"
         xmlns:xsi="http://www.w3.org/2001/XMLSchema-instance"
         xsi:schemaLocation="http://maven.apache.org/POM/4.0.0 http://maven.apache.org/xsd/maven-4.0.0.xsd">
    <parent>
        <artifactId>dolphinscheduler</artifactId>
        <groupId>org.apache.dolphinscheduler</groupId>
        <version>2.0.4-SNAPSHOT</version>
    </parent>
    <modelVersion>4.0.0</modelVersion>

    <artifactId>dolphinscheduler-master</artifactId>

    <dependencies>
        <dependency>
            <groupId>org.apache.dolphinscheduler</groupId>
            <artifactId>dolphinscheduler-common</artifactId>
        </dependency>
        <dependency>
            <groupId>org.apache.dolphinscheduler</groupId>
            <artifactId>dolphinscheduler-meter</artifactId>
        </dependency>
        <dependency>
            <groupId>org.apache.dolphinscheduler</groupId>
            <artifactId>dolphinscheduler-service</artifactId>
        </dependency>
        <dependency>
<<<<<<< HEAD
=======
            <groupId>org.apache.dolphinscheduler</groupId>
            <artifactId>dolphinscheduler-server</artifactId>
        </dependency>

        <dependency>
            <groupId>org.apache.dolphinscheduler</groupId>
            <artifactId>dolphinscheduler-task-all</artifactId>
        </dependency>

        <dependency>
>>>>>>> b9e89b19
            <groupId>org.springframework.boot</groupId>
            <artifactId>spring-boot-starter-cache</artifactId>
            <exclusions>
                <exclusion>
                    <artifactId>log4j-api</artifactId>
                    <groupId>org.apache.logging.log4j</groupId>
                </exclusion>
                <exclusion>
                    <artifactId>log4j-to-slf4j</artifactId>
                    <groupId>org.apache.logging.log4j</groupId>
                </exclusion>
            </exclusions>
        </dependency>

        <dependency>
            <groupId>org.codehaus.janino</groupId>
            <artifactId>janino</artifactId>
        </dependency>

        <dependency>
            <groupId>org.mockito</groupId>
            <artifactId>mockito-core</artifactId>
            <scope>test</scope>
        </dependency>
        <dependency>
            <groupId>org.springframework.boot</groupId>
            <artifactId>spring-boot-starter-test</artifactId>
            <scope>test</scope>
        </dependency>
        <dependency>
            <groupId>org.apache.dolphinscheduler</groupId>
            <artifactId>dolphinscheduler-worker</artifactId>
            <scope>test</scope> <!-- master should never depend on worker, this is only for tests -->
        </dependency>
    </dependencies>

    <build>
        <plugins>
            <plugin>
                <groupId>org.apache.maven.plugins</groupId>
                <artifactId>maven-jar-plugin</artifactId>
                <configuration>
                    <excludes>
                        <exclude>*.yaml</exclude>
                        <exclude>*.xml</exclude>
                    </excludes>
                </configuration>
            </plugin>

            <plugin>
                <artifactId>maven-assembly-plugin</artifactId>
                <executions>
                    <execution>
                        <id>dolphinscheduler-master-server</id>
                        <phase>package</phase>
                        <goals>
                            <goal>single</goal>
                        </goals>
                        <configuration>
                            <finalName>master-server</finalName>
                            <descriptors>
                                <descriptor>src/main/assembly/dolphinscheduler-master-server.xml</descriptor>
                            </descriptors>
                            <appendAssemblyId>false</appendAssemblyId>
                        </configuration>
                    </execution>
                </executions>
            </plugin>
        </plugins>
    </build>

    <profiles>
        <profile>
            <id>docker</id>
            <build>
                <plugins>
                    <plugin>
                        <groupId>org.codehaus.mojo</groupId>
                        <artifactId>exec-maven-plugin</artifactId>
                    </plugin>
                </plugins>
            </build>
        </profile>
    </profiles>
</project><|MERGE_RESOLUTION|>--- conflicted
+++ resolved
@@ -43,12 +43,6 @@
             <groupId>org.apache.dolphinscheduler</groupId>
             <artifactId>dolphinscheduler-service</artifactId>
         </dependency>
-        <dependency>
-<<<<<<< HEAD
-=======
-            <groupId>org.apache.dolphinscheduler</groupId>
-            <artifactId>dolphinscheduler-server</artifactId>
-        </dependency>
 
         <dependency>
             <groupId>org.apache.dolphinscheduler</groupId>
@@ -56,7 +50,6 @@
         </dependency>
 
         <dependency>
->>>>>>> b9e89b19
             <groupId>org.springframework.boot</groupId>
             <artifactId>spring-boot-starter-cache</artifactId>
             <exclusions>
