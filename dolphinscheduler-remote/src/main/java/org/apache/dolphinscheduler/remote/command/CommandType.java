--- conflicted
+++ resolved
@@ -1,115 +1,3 @@
-<<<<<<< HEAD
-/*
- * Licensed to the Apache Software Foundation (ASF) under one or more
- * contributor license agreements.  See the NOTICE file distributed with
- * this work for additional information regarding copyright ownership.
- * The ASF licenses this file to You under the Apache License, Version 2.0
- * (the "License"); you may not use this file except in compliance with
- * the License.  You may obtain a copy of the License at
- *
- *    http://www.apache.org/licenses/LICENSE-2.0
- *
- * Unless required by applicable law or agreed to in writing, software
- * distributed under the License is distributed on an "AS IS" BASIS,
- * WITHOUT WARRANTIES OR CONDITIONS OF ANY KIND, either express or implied.
- * See the License for the specific language governing permissions and
- * limitations under the License.
- */
-
-package org.apache.dolphinscheduler.remote.command;
-
-public enum CommandType {
-
-    /**
-     * remove task log request,
-     */
-    REMOVE_TAK_LOG_REQUEST,
-
-    /**
-     * remove task log response
-     */
-    REMOVE_TAK_LOG_RESPONSE,
-
-    /**
-     *  roll view log request
-     */
-    ROLL_VIEW_LOG_REQUEST,
-
-    /**
-     *  roll view log response
-     */
-    ROLL_VIEW_LOG_RESPONSE,
-
-    /**
-     * view whole log request
-     */
-    VIEW_WHOLE_LOG_REQUEST,
-
-    /**
-     * view whole log response
-     */
-    VIEW_WHOLE_LOG_RESPONSE,
-
-    /**
-     * get log bytes request
-     */
-    GET_LOG_BYTES_REQUEST,
-
-    /**
-     * get log bytes response
-     */
-    GET_LOG_BYTES_RESPONSE,
-
-
-    WORKER_REQUEST,
-    MASTER_RESPONSE,
-
-    /**
-     * execute task request
-     */
-    TASK_EXECUTE_REQUEST,
-
-    /**
-     * execute task ack
-     */
-    TASK_EXECUTE_ACK,
-
-    /**
-     * execute task response
-     */
-    TASK_EXECUTE_RESPONSE,
-
-    /**
-     * kill task
-     */
-    TASK_KILL_REQUEST,
-
-    /**
-     * kill task response
-     */
-    TASK_KILL_RESPONSE,
-
-    /**
-     *  ping
-     */
-    PING,
-
-    /**
-     *  pong
-     */
-    PONG,
-
-    /**
-     *  alert send request
-     */
-    ALERT_SEND_REQUEST,
-
-    /**
-     *  alert send response
-     */
-    ALERT_SEND_RESPONSE;
-}
-=======
 /*
  * Licensed to the Apache Software Foundation (ASF) under one or more
  * contributor license agreements.  See the NOTICE file distributed with
@@ -223,6 +111,15 @@
     /**
      *  pong
      */
-    PONG;
-}
->>>>>>> de1b87f3
+    PONG,
+
+    /**
+     *  alert send request
+     */
+    ALERT_SEND_REQUEST,
+
+    /**
+     *  alert send response
+     */
+    ALERT_SEND_RESPONSE;
+}