--- conflicted
+++ resolved
@@ -137,7 +137,10 @@
      * state event request
      */
     STATE_EVENT_REQUEST,
-<<<<<<< HEAD
+    /**
+     * cache expire
+     */
+    CACHE_EXPIRE,
     /**
      * task state event request
      */
@@ -146,11 +149,4 @@
      * task state event request
      */
     TASK_WAKEUP_EVENT_REQUEST;
-=======
-
-    /**
-     * cache expire
-     */
-    CACHE_EXPIRE;
->>>>>>> 100a9ba3
 }