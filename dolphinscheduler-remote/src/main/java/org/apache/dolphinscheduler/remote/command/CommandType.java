--- conflicted
+++ resolved
@@ -92,26 +92,10 @@
 
     TASK_KILL_RESPONSE,
 
-<<<<<<< HEAD
-    /**
-     * task recall
-     */
-    TASK_RECALL,
-
-    /**
-     * task recall ack
-     */
-    TASK_RECALL_ACK,
-
-    /**
-     * HEART_BEAT
-     */
-=======
     TASK_REJECT,
 
     TASK_REJECT_ACK,
 
->>>>>>> 25ded1e8
     HEART_BEAT,
 
     PING,
