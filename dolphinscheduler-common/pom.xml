<?xml version="1.0" encoding="UTF-8"?>
<!--
  ~ Licensed to the Apache Software Foundation (ASF) under one or more
  ~ contributor license agreements.  See the NOTICE file distributed with
  ~ this work for additional information regarding copyright ownership.
  ~ The ASF licenses this file to You under the Apache License, Version 2.0
  ~ (the "License"); you may not use this file except in compliance with
  ~ the License.  You may obtain a copy of the License at
  ~
  ~     http://www.apache.org/licenses/LICENSE-2.0
  ~
  ~ Unless required by applicable law or agreed to in writing, software
  ~ distributed under the License is distributed on an "AS IS" BASIS,
  ~ WITHOUT WARRANTIES OR CONDITIONS OF ANY KIND, either express or implied.
  ~ See the License for the specific language governing permissions and
  ~ limitations under the License.
  -->
<project xmlns="http://maven.apache.org/POM/4.0.0" xmlns:xsi="http://www.w3.org/2001/XMLSchema-instance"
         xsi:schemaLocation="http://maven.apache.org/POM/4.0.0 http://maven.apache.org/xsd/maven-4.0.0.xsd">
    <modelVersion>4.0.0</modelVersion>
    <parent>
        <groupId>org.apache.dolphinscheduler</groupId>
        <artifactId>dolphinscheduler</artifactId>
        <version>dev-SNAPSHOT</version>
    </parent>
    <artifactId>dolphinscheduler-common</artifactId>

    <packaging>jar</packaging>
    <name>dolphinscheduler-common</name>

    <dependencyManagement>
        <dependencies>
            <dependency>
                <groupId>org.apache.dolphinscheduler</groupId>
                <artifactId>dolphinscheduler-bom</artifactId>
                <version>${project.version}</version>
                <type>pom</type>
                <scope>import</scope>
            </dependency>
        </dependencies>
    </dependencyManagement>
    <dependencies>
        <!-- dolphinscheduler -->
        <dependency>
            <groupId>org.apache.dolphinscheduler</groupId>
            <artifactId>dolphinscheduler-spi</artifactId>
        </dependency>

        <dependency>
            <groupId>org.apache.dolphinscheduler</groupId>
            <artifactId>dolphinscheduler-task-api</artifactId>
        </dependency>

        <dependency>
            <groupId>org.apache.httpcomponents</groupId>
            <artifactId>httpclient</artifactId>
        </dependency>

        <dependency>
            <groupId>com.google.guava</groupId>
            <artifactId>guava</artifactId>
        </dependency>
        <dependency>
            <groupId>org.mockito</groupId>
            <artifactId>mockito-core</artifactId>
            <scope>test</scope>
        </dependency>

        <dependency>
            <groupId>org.springframework</groupId>
            <artifactId>spring-context</artifactId>
        </dependency>

        <dependency>
            <groupId>org.springframework.boot</groupId>
            <artifactId>spring-boot-starter-aop</artifactId>
        </dependency>

        <dependency>
            <groupId>com.fasterxml.jackson.core</groupId>
            <artifactId>jackson-databind</artifactId>
        </dependency>
        <dependency>
            <groupId>org.apache.commons</groupId>
            <artifactId>commons-collections4</artifactId>
        </dependency>
        <dependency>
            <groupId>commons-beanutils</groupId>
            <artifactId>commons-beanutils</artifactId>
        </dependency>
        <dependency>
            <groupId>org.apache.commons</groupId>
            <artifactId>commons-lang3</artifactId>
        </dependency>
        <dependency>
            <groupId>org.apache.hadoop</groupId>
            <artifactId>hadoop-common</artifactId>
            <scope>provided</scope>
            <exclusions>
                <exclusion>
                    <groupId>org.slf4j</groupId>
                    <artifactId>slf4j-log4j12</artifactId>
                </exclusion>
                <exclusion>
                    <groupId>jdk.tools</groupId>
                    <artifactId>jdk.tools</artifactId>
                </exclusion>
                <exclusion>
                    <groupId>javax.servlet</groupId>
                    <artifactId>servlet-api</artifactId>
                </exclusion>
                <exclusion>
                    <groupId>javax.servlet</groupId>
                    <artifactId>servlet-api</artifactId>
                </exclusion>
                <exclusion>
                    <groupId>log4j</groupId>
                    <artifactId>log4j</artifactId>
                </exclusion>
                <exclusion>
                    <groupId>org.apache.curator</groupId>
                    <artifactId>curator-client</artifactId>
                </exclusion>

                <exclusion>
                    <groupId>commons-configuration</groupId>
                    <artifactId>commons-configuration</artifactId>
                </exclusion>
                <exclusion>
                    <groupId>io.grpc</groupId>
                    <artifactId>grpc-protobuf</artifactId>
                </exclusion>
                <exclusion>
                    <groupId>io.netty</groupId>
                    <artifactId>netty</artifactId>
                </exclusion>
                <exclusion>
                    <groupId>org.codehaus.jackson</groupId>
                    <artifactId>jackson-core-asl</artifactId>
                </exclusion>
                <exclusion>
                    <groupId>org.codehaus.jackson</groupId>
                    <artifactId>jackson-mapper-asl</artifactId>
                </exclusion>
                <exclusion>
                    <groupId>com.google.protobuf</groupId>
                    <artifactId>jackson-mapper-asl</artifactId>
                </exclusion>
                <exclusion>
                    <groupId>com.google.code.gson</groupId>
                    <artifactId>gson</artifactId>
                </exclusion>
                <exclusion>
                    <groupId>xmlenc</groupId>
                    <artifactId>xmlenc</artifactId>
                </exclusion>
                <exclusion>
                    <groupId>commons-net</groupId>
                    <artifactId>commons-net</artifactId>
                </exclusion>
                <exclusion>
                    <groupId>org.apache.avro</groupId>
                    <artifactId>avro</artifactId>
                </exclusion>
                <exclusion>
                    <groupId>org.apache.zookeeper</groupId>
                    <artifactId>zookeeper</artifactId>
                </exclusion>
                <exclusion>
                    <groupId>javax.servlet.jsp</groupId>
                    <artifactId>jsp-api</artifactId>
                </exclusion>
                <exclusion>
                    <groupId>com.sun.jersey</groupId>
                    <artifactId>jersey-json</artifactId>
                </exclusion>
                <exclusion>
                    <groupId>com.sun.jersey</groupId>
                    <artifactId>jersey-server</artifactId>
                </exclusion>
                <exclusion>
                    <groupId>com.sun.jersey</groupId>
                    <artifactId>jersey-core</artifactId>
                </exclusion>
                <exclusion>
                    <groupId>org.mortbay.jetty</groupId>
                    <artifactId>jetty</artifactId>
                </exclusion>
            </exclusions>
        </dependency>
        <dependency>
            <groupId>org.apache.hbase.thirdparty</groupId>
            <artifactId>hbase-noop-htrace</artifactId>
        </dependency>
        <dependency>
            <groupId>org.apache.hadoop</groupId>
            <artifactId>hadoop-client</artifactId>
            <scope>provided</scope>
            <exclusions>
                <exclusion>
                    <groupId>org.slf4j</groupId>
                    <artifactId>slf4j-log4j12</artifactId>
                </exclusion>
                <exclusion>
                    <groupId>javax.servlet</groupId>
                    <artifactId>servlet-api</artifactId>
                </exclusion>
                <exclusion>
                    <groupId>org.codehaus.jackson</groupId>
                    <artifactId>jackson-jaxrs</artifactId>
                </exclusion>
                <exclusion>
                    <groupId>org.codehaus.jackson</groupId>
                    <artifactId>jackson-xc</artifactId>
                </exclusion>

                <exclusion>
                    <groupId>org.fusesource.leveldbjni</groupId>
                    <artifactId>leveldbjni-all</artifactId>
                </exclusion>
                <exclusion>
                    <groupId>org.apache.zookeeper</groupId>
                    <artifactId>zookeeper</artifactId>
                </exclusion>
                <exclusion>
                    <groupId>org.apache.hadoop</groupId>
                    <artifactId>hadoop-mapreduce-client-shuffle</artifactId>
                </exclusion>
                <exclusion>
                    <groupId>com.sun.jersey</groupId>
                    <artifactId>jersey-client</artifactId>
                </exclusion>
                <exclusion>
                    <groupId>com.sun.jersey</groupId>
                    <artifactId>jersey-core</artifactId>
                </exclusion>
                <exclusion>
                    <groupId>javax.xml.bind</groupId>
                    <artifactId>jaxb-api</artifactId>
                </exclusion>
                <exclusion>
                    <groupId>log4j</groupId>
                    <artifactId>log4j</artifactId>
                </exclusion>
            </exclusions>
        </dependency>

        <dependency>
            <groupId>org.apache.hadoop</groupId>
            <artifactId>hadoop-hdfs</artifactId>
            <scope>provided</scope>
            <exclusions>
                <exclusion>
                    <groupId>javax.servlet</groupId>
                    <artifactId>servlet-api</artifactId>
                </exclusion>
                <exclusion>
                    <groupId>io.netty</groupId>
                    <artifactId>netty</artifactId>
                </exclusion>
                <exclusion>
                    <groupId>com.google.protobuf</groupId>
                    <artifactId>protobuf-java</artifactId>
                </exclusion>
                <exclusion>
                    <groupId>xmlenc</groupId>
                    <artifactId>xmlenc</artifactId>
                </exclusion>
                <exclusion>
                    <groupId>io.netty</groupId>
                    <artifactId>netty-all</artifactId>
                </exclusion>
                <exclusion>
                    <groupId>org.fusesource.leveldbjni</groupId>
                    <artifactId>leveldbjni-all</artifactId>
                </exclusion>
                <exclusion>
                    <groupId>com.sun.jersey</groupId>
                    <artifactId>jersey-core</artifactId>
                </exclusion>
                <exclusion>
                    <groupId>com.sun.jersey</groupId>
                    <artifactId>jersey-server</artifactId>
                </exclusion>
                <exclusion>
                    <groupId>log4j</groupId>
                    <artifactId>log4j</artifactId>
                </exclusion>
            </exclusions>
        </dependency>

        <dependency>
            <groupId>com.amazonaws</groupId>
            <artifactId>aws-java-sdk-s3</artifactId>
            <scope>provided</scope>
        </dependency>

        <dependency>
            <groupId>com.aliyun.oss</groupId>
            <artifactId>aliyun-sdk-oss</artifactId>
        </dependency>

        <dependency>
            <groupId>com.github.oshi</groupId>
            <artifactId>oshi-core</artifactId>
        </dependency>

        <dependency>
            <groupId>com.baomidou</groupId>
            <artifactId>mybatis-plus-annotation</artifactId>
        </dependency>

        <dependency>
            <groupId>com.github.rholder</groupId>
            <artifactId>guava-retrying</artifactId>
        </dependency>
        <dependency>
            <groupId>io.netty</groupId>
            <artifactId>netty-all</artifactId>
        </dependency>
<<<<<<< HEAD
        <dependency>
            <groupId>org.projectlombok</groupId>
            <artifactId>lombok</artifactId>
            <version>1.16.22</version>
            <scope>compile</scope>
        </dependency>
        <dependency>
            <groupId>com.squareup.okhttp3</groupId>
            <artifactId>okhttp</artifactId>
            <version>3.14.9</version>
            <scope>compile</scope>
=======

        <dependency>
            <groupId>javax.servlet</groupId>
            <artifactId>servlet-api</artifactId>
            <scope>test</scope>
        </dependency>

        <dependency>
            <groupId>org.mortbay.jetty</groupId>
            <artifactId>jetty</artifactId>
            <version>6.1.26</version>
            <scope>test</scope>
>>>>>>> 995c1480
        </dependency>
    </dependencies>
</project><|MERGE_RESOLUTION|>--- conflicted
+++ resolved
@@ -318,7 +318,7 @@
             <groupId>io.netty</groupId>
             <artifactId>netty-all</artifactId>
         </dependency>
-<<<<<<< HEAD
+
         <dependency>
             <groupId>org.projectlombok</groupId>
             <artifactId>lombok</artifactId>
@@ -330,7 +330,7 @@
             <artifactId>okhttp</artifactId>
             <version>3.14.9</version>
             <scope>compile</scope>
-=======
+        </dependency>
 
         <dependency>
             <groupId>javax.servlet</groupId>
@@ -343,7 +343,6 @@
             <artifactId>jetty</artifactId>
             <version>6.1.26</version>
             <scope>test</scope>
->>>>>>> 995c1480
         </dependency>
     </dependencies>
 </project>