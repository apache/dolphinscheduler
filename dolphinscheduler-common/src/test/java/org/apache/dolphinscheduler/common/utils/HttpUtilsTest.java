--- conflicted
+++ resolved
@@ -17,15 +17,13 @@
 package org.apache.dolphinscheduler.common.utils;
 
 import com.fasterxml.jackson.databind.node.ObjectNode;
-<<<<<<< HEAD
+
 import org.apache.dolphinscheduler.common.Constants;
 import org.apache.http.client.config.RequestConfig;
 import org.apache.http.client.methods.HttpGet;
 import org.apache.http.impl.client.CloseableHttpClient;
 import org.apache.http.impl.client.HttpClients;
-=======
-import org.apache.http.impl.client.CloseableHttpClient;
->>>>>>> 0c5754c3
+
 import org.junit.Assert;
 import org.junit.Test;
 import org.slf4j.Logger;
@@ -61,7 +59,7 @@
 	} catch (Exception e) {
 	    logger.error(e.getMessage(), e);
 	}
-<<<<<<< HEAD
+
     }
 
     @Test
@@ -76,7 +74,7 @@
 	String responseContent = HttpUtils.getResponseContentString(httpget, httpclient);
 	Assert.assertNotNull(responseContent);
     }
-=======
+
 
 	@Test
 	public void testGetHttpClient() {
@@ -84,5 +82,5 @@
 		CloseableHttpClient httpClient2 = HttpUtils.getInstance();
 		Assert.assertEquals(httpClient1, httpClient2);
 	}
->>>>>>> 0c5754c3
+
 }