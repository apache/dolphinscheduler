--- conflicted
+++ resolved
@@ -32,45 +32,6 @@
         date = DateUtils.parse("20170101010101","yyyyMMddHHmmss");
     }
 
-<<<<<<< HEAD
-    @Test
-    public void replacePlaceholdersT() {
-        Assert.assertEquals("2017test12017:***2016-12-31,20170102,20170130,20161227,20161231", TimePlaceholderUtils.replacePlaceholders("$[yyyy]test1$[yyyy:***]$[yyyy-MM-dd-1],$[month_begin(yyyyMMdd, 1)],$[month_end(yyyyMMdd, -1)],$[week_begin(yyyyMMdd, 1)],$[week_end(yyyyMMdd, -1)]",
-                date, true));
-
-
-        String res = TimePlaceholderUtils.replacePlaceholders("$[timestamp(yyyyMMdd00mmss)],"
-                        + "$[timestamp(month_begin(yyyyMMddHHmmss, 1))],"
-                        + "$[timestamp(month_end(yyyyMMddHHmmss, -1))],"
-                        + "$[timestamp(week_begin(yyyyMMddHHmmss, 1))],"
-                        + "$[timestamp(week_end(yyyyMMdd000000, -1))],"
-                        + "$[timestamp(yyyyMMddHHmmss)]",
-                date, true);
-
-        System.out.println(res);
-
-        Assert.assertEquals("1483200061,1483290061,1485709261,1482771661,1483113600,1483203661", res);
-    }
-
-
-
-    @Test
-    public void calcMinutesT() {
-        Assert.assertEquals("Sun Jan 01 01:01:01 CST 2017=yyyy", TimePlaceholderUtils.calcMinutes("yyyy", date).toString());
-        Assert.assertEquals("Sun Jan 08 01:01:01 CST 2017=yyyyMMdd", TimePlaceholderUtils.calcMinutes("yyyyMMdd+7*1", date).toString());
-        Assert.assertEquals("Sun Dec 25 01:01:01 CST 2016=yyyyMMdd", TimePlaceholderUtils.calcMinutes("yyyyMMdd-7*1", date).toString());
-        Assert.assertEquals("Mon Jan 02 01:01:01 CST 2017=yyyyMMdd", TimePlaceholderUtils.calcMinutes("yyyyMMdd+1", date).toString());
-        Assert.assertEquals("Sat Dec 31 01:01:01 CST 2016=yyyyMMdd", TimePlaceholderUtils.calcMinutes("yyyyMMdd-1", date).toString());
-        Assert.assertEquals("Sun Jan 01 02:01:01 CST 2017=yyyyMMddHH", TimePlaceholderUtils.calcMinutes("yyyyMMddHH+1/24", date).toString());
-        Assert.assertEquals("Sun Jan 01 00:01:01 CST 2017=yyyyMMddHH", TimePlaceholderUtils.calcMinutes("yyyyMMddHH-1/24", date).toString());
-    }
-
-    @Test
-    public void calcMonthsT() {
-        Assert.assertEquals("Mon Jan 01 01:01:01 CST 2018=yyyyMMdd", TimePlaceholderUtils.calcMonths("add_months(yyyyMMdd,12*1)", date).toString());
-        Assert.assertEquals("Fri Jan 01 01:01:01 CST 2016=yyyyMMdd", TimePlaceholderUtils.calcMonths("add_months(yyyyMMdd,-12*1)", date).toString());
-    }
-=======
 //    @Test
 //    public void replacePlaceholdersT() {
 //        Assert.assertEquals("2017test12017:***2016-12-31,20170102,20170130,20161227,20161231", TimePlaceholderUtils.replacePlaceholders("$[yyyy]test1$[yyyy:***]$[yyyy-MM-dd-1],$[month_begin(yyyyMMdd, 1)],$[month_end(yyyyMMdd, -1)],$[week_begin(yyyyMMdd, 1)],$[week_end(yyyyMMdd, -1)]",
@@ -103,6 +64,5 @@
 //        Assert.assertEquals("Mon Jan 01 01:01:01 CST 2018=yyyyMMdd", TimePlaceholderUtils.calcMonths("add_months(yyyyMMdd,12*1)", date).toString());
 //        Assert.assertEquals("Fri Jan 01 01:01:01 CST 2016=yyyyMMdd", TimePlaceholderUtils.calcMonths("add_months(yyyyMMdd,-12*1)", date).toString());
 //    }
->>>>>>> 06058dea
 
 }