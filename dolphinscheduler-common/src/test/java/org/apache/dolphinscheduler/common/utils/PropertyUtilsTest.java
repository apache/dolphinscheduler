--- conflicted
+++ resolved
@@ -30,12 +30,7 @@
     }
 
     @Test
-<<<<<<< HEAD
-    public void getResUploadStartupState(){
-        Assert.assertTrue(PropertyUtils.getResUploadStartupState());
-=======
     public void getResUploadStartupState() {
-        Assertions.assertFalse(PropertyUtils.getResUploadStartupState());
->>>>>>> 8503ee0e
+        Assertions.assertTrue(PropertyUtils.getResUploadStartupState());
     }
 }