/*
 * Licensed to the Apache Software Foundation (ASF) under one or more
 * contributor license agreements.  See the NOTICE file distributed with
 * this work for additional information regarding copyright ownership.
 * The ASF licenses this file to You under the Apache License, Version 2.0
 * (the "License"); you may not use this file except in compliance with
 * the License.  You may obtain a copy of the License at
 *
 *    http://www.apache.org/licenses/LICENSE-2.0
 *
 * Unless required by applicable law or agreed to in writing, software
 * distributed under the License is distributed on an "AS IS" BASIS,
 * WITHOUT WARRANTIES OR CONDITIONS OF ANY KIND, either express or implied.
 * See the License for the specific language governing permissions and
 * limitations under the License.
 */
package org.apache.dolphinscheduler.common.utils;

<<<<<<< HEAD
import com.alibaba.fastjson.JSON;
import com.fasterxml.jackson.databind.JsonNode;
import com.fasterxml.jackson.databind.node.ObjectNode;
import org.apache.dolphinscheduler.common.enums.DataType;
import org.apache.dolphinscheduler.common.enums.Direct;
import org.apache.dolphinscheduler.common.process.Property;
=======
import com.fasterxml.jackson.databind.JsonNode;
import com.fasterxml.jackson.databind.SerializationFeature;
>>>>>>> 0692dca4
import com.fasterxml.jackson.databind.node.ArrayNode;
import com.fasterxml.jackson.databind.node.JsonNodeFactory;
import com.fasterxml.jackson.databind.node.ObjectNode;

import java.util.ArrayList;
import java.util.HashMap;
import java.util.LinkedHashMap;
import java.util.List;
import java.util.Map;

import org.apache.dolphinscheduler.common.enums.DataType;
import org.apache.dolphinscheduler.common.enums.Direct;
import org.apache.dolphinscheduler.common.model.TaskNode;
import org.apache.dolphinscheduler.common.process.Property;
import org.junit.Assert;
import org.junit.Test;

public class JSONUtilsTest {

    @Test
    public void createArrayNodeTest() {
        Property property = new Property();
        property.setProp("ds");
        property.setDirect(Direct.IN);
        property.setType(DataType.VARCHAR);
        property.setValue("sssssss");
        String str = "[{\"prop\":\"ds\",\"direct\":\"IN\",\"type\":\"VARCHAR\",\"value\":\"sssssss\"},{\"prop\":\"ds\",\"direct\":\"IN\",\"type\":\"VARCHAR\",\"value\":\"sssssss\"}]";
        JsonNode jsonNode = JSONUtils.toJsonNode(property);

        ArrayNode arrayNode = JSONUtils.createArrayNode();
        ArrayList<JsonNode> objects = new ArrayList<>();
        objects.add(jsonNode);
        objects.add(jsonNode);

        ArrayNode jsonNodes = arrayNode.addAll(objects);
        String s = JSONUtils.toJsonString(jsonNodes);
        Assert.assertEquals(s, str);

    }

    @Test
    public void toJsonNodeTest() {
        Property property = new Property();
        property.setProp("ds");
        property.setDirect(Direct.IN);
        property.setType(DataType.VARCHAR);
        property.setValue("sssssss");
        String str = "{\"prop\":\"ds\",\"direct\":\"IN\",\"type\":\"VARCHAR\",\"value\":\"sssssss\"}";

        JsonNode jsonNodes = JSONUtils.toJsonNode(property);
        String s = JSONUtils.toJsonString(jsonNodes);
        Assert.assertEquals(s, str);

    }

    @Test
    public void createObjectNodeTest() {
        String jsonStr = "{\"a\":\"b\",\"b\":\"d\"}";

        ObjectNode objectNode = JSONUtils.createObjectNode();
        objectNode.put("a","b");
        objectNode.put("b","d");
        String s = JSONUtils.toJsonString(objectNode);
        Assert.assertEquals(s, jsonStr);
    }

    @Test
    public void toMap() {

        String jsonStr = "{\"id\":\"1001\",\"name\":\"Jobs\"}";

        Map<String, String> models = JSONUtils.toMap(jsonStr);
        Assert.assertEquals("1001", models.get("id"));
        Assert.assertEquals("Jobs", models.get("name"));

    }

    @Test
    public void convert2Property() {
        Property property = new Property();
        property.setProp("ds");
        property.setDirect(Direct.IN);
        property.setType(DataType.VARCHAR);
        property.setValue("sssssss");
        String str = "{\"direct\":\"IN\",\"prop\":\"ds\",\"type\":\"VARCHAR\",\"value\":\"sssssss\"}";
        Property property1 = JSONUtils.parseObject(str, Property.class);
        Direct direct = property1.getDirect();
        Assert.assertEquals(Direct.IN, direct);
    }


    @Test
    public void String2MapTest() {
        String str = list2String();

        List<LinkedHashMap> maps = JSONUtils.toList(str,
                LinkedHashMap.class);

        Assert.assertEquals(1, maps.size());
        Assert.assertEquals("mysql200", maps.get(0).get("mysql service name"));
        Assert.assertEquals("192.168.xx.xx", maps.get(0).get("mysql address"));
        Assert.assertEquals("3306", maps.get(0).get("port"));
        Assert.assertEquals("80", maps.get(0).get("no index of number"));
        Assert.assertEquals("190", maps.get(0).get("database client connections"));
    }

    public String list2String() {

        LinkedHashMap<String, String> map1 = new LinkedHashMap<>();
        map1.put("mysql service name", "mysql200");
        map1.put("mysql address", "192.168.xx.xx");
        map1.put("port", "3306");
        map1.put("no index of number", "80");
        map1.put("database client connections", "190");

        List<LinkedHashMap<String, String>> maps = new ArrayList<>();
        maps.add(0, map1);
        String resultJson = JSONUtils.toJsonString(maps);
        return resultJson;
    }

    @Test
    public void testParseObject() {
<<<<<<< HEAD
        Assert.assertNull(JSONUtils.parseObject("", null));
=======
        Assert.assertNull(JSONUtils.parseObject(""));
>>>>>>> 0692dca4
        Assert.assertNull(JSONUtils.parseObject("foo", String.class));
    }

    @Test
    public void testToList() {
        Assert.assertEquals(new ArrayList(),
                JSONUtils.toList("A1B2C3", null));
        Assert.assertEquals(new ArrayList(),
                JSONUtils.toList("", null));
    }

    @Test
    public void testCheckJsonValid() {
        Assert.assertTrue(JSONUtils.checkJsonValid("3"));
        Assert.assertFalse(JSONUtils.checkJsonValid(""));
    }

    @Test
    public void testFindValue() {
        Assert.assertNull(JSONUtils.findValue(
                new ArrayNode(new JsonNodeFactory(true)), null));
    }

    @Test
    public void testToMap() {
        Map<String, String> map = new HashMap<>();
        map.put("foo", "bar");

        Assert.assertTrue(map.equals(JSONUtils.toMap(
                "{\n" + "\"foo\": \"bar\"\n" + "}")));

        Assert.assertFalse(map.equals(JSONUtils.toMap(
                "{\n" + "\"bar\": \"foo\"\n" + "}")));

        Assert.assertNull(JSONUtils.toMap("3"));
        Assert.assertNull(JSONUtils.toMap(null));
        Assert.assertNull(JSONUtils.toMap("3", null, null));
        Assert.assertNull(JSONUtils.toMap(null, null, null));

        String str = "{\"resourceList\":[],\"localParams\":[],\"rawScript\":\"#!/bin/bash\\necho \\\"shell-1\\\"\"}";
        Map<String, String> m = JSONUtils.toMap(str);
        Assert.assertNotNull(m);
    }

    @Test
    public void testToJsonString() {
        Map<String, Object> map = new HashMap<>();
        map.put("foo", "bar");

        Assert.assertEquals("{\"foo\":\"bar\"}",
                JSONUtils.toJsonString(map));
        Assert.assertEquals(String.valueOf((Object) null),
                JSONUtils.toJsonString(null));

        Assert.assertEquals("{\"foo\":\"bar\"}",
                JSONUtils.toJsonString(map, SerializationFeature.WRITE_NULL_MAP_VALUES));
    }

    @Test
    public void parseObject() {
        String str = "{\"color\":\"yellow\",\"type\":\"renault\"}";
        ObjectNode node = JSONUtils.parseObject(str);

        Assert.assertEquals("yellow", node.path("color").asText());

        node.put("price", 100);
        Assert.assertEquals(100, node.path("price").asInt());

        node.put("color", "red");
        Assert.assertEquals("red", node.path("color").asText());
    }

    @Test
    public void parseArray() {
        String str = "[{\"color\":\"yellow\",\"type\":\"renault\"}]";
        ArrayNode node = JSONUtils.parseArray(str);

        Assert.assertEquals("yellow", node.path(0).path("color").asText());
    }

<<<<<<< HEAD
=======
    @Test
    public void jsonDataDeserializerTest() {
        String a = "{\"conditionResult\":\"{\\\"successNode\\\":[\\\"\\\"],\\\"failedNode\\\":[\\\"\\\"]}\","
                + "\"conditionsTask\":false,\"depList\":[],\"dependence\":\"{}\",\"forbidden\":false,"
                + "\"id\":\"tasks-86823\",\"maxRetryTimes\":1,\"name\":\"shell test\","
                + "\"params\":\"{\\\"resourceList\\\":[],\\\"localParams\\\":[],\\\"rawScript\\\":\\\"echo "
                + "'yyc'\\\"}\",\"preTasks\":\"[]\",\"retryInterval\":1,\"runFlag\":\"NORMAL\","
                + "\"taskInstancePriority\":\"HIGHEST\",\"taskTimeoutParameter\":{\"enable\":false,\"interval\":0},"
                + "\"timeout\":\"{}\",\"type\":\"SHELL\",\"workerGroup\":\"default\"}";

        TaskNode taskNode = JSONUtils.parseObject(a, TaskNode.class);

        Assert.assertTrue(true);
    }

>>>>>>> 0692dca4
}<|MERGE_RESOLUTION|>--- conflicted
+++ resolved
@@ -16,17 +16,8 @@
  */
 package org.apache.dolphinscheduler.common.utils;
 
-<<<<<<< HEAD
-import com.alibaba.fastjson.JSON;
-import com.fasterxml.jackson.databind.JsonNode;
-import com.fasterxml.jackson.databind.node.ObjectNode;
-import org.apache.dolphinscheduler.common.enums.DataType;
-import org.apache.dolphinscheduler.common.enums.Direct;
-import org.apache.dolphinscheduler.common.process.Property;
-=======
 import com.fasterxml.jackson.databind.JsonNode;
 import com.fasterxml.jackson.databind.SerializationFeature;
->>>>>>> 0692dca4
 import com.fasterxml.jackson.databind.node.ArrayNode;
 import com.fasterxml.jackson.databind.node.JsonNodeFactory;
 import com.fasterxml.jackson.databind.node.ObjectNode;
@@ -150,11 +141,7 @@
 
     @Test
     public void testParseObject() {
-<<<<<<< HEAD
-        Assert.assertNull(JSONUtils.parseObject("", null));
-=======
         Assert.assertNull(JSONUtils.parseObject(""));
->>>>>>> 0692dca4
         Assert.assertNull(JSONUtils.parseObject("foo", String.class));
     }
 
@@ -235,8 +222,6 @@
         Assert.assertEquals("yellow", node.path(0).path("color").asText());
     }
 
-<<<<<<< HEAD
-=======
     @Test
     public void jsonDataDeserializerTest() {
         String a = "{\"conditionResult\":\"{\\\"successNode\\\":[\\\"\\\"],\\\"failedNode\\\":[\\\"\\\"]}\","
@@ -252,5 +237,4 @@
         Assert.assertTrue(true);
     }
 
->>>>>>> 0692dca4
 }