--- conflicted
+++ resolved
@@ -35,26 +35,9 @@
 
 import com.google.common.base.Strings;
 
-<<<<<<< HEAD
-    /**
-     * init properties
-     */
-    public static synchronized void loadPropertyFile(String... propertyFiles) {
-        for (String fileName : propertyFiles) {
-            try (InputStream fis = PropertyUtils.class.getResourceAsStream(fileName);) {
-                properties.load(fis);
-
-            } catch (IOException e) {
-                logger.error(e.getMessage(), e);
-                System.exit(1);
-            }
-        }
-    }
-=======
 @Slf4j
 @UtilityClass
 public class PropertyUtils {
->>>>>>> 1fe8a6e8
 
     // todo: add another implementation for zookeeper/etcd/consul/xx
     private final ImmutablePriorityPropertyDelegate propertyDelegate =
