--- conflicted
+++ resolved
@@ -36,13 +36,9 @@
     /**
      * The suffix of the position to be replaced
      */
-<<<<<<< HEAD
-    public static final String placeholderSuffix = "}";
-    
-=======
+
     public static final String PLACEHOLDER_SUFFIX = "}";
 
->>>>>>> 3cec9b60
 
     /**
      * Replaces all placeholders of format {@code ${name}} with the value returned
