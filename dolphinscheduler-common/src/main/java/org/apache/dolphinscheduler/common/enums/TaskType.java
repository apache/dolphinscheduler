/*
 * Licensed to the Apache Software Foundation (ASF) under one or more
 * contributor license agreements.  See the NOTICE file distributed with
 * this work for additional information regarding copyright ownership.
 * The ASF licenses this file to You under the Apache License, Version 2.0
 * (the "License"); you may not use this file except in compliance with
 * the License.  You may obtain a copy of the License at
 *
 *    http://www.apache.org/licenses/LICENSE-2.0
 *
 * Unless required by applicable law or agreed to in writing, software
 * distributed under the License is distributed on an "AS IS" BASIS,
 * WITHOUT WARRANTIES OR CONDITIONS OF ANY KIND, either express or implied.
 * See the License for the specific language governing permissions and
 * limitations under the License.
 */
package org.apache.dolphinscheduler.common.enums;

import com.baomidou.mybatisplus.annotation.EnumValue;

/**
 * task node type
 */
public enum TaskType {
    /**
     * 0 SHELL
     * 1 SQL
     * 2 SUB_PROCESS
     * 3 PROCEDURE
     * 4 MR
     * 5 SPARK
     * 6 PYTHON
     * 7 DEPENDENT
     * 8 FLINK
     * 9 HTTP
     * 10 DATAX
     * 11 CONDITIONS
     * 12 SQOOP
     * 13 WATERDROP
     */
    SHELL(0, "SHELL"),
    SQL(1, "SQL"),
    SUB_PROCESS(2, "SUB_PROCESS"),
    PROCEDURE(3, "PROCEDURE"),
    MR(4, "MR"),
    SPARK(5, "SPARK"),
    PYTHON(6, "PYTHON"),
    DEPENDENT(7, "DEPENDENT"),
    FLINK(8, "FLINK"),
    HTTP(9, "HTTP"),
    DATAX(10, "DATAX"),
    CONDITIONS(11, "CONDITIONS"),
    SQOOP(12, "SQOOP"),
    WATERDROP(13, "WATERDROP"),
    SWITCH(14, "SWITCH"),
<<<<<<< HEAD
    BLOCKING(15,"BLOCKING")
=======
    TIS(15, "TIS"),
>>>>>>> 34352c1b
    ;

    TaskType(int code, String desc) {
        this.code = code;
        this.desc = desc;
    }

    @EnumValue
    private final int code;
    private final String desc;

    public int getCode() {
        return code;
    }

    public String getDesc() {
        return desc;
    }
}<|MERGE_RESOLUTION|>--- conflicted
+++ resolved
@@ -37,6 +37,9 @@
      * 11 CONDITIONS
      * 12 SQOOP
      * 13 WATERDROP
+     * 14 SWITCH
+     * 15 TIS
+     * 16 BLOCKING
      */
     SHELL(0, "SHELL"),
     SQL(1, "SQL"),
@@ -53,12 +56,8 @@
     SQOOP(12, "SQOOP"),
     WATERDROP(13, "WATERDROP"),
     SWITCH(14, "SWITCH"),
-<<<<<<< HEAD
-    BLOCKING(15,"BLOCKING")
-=======
     TIS(15, "TIS"),
->>>>>>> 34352c1b
-    ;
+    BLOCKING(16,"BLOCKING");
 
     TaskType(int code, String desc) {
         this.code = code;
