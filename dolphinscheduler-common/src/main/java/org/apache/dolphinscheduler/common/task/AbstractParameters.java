/*
 * Licensed to the Apache Software Foundation (ASF) under one or more
 * contributor license agreements.  See the NOTICE file distributed with
 * this work for additional information regarding copyright ownership.
 * The ASF licenses this file to You under the Apache License, Version 2.0
 * (the "License"); you may not use this file except in compliance with
 * the License.  You may obtain a copy of the License at
 *
 *    http://www.apache.org/licenses/LICENSE-2.0
 *
 * Unless required by applicable law or agreed to in writing, software
 * distributed under the License is distributed on an "AS IS" BASIS,
 * WITHOUT WARRANTIES OR CONDITIONS OF ANY KIND, either express or implied.
 * See the License for the specific language governing permissions and
 * limitations under the License.
 */
package org.apache.dolphinscheduler.common.task;

import org.apache.dolphinscheduler.common.enums.Direct;
import org.apache.dolphinscheduler.common.process.Property;
import org.apache.dolphinscheduler.common.process.ResourceInfo;
import org.apache.dolphinscheduler.common.utils.CollectionUtils;
import org.apache.dolphinscheduler.common.utils.JSONUtils;
import org.apache.dolphinscheduler.common.utils.StringUtils;

import java.util.ArrayList;
import java.util.HashMap;
import java.util.Iterator;
import java.util.LinkedHashMap;
import java.util.List;
import java.util.Map;

<<<<<<< HEAD
=======
import com.fasterxml.jackson.core.type.TypeReference;
>>>>>>> 93ef1236
import com.fasterxml.jackson.databind.JsonNode;
import com.fasterxml.jackson.databind.node.ArrayNode;

/**
 * job params related class
 */
public abstract class AbstractParameters implements IParameters {

    @Override
    public abstract boolean checkParameters();

    @Override
    public abstract List<ResourceInfo> getResourceFilesList();

    /**
     * local parameters
     */
    public List<Property> localParams;

    /**
     * var pool
     */
    public List<Property> varPool;

    /**
     * get local parameters list
     *
     * @return Property list
     */
    public List<Property> getLocalParams() {
        return localParams;
    }

    public void setLocalParams(List<Property> localParams) {
        this.localParams = localParams;
    }

    /**
     * get local parameters map
     *
     * @return parameters map
     */
    public Map<String, Property> getLocalParametersMap() {
        if (localParams != null) {
            Map<String, Property> localParametersMaps = new LinkedHashMap<>();

            for (Property property : localParams) {
                localParametersMaps.put(property.getProp(), property);
            }
            return localParametersMaps;
        }
        return null;
    }

    /**
     * get varPool map
     *
     * @return parameters map
     */
    public Map<String, Property> getVarPoolMap() {
        if (varPool != null) {
            Map<String, Property> varPoolMap = new LinkedHashMap<>();
            for (Property property : varPool) {
                varPoolMap.put(property.getProp(), property);
            }
            return varPoolMap;
        }
        return null;
    }

    public List<Property> getVarPool() {
        return varPool;
    }

    public void setVarPool(String varPool) {
        if (StringUtils.isEmpty(varPool)) {
            this.varPool = new ArrayList<>();
        } else {
            this.varPool = JSONUtils.toList(varPool, Property.class);
        }
    }

    public void dealOutParam(String result) {
        if (CollectionUtils.isEmpty(localParams)) {
            return;
        }
        List<Property> outProperty = getOutProperty(localParams);
        if (CollectionUtils.isEmpty(outProperty)) {
            return;
        }
        if (StringUtils.isEmpty(result)) {
            varPool.addAll(outProperty);
            return;
        }
        Map<String, String> taskResult = getMapByString(result);
        if (taskResult == null || taskResult.size() == 0) {
            return;
        }
        for (Property info : outProperty) {
            info.setValue(taskResult.get(info.getProp()));
            varPool.add(info);
        }
    }

    public List<Property> getOutProperty(List<Property> params) {
        if (CollectionUtils.isEmpty(params)) {
            return new ArrayList<>();
        }
        List<Property> result = new ArrayList<>();
        for (Property info : params) {
            if (info.getDirect() == Direct.OUT) {
                result.add(info);
            }
        }
        return result;
    }

    public List<Map<String, String>> getListMapByString(String json) {
        List<Map<String, String>> allParams = new ArrayList<>();
        ArrayNode paramsByJson = JSONUtils.parseArray(json);
        Iterator<JsonNode> listIterator = paramsByJson.iterator();
        while (listIterator.hasNext()) {
<<<<<<< HEAD
            Map<String, String> param = JSONUtils.toMap(listIterator.next().toString(), String.class, String.class);
=======
            Map<String, String> param = JSONUtils.parseObject(listIterator.next().toString(), new TypeReference<Map<String, String>>() {});
>>>>>>> 93ef1236
            allParams.add(param);
        }
        return allParams;
    }

    /**
     * shell's result format is key=value$VarPool$key=value$VarPool$
     * @param result
     * @return
     */
    public static Map<String, String> getMapByString(String result) {
        String[] formatResult = result.split("\\$VarPool\\$");
        Map<String, String> format = new HashMap<>();
        for (String info : formatResult) {
            if (StringUtils.isNotEmpty(info) && info.contains("=")) {
                String[] keyValue = info.split("=");
                format.put(keyValue[0], keyValue[1]);
            }
        }
        return format;
    }

}<|MERGE_RESOLUTION|>--- conflicted
+++ resolved
@@ -30,10 +30,7 @@
 import java.util.List;
 import java.util.Map;
 
-<<<<<<< HEAD
-=======
 import com.fasterxml.jackson.core.type.TypeReference;
->>>>>>> 93ef1236
 import com.fasterxml.jackson.databind.JsonNode;
 import com.fasterxml.jackson.databind.node.ArrayNode;
 
@@ -156,11 +153,7 @@
         ArrayNode paramsByJson = JSONUtils.parseArray(json);
         Iterator<JsonNode> listIterator = paramsByJson.iterator();
         while (listIterator.hasNext()) {
-<<<<<<< HEAD
-            Map<String, String> param = JSONUtils.toMap(listIterator.next().toString(), String.class, String.class);
-=======
             Map<String, String> param = JSONUtils.parseObject(listIterator.next().toString(), new TypeReference<Map<String, String>>() {});
->>>>>>> 93ef1236
             allParams.add(param);
         }
         return allParams;
