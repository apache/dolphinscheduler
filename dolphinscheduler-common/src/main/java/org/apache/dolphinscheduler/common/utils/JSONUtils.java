/*
 * Licensed to the Apache Software Foundation (ASF) under one or more
 * contributor license agreements.  See the NOTICE file distributed with
 * this work for additional information regarding copyright ownership.
 * The ASF licenses this file to You under the Apache License, Version 2.0
 * (the "License"); you may not use this file except in compliance with
 * the License.  You may obtain a copy of the License at
 *
 *    http://www.apache.org/licenses/LICENSE-2.0
 *
 * Unless required by applicable law or agreed to in writing, software
 * distributed under the License is distributed on an "AS IS" BASIS,
 * WITHOUT WARRANTIES OR CONDITIONS OF ANY KIND, either express or implied.
 * See the License for the specific language governing permissions and
 * limitations under the License.
 */
package org.apache.dolphinscheduler.common.utils;

import com.fasterxml.jackson.core.JsonGenerator;
import com.fasterxml.jackson.core.JsonParser;
import com.fasterxml.jackson.core.type.TypeReference;
import com.fasterxml.jackson.databind.*;
import com.fasterxml.jackson.databind.node.ArrayNode;
import com.fasterxml.jackson.databind.node.ObjectNode;
<<<<<<< HEAD
=======
import com.fasterxml.jackson.databind.node.TextNode;
import com.fasterxml.jackson.databind.type.CollectionType;
>>>>>>> 0692dca4
import org.apache.commons.lang.StringUtils;
import org.slf4j.Logger;
import org.slf4j.LoggerFactory;

import java.io.IOException;
import java.util.*;

import static com.fasterxml.jackson.databind.DeserializationFeature.*;


/**
 * json utils
 */
public class JSONUtils {

    private static final Logger logger = LoggerFactory.getLogger(JSONUtils.class);

    /**
     * can use static singleton, inject: just make sure to reuse!
     */
<<<<<<< HEAD
    private static final ObjectMapper objectMapper = new ObjectMapper();
=======
    private static final ObjectMapper objectMapper = new ObjectMapper()
            .configure(FAIL_ON_UNKNOWN_PROPERTIES, false)
            .configure(ACCEPT_EMPTY_ARRAY_AS_NULL_OBJECT, true)
            .configure(READ_UNKNOWN_ENUM_VALUES_AS_NULL, true)
            .setTimeZone(TimeZone.getDefault())
            ;
>>>>>>> 0692dca4

    private JSONUtils() {
    }

<<<<<<< HEAD
    static {
        //Feature that determines whether encountering of unknown properties, false means not analyzer unknown properties
        objectMapper.configure(DeserializationFeature.FAIL_ON_UNKNOWN_PROPERTIES, false).setTimeZone(TimeZone.getDefault());
        objectMapper.configure(DeserializationFeature.ACCEPT_EMPTY_ARRAY_AS_NULL_OBJECT, true).setTimeZone(TimeZone.getDefault());
    }

    /**
     * json representation of object
     *
     * @param object object
     * @return object to json string
     */
    public static String toJson(Object object) {
        try {
            return objectMapper.writeValueAsString(object);
        } catch (Exception e) {
            logger.error("object to json exception!", e);
        }

        return null;
    }


    /**
     * This method deserializes the specified Json into an object of the specified class. It is not
     * suitable to use if the specified class is a generic type since it will not have the generic
     * type information because of the Type Erasure feature of Java. Therefore, this method should not
     * be used if the desired type is a generic type. Note that this method works fine if the any of
     * the fields of the specified object are generics, just the object itself should not be a
     * generic type.
     *
     * @param json  the string from which the object is to be deserialized
     * @param clazz the class of T
     * @param <T>   T
     * @return an object of type T from the string
     * classOfT
     */
    public static <T> T parseObject(String json, Class<T> clazz) {
        if (StringUtils.isEmpty(json)) {
            return null;
        }

        try {
            return objectMapper.readValue(json, clazz);
        } catch (Exception e) {
            logger.error("parse object exception!", e);
        }
        return null;
    }


    /**
     * json to list
     *
     * @param json  json string
     * @param clazz class
     * @param <T>   T
     * @return list
     */
    public static <T> List<T> toList(String json, Class<T> clazz) {
        if (StringUtils.isEmpty(json)) {
            return new ArrayList<>();
        }
        try {
            return objectMapper.readValue(json, new TypeReference<List<T>>() {
            });
        } catch (Exception e) {
            logger.error("JSONArray.parseArray exception!", e);
        }

        return new ArrayList<>();
    }


    /**
     * check json object valid
     *
     * @param json json
     * @return true if valid
     */
    public static boolean checkJsonValid(String json) {
=======

    public static ArrayNode createArrayNode() {
        return objectMapper.createArrayNode();
    }

    public static ObjectNode createObjectNode() {
        return objectMapper.createObjectNode();
    }

    public static JsonNode toJsonNode(Object obj) {
        return objectMapper.valueToTree(obj);
    }

    /**
     * json representation of object
     *
     * @param object object
     * @param feature feature
     * @return object to json string
     */
    public static String toJsonString(Object object, SerializationFeature feature) {
        try {
            ObjectWriter writer = objectMapper.writer(feature);
            return writer.writeValueAsString(object);
        } catch (Exception e) {
            logger.error("object to json exception!", e);
        }

        return null;
    }

    /**
     * This method deserializes the specified Json into an object of the specified class. It is not
     * suitable to use if the specified class is a generic type since it will not have the generic
     * type information because of the Type Erasure feature of Java. Therefore, this method should not
     * be used if the desired type is a generic type. Note that this method works fine if the any of
     * the fields of the specified object are generics, just the object itself should not be a
     * generic type.
     *
     * @param json  the string from which the object is to be deserialized
     * @param clazz the class of T
     * @param <T>   T
     * @return an object of type T from the string
     * classOfT
     */
    public static <T> T parseObject(String json, Class<T> clazz) {
        if (StringUtils.isEmpty(json)) {
            return null;
        }

        try {
            return objectMapper.readValue(json, clazz);
        } catch (Exception e) {
            logger.error("parse object exception!", e);
        }
        return null;
    }

    /**
     * json to list
     *
     * @param json  json string
     * @param clazz class
     * @param <T>   T
     * @return list
     */
    public static <T> List<T> toList(String json, Class<T> clazz) {
        if (StringUtils.isEmpty(json)) {
            return Collections.emptyList();
        }

        try {

            CollectionType listType = objectMapper.getTypeFactory().constructCollectionType(ArrayList.class, clazz);
            return objectMapper.readValue(json, listType);
        } catch (Exception e) {
            logger.error("parse list exception!", e);
        }

        return Collections.emptyList();
    }
>>>>>>> 0692dca4

        if (StringUtils.isEmpty(json)) {
            return false;
        }

<<<<<<< HEAD
        try {
            objectMapper.readTree(json);
            return true;
        } catch (IOException e) {
            logger.error("check json object valid exception!", e);
        }

        return false;
    }


    /**
     * Method for finding a JSON Object field with specified name in this
     * node or its child nodes, and returning value it has.
     * If no matching field is found in this node or its descendants, returns null.
     *
     * @param jsonNode  json node
     * @param fieldName Name of field to look for
     * @return Value of first matching node found, if any; null if none
     */
    public static String findValue(JsonNode jsonNode, String fieldName) {
        JsonNode node = jsonNode.findValue(fieldName);

        if (node == null) {
            return null;
        }

=======
    /**
     * check json object valid
     *
     * @param json json
     * @return true if valid
     */
    public static boolean checkJsonValid(String json) {

        if (StringUtils.isEmpty(json)) {
            return false;
        }

        try {
            objectMapper.readTree(json);
            return true;
        } catch (IOException e) {
            logger.error("check json object valid exception!", e);
        }

        return false;
    }


    /**
     * Method for finding a JSON Object field with specified name in this
     * node or its child nodes, and returning value it has.
     * If no matching field is found in this node or its descendants, returns null.
     *
     * @param jsonNode  json node
     * @param fieldName Name of field to look for
     * @return Value of first matching node found, if any; null if none
     */
    public static String findValue(JsonNode jsonNode, String fieldName) {
        JsonNode node = jsonNode.findValue(fieldName);

        if (node == null) {
            return null;
        }

>>>>>>> 0692dca4
        return node.toString();
    }


    /**
     * json to map
     * <p>
     * {@link #toMap(String, Class, Class)}
     *
     * @param json json
     * @return json to map
     */
    public static Map<String, String> toMap(String json) {
        if (StringUtils.isEmpty(json)) {
            return null;
        }

        try {
            return objectMapper.readValue(json, new TypeReference<Map<String, String>>() {});
        } catch (Exception e) {
            logger.error("json to map exception!", e);
        }

        return null;
    }

    /**
     * json to map
     *
     * @param json   json
     * @param classK classK
     * @param classV classV
     * @param <K>    K
     * @param <V>    V
     * @return to map
     */
    public static <K, V> Map<K, V> toMap(String json, Class<K> classK, Class<V> classV) {
        if (StringUtils.isEmpty(json)) {
            return null;
        }

        try {
            return objectMapper.readValue(json, new TypeReference<Map<K, V>>() {
            });
        } catch (Exception e) {
            logger.error("json to map exception!", e);
        }

        return null;
    }

    /**
     * object to json string
     *
     * @param object object
     * @return json string
     */
    public static String toJsonString(Object object) {
        try {
            return objectMapper.writeValueAsString(object);
        } catch (Exception e) {
            throw new RuntimeException("Object json deserialization exception.", e);
        }
    }

    public static ObjectNode parseObject(String text) {
        try {
            return (ObjectNode) objectMapper.readTree(text);
        } catch (Exception e) {
            throw new RuntimeException("String json deserialization exception.", e);
        }
    }

    public static ArrayNode parseArray(String text) {
        try {
            return (ArrayNode) objectMapper.readTree(text);
        } catch (Exception e) {
            throw new RuntimeException("Json deserialization exception.", e);
        }
    }


    /**
     * json serializer
     */
    public static class JsonDataSerializer extends JsonSerializer<String> {

        @Override
        public void serialize(String value, JsonGenerator gen, SerializerProvider provider) throws IOException {
            gen.writeRawValue(value);
        }

    }

    /**
     * json data deserializer
     */
    public static class JsonDataDeserializer extends JsonDeserializer<String> {
<<<<<<< HEAD

        @Override
        public String deserialize(JsonParser p, DeserializationContext ctxt) throws IOException {
            JsonNode node = p.getCodec().readTree(p);
            return node.toString();
        }

=======

        @Override
        public String deserialize(JsonParser p, DeserializationContext ctxt) throws IOException {
            JsonNode node = p.getCodec().readTree(p);
            if (node instanceof TextNode) {
                return node.asText();
            } else {
                return node.toString();
            }
        }

>>>>>>> 0692dca4
    }
}<|MERGE_RESOLUTION|>--- conflicted
+++ resolved
@@ -22,11 +22,8 @@
 import com.fasterxml.jackson.databind.*;
 import com.fasterxml.jackson.databind.node.ArrayNode;
 import com.fasterxml.jackson.databind.node.ObjectNode;
-<<<<<<< HEAD
-=======
 import com.fasterxml.jackson.databind.node.TextNode;
 import com.fasterxml.jackson.databind.type.CollectionType;
->>>>>>> 0692dca4
 import org.apache.commons.lang.StringUtils;
 import org.slf4j.Logger;
 import org.slf4j.LoggerFactory;
@@ -47,43 +44,46 @@
     /**
      * can use static singleton, inject: just make sure to reuse!
      */
-<<<<<<< HEAD
-    private static final ObjectMapper objectMapper = new ObjectMapper();
-=======
     private static final ObjectMapper objectMapper = new ObjectMapper()
             .configure(FAIL_ON_UNKNOWN_PROPERTIES, false)
             .configure(ACCEPT_EMPTY_ARRAY_AS_NULL_OBJECT, true)
             .configure(READ_UNKNOWN_ENUM_VALUES_AS_NULL, true)
             .setTimeZone(TimeZone.getDefault())
             ;
->>>>>>> 0692dca4
 
     private JSONUtils() {
     }
 
-<<<<<<< HEAD
-    static {
-        //Feature that determines whether encountering of unknown properties, false means not analyzer unknown properties
-        objectMapper.configure(DeserializationFeature.FAIL_ON_UNKNOWN_PROPERTIES, false).setTimeZone(TimeZone.getDefault());
-        objectMapper.configure(DeserializationFeature.ACCEPT_EMPTY_ARRAY_AS_NULL_OBJECT, true).setTimeZone(TimeZone.getDefault());
+
+    public static ArrayNode createArrayNode() {
+        return objectMapper.createArrayNode();
+    }
+
+    public static ObjectNode createObjectNode() {
+        return objectMapper.createObjectNode();
+    }
+
+    public static JsonNode toJsonNode(Object obj) {
+        return objectMapper.valueToTree(obj);
     }
 
     /**
      * json representation of object
      *
      * @param object object
+     * @param feature feature
      * @return object to json string
      */
-    public static String toJson(Object object) {
-        try {
-            return objectMapper.writeValueAsString(object);
+    public static String toJsonString(Object object, SerializationFeature feature) {
+        try {
+            ObjectWriter writer = objectMapper.writer(feature);
+            return writer.writeValueAsString(object);
         } catch (Exception e) {
             logger.error("object to json exception!", e);
         }
 
         return null;
     }
-
 
     /**
      * This method deserializes the specified Json into an object of the specified class. It is not
@@ -112,7 +112,6 @@
         return null;
     }
 
-
     /**
      * json to list
      *
@@ -123,16 +122,18 @@
      */
     public static <T> List<T> toList(String json, Class<T> clazz) {
         if (StringUtils.isEmpty(json)) {
-            return new ArrayList<>();
-        }
-        try {
-            return objectMapper.readValue(json, new TypeReference<List<T>>() {
-            });
-        } catch (Exception e) {
-            logger.error("JSONArray.parseArray exception!", e);
-        }
-
-        return new ArrayList<>();
+            return Collections.emptyList();
+        }
+
+        try {
+
+            CollectionType listType = objectMapper.getTypeFactory().constructCollectionType(ArrayList.class, clazz);
+            return objectMapper.readValue(json, listType);
+        } catch (Exception e) {
+            logger.error("parse list exception!", e);
+        }
+
+        return Collections.emptyList();
     }
 
 
@@ -143,95 +144,11 @@
      * @return true if valid
      */
     public static boolean checkJsonValid(String json) {
-=======
-
-    public static ArrayNode createArrayNode() {
-        return objectMapper.createArrayNode();
-    }
-
-    public static ObjectNode createObjectNode() {
-        return objectMapper.createObjectNode();
-    }
-
-    public static JsonNode toJsonNode(Object obj) {
-        return objectMapper.valueToTree(obj);
-    }
-
-    /**
-     * json representation of object
-     *
-     * @param object object
-     * @param feature feature
-     * @return object to json string
-     */
-    public static String toJsonString(Object object, SerializationFeature feature) {
-        try {
-            ObjectWriter writer = objectMapper.writer(feature);
-            return writer.writeValueAsString(object);
-        } catch (Exception e) {
-            logger.error("object to json exception!", e);
-        }
-
-        return null;
-    }
-
-    /**
-     * This method deserializes the specified Json into an object of the specified class. It is not
-     * suitable to use if the specified class is a generic type since it will not have the generic
-     * type information because of the Type Erasure feature of Java. Therefore, this method should not
-     * be used if the desired type is a generic type. Note that this method works fine if the any of
-     * the fields of the specified object are generics, just the object itself should not be a
-     * generic type.
-     *
-     * @param json  the string from which the object is to be deserialized
-     * @param clazz the class of T
-     * @param <T>   T
-     * @return an object of type T from the string
-     * classOfT
-     */
-    public static <T> T parseObject(String json, Class<T> clazz) {
-        if (StringUtils.isEmpty(json)) {
-            return null;
-        }
-
-        try {
-            return objectMapper.readValue(json, clazz);
-        } catch (Exception e) {
-            logger.error("parse object exception!", e);
-        }
-        return null;
-    }
-
-    /**
-     * json to list
-     *
-     * @param json  json string
-     * @param clazz class
-     * @param <T>   T
-     * @return list
-     */
-    public static <T> List<T> toList(String json, Class<T> clazz) {
-        if (StringUtils.isEmpty(json)) {
-            return Collections.emptyList();
-        }
-
-        try {
-
-            CollectionType listType = objectMapper.getTypeFactory().constructCollectionType(ArrayList.class, clazz);
-            return objectMapper.readValue(json, listType);
-        } catch (Exception e) {
-            logger.error("parse list exception!", e);
-        }
-
-        return Collections.emptyList();
-    }
->>>>>>> 0692dca4
 
         if (StringUtils.isEmpty(json)) {
             return false;
         }
 
-<<<<<<< HEAD
         try {
             objectMapper.readTree(json);
             return true;
@@ -259,47 +176,6 @@
             return null;
         }
 
-=======
-    /**
-     * check json object valid
-     *
-     * @param json json
-     * @return true if valid
-     */
-    public static boolean checkJsonValid(String json) {
-
-        if (StringUtils.isEmpty(json)) {
-            return false;
-        }
-
-        try {
-            objectMapper.readTree(json);
-            return true;
-        } catch (IOException e) {
-            logger.error("check json object valid exception!", e);
-        }
-
-        return false;
-    }
-
-
-    /**
-     * Method for finding a JSON Object field with specified name in this
-     * node or its child nodes, and returning value it has.
-     * If no matching field is found in this node or its descendants, returns null.
-     *
-     * @param jsonNode  json node
-     * @param fieldName Name of field to look for
-     * @return Value of first matching node found, if any; null if none
-     */
-    public static String findValue(JsonNode jsonNode, String fieldName) {
-        JsonNode node = jsonNode.findValue(fieldName);
-
-        if (node == null) {
-            return null;
-        }
-
->>>>>>> 0692dca4
         return node.toString();
     }
 
@@ -398,15 +274,6 @@
      * json data deserializer
      */
     public static class JsonDataDeserializer extends JsonDeserializer<String> {
-<<<<<<< HEAD
-
-        @Override
-        public String deserialize(JsonParser p, DeserializationContext ctxt) throws IOException {
-            JsonNode node = p.getCodec().readTree(p);
-            return node.toString();
-        }
-
-=======
 
         @Override
         public String deserialize(JsonParser p, DeserializationContext ctxt) throws IOException {
@@ -418,6 +285,5 @@
             }
         }
 
->>>>>>> 0692dca4
     }
 }