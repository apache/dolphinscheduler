--- conflicted
+++ resolved
@@ -38,7 +38,6 @@
  */
 public class ParameterUtils {
 
-<<<<<<< HEAD
     private static final Logger logger = LoggerFactory.getLogger(ParameterUtils.class);
 
     /**
@@ -77,145 +76,46 @@
         }
 
         return parameterString;
-=======
-  private static final Logger logger = LoggerFactory.getLogger(ParameterUtils.class);
-
-  /**
-   * convert parameters place holders
-   *
-   * @param parameterString parameter
-   * @param parameterMap parameter map
-   * @return convert parameters place holders
-   */
-  public static String convertParameterPlaceholders(String parameterString, Map<String, String> parameterMap) {
-    if (StringUtils.isEmpty(parameterString)) {
-      return parameterString;
-    }
-
-    //Get current time, schedule execute time
-    String cronTimeStr = parameterMap.get(Constants.PARAMETER_DATETIME);
-
-    Date cronTime = null;
-
-    if (StringUtils.isNotEmpty(cronTimeStr)) {
-      try {
-        cronTime = DateUtils.parseDate(cronTimeStr, new String[]{Constants.PARAMETER_FORMAT_TIME});
-      } catch (ParseException e) {
-        logger.error("parse {} exception", cronTimeStr, e);
-      }
-    } else {
-      cronTime = new Date();
-    }
-
-    // replace variable ${} form,refers to the replacement of system variables and custom variables
-    parameterString = PlaceholderUtils.replacePlaceholders(parameterString, parameterMap, true);
-
-    // replace time $[...] form, eg. $[yyyyMMdd]
-    if (cronTime != null) {
-      parameterString = TimePlaceholderUtils.replacePlaceholders(parameterString, cronTime, true);
-    }
-
-    return parameterString;
-  }
-
-  /**
-   * new
-   * convert parameters place holders
-   *
-   * @param parameterString parameter
-   * @param parameterMap parameter map
-   * @return convert parameters place holders
-   */
-  public static String convertParameterPlaceholders2(String parameterString, Map<String, String> parameterMap) {
-    if (StringUtils.isEmpty(parameterString)) {
-      return parameterString;
-    }
-    //Get current time, schedule execute time
-    String cronTimeStr = parameterMap.get(Constants.PARAMETER_SHECDULE_TIME);
-    Date cronTime = null;
-
-    if (StringUtils.isNotEmpty(cronTimeStr)) {
-      try {
-        cronTime = DateUtils.parseDate(cronTimeStr, new String[]{Constants.PARAMETER_FORMAT_TIME});
-
-      } catch (ParseException e) {
-        logger.error(String.format("parse %s exception", cronTimeStr), e);
-      }
-    } else {
-      cronTime = new Date();
-    }
-
-    // replace variable ${} form,refers to the replacement of system variables and custom variables
-    parameterString = PlaceholderUtils.replacePlaceholders(parameterString, parameterMap, true);
-
-    // replace time $[...] form, eg. $[yyyyMMdd]
-    if (cronTime != null) {
-      parameterString = TimePlaceholderUtils.replacePlaceholders(parameterString, cronTime, true);
-
-    }
-    return parameterString;
-  }
-
-
-  /**
-   *  set in parameter
-   * @param index index
-   * @param stmt preparedstatement
-   * @param dataType data type
-   * @param value value
-   * @throws Exception errors
-   */
-  public static void setInParameter(int index, PreparedStatement stmt, DataType dataType, String value)throws Exception{
-    if (dataType.equals(DataType.VARCHAR)){
-      stmt.setString(index,value);
-    }else if (dataType.equals(DataType.INTEGER)){
-      stmt.setInt(index, Integer.parseInt(value));
-    }else if (dataType.equals(DataType.LONG)){
-      stmt.setLong(index, Long.parseLong(value));
-    }else if (dataType.equals(DataType.FLOAT)){
-      stmt.setFloat(index, Float.parseFloat(value));
-    }else if (dataType.equals(DataType.DOUBLE)){
-      stmt.setDouble(index, Double.parseDouble(value));
-    }else if (dataType.equals(DataType.DATE)){
-      stmt.setDate(index, java.sql.Date.valueOf(value));
-    }else if (dataType.equals(DataType.TIME)){
-      stmt.setString(index, value);
-    }else if (dataType.equals(DataType.TIMESTAMP)){
-      stmt.setTimestamp(index, java.sql.Timestamp.valueOf(value));
-    }else if (dataType.equals(DataType.BOOLEAN)){
-      stmt.setBoolean(index,Boolean.parseBoolean(value));
-    }
-  }
-
-  /**
-   * curing user define parameters
-   *
-   * @param globalParamMap global param map
-   * @param globalParamList global param list
-   * @param commandType command type
-   * @param scheduleTime schedule time
-   * @return curing user define parameters
-   */
-  public static String curingGlobalParams(Map<String,String> globalParamMap, List<Property> globalParamList,
-                                   CommandType commandType, Date scheduleTime){
-
-    if (globalParamList == null || globalParamList.isEmpty()) {
-      return null;
-    }
-
-    Map<String, String> globalMap = new HashMap<>();
-    if (globalParamMap!= null){
-      globalMap.putAll(globalParamMap);
-    }
-    Map<String,String> allParamMap = new HashMap<>();
-    //If it is a complement, a complement time needs to be passed in, according to the task type
-    Map<String,String> timeParams = BusinessTimeUtils
-            .getBusinessTime(commandType, scheduleTime);
-
-    if (timeParams != null) {
-      allParamMap.putAll(timeParams);
->>>>>>> 3c5227ac
-    }
+    }
+
+    /**
+     * new
+     * convert parameters place holders
+     *
+     * @param parameterString parameter
+     * @param parameterMap    parameter map
+     * @return convert parameters place holders
+     */
+    public static String convertParameterPlaceholders2(String parameterString, Map<String, String> parameterMap) {
+        if (StringUtils.isEmpty(parameterString)) {
+            return parameterString;
+        }
+        //Get current time, schedule execute time
+        String cronTimeStr = parameterMap.get(Constants.PARAMETER_SHECDULE_TIME);
+        Date cronTime = null;
+
+        if (StringUtils.isNotEmpty(cronTimeStr)) {
+            try {
+                cronTime = DateUtils.parseDate(cronTimeStr, new String[]{Constants.PARAMETER_FORMAT_TIME});
+
+            } catch (ParseException e) {
+                logger.error(String.format("parse %s exception", cronTimeStr), e);
+            }
+        } else {
+            cronTime = new Date();
+        }
+
+        // replace variable ${} form,refers to the replacement of system variables and custom variables
+        parameterString = PlaceholderUtils.replacePlaceholders(parameterString, parameterMap, true);
+
+        // replace time $[...] form, eg. $[yyyyMMdd]
+        if (cronTime != null) {
+            parameterString = TimePlaceholderUtils.replacePlaceholders(parameterString, cronTime, true);
+
+        }
+        return parameterString;
+    }
+
 
     /**
      * set in parameter
@@ -314,49 +214,47 @@
         }
         return inputString;
     }
-<<<<<<< HEAD
-=======
-    return inputString;
-  }
-
-  /**
-   * new
-   * $[yyyyMMdd] replace scheduler time
-   * @param text
-   * @param paramsMap
-   * @return
-   */
-  public static String replaceScheduleTime(String text, Date scheduleTime, Map<String, Property> paramsMap) {
-    if (paramsMap != null) {
-      //if getScheduleTime null ,is current date
-      if (null == scheduleTime) {
-        scheduleTime = new Date();
-      }
-      String dateTime = org.apache.dolphinscheduler.common.utils.DateUtils.format(scheduleTime, Constants.PARAMETER_FORMAT_TIME);
-      Property p = new Property();
-      p.setValue(dateTime);
-      p.setProp(Constants.PARAMETER_SHECDULE_TIME);
-      paramsMap.put(Constants.PARAMETER_SHECDULE_TIME, p);
-      text = ParameterUtils.convertParameterPlaceholders2(text, convert(paramsMap));
-    }
-    return text;
-  }
-
-
-  /**
-   * format convert
-   * @param paramsMap params map
-   * @return Map of converted
-   * see org.apache.dolphinscheduler.server.utils.ParamUtils.convert
-   */
-  public static Map<String,String> convert(Map<String,Property> paramsMap){
-    Map<String,String> map = new HashMap<>();
-    Iterator<Map.Entry<String, Property>> iter = paramsMap.entrySet().iterator();
-    while (iter.hasNext()){
-      Map.Entry<String, Property> en = iter.next();
-      map.put(en.getKey(),en.getValue().getValue());
-    }
-    return map;
-  }
->>>>>>> 3c5227ac
+
+    /**
+     * new
+     * $[yyyyMMdd] replace scheduler time
+     *
+     * @param text
+     * @param paramsMap
+     * @return
+     */
+    public static String replaceScheduleTime(String text, Date scheduleTime, Map<String, Property> paramsMap) {
+        if (paramsMap != null) {
+            //if getScheduleTime null ,is current date
+            if (null == scheduleTime) {
+                scheduleTime = new Date();
+            }
+            String dateTime = org.apache.dolphinscheduler.common.utils.DateUtils.format(scheduleTime, Constants.PARAMETER_FORMAT_TIME);
+            Property p = new Property();
+            p.setValue(dateTime);
+            p.setProp(Constants.PARAMETER_SHECDULE_TIME);
+            paramsMap.put(Constants.PARAMETER_SHECDULE_TIME, p);
+            text = ParameterUtils.convertParameterPlaceholders2(text, convert(paramsMap));
+        }
+        return text;
+    }
+
+
+    /**
+     * format convert
+     *
+     * @param paramsMap params map
+     * @return Map of converted
+     * see org.apache.dolphinscheduler.server.utils.ParamUtils.convert
+     */
+    public static Map<String, String> convert(Map<String, Property> paramsMap) {
+        Map<String, String> map = new HashMap<>();
+        Iterator<Map.Entry<String, Property>> iter = paramsMap.entrySet().iterator();
+        while (iter.hasNext()) {
+            Map.Entry<String, Property> en = iter.next();
+            map.put(en.getKey(), en.getValue().getValue());
+        }
+        return map;
+    }
+
 }