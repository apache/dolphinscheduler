--- conflicted
+++ resolved
@@ -66,12 +66,8 @@
     public static final String KYUUBI_VALIDATION_QUERY = "select 1";
     public static final String VERTICA_VALIDATION_QUERY = "select 1";
 
-<<<<<<< HEAD
-    public static final String HANA_VALIDATION_QUERY = "select 1";
     public static final String XUGU_VALIDATION_QUERY = "select 1";
-=======
     public static final String HANA_VALIDATION_QUERY = "select 1 from DUMMY";
->>>>>>> 309c8c97
 
     /**
      * jdbc url
