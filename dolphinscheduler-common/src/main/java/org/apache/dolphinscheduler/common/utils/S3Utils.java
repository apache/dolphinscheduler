--- conflicted
+++ resolved
@@ -25,8 +25,6 @@
 import static org.apache.dolphinscheduler.common.Constants.RESOURCE_TYPE_UDF;
 import static org.apache.dolphinscheduler.common.Constants.STORAGE_S3;
 
-import com.amazonaws.SdkClientException;
-import com.amazonaws.services.s3.model.*;
 import org.apache.dolphinscheduler.common.Constants;
 import org.apache.dolphinscheduler.common.enums.ResUploadType;
 import org.apache.dolphinscheduler.common.storage.StorageEntity;
@@ -45,13 +43,9 @@
 import java.io.IOException;
 import java.io.InputStream;
 import java.io.InputStreamReader;
-<<<<<<< HEAD
-import java.util.*;
-=======
 import java.nio.file.Files;
 import java.util.Collections;
 import java.util.List;
->>>>>>> db925f32
 import java.util.stream.Collectors;
 import java.util.stream.Stream;
 
@@ -65,6 +59,12 @@
 import com.amazonaws.regions.Regions;
 import com.amazonaws.services.s3.AmazonS3;
 import com.amazonaws.services.s3.AmazonS3ClientBuilder;
+import com.amazonaws.services.s3.model.AmazonS3Exception;
+import com.amazonaws.services.s3.model.Bucket;
+import com.amazonaws.services.s3.model.ObjectMetadata;
+import com.amazonaws.services.s3.model.PutObjectRequest;
+import com.amazonaws.services.s3.model.S3Object;
+import com.amazonaws.services.s3.model.S3ObjectInputStream;
 import com.amazonaws.services.s3.transfer.MultipleFileDownload;
 import com.amazonaws.services.s3.transfer.TransferManager;
 import com.amazonaws.services.s3.transfer.TransferManagerBuilder;
@@ -177,17 +177,6 @@
     }
 
     @Override
-<<<<<<< HEAD
-    public void download(String tenantCode, String srcFilePath, String dstFile, boolean deleteSource, boolean overwrite) throws IOException {
-        try (S3Object o = s3Client.getObject(BUCKET_NAME, srcFilePath);
-             S3ObjectInputStream s3is = o.getObjectContent();
-             FileOutputStream fos = new FileOutputStream(dstFile)){
-                byte[] readBuf = new byte[1024];
-                int readLen = 0;
-                while ((readLen = s3is.read(readBuf)) > 0) {
-                    fos.write(readBuf, 0, readLen);
-                }
-=======
     public void download(String tenantCode, String srcFilePath, String dstFilePath, boolean deleteSource, boolean overwrite) throws IOException {
         File dstFile = new File(dstFilePath);
         if (dstFile.isDirectory()) {
@@ -203,7 +192,6 @@
             while ((readLen = s3is.read(readBuf)) > 0) {
                 fos.write(readBuf, 0, readLen);
             }
->>>>>>> db925f32
         } catch (AmazonServiceException e) {
             throw new IOException(e.getMessage());
         } catch (FileNotFoundException e) {
@@ -391,8 +379,6 @@
 
     /**
      * only delete the object of directory ,it`s better to delete the files in it -r
-     *
-     *
      */
     private void deleteDirectory(String directoryName) {
         if (s3Client.doesObjectExist(BUCKET_NAME, directoryName)) {
