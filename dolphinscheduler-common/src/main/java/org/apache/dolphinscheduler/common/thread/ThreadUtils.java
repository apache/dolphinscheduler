--- conflicted
+++ resolved
@@ -15,15 +15,11 @@
  * limitations under the License.
  */
 
-<<<<<<< HEAD
 package org.apache.dolphinscheduler.common.thread;
-=======
+
 import java.util.concurrent.ExecutorService;
 import java.util.concurrent.Executors;
 import java.util.concurrent.ThreadFactory;
->>>>>>> 94352a4f
-
-import com.google.common.util.concurrent.ThreadFactoryBuilder;
 
 import com.google.common.util.concurrent.ThreadFactoryBuilder;
 
@@ -31,85 +27,6 @@
  * thread utils
  */
 public class ThreadUtils {
-<<<<<<< HEAD
-
-
-    private static final ThreadMXBean threadBean =  ManagementFactory.getThreadMXBean();
-    private static final int STACK_DEPTH = 20;
-
-    /**
-     * Wrapper over newCachedThreadPool. Thread names are formatted as prefix-ID, where ID is a
-     * unique, sequentially assigned integer.
-     *
-     * @param prefix prefix
-     * @return ThreadPoolExecutor
-     */
-    public static ThreadPoolExecutor newDaemonCachedThreadPool(String prefix) {
-        ThreadFactory threadFactory = namedThreadFactory(prefix);
-        return ((ThreadPoolExecutor) Executors.newCachedThreadPool(threadFactory));
-    }
-
-    /**
-     * Create a thread factory that names threads with a prefix and also sets the threads to daemon.
-     * @param prefix prefix
-     * @return ThreadFactory
-     */
-    private static ThreadFactory namedThreadFactory(String prefix) {
-        return new ThreadFactoryBuilder().setDaemon(true).setNameFormat(prefix + "-%d").build();
-    }
-
-    /**
-     * Create a cached thread pool whose max number of threads is `maxThreadNumber`. Thread names
-     * are formatted as prefix-ID, where ID is a unique, sequentially assigned integer.
-     * @param prefix prefix
-     * @param maxThreadNumber maxThreadNumber
-     * @param keepAliveSeconds keepAliveSeconds
-     * @return ThreadPoolExecutor
-     */
-    public static ThreadPoolExecutor newDaemonCachedThreadPool(String prefix,
-                                                               int maxThreadNumber,
-                                                               int keepAliveSeconds) {
-        ThreadFactory threadFactory = namedThreadFactory(prefix);
-        ThreadPoolExecutor threadPool = new ThreadPoolExecutor(
-                // corePoolSize: the max number of threads to create before queuing the tasks
-                maxThreadNumber,
-                // maximumPoolSize: because we use LinkedBlockingDeque, this one is not used
-                maxThreadNumber,
-                keepAliveSeconds,
-                TimeUnit.SECONDS,
-                new LinkedBlockingQueue<Runnable>(),
-                threadFactory);
-        threadPool.allowCoreThreadTimeOut(true);
-        return threadPool;
-    }
-
-    /**
-     * Wrapper over newFixedThreadPool. Thread names are formatted as prefix-ID, where ID is a
-     * unique, sequentially assigned integer.
-     * @param nThreads nThreads
-     * @param prefix prefix
-     * @return ThreadPoolExecutor
-     */
-    public static ThreadPoolExecutor newDaemonFixedThreadPool(int nThreads, String prefix) {
-        ThreadFactory threadFactory = namedThreadFactory(prefix);
-        return ((ThreadPoolExecutor) Executors.newFixedThreadPool(nThreads, threadFactory));
-    }
-
-    /**
-     * Wrapper over newSingleThreadExecutor.
-     * @param threadName threadName
-     * @return ExecutorService
-     */
-    public static ExecutorService newDaemonSingleThreadExecutor(String threadName) {
-        ThreadFactory threadFactory = new ThreadFactoryBuilder()
-                .setDaemon(true)
-                .setNameFormat(threadName)
-                .build();
-        return Executors.newSingleThreadExecutor(threadFactory);
-    }
-
-=======
->>>>>>> 94352a4f
     /**
      * Wrapper over newDaemonFixedThreadExecutor.
      * @param threadName threadName
@@ -123,119 +40,7 @@
                 .build();
         return Executors.newFixedThreadPool(threadsNum, threadFactory);
     }
-<<<<<<< HEAD
 
-    /**
-     * Wrapper over ScheduledThreadPoolExecutor
-     * @param threadName threadName
-     * @param corePoolSize corePoolSize
-     * @return ScheduledExecutorService
-     */
-    public static ScheduledExecutorService newDaemonThreadScheduledExecutor(String threadName, int corePoolSize) {
-        return newThreadScheduledExecutor(threadName, corePoolSize, true);
-    }
-
-    /**
-     * Wrapper over ScheduledThreadPoolExecutor
-     * @param threadName threadName
-     * @param corePoolSize corePoolSize
-     * @param isDaemon isDaemon
-     * @return ScheduledThreadPoolExecutor
-     */
-    public static ScheduledExecutorService newThreadScheduledExecutor(String threadName, int corePoolSize, boolean isDaemon) {
-        ThreadFactory threadFactory = new ThreadFactoryBuilder()
-                .setDaemon(isDaemon)
-                .setNameFormat(threadName)
-                .build();
-        ScheduledThreadPoolExecutor executor = new ScheduledThreadPoolExecutor(corePoolSize, threadFactory);
-        // By default, a cancelled task is not automatically removed from the work queue until its delay
-        // elapses. We have to enable it manually.
-        executor.setRemoveOnCancelPolicy(true);
-        return executor;
-    }
-
-    /**
-     * get thread info
-     * @param t t
-     * @return thread info
-     */
-    public static ThreadInfo getThreadInfo(Thread t) {
-        long tid = t.getId();
-        return threadBean.getThreadInfo(tid, STACK_DEPTH);
-    }
-
-    /**
-     * Format the given ThreadInfo object as a String.
-     * @param threadInfo threadInfo
-     * @param indent indent
-     * @return threadInfo
-     */
-    public static String formatThreadInfo(ThreadInfo threadInfo, String indent) {
-        StringBuilder sb = new StringBuilder();
-        appendThreadInfo(sb, threadInfo, indent);
-        return sb.toString();
-    }
-
-    /**
-     * Print all of the thread's information and stack traces.
-     *
-     * @param sb StringBuilder
-     * @param info ThreadInfo
-     * @param indent indent
-     */
-    public static void appendThreadInfo(StringBuilder sb,
-                                        ThreadInfo info,
-                                        String indent) {
-        boolean contention = threadBean.isThreadContentionMonitoringEnabled();
-
-        if (info == null) {
-            sb.append(indent).append("Inactive (perhaps exited while monitoring was done)\n");
-            return;
-        }
-        String taskName = getTaskName(info.getThreadId(), info.getThreadName());
-        sb.append(indent).append("Thread ").append(taskName).append(":\n");
-
-        Thread.State state = info.getThreadState();
-        sb.append(indent).append("  State: ").append(state).append("\n");
-        sb.append(indent).append("  Blocked count: ").append(info.getBlockedCount()).append("\n");
-        sb.append(indent).append("  Waited count: ").append(info.getWaitedCount()).append("\n");
-        if (contention) {
-            sb.append(indent).append("  Blocked time: " + info.getBlockedTime()).append("\n");
-            sb.append(indent).append("  Waited time: " + info.getWaitedTime()).append("\n");
-        }
-        if (state == Thread.State.WAITING) {
-            sb.append(indent).append("  Waiting on ").append(info.getLockName()).append("\n");
-        } else  if (state == Thread.State.BLOCKED) {
-            sb.append(indent).append("  Blocked on ").append(info.getLockName()).append("\n");
-            sb.append(indent).append("  Blocked by ").append(
-                    getTaskName(info.getLockOwnerId(), info.getLockOwnerName())).append("\n");
-        }
-        sb.append(indent).append("  Stack:").append("\n");
-        for (StackTraceElement frame: info.getStackTrace()) {
-            sb.append(indent).append("    ").append(frame.toString()).append("\n");
-        }
-    }
-
-    /**
-     *  getTaskName
-     * @param id id
-     * @param name name
-     * @return task name
-     */
-    private static String getTaskName(long id, String name) {
-        if (name == null) {
-            return Long.toString(id);
-        }
-        return id + " (" + name + ")";
-    }
-
-    /**
-     * sleep
-     * @param millis millis
-     */
-=======
-
->>>>>>> 94352a4f
     public static void sleep(final long millis) {
         try {
             Thread.sleep(millis);
