--- conflicted
+++ resolved
@@ -20,7 +20,6 @@
 import org.apache.dolphinscheduler.common.process.ResourceInfo;
 import org.apache.dolphinscheduler.common.task.AbstractParameters;
 
-import java.util.Collections;
 import java.util.List;
 import java.util.stream.Collectors;
 
@@ -207,24 +206,11 @@
 
 
   @Override
-<<<<<<< HEAD
-  public List<String> getResourceFilesList() {
-    if(resourceList != null ) {
-      List<String> resourceFiles = resourceList.stream()
-              .map(ResourceInfo::getRes).collect(Collectors.toList());
-      if(mainJar != null) {
-        resourceFiles.add(mainJar.getRes());
-      }
-      return resourceFiles;
-    }
-    return Collections.emptyList();
-=======
   public List<ResourceInfo> getResourceFilesList() {
     if (mainJar != null) {
       resourceList.add(mainJar);
     }
-    return resourceList;
->>>>>>> c1440dc7
+    return null;
   }
 
 
