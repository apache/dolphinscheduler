--- conflicted
+++ resolved
@@ -84,11 +84,7 @@
      * @return
      * @throws IOException
      */
-<<<<<<< HEAD
-    public  boolean exists(String fullName) throws IOException ;
-=======
-    boolean exists(String tenantCode, String fileName) throws IOException;
->>>>>>> db925f32
+    boolean exists(String fullName) throws IOException ;
 
     /**
      * delete the resource of  filePath
@@ -101,7 +97,7 @@
      */
     boolean delete(String tenantCode, String filePath, boolean recursive) throws IOException;
 
-    public boolean delete(String tenantCode, String[] filePathArray, boolean recursive) throws IOException;
+    boolean delete(String tenantCode, String[] filePathArray, boolean recursive) throws IOException;
 
     /**
      * copy the file from srcPath to dstPath
@@ -186,5 +182,8 @@
      * */
     public StorageEntity getFileStatus(String path, String defaultPath, String tenantCode, ResourceType type) throws Exception;
 
+    /**
+     * return all fullname paths under the path parameter
+     * */
     public List<String> listAllChildrenPaths(String path);
 }