--- conflicted
+++ resolved
@@ -56,17 +56,7 @@
   }
 
   @Override
-<<<<<<< HEAD
-  public List<String> getResourceFilesList() {
-    if (resourceList != null) {
-      return resourceList.stream()
-              .map(ResourceInfo::getRes).collect(Collectors.toList());
-    }
-
-    return Collections.emptyList();
-=======
   public List<ResourceInfo> getResourceFilesList() {
     return this.resourceList;
->>>>>>> 3c9ba0a3
   }
 }