/*
 * Licensed to the Apache Software Foundation (ASF) under one or more
 * contributor license agreements.  See the NOTICE file distributed with
 * this work for additional information regarding copyright ownership.
 * The ASF licenses this file to You under the Apache License, Version 2.0
 * (the "License"); you may not use this file except in compliance with
 * the License.  You may obtain a copy of the License at
 *
 *    http://www.apache.org/licenses/LICENSE-2.0
 *
 * Unless required by applicable law or agreed to in writing, software
 * distributed under the License is distributed on an "AS IS" BASIS,
 * WITHOUT WARRANTIES OR CONDITIONS OF ANY KIND, either express or implied.
 * See the License for the specific language governing permissions and
 * limitations under the License.
 */
package org.apache.dolphinscheduler.common.utils;

<<<<<<< HEAD
import com.alibaba.fastjson.JSON;
import com.alibaba.fastjson.JSONException;
import com.alibaba.fastjson.JSONObject;
=======
import com.fasterxml.jackson.databind.node.ObjectNode;
>>>>>>> 0692dca4
import com.google.common.cache.CacheBuilder;
import com.google.common.cache.CacheLoader;
import com.google.common.cache.LoadingCache;
import org.apache.commons.io.IOUtils;
import org.apache.dolphinscheduler.common.Constants;
import org.apache.dolphinscheduler.common.enums.ExecutionStatus;
import org.apache.dolphinscheduler.common.enums.ResUploadType;
import org.apache.dolphinscheduler.common.enums.ResourceType;
import org.apache.hadoop.conf.Configuration;
import org.apache.hadoop.fs.FileSystem;
import org.apache.hadoop.fs.*;
import org.apache.hadoop.security.UserGroupInformation;
import org.apache.hadoop.yarn.client.cli.RMAdminCLI;
import org.slf4j.Logger;
import org.slf4j.LoggerFactory;

import java.io.*;
import java.nio.file.Files;
import java.security.PrivilegedExceptionAction;
import java.util.Collections;
import java.util.List;
import java.util.Map;
import java.util.concurrent.TimeUnit;
import java.util.stream.Collectors;
import java.util.stream.Stream;

import static org.apache.dolphinscheduler.common.Constants.RESOURCE_UPLOAD_PATH;

/**
 * hadoop utils
 * single instance
 */
public class HadoopUtils implements Closeable {

    private static final Logger logger = LoggerFactory.getLogger(HadoopUtils.class);

    private static String hdfsUser = PropertyUtils.getString(Constants.HDFS_ROOT_USER);
    public static final String resourceUploadPath = PropertyUtils.getString(RESOURCE_UPLOAD_PATH, "/dolphinscheduler");
    public static final String rmHaIds = PropertyUtils.getString(Constants.YARN_RESOURCEMANAGER_HA_RM_IDS);
    public static final String appAddress = PropertyUtils.getString(Constants.YARN_APPLICATION_STATUS_ADDRESS);
    public static final String jobHistoryAddress = PropertyUtils.getString(Constants.YARN_JOB_HISTORY_STATUS_ADDRESS);

    private static final String HADOOP_UTILS_KEY = "HADOOP_UTILS_KEY";

    private static final LoadingCache<String, HadoopUtils> cache = CacheBuilder
            .newBuilder()
            .expireAfterWrite(PropertyUtils.getInt(Constants.KERBEROS_EXPIRE_TIME, 2), TimeUnit.HOURS)
            .build(new CacheLoader<String, HadoopUtils>() {
                @Override
                public HadoopUtils load(String key) throws Exception {
                    return new HadoopUtils();
                }
            });

    private static volatile boolean yarnEnabled = false;

    private Configuration configuration;
    private FileSystem fs;

    private HadoopUtils() {
        init();
        initHdfsPath();
    }

    public static HadoopUtils getInstance() {

        return cache.getUnchecked(HADOOP_UTILS_KEY);
    }

    /**
     * init dolphinscheduler root path in hdfs
     */

    private void initHdfsPath() {
        Path path = new Path(resourceUploadPath);

        try {
            if (!fs.exists(path)) {
                fs.mkdirs(path);
            }
        } catch (Exception e) {
            logger.error(e.getMessage(), e);
        }
    }


    /**
     * init hadoop configuration
     */
    private void init() {
        try {
            configuration = new Configuration();

            String resourceStorageType = PropertyUtils.getString(Constants.RESOURCE_STORAGE_TYPE);
            ResUploadType resUploadType = ResUploadType.valueOf(resourceStorageType);

            if (resUploadType == ResUploadType.HDFS) {
                if (PropertyUtils.getBoolean(Constants.HADOOP_SECURITY_AUTHENTICATION_STARTUP_STATE, false)) {
                    System.setProperty(Constants.JAVA_SECURITY_KRB5_CONF,
                            PropertyUtils.getString(Constants.JAVA_SECURITY_KRB5_CONF_PATH));
                    configuration.set(Constants.HADOOP_SECURITY_AUTHENTICATION, "kerberos");
                    hdfsUser = "";
                    UserGroupInformation.setConfiguration(configuration);
                    UserGroupInformation.loginUserFromKeytab(PropertyUtils.getString(Constants.LOGIN_USER_KEY_TAB_USERNAME),
                            PropertyUtils.getString(Constants.LOGIN_USER_KEY_TAB_PATH));
                }

                String defaultFS = configuration.get(Constants.FS_DEFAULTFS);
                //first get key from core-site.xml hdfs-site.xml ,if null ,then try to get from properties file
                // the default is the local file system
                if (defaultFS.startsWith("file")) {
                    String defaultFSProp = PropertyUtils.getString(Constants.FS_DEFAULTFS);
                    if (StringUtils.isNotBlank(defaultFSProp)) {
                        Map<String, String> fsRelatedProps = PropertyUtils.getPrefixedProperties("fs.");
                        configuration.set(Constants.FS_DEFAULTFS, defaultFSProp);
                        fsRelatedProps.forEach((key, value) -> configuration.set(key, value));
                    } else {
                        logger.error("property:{} can not to be empty, please set!", Constants.FS_DEFAULTFS);
                        throw new RuntimeException(
                                String.format("property: %s can not to be empty, please set!", Constants.FS_DEFAULTFS)
                        );
                    }
                } else {
                    logger.info("get property:{} -> {}, from core-site.xml hdfs-site.xml ", Constants.FS_DEFAULTFS, defaultFS);
                }

                if (fs == null) {
                    if (StringUtils.isNotEmpty(hdfsUser)) {
                        UserGroupInformation ugi = UserGroupInformation.createRemoteUser(hdfsUser);
                        ugi.doAs(new PrivilegedExceptionAction<Boolean>() {
                            @Override
                            public Boolean run() throws Exception {
                                fs = FileSystem.get(configuration);
                                return true;
                            }
                        });
                    } else {
                        logger.warn("hdfs.root.user is not set value!");
                        fs = FileSystem.get(configuration);
                    }
                }
            } else if (resUploadType == ResUploadType.S3) {
                configuration.set(Constants.FS_DEFAULTFS, PropertyUtils.getString(Constants.FS_DEFAULTFS));
                configuration.set(Constants.FS_S3A_ENDPOINT, PropertyUtils.getString(Constants.FS_S3A_ENDPOINT));
                configuration.set(Constants.FS_S3A_ACCESS_KEY, PropertyUtils.getString(Constants.FS_S3A_ACCESS_KEY));
                configuration.set(Constants.FS_S3A_SECRET_KEY, PropertyUtils.getString(Constants.FS_S3A_SECRET_KEY));
                fs = FileSystem.get(configuration);
            }


        } catch (Exception e) {
            logger.error(e.getMessage(), e);
        }
    }

    /**
     * @return Configuration
     */
    public Configuration getConfiguration() {
        return configuration;
    }

    /**
     * get application url
     *
     * @param applicationId application id
     * @return url of application
     */
    public String getApplicationUrl(String applicationId) throws Exception {
        /**
         * if rmHaIds contains xx, it signs not use resourcemanager
         * otherwise:
         *  if rmHaIds is empty, single resourcemanager enabled
         *  if rmHaIds not empty: resourcemanager HA enabled
         */
        String appUrl = "";
<<<<<<< HEAD
        //not use resourcemanager
        if (rmHaIds.contains(Constants.YARN_RESOURCEMANAGER_HA_XX)) {
=======
>>>>>>> 0692dca4

        if (StringUtils.isEmpty(rmHaIds)){
            //single resourcemanager enabled
            appUrl = appAddress;
            yarnEnabled = true;
        } else {
            //resourcemanager HA enabled
            appUrl = getAppAddress(appAddress, rmHaIds);
            yarnEnabled = true;
            logger.info("application url : {}", appUrl);
        }

        if(StringUtils.isBlank(appUrl)){
            throw new Exception("application url is blank");
        }
        return String.format(appUrl, applicationId);
    }

    public String getJobHistoryUrl(String applicationId) {
        //eg:application_1587475402360_712719 -> job_1587475402360_712719
        String jobId = applicationId.replace("application", "job");
        return String.format(jobHistoryAddress, jobId);
    }

    /**
     * cat file on hdfs
     *
     * @param hdfsFilePath hdfs file path
     * @return byte[] byte array
     * @throws IOException errors
     */
    public byte[] catFile(String hdfsFilePath) throws IOException {

        if (StringUtils.isBlank(hdfsFilePath)) {
            logger.error("hdfs file path:{} is blank", hdfsFilePath);
            return new byte[0];
        }

        FSDataInputStream fsDataInputStream = fs.open(new Path(hdfsFilePath));
        return IOUtils.toByteArray(fsDataInputStream);
    }


    /**
     * cat file on hdfs
     *
     * @param hdfsFilePath hdfs file path
     * @param skipLineNums skip line numbers
     * @param limit        read how many lines
     * @return content of file
     * @throws IOException errors
     */
    public List<String> catFile(String hdfsFilePath, int skipLineNums, int limit) throws IOException {

        if (StringUtils.isBlank(hdfsFilePath)) {
            logger.error("hdfs file path:{} is blank", hdfsFilePath);
            return Collections.emptyList();
        }

        try (FSDataInputStream in = fs.open(new Path(hdfsFilePath))) {
            BufferedReader br = new BufferedReader(new InputStreamReader(in));
            Stream<String> stream = br.lines().skip(skipLineNums).limit(limit);
            return stream.collect(Collectors.toList());
        }

    }

    /**
     * make the given file and all non-existent parents into
     * directories. Has the semantics of Unix 'mkdir -p'.
     * Existence of the directory hierarchy is not an error.
     *
     * @param hdfsPath path to create
     * @return mkdir result
     * @throws IOException errors
     */
    public boolean mkdir(String hdfsPath) throws IOException {
        return fs.mkdirs(new Path(hdfsPath));
    }

    /**
     * copy files between FileSystems
     *
     * @param srcPath      source hdfs path
     * @param dstPath      destination hdfs path
     * @param deleteSource whether to delete the src
     * @param overwrite    whether to overwrite an existing file
     * @return if success or not
     * @throws IOException errors
     */
    public boolean copy(String srcPath, String dstPath, boolean deleteSource, boolean overwrite) throws IOException {
        return FileUtil.copy(fs, new Path(srcPath), fs, new Path(dstPath), deleteSource, overwrite, fs.getConf());
    }

    /**
     * the src file is on the local disk.  Add it to FS at
     * the given dst name.
     *
     * @param srcFile      local file
     * @param dstHdfsPath  destination hdfs path
     * @param deleteSource whether to delete the src
     * @param overwrite    whether to overwrite an existing file
     * @return if success or not
     * @throws IOException errors
     */
    public boolean copyLocalToHdfs(String srcFile, String dstHdfsPath, boolean deleteSource, boolean overwrite) throws IOException {
        Path srcPath = new Path(srcFile);
        Path dstPath = new Path(dstHdfsPath);

        fs.copyFromLocalFile(deleteSource, overwrite, srcPath, dstPath);

        return true;
    }

    /**
     * copy hdfs file to local
     *
     * @param srcHdfsFilePath source hdfs file path
     * @param dstFile         destination file
     * @param deleteSource    delete source
     * @param overwrite       overwrite
     * @return result of copy hdfs file to local
     * @throws IOException errors
     */
    public boolean copyHdfsToLocal(String srcHdfsFilePath, String dstFile, boolean deleteSource, boolean overwrite) throws IOException {
        Path srcPath = new Path(srcHdfsFilePath);
        File dstPath = new File(dstFile);

        if (dstPath.exists()) {
            if (dstPath.isFile()) {
                if (overwrite) {
                    Files.delete(dstPath.toPath());
                }
            } else {
                logger.error("destination file must be a file");
            }
        }

        if (!dstPath.getParentFile().exists()) {
            dstPath.getParentFile().mkdirs();
        }

        return FileUtil.copy(fs, srcPath, dstPath, deleteSource, fs.getConf());
    }

    /**
     * delete a file
     *
     * @param hdfsFilePath the path to delete.
     * @param recursive    if path is a directory and set to
     *                     true, the directory is deleted else throws an exception. In
     *                     case of a file the recursive can be set to either true or false.
     * @return true if delete is successful else false.
     * @throws IOException errors
     */
    public boolean delete(String hdfsFilePath, boolean recursive) throws IOException {
        return fs.delete(new Path(hdfsFilePath), recursive);
    }

    /**
     * check if exists
     *
     * @param hdfsFilePath source file path
     * @return result of exists or not
     * @throws IOException errors
     */
    public boolean exists(String hdfsFilePath) throws IOException {
        return fs.exists(new Path(hdfsFilePath));
    }

    /**
     * Gets a list of files in the directory
     *
     * @param filePath file path
     * @return {@link FileStatus} file status
     * @throws Exception errors
     */
    public FileStatus[] listFileStatus(String filePath) throws Exception {
        try {
            return fs.listStatus(new Path(filePath));
        } catch (IOException e) {
            logger.error("Get file list exception", e);
            throw new Exception("Get file list exception", e);
        }
    }

    /**
     * Renames Path src to Path dst.  Can take place on local fs
     * or remote DFS.
     *
     * @param src path to be renamed
     * @param dst new path after rename
     * @return true if rename is successful
     * @throws IOException on failure
     */
    public boolean rename(String src, String dst) throws IOException {
        return fs.rename(new Path(src), new Path(dst));
    }

    /**
     * hadoop resourcemanager enabled or not
     *
     * @return result
     */
    public boolean isYarnEnabled() {
        return yarnEnabled;
    }

    /**
     * get the state of an application
     *
     * @param applicationId application id
     * @return the return may be null or there may be other parse exceptions
     */
    public ExecutionStatus getApplicationStatus(String applicationId) throws Exception{
        if (StringUtils.isEmpty(applicationId)) {
            return null;
        }

        String result = Constants.FAILED;
        String applicationUrl = getApplicationUrl(applicationId);
        logger.info("applicationUrl={}", applicationUrl);

        String responseContent = HttpUtils.get(applicationUrl);
        if (responseContent != null) {
<<<<<<< HEAD
            JSONObject jsonObject = JSON.parseObject(responseContent);
            result = jsonObject.getJSONObject("app").getString("finalStatus");
=======
            ObjectNode jsonObject = JSONUtils.parseObject(responseContent);
            result = jsonObject.path("app").path("finalStatus").asText();
>>>>>>> 0692dca4
        } else {
            //may be in job history
            String jobHistoryUrl = getJobHistoryUrl(applicationId);
            logger.info("jobHistoryUrl={}", jobHistoryUrl);
            responseContent = HttpUtils.get(jobHistoryUrl);
<<<<<<< HEAD
            JSONObject jsonObject = JSONObject.parseObject(responseContent);
            result = jsonObject.getJSONObject("job").getString("state");
=======
            ObjectNode jsonObject = JSONUtils.parseObject(responseContent);
            if (!jsonObject.has("job")){
                return ExecutionStatus.FAILURE;
            }
            result = jsonObject.path("job").path("state").asText();
>>>>>>> 0692dca4
        }

        switch (result) {
            case Constants.ACCEPTED:
                return ExecutionStatus.SUBMITTED_SUCCESS;
            case Constants.SUCCEEDED:
                return ExecutionStatus.SUCCESS;
            case Constants.NEW:
            case Constants.NEW_SAVING:
            case Constants.SUBMITTED:
            case Constants.FAILED:
                return ExecutionStatus.FAILURE;
            case Constants.KILLED:
                return ExecutionStatus.KILL;

            case Constants.RUNNING:
            default:
                return ExecutionStatus.RUNNING_EXEUTION;
        }
    }

    /**
     * get data hdfs path
     *
     * @return data hdfs path
     */
    public static String getHdfsDataBasePath() {
        if ("/".equals(resourceUploadPath)) {
            // if basepath is configured to /,  the generated url may be  //default/resources (with extra leading /)
            return "";
        } else {
            return resourceUploadPath;
        }
    }

    /**
     * hdfs resource dir
     *
     * @param tenantCode tenant code
     * @param resourceType resource type
     * @return hdfs resource dir
     */
    public static String getHdfsDir(ResourceType resourceType, String tenantCode) {
        String hdfsDir = "";
        if (resourceType.equals(ResourceType.FILE)) {
            hdfsDir = getHdfsResDir(tenantCode);
        } else if (resourceType.equals(ResourceType.UDF)) {
            hdfsDir = getHdfsUdfDir(tenantCode);
        }
        return hdfsDir;
    }

    /**
     * hdfs resource dir
     *
     * @param tenantCode tenant code
     * @return hdfs resource dir
     */
    public static String getHdfsResDir(String tenantCode) {
        return String.format("%s/resources", getHdfsTenantDir(tenantCode));
    }

    /**
     * hdfs user dir
     *
     * @param tenantCode tenant code
     * @param userId     user id
     * @return hdfs resource dir
     */
    public static String getHdfsUserDir(String tenantCode, int userId) {
        return String.format("%s/home/%d", getHdfsTenantDir(tenantCode), userId);
    }

    /**
     * hdfs udf dir
     *
     * @param tenantCode tenant code
     * @return get udf dir on hdfs
     */
    public static String getHdfsUdfDir(String tenantCode) {
        return String.format("%s/udfs", getHdfsTenantDir(tenantCode));
    }


    /**
     * get hdfs file name
     *
     * @param resourceType resource type
     * @param tenantCode   tenant code
     * @param fileName     file name
     * @return hdfs file name
     */
    public static String getHdfsFileName(ResourceType resourceType, String tenantCode, String fileName) {
        if (fileName.startsWith("/")) {
            fileName = fileName.replaceFirst("/", "");
        }
        return String.format("%s/%s", getHdfsDir(resourceType, tenantCode), fileName);
    }

    /**
     * get absolute path and name for resource file on hdfs
     *
     * @param tenantCode tenant code
     * @param fileName   file name
     * @return get absolute path and name for file on hdfs
     */
    public static String getHdfsResourceFileName(String tenantCode, String fileName) {
        if (fileName.startsWith("/")) {
            fileName = fileName.replaceFirst("/", "");
        }
        return String.format("%s/%s", getHdfsResDir(tenantCode), fileName);
    }

    /**
     * get absolute path and name for udf file on hdfs
     *
     * @param tenantCode tenant code
     * @param fileName   file name
     * @return get absolute path and name for udf file on hdfs
     */
    public static String getHdfsUdfFileName(String tenantCode, String fileName) {
        if (fileName.startsWith("/")) {
            fileName = fileName.replaceFirst("/", "");
        }
        return String.format("%s/%s", getHdfsUdfDir(tenantCode), fileName);
    }

    /**
     * @param tenantCode tenant code
     * @return file directory of tenants on hdfs
     */
    public static String getHdfsTenantDir(String tenantCode) {
        return String.format("%s/%s", getHdfsDataBasePath(), tenantCode);
    }


    /**
     * getAppAddress
     *
     * @param appAddress app address
     * @param rmHa       resource manager ha
     * @return app address
     */
    public static String getAppAddress(String appAddress, String rmHa) {

        //get active ResourceManager
        String activeRM = YarnHAAdminUtils.getAcitveRMName(rmHa);

        String[] split1 = appAddress.split(Constants.DOUBLE_SLASH);

        if (split1.length != 2) {
            return null;
        }

        String start = split1[0] + Constants.DOUBLE_SLASH;
        String[] split2 = split1[1].split(Constants.COLON);

        if (split2.length != 2) {
            return null;
        }

        String end = Constants.COLON + split2[1];

        return start + activeRM + end;
    }


    @Override
    public void close() throws IOException {
        if (fs != null) {
            try {
                fs.close();
            } catch (IOException e) {
                logger.error("Close HadoopUtils instance failed", e);
                throw new IOException("Close HadoopUtils instance failed", e);
            }
        }
    }


    /**
     * yarn ha admin utils
     */
    private static final class YarnHAAdminUtils extends RMAdminCLI {

        /**
         * get active resourcemanager
         *
         * @param rmIds
         * @return
         */
        public static String getAcitveRMName(String rmIds) {

            String[] rmIdArr = rmIds.split(Constants.COMMA);

            int activeResourceManagerPort = PropertyUtils.getInt(Constants.HADOOP_RESOURCE_MANAGER_HTTPADDRESS_PORT, 8088);

            String yarnUrl = "http://%s:" + activeResourceManagerPort + "/ws/v1/cluster/info";

            String state = null;
            try {
                /**
                 * send http get request to rm1
                 */
                state = getRMState(String.format(yarnUrl, rmIdArr[0]));

                if (Constants.HADOOP_RM_STATE_ACTIVE.equals(state)) {
                    return rmIdArr[0];
                } else if (Constants.HADOOP_RM_STATE_STANDBY.equals(state)) {
                    state = getRMState(String.format(yarnUrl, rmIdArr[1]));
                    if (Constants.HADOOP_RM_STATE_ACTIVE.equals(state)) {
                        return rmIdArr[1];
                    }
                } else {
                    return null;
                }
            } catch (Exception e) {
                state = getRMState(String.format(yarnUrl, rmIdArr[1]));
                if (Constants.HADOOP_RM_STATE_ACTIVE.equals(state)) {
                    return rmIdArr[0];
                }
            }
            return null;
        }


        /**
         * get ResourceManager state
         *
         * @param url
         * @return
         */
        public static String getRMState(String url) {

            String retStr = HttpUtils.get(url);

            if (StringUtils.isEmpty(retStr)) {
                return null;
            }
            //to json
            ObjectNode jsonObject = JSONUtils.parseObject(retStr);

            //get ResourceManager state
            if (!jsonObject.has("clusterInfo")){
                return null;
            }
            return jsonObject.get("clusterInfo").path("haState").asText();
        }

    }
}<|MERGE_RESOLUTION|>--- conflicted
+++ resolved
@@ -16,13 +16,7 @@
  */
 package org.apache.dolphinscheduler.common.utils;
 
-<<<<<<< HEAD
-import com.alibaba.fastjson.JSON;
-import com.alibaba.fastjson.JSONException;
-import com.alibaba.fastjson.JSONObject;
-=======
 import com.fasterxml.jackson.databind.node.ObjectNode;
->>>>>>> 0692dca4
 import com.google.common.cache.CacheBuilder;
 import com.google.common.cache.CacheLoader;
 import com.google.common.cache.LoadingCache;
@@ -199,11 +193,6 @@
          *  if rmHaIds not empty: resourcemanager HA enabled
          */
         String appUrl = "";
-<<<<<<< HEAD
-        //not use resourcemanager
-        if (rmHaIds.contains(Constants.YARN_RESOURCEMANAGER_HA_XX)) {
-=======
->>>>>>> 0692dca4
 
         if (StringUtils.isEmpty(rmHaIds)){
             //single resourcemanager enabled
@@ -429,28 +418,18 @@
 
         String responseContent = HttpUtils.get(applicationUrl);
         if (responseContent != null) {
-<<<<<<< HEAD
-            JSONObject jsonObject = JSON.parseObject(responseContent);
-            result = jsonObject.getJSONObject("app").getString("finalStatus");
-=======
             ObjectNode jsonObject = JSONUtils.parseObject(responseContent);
             result = jsonObject.path("app").path("finalStatus").asText();
->>>>>>> 0692dca4
         } else {
             //may be in job history
             String jobHistoryUrl = getJobHistoryUrl(applicationId);
             logger.info("jobHistoryUrl={}", jobHistoryUrl);
             responseContent = HttpUtils.get(jobHistoryUrl);
-<<<<<<< HEAD
-            JSONObject jsonObject = JSONObject.parseObject(responseContent);
-            result = jsonObject.getJSONObject("job").getString("state");
-=======
             ObjectNode jsonObject = JSONUtils.parseObject(responseContent);
             if (!jsonObject.has("job")){
                 return ExecutionStatus.FAILURE;
             }
             result = jsonObject.path("job").path("state").asText();
->>>>>>> 0692dca4
         }
 
         switch (result) {
