--- conflicted
+++ resolved
@@ -193,11 +193,6 @@
          *  if rmHaIds not empty: resourcemanager HA enabled
          */
         String appUrl = "";
-<<<<<<< HEAD
-        //not use resourcemanager
-        if (rmHaIds.contains(Constants.YARN_RESOURCEMANAGER_HA_XX)) {
-=======
->>>>>>> 7627665d
 
         if (StringUtils.isEmpty(rmHaIds)){
             //single resourcemanager enabled
@@ -412,11 +407,7 @@
      * @param applicationId application id
      * @return the return may be null or there may be other parse exceptions
      */
-<<<<<<< HEAD
-    public ExecutionStatus getApplicationStatus(String applicationId) {
-=======
-    public ExecutionStatus getApplicationStatus(String applicationId) throws Exception {
->>>>>>> 7627665d
+    public ExecutionStatus getApplicationStatus(String applicationId) throws Exception{
         if (StringUtils.isEmpty(applicationId)) {
             return null;
         }
