--- conflicted
+++ resolved
@@ -30,21 +30,12 @@
      */
     private long processDefinitionCode;
 
-<<<<<<< HEAD
-    public void setProcessDefinitionId(Integer processDefinitionId) {
-        this.processDefinitionId = processDefinitionId;
-    }
-
-    public Integer getProcessDefinitionId() {
-        return this.processDefinitionId;
-=======
     public void setProcessDefinitionCode(long processDefinitionCode) {
         this.processDefinitionCode = processDefinitionCode;
     }
 
     public long getProcessDefinitionCode() {
         return this.processDefinitionCode;
->>>>>>> 94352a4f
     }
 
     @Override
