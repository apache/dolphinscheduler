/*
 * Licensed to the Apache Software Foundation (ASF) under one or more
 * contributor license agreements.  See the NOTICE file distributed with
 * this work for additional information regarding copyright ownership.
 * The ASF licenses this file to You under the Apache License, Version 2.0
 * (the "License"); you may not use this file except in compliance with
 * the License.  You may obtain a copy of the License at
 *
 *    http://www.apache.org/licenses/LICENSE-2.0
 *
 * Unless required by applicable law or agreed to in writing, software
 * distributed under the License is distributed on an "AS IS" BASIS,
 * WITHOUT WARRANTIES OR CONDITIONS OF ANY KIND, either express or implied.
 * See the License for the specific language governing permissions and
 * limitations under the License.
 */
package org.apache.dolphinscheduler.common.utils;

import org.apache.dolphinscheduler.common.Constants;
import org.apache.http.HttpEntity;
import org.apache.http.client.config.AuthSchemes;
import org.apache.http.client.config.CookieSpecs;
import org.apache.http.client.config.RequestConfig;
import org.apache.http.client.methods.CloseableHttpResponse;
import org.apache.http.client.methods.HttpGet;
import org.apache.http.config.Registry;
import org.apache.http.config.RegistryBuilder;
import org.apache.http.conn.socket.ConnectionSocketFactory;
import org.apache.http.conn.socket.PlainConnectionSocketFactory;
import org.apache.http.conn.ssl.NoopHostnameVerifier;
import org.apache.http.conn.ssl.SSLConnectionSocketFactory;
import org.apache.http.impl.client.CloseableHttpClient;
import org.apache.http.impl.client.DefaultHttpClient;
import org.apache.http.impl.client.HttpClients;
import org.apache.http.impl.conn.PoolingHttpClientConnectionManager;
import org.apache.http.util.EntityUtils;
import org.slf4j.Logger;
import org.slf4j.LoggerFactory;

import javax.net.ssl.SSLContext;
import javax.net.ssl.TrustManager;
import javax.net.ssl.X509TrustManager;
import java.io.IOException;
import java.security.KeyManagementException;
import java.security.NoSuchAlgorithmException;
import java.security.cert.X509Certificate;
import java.util.Arrays;
/**
 * http utils
 */
public class HttpUtils {
<<<<<<< HEAD

    public static final Logger logger = LoggerFactory.getLogger(HttpUtils.class);

    /**
     * get http request content
     *
     * @param url url
     * @return http get request response content
     */
    public static String get(String url) {
=======


	public static final Logger logger = LoggerFactory.getLogger(HttpUtils.class);

	private HttpUtils() {

	}

	public static CloseableHttpClient getInstance(){
		return HttpClientInstance.httpClient;
	}

	private static class HttpClientInstance{
		private static final CloseableHttpClient httpClient = HttpClients.custom().setConnectionManager(cm).setDefaultRequestConfig(requestConfig).build();
	}


	private static PoolingHttpClientConnectionManager cm;

	private static SSLContext ctx = null;

	private static SSLConnectionSocketFactory socketFactory;

	private static RequestConfig requestConfig;

	private static Registry<ConnectionSocketFactory> socketFactoryRegistry;

	private static X509TrustManager xtm = new X509TrustManager() {
		@Override
		public void checkClientTrusted(X509Certificate[] chain, String authType) {
		}

		@Override
		public void checkServerTrusted(X509Certificate[] chain, String authType) {
		}

		@Override
		public X509Certificate[] getAcceptedIssuers() {
			return null;
		}
	};

	static {
		try {
			ctx = SSLContext.getInstance(SSLConnectionSocketFactory.TLS);
			ctx.init(null, new TrustManager[] { xtm }, null);
		} catch (NoSuchAlgorithmException e) {
			logger.error("SSLContext init with NoSuchAlgorithmException", e);
		} catch (KeyManagementException e) {
			logger.error("SSLContext init with KeyManagementException", e);
		}
		socketFactory = new SSLConnectionSocketFactory(ctx, NoopHostnameVerifier.INSTANCE);
		/** set timeout、request time、socket timeout */
		requestConfig = RequestConfig.custom().setCookieSpec(CookieSpecs.IGNORE_COOKIES)
				.setExpectContinueEnabled(Boolean.TRUE)
				.setTargetPreferredAuthSchemes(Arrays.asList(AuthSchemes.NTLM, AuthSchemes.DIGEST))
				.setProxyPreferredAuthSchemes(Arrays.asList(AuthSchemes.BASIC))
				.setConnectTimeout(Constants.HTTP_CONNECT_TIMEOUT).setSocketTimeout(Constants.SOCKET_TIMEOUT)
				.setConnectionRequestTimeout(Constants.HTTP_CONNECTION_REQUEST_TIMEOUT).setRedirectsEnabled(true)
				.build();
		socketFactoryRegistry = RegistryBuilder.<ConnectionSocketFactory>create()
				.register("http", PlainConnectionSocketFactory.INSTANCE).register("https", socketFactory).build();
		cm = new PoolingHttpClientConnectionManager(socketFactoryRegistry);
		cm.setDefaultMaxPerRoute(60);
		cm.setMaxTotal(100);

	}



	/**
	 * get http request content
	 * @param url url
	 * @return http get request response content
	 */
	public static String get(String url){
		CloseableHttpClient httpclient = HttpUtils.getInstance();

		HttpGet httpget = new HttpGet(url);
		String responseContent = null;
		CloseableHttpResponse response = null;
>>>>>>> 0c5754c3

	CloseableHttpClient httpclient = HttpClients.createDefault();
	HttpGet httpget = new HttpGet(url);
	/** set timeout、request time、socket timeout */
	RequestConfig requestConfig = RequestConfig.custom().setConnectTimeout(Constants.HTTP_CONNECT_TIMEOUT)
		.setConnectionRequestTimeout(Constants.HTTP_CONNECTION_REQUEST_TIMEOUT)
		.setSocketTimeout(Constants.SOCKET_TIMEOUT).setRedirectsEnabled(true).build();
	httpget.setConfig(requestConfig);
	return getResponseContentString(httpget, httpclient);

<<<<<<< HEAD
    }

    /**
     * get http response content
     *
     * @param httpget    httpget
     * @param httpClient httpClient
     * @return http get request response content
     */
    public static String getResponseContentString(HttpGet httpget, CloseableHttpClient httpClient) {
	String responseContent = null;
	CloseableHttpResponse response = null;
	try {
	    response = httpClient.execute(httpget);
	    // check response status is 200
	    if (response.getStatusLine().getStatusCode() == 200) {
		HttpEntity entity = response.getEntity();
		if (entity != null) {
		    responseContent = EntityUtils.toString(entity, Constants.UTF_8);
		} else {
		    logger.warn("http entity is null");
=======
			if (!httpget.isAborted()) {
				httpget.releaseConnection();
				httpget.abort();
			}
>>>>>>> 0c5754c3
		}
	    } else {
		logger.error("http get:{} response status code is not 200!", response.getStatusLine().getStatusCode());
	    }
	} catch (IOException ioe) {
	    logger.error(ioe.getMessage(), ioe);
	} finally {
	    try {
		if (response != null) {
		    EntityUtils.consume(response.getEntity());
		    response.close();
		}
	    } catch (IOException e) {
		logger.error(e.getMessage(), e);
	    }
	    if (!httpget.isAborted()) {
		httpget.releaseConnection();
		httpget.abort();
	    }
	    try {
		httpClient.close();
	    } catch (IOException e) {
		logger.error(e.getMessage(), e);
	    }
	}
	return responseContent;
    }

}<|MERGE_RESOLUTION|>--- conflicted
+++ resolved
@@ -49,18 +49,6 @@
  * http utils
  */
 public class HttpUtils {
-<<<<<<< HEAD
-
-    public static final Logger logger = LoggerFactory.getLogger(HttpUtils.class);
-
-    /**
-     * get http request content
-     *
-     * @param url url
-     * @return http get request response content
-     */
-    public static String get(String url) {
-=======
 
 
 	public static final Logger logger = LoggerFactory.getLogger(HttpUtils.class);
@@ -142,18 +130,7 @@
 		HttpGet httpget = new HttpGet(url);
 		String responseContent = null;
 		CloseableHttpResponse response = null;
->>>>>>> 0c5754c3
 
-	CloseableHttpClient httpclient = HttpClients.createDefault();
-	HttpGet httpget = new HttpGet(url);
-	/** set timeout、request time、socket timeout */
-	RequestConfig requestConfig = RequestConfig.custom().setConnectTimeout(Constants.HTTP_CONNECT_TIMEOUT)
-		.setConnectionRequestTimeout(Constants.HTTP_CONNECTION_REQUEST_TIMEOUT)
-		.setSocketTimeout(Constants.SOCKET_TIMEOUT).setRedirectsEnabled(true).build();
-	httpget.setConfig(requestConfig);
-	return getResponseContentString(httpget, httpclient);
-
-<<<<<<< HEAD
     }
 
     /**
@@ -175,12 +152,6 @@
 		    responseContent = EntityUtils.toString(entity, Constants.UTF_8);
 		} else {
 		    logger.warn("http entity is null");
-=======
-			if (!httpget.isAborted()) {
-				httpget.releaseConnection();
-				httpget.abort();
-			}
->>>>>>> 0c5754c3
 		}
 	    } else {
 		logger.error("http get:{} response status code is not 200!", response.getStatusLine().getStatusCode());
