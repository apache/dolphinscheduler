--- conflicted
+++ resolved
@@ -73,13 +73,10 @@
           return JSONUtils.parseObject(parameter, HttpParameters.class);
         case DATAX:
           return JSONUtils.parseObject(parameter, DataxParameters.class);
-<<<<<<< HEAD
         case CONDITIONS:
           return JSONUtils.parseObject(parameter, ConditionsParameters.class);
-=======
         case SQOOP:
           return JSONUtils.parseObject(parameter, SqoopParameters.class);
->>>>>>> 3d6eee5d
         default:
           return null;
       }
