--- conflicted
+++ resolved
@@ -87,15 +87,12 @@
                 return JSONUtils.parseObject(parameter, SqoopParameters.class);
             case "SWITCH":
                 return JSONUtils.parseObject(parameter, SwitchParameters.class);
-<<<<<<< HEAD
             case "BLOCKING":
                 return JSONUtils.parseObject(parameter, BlockingParameters.class);
             case "TIS":
                 return JSONUtils.parseObject(parameter, TISCommonParameters.class);
-=======
             case "PIGEON":
                 return JSONUtils.parseObject(parameter, PigeonCommonParameters.class);
->>>>>>> 4d0869fc
             default:
                 logger.error("not support task type: {}", taskType);
                 return null;
