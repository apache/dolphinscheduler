--- conflicted
+++ resolved
@@ -47,7 +47,6 @@
         throw new UnsupportedOperationException("Construct TaskParametersUtils");
     }
 
-<<<<<<< HEAD
     /**
      * get task parameters
      *
@@ -61,7 +60,6 @@
                 case SUB_PROCESS:
                     return JSONUtils.parseObject(parameter, SubProcessParameters.class);
                 case WATERDROP:
-                    return JSONUtils.parseObject(parameter, ShellParameters.class);
                 case SHELL:
                     return JSONUtils.parseObject(parameter, ShellParameters.class);
                 case PROCEDURE:
@@ -93,48 +91,5 @@
             logger.error(e.getMessage(), e);
         }
         return null;
-=======
-  /**
-   * get task parameters
-   * @param taskType task type
-   * @param parameter parameter
-   * @return task parameters
-   */
-  public static AbstractParameters getParameters(String taskType, String parameter) {
-    try {
-      switch (EnumUtils.getEnum(TaskType.class,taskType)) {
-        case SUB_PROCESS:
-          return JSONUtils.parseObject(parameter, SubProcessParameters.class);
-        case WATERDROP:
-        case SHELL:
-          return JSONUtils.parseObject(parameter, ShellParameters.class);
-        case PROCEDURE:
-          return JSONUtils.parseObject(parameter, ProcedureParameters.class);
-        case SQL:
-          return JSONUtils.parseObject(parameter, SqlParameters.class);
-        case MR:
-          return JSONUtils.parseObject(parameter, MapreduceParameters.class);
-        case SPARK:
-          return JSONUtils.parseObject(parameter, SparkParameters.class);
-        case PYTHON:
-          return JSONUtils.parseObject(parameter, PythonParameters.class);
-        case DEPENDENT:
-          return JSONUtils.parseObject(parameter, DependentParameters.class);
-        case FLINK:
-          return JSONUtils.parseObject(parameter, FlinkParameters.class);
-        case HTTP:
-          return JSONUtils.parseObject(parameter, HttpParameters.class);
-        case DATAX:
-          return JSONUtils.parseObject(parameter, DataxParameters.class);
-        case CONDITIONS:
-          return JSONUtils.parseObject(parameter, ConditionsParameters.class);
-        case SQOOP:
-          return JSONUtils.parseObject(parameter, SqoopParameters.class);
-        default:
-          return null;
-      }
-    } catch (Exception e) {
-      logger.error(e.getMessage(), e);
->>>>>>> 4bbf4ea1
     }
 }