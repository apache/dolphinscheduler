/*
 * Licensed to the Apache Software Foundation (ASF) under one or more
 * contributor license agreements.  See the NOTICE file distributed with
 * this work for additional information regarding copyright ownership.
 * The ASF licenses this file to You under the Apache License, Version 2.0
 * (the "License"); you may not use this file except in compliance with
 * the License.  You may obtain a copy of the License at
 *
 *    http://www.apache.org/licenses/LICENSE-2.0
 *
 * Unless required by applicable law or agreed to in writing, software
 * distributed under the License is distributed on an "AS IS" BASIS,
 * WITHOUT WARRANTIES OR CONDITIONS OF ANY KIND, either express or implied.
 * See the License for the specific language governing permissions and
 * limitations under the License.
 */

package org.apache.dolphinscheduler.common.model;

import org.apache.dolphinscheduler.common.Constants;
import org.apache.dolphinscheduler.common.enums.Priority;
import org.apache.dolphinscheduler.common.enums.TaskTimeoutStrategy;
import org.apache.dolphinscheduler.common.enums.TaskType;
import org.apache.dolphinscheduler.common.task.TaskTimeoutParameter;
import org.apache.dolphinscheduler.common.utils.CollectionUtils;
import org.apache.dolphinscheduler.common.utils.JSONUtils;
import org.apache.dolphinscheduler.common.utils.StringUtils;

import java.util.HashMap;
import java.util.List;
import java.util.Map;
import java.util.Objects;

import com.fasterxml.jackson.databind.annotation.JsonDeserialize;
import com.fasterxml.jackson.databind.annotation.JsonSerialize;

public class TaskNode {

    /**
     * task node id
     */
    private String id;

    /**
     * task node code
     */
    private Long code;

    /**
     * task node version
     */
    private int version;

    /**
     * task node name
     */
    private String name;

    /**
     * task node description
     */
    private String desc;

    /**
     * task node type
     */
    private String type;

    /**
     * the run flag has two states, NORMAL or FORBIDDEN
     */
    private String runFlag;

    /**
     * the front field
     */
    private String loc;

    /**
     * maximum number of retries
     */
    private int maxRetryTimes;

    /**
     * Unit of retry interval: points
     */
    private int retryInterval;

    /**
     * params information
     */
    @JsonDeserialize(using = JSONUtils.JsonDataDeserializer.class)
    @JsonSerialize(using = JSONUtils.JsonDataSerializer.class)
    private String params;

    /**
     * inner dependency information
     */
    @JsonDeserialize(using = JSONUtils.JsonDataDeserializer.class)
    @JsonSerialize(using = JSONUtils.JsonDataSerializer.class)
    private String preTasks;

    /**
     * node dependency list
     */
    private List<PreviousTaskNode> preTaskNodeList;

    /**
     * users store additional information
     */
    @JsonDeserialize(using = JSONUtils.JsonDataDeserializer.class)
    @JsonSerialize(using = JSONUtils.JsonDataSerializer.class)
    private String extras;

    /**
     * node dependency list
     */
    private List<String> depList;

    /**
     * outer dependency information
     */
    @JsonDeserialize(using = JSONUtils.JsonDataDeserializer.class)
    @JsonSerialize(using = JSONUtils.JsonDataSerializer.class)
    private String dependence;


    @JsonDeserialize(using = JSONUtils.JsonDataDeserializer.class)
    @JsonSerialize(using = JSONUtils.JsonDataSerializer.class)
    private String conditionResult;

    @JsonDeserialize(using = JSONUtils.JsonDataDeserializer.class)
    @JsonSerialize(using = JSONUtils.JsonDataSerializer.class)
    private String switchResult;

    /**
     * task instance priority
     */
    private Priority taskInstancePriority;

    /**
     * worker group
     */
    private String workerGroup;

    /**
     * environment code
     */
    private Long environmentCode;

    /**
     * task time out
     */
    @JsonDeserialize(using = JSONUtils.JsonDataDeserializer.class)
    @JsonSerialize(using = JSONUtils.JsonDataSerializer.class)
    private String timeout;

    /**
     * delay execution time.
     */
    private int delayTime;

    public String getId() {
        return id;
    }

    public void setId(String id) {
        this.id = id;
    }

    public String getName() {
        return name;
    }

    public void setName(String name) {
        this.name = name;
    }

    public String getDesc() {
        return desc;
    }

    public void setDesc(String desc) {
        this.desc = desc;
    }

    public String getType() {
        return type;
    }

    public void setType(String type) {
        this.type = type;
    }

    public String getParams() {
        return params;
    }

    public void setParams(String params) {
        this.params = params;
    }

    public String getPreTasks() {
        return preTasks;
    }

    public void setPreTasks(String preTasks) {
        this.preTasks = preTasks;
        this.depList = JSONUtils.toList(preTasks, String.class);
    }

    public String getExtras() {
        return extras;
    }

    public void setExtras(String extras) {
        this.extras = extras;
    }

    public List<String> getDepList() {
        return depList;
    }

    public void setDepList(List<String> depList) {
        if (depList != null) {
            this.depList = depList;
            this.preTasks = JSONUtils.toJsonString(depList);
        }
    }

    public String getLoc() {
        return loc;
    }

    public void setLoc(String loc) {
        this.loc = loc;
    }

    public String getRunFlag() {
        return runFlag;
    }

    public void setRunFlag(String runFlag) {
        this.runFlag = runFlag;
    }

    public Boolean isForbidden() {
        return (StringUtils.isNotEmpty(this.runFlag)
                && this.runFlag.equals(Constants.FLOWNODE_RUN_FLAG_FORBIDDEN));
    }

    @Override
    public boolean equals(Object o) {
        if (this == o) {
            return true;
        }
        if (o == null || getClass() != o.getClass()) {
            return false;
        }
        TaskNode taskNode = (TaskNode) o;
        return Objects.equals(name, taskNode.name)
                && Objects.equals(desc, taskNode.desc)
                && Objects.equals(type, taskNode.type)
                && Objects.equals(params, taskNode.params)
                && Objects.equals(preTasks, taskNode.preTasks)
                && Objects.equals(extras, taskNode.extras)
                && Objects.equals(runFlag, taskNode.runFlag)
                && Objects.equals(dependence, taskNode.dependence)
                && Objects.equals(workerGroup, taskNode.workerGroup)
                && Objects.equals(environmentCode, taskNode.environmentCode)
                && Objects.equals(conditionResult, taskNode.conditionResult)
                && CollectionUtils.equalLists(depList, taskNode.depList);
    }

    @Override
    public int hashCode() {
        return Objects.hash(name, desc, type, params, preTasks, extras, depList, runFlag);
    }

    public String getDependence() {
        return dependence;
    }

    public void setDependence(String dependence) {
        this.dependence = dependence;
    }

    public int getMaxRetryTimes() {
        return maxRetryTimes;
    }

    public void setMaxRetryTimes(int maxRetryTimes) {
        this.maxRetryTimes = maxRetryTimes;
    }

    public int getRetryInterval() {
        return retryInterval;
    }

    public void setRetryInterval(int retryInterval) {
        this.retryInterval = retryInterval;
    }

    public Priority getTaskInstancePriority() {
        return taskInstancePriority;
    }

    public void setTaskInstancePriority(Priority taskInstancePriority) {
        this.taskInstancePriority = taskInstancePriority;
    }

    public String getTimeout() {
        return timeout;
    }

    public void setTimeout(String timeout) {
        this.timeout = timeout;
    }

    public String getWorkerGroup() {
        return workerGroup;
    }

    public void setWorkerGroup(String workerGroup) {
        this.workerGroup = workerGroup;
    }

    public String getConditionResult() {
        return conditionResult;
    }

    public void setConditionResult(String conditionResult) {
        this.conditionResult = conditionResult;
    }

    public int getDelayTime() {
        return delayTime;
    }

    public void setDelayTime(int delayTime) {
        this.delayTime = delayTime;
    }

    public Long getCode() {
        return code;
    }

    public void setCode(Long code) {
        this.code = code;
    }

    public int getVersion() {
        return version;
    }

    public void setVersion(int version) {
        this.version = version;
    }

    /**
     * get task time out parameter
     *
     * @return task time out parameter
     */
    public TaskTimeoutParameter getTaskTimeoutParameter() {
        if (StringUtils.isNotEmpty(this.getTimeout())) {
            String formatStr = String.format("%s,%s", TaskTimeoutStrategy.WARN.name(), TaskTimeoutStrategy.FAILED.name());
            String taskTimeout = this.getTimeout().replace(formatStr, TaskTimeoutStrategy.WARNFAILED.name());
            return JSONUtils.parseObject(taskTimeout, TaskTimeoutParameter.class);
        }
        return new TaskTimeoutParameter(false);
    }

    public boolean isConditionsTask() {
        return TaskType.CONDITIONS.getDesc().equalsIgnoreCase(this.getType());
    }

    public boolean isSwitchTask() {
        return TaskType.SWITCH.toString().equalsIgnoreCase(this.getType());
    }

    public List<PreviousTaskNode> getPreTaskNodeList() {
        return preTaskNodeList;
    }

    public void setPreTaskNodeList(List<PreviousTaskNode> preTaskNodeList) {
        this.preTaskNodeList = preTaskNodeList;
    }

    public String getTaskParams() {
        Map<String, Object> taskParams = JSONUtils.toMap(this.params, String.class, Object.class);
        if (taskParams == null) {
            taskParams = new HashMap<>();
        }
        taskParams.put(Constants.CONDITION_RESULT, this.conditionResult);
        taskParams.put(Constants.DEPENDENCE, this.dependence);
        taskParams.put(Constants.SWITCH_RESULT, this.switchResult);
        return JSONUtils.toJsonString(taskParams);
    }

    public Map<String, Object> taskParamsToJsonObj(String taskParams) {
        Map<String, Object> taskParamsMap = JSONUtils.toMap(taskParams, String.class, Object.class);
        if (taskParamsMap == null) {
            taskParamsMap = new HashMap<>();
        }
        return taskParamsMap;
    }

    @Override
    public String toString() {
        return "TaskNode{"
                + "id='" + id + '\''
                + ", code=" + code
                + ", version=" + version
                + ", name='" + name + '\''
                + ", desc='" + desc + '\''
                + ", type='" + type + '\''
                + ", runFlag='" + runFlag + '\''
                + ", loc='" + loc + '\''
                + ", maxRetryTimes=" + maxRetryTimes
                + ", retryInterval=" + retryInterval
                + ", params='" + params + '\''
                + ", preTasks='" + preTasks + '\''
                + ", preTaskNodeList=" + preTaskNodeList
                + ", extras='" + extras + '\''
                + ", depList=" + depList
                + ", dependence='" + dependence + '\''
                + ", conditionResult='" + conditionResult + '\''
                + ", taskInstancePriority=" + taskInstancePriority
                + ", workerGroup='" + workerGroup + '\''
                + ", environmentCode=" + environmentCode
                + ", timeout='" + timeout + '\''
                + ", delayTime=" + delayTime
                + '}';
    }

<<<<<<< HEAD
=======
    public void setEnvironmentCode(Long environmentCode) {
        this.environmentCode = environmentCode;
    }

    public Long getEnvironmentCode() {
        return this.environmentCode;
    }

>>>>>>> e36ccfe2
    public String getSwitchResult() {
        return switchResult;
    }

    public void setSwitchResult(String switchResult) {
        this.switchResult = switchResult;
    }
}<|MERGE_RESOLUTION|>--- conflicted
+++ resolved
@@ -434,8 +434,6 @@
                 + '}';
     }
 
-<<<<<<< HEAD
-=======
     public void setEnvironmentCode(Long environmentCode) {
         this.environmentCode = environmentCode;
     }
@@ -444,7 +442,6 @@
         return this.environmentCode;
     }
 
->>>>>>> e36ccfe2
     public String getSwitchResult() {
         return switchResult;
     }
