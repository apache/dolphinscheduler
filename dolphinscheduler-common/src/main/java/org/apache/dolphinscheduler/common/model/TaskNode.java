/*
 * Licensed to the Apache Software Foundation (ASF) under one or more
 * contributor license agreements.  See the NOTICE file distributed with
 * this work for additional information regarding copyright ownership.
 * The ASF licenses this file to You under the Apache License, Version 2.0
 * (the "License"); you may not use this file except in compliance with
 * the License.  You may obtain a copy of the License at
 *
 *    http://www.apache.org/licenses/LICENSE-2.0
 *
 * Unless required by applicable law or agreed to in writing, software
 * distributed under the License is distributed on an "AS IS" BASIS,
 * WITHOUT WARRANTIES OR CONDITIONS OF ANY KIND, either express or implied.
 * See the License for the specific language governing permissions and
 * limitations under the License.
 */

package org.apache.dolphinscheduler.common.model;

import org.apache.dolphinscheduler.common.Constants;
import org.apache.dolphinscheduler.common.enums.Priority;
import org.apache.dolphinscheduler.common.enums.TaskTimeoutStrategy;
import org.apache.dolphinscheduler.common.enums.TaskType;
import org.apache.dolphinscheduler.common.task.TaskTimeoutParameter;
import org.apache.dolphinscheduler.common.utils.CollectionUtils;
import org.apache.dolphinscheduler.common.utils.JSONUtils;

import org.apache.commons.lang.StringUtils;

import java.util.HashMap;
import java.util.List;
import java.util.Map;
import java.util.Objects;

import com.fasterxml.jackson.databind.annotation.JsonDeserialize;
import com.fasterxml.jackson.databind.annotation.JsonSerialize;

public class TaskNode {

    /**
     * task node id
     */
    private String id;

    /**
     * task node code
     */
    private long code;

    /**
     * task node version
     */
    private int version;

    /**
     * task node name
     */
    private String name;

    /**
     * task node description
     */
    private String desc;

    /**
     * task node type
     */
    private String type;

    /**
     * the run flag has two states, NORMAL or FORBIDDEN
     */
    private String runFlag;

    /**
     * the front field
     */
    private String loc;

    /**
     * maximum number of retries
     */
    private int maxRetryTimes;

    /**
     * Unit of retry interval: points
     */
    private int retryInterval;

    /**
     * params information
     */
    @JsonDeserialize(using = JSONUtils.JsonDataDeserializer.class)
    @JsonSerialize(using = JSONUtils.JsonDataSerializer.class)
    private String params;

    /**
     * inner dependency information
     */
    @JsonDeserialize(using = JSONUtils.JsonDataDeserializer.class)
    @JsonSerialize(using = JSONUtils.JsonDataSerializer.class)
    private String preTasks;

    /**
     * node dependency list
     */
    private List<PreviousTaskNode> preTaskNodeList;

    /**
     * users store additional information
     */
    @JsonDeserialize(using = JSONUtils.JsonDataDeserializer.class)
    @JsonSerialize(using = JSONUtils.JsonDataSerializer.class)
    private String extras;

    /**
     * node dependency list
     */
    private List<String> depList;

    /**
     * outer dependency information
     */
    @JsonDeserialize(using = JSONUtils.JsonDataDeserializer.class)
    @JsonSerialize(using = JSONUtils.JsonDataSerializer.class)
    private String dependence;


    @JsonDeserialize(using = JSONUtils.JsonDataDeserializer.class)
    @JsonSerialize(using = JSONUtils.JsonDataSerializer.class)
    private String conditionResult;

    @JsonDeserialize(using = JSONUtils.JsonDataDeserializer.class)
    @JsonSerialize(using = JSONUtils.JsonDataSerializer.class)
    private String switchResult;

    @JsonDeserialize(using = JSONUtils.JsonDataDeserializer.class)
    @JsonSerialize(using = JSONUtils.JsonDataSerializer.class)
    private String waitStartTimeout;

    /**
     * task instance priority
     */
    private Priority taskInstancePriority;

    /**
     * worker group
     */
    private String workerGroup;

    /**
     * environment code
     */
    private Long environmentCode;

    /**
     * task time out
     */
    @JsonDeserialize(using = JSONUtils.JsonDataDeserializer.class)
    @JsonSerialize(using = JSONUtils.JsonDataSerializer.class)
    private String timeout;

    /**
     * delay execution time.
     */
    private int delayTime;

    public String getId() {
        return id;
    }

    public void setId(String id) {
        this.id = id;
    }

    public String getName() {
        return name;
    }

    public void setName(String name) {
        this.name = name;
    }

    public String getDesc() {
        return desc;
    }

    public void setDesc(String desc) {
        this.desc = desc;
    }

    public String getType() {
        return type;
    }

    public void setType(String type) {
        this.type = type;
    }

    public String getParams() {
        return params;
    }

    public void setParams(String params) {
        this.params = params;
    }

    public String getPreTasks() {
        return preTasks;
    }

    public void setPreTasks(String preTasks) {
        this.preTasks = preTasks;
        this.depList = JSONUtils.toList(preTasks, String.class);
    }

    public String getExtras() {
        return extras;
    }

    public void setExtras(String extras) {
        this.extras = extras;
    }

    public List<String> getDepList() {
        return depList;
    }

    public void setDepList(List<String> depList) {
        if (depList != null) {
            this.depList = depList;
            this.preTasks = JSONUtils.toJsonString(depList);
        }
    }

    public String getLoc() {
        return loc;
    }

    public void setLoc(String loc) {
        this.loc = loc;
    }

    public String getRunFlag() {
        return runFlag;
    }

    public void setRunFlag(String runFlag) {
        this.runFlag = runFlag;
    }

    public Boolean isForbidden() {
        return (!StringUtils.isEmpty(this.runFlag)
                && this.runFlag.equals(Constants.FLOWNODE_RUN_FLAG_FORBIDDEN));
    }

    @Override
    public boolean equals(Object o) {
        if (this == o) {
            return true;
        }
        if (o == null || getClass() != o.getClass()) {
            return false;
        }
        TaskNode taskNode = (TaskNode) o;
        return Objects.equals(name, taskNode.name)
                && Objects.equals(desc, taskNode.desc)
                && Objects.equals(type, taskNode.type)
                && Objects.equals(params, taskNode.params)
                && Objects.equals(preTasks, taskNode.preTasks)
                && Objects.equals(extras, taskNode.extras)
                && Objects.equals(runFlag, taskNode.runFlag)
                && Objects.equals(dependence, taskNode.dependence)
                && Objects.equals(workerGroup, taskNode.workerGroup)
                && Objects.equals(environmentCode, taskNode.environmentCode)
                && Objects.equals(conditionResult, taskNode.conditionResult)
                && CollectionUtils.equalLists(depList, taskNode.depList);
    }

    @Override
    public int hashCode() {
        return Objects.hash(name, desc, type, params, preTasks, extras, depList, runFlag);
    }

    public String getDependence() {
        return dependence;
    }

    public void setDependence(String dependence) {
        this.dependence = dependence;
    }

    public int getMaxRetryTimes() {
        return maxRetryTimes;
    }

    public void setMaxRetryTimes(int maxRetryTimes) {
        this.maxRetryTimes = maxRetryTimes;
    }

    public int getRetryInterval() {
        return retryInterval;
    }

    public void setRetryInterval(int retryInterval) {
        this.retryInterval = retryInterval;
    }

    public Priority getTaskInstancePriority() {
        return taskInstancePriority;
    }

    public void setTaskInstancePriority(Priority taskInstancePriority) {
        this.taskInstancePriority = taskInstancePriority;
    }

    public String getTimeout() {
        return timeout;
    }

    public void setTimeout(String timeout) {
        this.timeout = timeout;
    }

    public String getWorkerGroup() {
        return workerGroup;
    }

    public void setWorkerGroup(String workerGroup) {
        this.workerGroup = workerGroup;
    }

    public String getConditionResult() {
        return conditionResult;
    }

    public void setConditionResult(String conditionResult) {
        this.conditionResult = conditionResult;
    }

    public int getDelayTime() {
        return delayTime;
    }

    public void setDelayTime(int delayTime) {
        this.delayTime = delayTime;
    }

    public long getCode() {
        return code;
    }

    public void setCode(long code) {
        this.code = code;
    }

    public int getVersion() {
        return version;
    }

    public void setVersion(int version) {
        this.version = version;
    }

    /**
     * get task time out parameter
     *
     * @return task time out parameter
     */
    public TaskTimeoutParameter getTaskTimeoutParameter() {
        if (!StringUtils.isEmpty(this.getTimeout())) {
            String formatStr = String.format("%s,%s", TaskTimeoutStrategy.WARN.name(), TaskTimeoutStrategy.FAILED.name());
            String taskTimeout = this.getTimeout().replace(formatStr, TaskTimeoutStrategy.WARNFAILED.name());
            return JSONUtils.parseObject(taskTimeout, TaskTimeoutParameter.class);
        }
        return new TaskTimeoutParameter(false);
    }

    public boolean isConditionsTask() {
        return TaskType.CONDITIONS.getDesc().equalsIgnoreCase(this.getType());
    }

    public boolean isSwitchTask() {
        return TaskType.SWITCH.toString().equalsIgnoreCase(this.getType());
    }

    public List<PreviousTaskNode> getPreTaskNodeList() {
        return preTaskNodeList;
    }

    public void setPreTaskNodeList(List<PreviousTaskNode> preTaskNodeList) {
        this.preTaskNodeList = preTaskNodeList;
    }

    public String getTaskParams() {
        Map<String, Object> taskParams = JSONUtils.toMap(this.params, String.class, Object.class);
        if (taskParams == null) {
            taskParams = new HashMap<>();
        }
        taskParams.put(Constants.CONDITION_RESULT, this.conditionResult);
        taskParams.put(Constants.DEPENDENCE, this.dependence);
        taskParams.put(Constants.SWITCH_RESULT, this.switchResult);
        taskParams.put(Constants.WAIT_START_TIMEOUT, this.waitStartTimeout);
        return JSONUtils.toJsonString(taskParams);
    }

    public Map<String, Object> taskParamsToJsonObj(String taskParams) {
        Map<String, Object> taskParamsMap = JSONUtils.toMap(taskParams, String.class, Object.class);
        if (taskParamsMap == null) {
            taskParamsMap = new HashMap<>();
        }
        return taskParamsMap;
    }

    @Override
    public String toString() {
        return "TaskNode{"
                + "id='" + id + '\''
                + ", code=" + code
                + ", version=" + version
                + ", name='" + name + '\''
                + ", desc='" + desc + '\''
                + ", type='" + type + '\''
                + ", runFlag='" + runFlag + '\''
                + ", loc='" + loc + '\''
                + ", maxRetryTimes=" + maxRetryTimes
                + ", retryInterval=" + retryInterval
                + ", params='" + params + '\''
                + ", preTasks='" + preTasks + '\''
                + ", preTaskNodeList=" + preTaskNodeList
                + ", extras='" + extras + '\''
                + ", depList=" + depList
                + ", dependence='" + dependence + '\''
                + ", conditionResult='" + conditionResult + '\''
                + ", taskInstancePriority=" + taskInstancePriority
                + ", workerGroup='" + workerGroup + '\''
                + ", environmentCode=" + environmentCode
                + ", timeout='" + timeout + '\''
                + ", delayTime=" + delayTime
                + '}';
    }

    public void setEnvironmentCode(Long environmentCode) {
        this.environmentCode = environmentCode;
    }

    public Long getEnvironmentCode() {
        return this.environmentCode;
    }

    public String getSwitchResult() {
        return switchResult;
    }

    public void setSwitchResult(String switchResult) {
        this.switchResult = switchResult;
    }

    public String getWaitStartTimeout() {
        return this.waitStartTimeout;
    }

    public void setWaitStartTimeout(String waitStartTimeout) {
        this.waitStartTimeout = waitStartTimeout;
    }
<<<<<<< HEAD
=======

    public boolean isBlockingTask(){
        return TaskType.BLOCKING.getDesc().equalsIgnoreCase(this.getType());
    }
>>>>>>> 78c56943
}<|MERGE_RESOLUTION|>--- conflicted
+++ resolved
@@ -463,11 +463,8 @@
     public void setWaitStartTimeout(String waitStartTimeout) {
         this.waitStartTimeout = waitStartTimeout;
     }
-<<<<<<< HEAD
-=======
 
     public boolean isBlockingTask(){
         return TaskType.BLOCKING.getDesc().equalsIgnoreCase(this.getType());
     }
->>>>>>> 78c56943
 }