/*
 * Licensed to the Apache Software Foundation (ASF) under one or more
 * contributor license agreements.  See the NOTICE file distributed with
 * this work for additional information regarding copyright ownership.
 * The ASF licenses this file to You under the Apache License, Version 2.0
 * (the "License"); you may not use this file except in compliance with
 * the License.  You may obtain a copy of the License at
 *
 *    http://www.apache.org/licenses/LICENSE-2.0
 *
 * Unless required by applicable law or agreed to in writing, software
 * distributed under the License is distributed on an "AS IS" BASIS,
 * WITHOUT WARRANTIES OR CONDITIONS OF ANY KIND, either express or implied.
 * See the License for the specific language governing permissions and
 * limitations under the License.
 */

package org.apache.dolphinscheduler.common.model;

import org.apache.dolphinscheduler.common.Constants;
import org.apache.dolphinscheduler.common.enums.Priority;
import org.apache.dolphinscheduler.common.enums.TaskTimeoutStrategy;
import org.apache.dolphinscheduler.common.enums.TaskType;
import org.apache.dolphinscheduler.common.task.TaskTimeoutParameter;
import org.apache.dolphinscheduler.common.utils.CollectionUtils;
import org.apache.dolphinscheduler.common.utils.JSONUtils;
import org.apache.dolphinscheduler.common.utils.StringUtils;

import java.util.HashMap;
import java.util.List;
import java.util.Map;
import java.util.Objects;

import com.fasterxml.jackson.databind.annotation.JsonDeserialize;
import com.fasterxml.jackson.databind.annotation.JsonSerialize;

public class TaskNode {

    /**
     * task node id
     */
    private String id;

    /**
     * task node code
     */
    private Long code;

    /**
     * task node version
     */
    private int version;

    /**
     * task node name
     */
    private String name;

    /**
     * task node description
     */
    private String desc;

    /**
     * task node type
     */
    private String type;

    /**
     * the run flag has two states, NORMAL or FORBIDDEN
     */
    private String runFlag;

    /**
     * the front field
     */
    private String loc;

    /**
     * maximum number of retries
     */
    private int maxRetryTimes;

    /**
     * Unit of retry interval: points
     */
    private int retryInterval;

    /**
     * params information
     */
    @JsonDeserialize(using = JSONUtils.JsonDataDeserializer.class)
    @JsonSerialize(using = JSONUtils.JsonDataSerializer.class)
    private String params;

    /**
     * inner dependency information
     */
    @JsonDeserialize(using = JSONUtils.JsonDataDeserializer.class)
    @JsonSerialize(using = JSONUtils.JsonDataSerializer.class)
    private String preTasks;

    /**
     * node dependency list
     */
    private List<PreviousTaskNode> preTaskNodeList;

    /**
     * users store additional information
     */
    @JsonDeserialize(using = JSONUtils.JsonDataDeserializer.class)
    @JsonSerialize(using = JSONUtils.JsonDataSerializer.class)
    private String extras;

    /**
     * node dependency list
     */
    private List<String> depList;

    /**
     * outer dependency information
     */
    @JsonDeserialize(using = JSONUtils.JsonDataDeserializer.class)
    @JsonSerialize(using = JSONUtils.JsonDataSerializer.class)
    private String dependence;


    @JsonDeserialize(using = JSONUtils.JsonDataDeserializer.class)
    @JsonSerialize(using = JSONUtils.JsonDataSerializer.class)
    private String conditionResult;

    @JsonDeserialize(using = JSONUtils.JsonDataDeserializer.class)
    @JsonSerialize(using = JSONUtils.JsonDataSerializer.class)
    private String switchResult;

    /**
     * task instance priority
     */
    private Priority taskInstancePriority;

    /**
     * worker group
     */
    private String workerGroup;

    /**
     * environment code
     */
    private Long environmentCode;

    /**
     * task time out
     */
    @JsonDeserialize(using = JSONUtils.JsonDataDeserializer.class)
    @JsonSerialize(using = JSONUtils.JsonDataSerializer.class)
    private String timeout;

    /**
     * delay execution time.
     */
    private int delayTime;

    public String getId() {
        return id;
    }

    public void setId(String id) {
        this.id = id;
    }

    public String getName() {
        return name;
    }

    public void setName(String name) {
        this.name = name;
    }

    public String getDesc() {
        return desc;
    }

    public void setDesc(String desc) {
        this.desc = desc;
    }

    public String getType() {
        return type;
    }

    public void setType(String type) {
        this.type = type;
    }

    public String getParams() {
        return params;
    }

    public void setParams(String params) {
        this.params = params;
    }

    public String getPreTasks() {
        return preTasks;
    }

    public void setPreTasks(String preTasks) {
        this.preTasks = preTasks;
        this.depList = JSONUtils.toList(preTasks, String.class);
    }

    public String getExtras() {
        return extras;
    }

    public void setExtras(String extras) {
        this.extras = extras;
    }

    public List<String> getDepList() {
        return depList;
    }

    public void setDepList(List<String> depList) {
        if (depList != null) {
            this.depList = depList;
            this.preTasks = JSONUtils.toJsonString(depList);
        }
    }

    public String getLoc() {
        return loc;
    }

    public void setLoc(String loc) {
        this.loc = loc;
    }

    public String getRunFlag() {
        return runFlag;
    }

    public void setRunFlag(String runFlag) {
        this.runFlag = runFlag;
    }

    public Boolean isForbidden() {
        return (StringUtils.isNotEmpty(this.runFlag)
                && this.runFlag.equals(Constants.FLOWNODE_RUN_FLAG_FORBIDDEN));
    }

    @Override
    public boolean equals(Object o) {
        if (this == o) {
            return true;
        }
        if (o == null || getClass() != o.getClass()) {
            return false;
        }
        TaskNode taskNode = (TaskNode) o;
        return Objects.equals(name, taskNode.name)
                && Objects.equals(desc, taskNode.desc)
                && Objects.equals(type, taskNode.type)
                && Objects.equals(params, taskNode.params)
                && Objects.equals(preTasks, taskNode.preTasks)
                && Objects.equals(extras, taskNode.extras)
                && Objects.equals(runFlag, taskNode.runFlag)
                && Objects.equals(dependence, taskNode.dependence)
                && Objects.equals(workerGroup, taskNode.workerGroup)
                && Objects.equals(environmentCode, taskNode.environmentCode)
                && Objects.equals(conditionResult, taskNode.conditionResult)
                && CollectionUtils.equalLists(depList, taskNode.depList);
    }

    @Override
    public int hashCode() {
        return Objects.hash(name, desc, type, params, preTasks, extras, depList, runFlag);
    }

    public String getDependence() {
        return dependence;
    }

    public void setDependence(String dependence) {
        this.dependence = dependence;
    }

    public int getMaxRetryTimes() {
        return maxRetryTimes;
    }

    public void setMaxRetryTimes(int maxRetryTimes) {
        this.maxRetryTimes = maxRetryTimes;
    }

    public int getRetryInterval() {
        return retryInterval;
    }

    public void setRetryInterval(int retryInterval) {
        this.retryInterval = retryInterval;
    }

    public Priority getTaskInstancePriority() {
        return taskInstancePriority;
    }

    public void setTaskInstancePriority(Priority taskInstancePriority) {
        this.taskInstancePriority = taskInstancePriority;
    }

    public String getTimeout() {
        return timeout;
    }

    public void setTimeout(String timeout) {
        this.timeout = timeout;
    }

    public String getWorkerGroup() {
        return workerGroup;
    }

    public void setWorkerGroup(String workerGroup) {
        this.workerGroup = workerGroup;
    }

    public String getConditionResult() {
        return conditionResult;
    }

    public void setConditionResult(String conditionResult) {
        this.conditionResult = conditionResult;
    }

    public int getDelayTime() {
        return delayTime;
    }

    public void setDelayTime(int delayTime) {
        this.delayTime = delayTime;
    }

    public Long getCode() {
        return code;
    }

    public void setCode(Long code) {
        this.code = code;
    }

    public int getVersion() {
        return version;
    }

    public void setVersion(int version) {
        this.version = version;
    }

    /**
     * get task time out parameter
     *
     * @return task time out parameter
     */
    public TaskTimeoutParameter getTaskTimeoutParameter() {
        if (StringUtils.isNotEmpty(this.getTimeout())) {
            String formatStr = String.format("%s,%s", TaskTimeoutStrategy.WARN.name(), TaskTimeoutStrategy.FAILED.name());
            String taskTimeout = this.getTimeout().replace(formatStr, TaskTimeoutStrategy.WARNFAILED.name());
            return JSONUtils.parseObject(taskTimeout, TaskTimeoutParameter.class);
        }
        return new TaskTimeoutParameter(false);
    }

    public boolean isConditionsTask() {
        return TaskType.CONDITIONS.getDesc().equalsIgnoreCase(this.getType());
    }

    public boolean isSwitchTask() {
        return TaskType.SWITCH.toString().equalsIgnoreCase(this.getType());
    }

    public List<PreviousTaskNode> getPreTaskNodeList() {
        return preTaskNodeList;
    }

    public void setPreTaskNodeList(List<PreviousTaskNode> preTaskNodeList) {
        this.preTaskNodeList = preTaskNodeList;
    }

    public String getTaskParams() {
        Map<String, Object> taskParams = JSONUtils.toMap(this.params, String.class, Object.class);
        if (taskParams == null) {
            taskParams = new HashMap<>();
        }
        taskParams.put(Constants.CONDITION_RESULT, this.conditionResult);
        taskParams.put(Constants.DEPENDENCE, this.dependence);
        taskParams.put(Constants.SWITCH_RESULT, this.switchResult);
        return JSONUtils.toJsonString(taskParams);
    }

    public Map<String, Object> taskParamsToJsonObj(String taskParams) {
        Map<String, Object> taskParamsMap = JSONUtils.toMap(taskParams, String.class, Object.class);
        if (taskParamsMap == null) {
            taskParamsMap = new HashMap<>();
        }
        return taskParamsMap;
    }

    @Override
    public String toString() {
        return "TaskNode{"
                + "id='" + id + '\''
                + ", code=" + code
                + ", version=" + version
                + ", name='" + name + '\''
                + ", desc='" + desc + '\''
                + ", type='" + type + '\''
                + ", runFlag='" + runFlag + '\''
                + ", loc='" + loc + '\''
                + ", maxRetryTimes=" + maxRetryTimes
                + ", retryInterval=" + retryInterval
                + ", params='" + params + '\''
                + ", preTasks='" + preTasks + '\''
                + ", preTaskNodeList=" + preTaskNodeList
                + ", extras='" + extras + '\''
                + ", depList=" + depList
                + ", dependence='" + dependence + '\''
                + ", conditionResult='" + conditionResult + '\''
                + ", taskInstancePriority=" + taskInstancePriority
                + ", workerGroup='" + workerGroup + '\''
                + ", environmentCode=" + environmentCode
                + ", timeout='" + timeout + '\''
                + ", delayTime=" + delayTime
                + '}';
    }

<<<<<<< HEAD
=======
    public void setEnvironmentCode(Long environmentCode) {
        this.environmentCode = environmentCode;
    }

    public Long getEnvironmentCode() {
        return this.environmentCode;
    }

>>>>>>> d7af95f9
    public String getSwitchResult() {
        return switchResult;
    }

    public void setSwitchResult(String switchResult) {
        this.switchResult = switchResult;
    }
}<|MERGE_RESOLUTION|>--- conflicted
+++ resolved
@@ -434,8 +434,6 @@
                 + '}';
     }
 
-<<<<<<< HEAD
-=======
     public void setEnvironmentCode(Long environmentCode) {
         this.environmentCode = environmentCode;
     }
@@ -444,7 +442,6 @@
         return this.environmentCode;
     }
 
->>>>>>> d7af95f9
     public String getSwitchResult() {
         return switchResult;
     }
