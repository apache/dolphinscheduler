--- conflicted
+++ resolved
@@ -396,6 +396,10 @@
 
     public List<PreviousTaskNode> getPreTaskNodeList() {
         return preTaskNodeList;
+    }
+
+    public boolean isBlockingTask() {
+        return TaskType.BLOCKING.getDesc().equalsIgnoreCase(this.getType());
     }
 
     public void setPreTaskNodeList(List<PreviousTaskNode> preTaskNodeList) {
@@ -475,10 +479,6 @@
         this.waitStartTimeout = waitStartTimeout;
     }
 
-<<<<<<< HEAD
-    public boolean isBlockingTask() {
-        return TaskType.BLOCKING.getDesc().equalsIgnoreCase(this.getType());
-=======
     public int getTaskGroupId() {
         return taskGroupId;
     }
@@ -493,6 +493,5 @@
 
     public void setTaskGroupPriority(int taskGroupPriority) {
         this.taskGroupPriority = taskGroupPriority;
->>>>>>> 73333486
     }
 }