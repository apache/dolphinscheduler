/*
 * Licensed to the Apache Software Foundation (ASF) under one or more
 * contributor license agreements.  See the NOTICE file distributed with
 * this work for additional information regarding copyright ownership.
 * The ASF licenses this file to You under the Apache License, Version 2.0
 * (the "License"); you may not use this file except in compliance with
 * the License.  You may obtain a copy of the License at
 *
 *    http://www.apache.org/licenses/LICENSE-2.0
 *
 * Unless required by applicable law or agreed to in writing, software
 * distributed under the License is distributed on an "AS IS" BASIS,
 * WITHOUT WARRANTIES OR CONDITIONS OF ANY KIND, either express or implied.
 * See the License for the specific language governing permissions and
 * limitations under the License.
 */
package org.apache.dolphinscheduler.common.enums;


import com.baomidou.mybatisplus.annotation.EnumValue;

import java.util.HashMap;

/**
 * running status for workflow and task nodes
 *
 */
public enum ExecutionStatus {

    /**
     * status：
     * 0 submit success
     * 1 running
     * 2 ready pause
     * 3 pause
     * 4 ready stop
     * 5 stop
     * 6 failure
     * 7 success
     * 8 need fault tolerance
     * 9 kill
     * 10 waiting thread
     * 11 waiting depend node complete
     * 12 delay execution
     */
    SUBMITTED_SUCCESS(0, "submit success"),
    RUNNING_EXECUTION(1, "running"),
    READY_PAUSE(2, "ready pause"),
    PAUSE(3, "pause"),
    READY_STOP(4, "ready stop"),
    STOP(5, "stop"),
    FAILURE(6, "failure"),
    SUCCESS(7, "success"),
    NEED_FAULT_TOLERANCE(8, "need fault tolerance"),
    KILL(9, "kill"),
    WAITTING_THREAD(10, "waiting thread"),
    WAITTING_DEPEND(11, "waiting depend node complete"),
    DELAY_EXECUTION(12, "delay execution");

    ExecutionStatus(int code, String descp){
        this.code = code;
        this.descp = descp;
    }

    @EnumValue
    private final int code;
    private final String descp;

    private static HashMap<Integer, ExecutionStatus> EXECUTION_STATUS_MAP=new HashMap<>();

    static {
       for (ExecutionStatus executionStatus:ExecutionStatus.values()){
           EXECUTION_STATUS_MAP.put(executionStatus.code,executionStatus);
       }
    }

 /**
  * status is success
  * @return status
  */
   public boolean typeIsSuccess(){
     return this == SUCCESS;
   }

 /**
  * status is failure
  * @return status
  */
   public boolean typeIsFailure(){
     return this == FAILURE || this == NEED_FAULT_TOLERANCE || this == KILL;
   }

 /**
  * status is finished
  * @return status
  */
   public boolean typeIsFinished(){

       return typeIsSuccess() || typeIsFailure() || typeIsCancel() || typeIsPause()
               || typeIsStop();
   }

    /**
     * status is waiting thread
     * @return status
     */
   public boolean typeIsWaitingThread(){
       return this == WAITTING_THREAD;
   }

    /**
     * status is pause
     * @return status
     */
   public boolean typeIsPause(){
       return this == PAUSE;
   }
    /**
     * status is pause
     * @return status
     */
    public boolean typeIsStop(){
        return this == STOP;
    }

    /**
     * status is running
     * @return status
     */
   public boolean typeIsRunning(){
<<<<<<< HEAD
       return this == RUNNING_EXEUTION || this == WAITTING_DEPEND || this == DELAY_EXECUTION;
=======
       return this == RUNNING_EXECUTION || this == WAITTING_DEPEND;
>>>>>>> 0c5754c3
   }

    /**
     * status is cancel
     * @return status
     */
    public boolean typeIsCancel(){
        return this == KILL || this == STOP ;
    }

    public int getCode() {
        return code;
    }

    public String getDescp() {
        return descp;
    }

    public static ExecutionStatus of(int status){
       if(EXECUTION_STATUS_MAP.containsKey(status)){
           return EXECUTION_STATUS_MAP.get(status);
       }
        throw new IllegalArgumentException("invalid status : " + status);
    }
}<|MERGE_RESOLUTION|>--- conflicted
+++ resolved
@@ -128,11 +128,7 @@
      * @return status
      */
    public boolean typeIsRunning(){
-<<<<<<< HEAD
-       return this == RUNNING_EXEUTION || this == WAITTING_DEPEND || this == DELAY_EXECUTION;
-=======
-       return this == RUNNING_EXECUTION || this == WAITTING_DEPEND;
->>>>>>> 0c5754c3
+       return this == RUNNING_EXECUTION || this == WAITTING_DEPEND || this == DELAY_EXECUTION;
    }
 
     /**
