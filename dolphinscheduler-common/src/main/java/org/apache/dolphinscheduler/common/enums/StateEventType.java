/*
 * Licensed to the Apache Software Foundation (ASF) under one or more
 * contributor license agreements.  See the NOTICE file distributed with
 * this work for additional information regarding copyright ownership.
 * The ASF licenses this file to You under the Apache License, Version 2.0
 * (the "License"); you may not use this file except in compliance with
 * the License.  You may obtain a copy of the License at
 *
 *    http://www.apache.org/licenses/LICENSE-2.0
 *
 * Unless required by applicable law or agreed to in writing, software
 * distributed under the License is distributed on an "AS IS" BASIS,
 * WITHOUT WARRANTIES OR CONDITIONS OF ANY KIND, either express or implied.
 * See the License for the specific language governing permissions and
 * limitations under the License.
 */

package org.apache.dolphinscheduler.common.enums;

import com.baomidou.mybatisplus.annotation.EnumValue;

public enum StateEventType {

    PROCESS_STATE_CHANGE(0, "process statechange"),
    TASK_STATE_CHANGE(1, "task state change"),
    PROCESS_TIMEOUT(2, "process timeout"),
    TASK_TIMEOUT(3, "task timeout"),
<<<<<<< HEAD
    PROCESS_BLOCKED(4,"process blocked");
=======
    WAIT_TASK_GROUP(4, "wait task group"),
    TASK_RETRY(5, "task retry")
    ;
>>>>>>> 73333486

    StateEventType(int code, String descp) {
        this.code = code;
        this.descp = descp;
    }

    @EnumValue
    private final int code;
    private final String descp;

    public int getCode() {
        return code;
    }

    public String getDescp() {
        return descp;
    }
}<|MERGE_RESOLUTION|>--- conflicted
+++ resolved
@@ -25,13 +25,8 @@
     TASK_STATE_CHANGE(1, "task state change"),
     PROCESS_TIMEOUT(2, "process timeout"),
     TASK_TIMEOUT(3, "task timeout"),
-<<<<<<< HEAD
-    PROCESS_BLOCKED(4,"process blocked");
-=======
     WAIT_TASK_GROUP(4, "wait task group"),
-    TASK_RETRY(5, "task retry")
-    ;
->>>>>>> 73333486
+    TASK_RETRY(5, "task retry");
 
     StateEventType(int code, String descp) {
         this.code = code;
