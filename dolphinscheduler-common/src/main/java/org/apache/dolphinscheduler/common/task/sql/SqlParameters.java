/*
 * Licensed to the Apache Software Foundation (ASF) under one or more
 * contributor license agreements.  See the NOTICE file distributed with
 * this work for additional information regarding copyright ownership.
 * The ASF licenses this file to You under the Apache License, Version 2.0
 * (the "License"); you may not use this file except in compliance with
 * the License.  You may obtain a copy of the License at
 *
 *    http://www.apache.org/licenses/LICENSE-2.0
 *
 * Unless required by applicable law or agreed to in writing, software
 * distributed under the License is distributed on an "AS IS" BASIS,
 * WITHOUT WARRANTIES OR CONDITIONS OF ANY KIND, either express or implied.
 * See the License for the specific language governing permissions and
 * limitations under the License.
 */

package org.apache.dolphinscheduler.common.task.sql;

import org.apache.dolphinscheduler.common.enums.DataType;
import org.apache.dolphinscheduler.common.process.Property;
import org.apache.dolphinscheduler.common.process.ResourceInfo;
import org.apache.dolphinscheduler.common.task.AbstractParameters;
import org.apache.dolphinscheduler.common.utils.CollectionUtils;
import org.apache.dolphinscheduler.common.utils.JSONUtils;
import org.apache.dolphinscheduler.common.utils.StringUtils;

import java.util.ArrayList;
import java.util.HashMap;
import java.util.List;
import java.util.Map;
import java.util.Set;

/**
 * Sql/Hql parameter
 */
public class SqlParameters extends AbstractParameters {
    /**
     * data source type，eg  MYSQL, POSTGRES, HIVE ...
     */
    private String type;

    /**
     * datasource id
     */
    private int datasource;

    /**
     * sql
     */
    private String sql;

    /**
     * sql type
     * 0 query
     * 1 NON_QUERY
     */
    private int sqlType;

    /**
     * send email
     */
    private Boolean sendEmail;

    /**
     * display rows
     */
    private int displayRows;

    /**
     * udf list
     */
    private String udfs;
    /**
     * show type
     * 0 TABLE
     * 1 TEXT
     * 2 attachment
     * 3 TABLE+attachment
     */
    private String showType;
    /**
     * SQL connection parameters
     */
    private String connParams;
    /**
     * Pre Statements
     */
    private List<String> preStatements;
    /**
     * Post Statements
     */
    private List<String> postStatements;

    /**
     * groupId
     */
    private int groupId;
    /**
     * title
     */
    private String title;

    private int limit;

    public int getLimit() {
        return limit;
    }

    public void setLimit(int limit) {
        this.limit = limit;
    }

    public String getType() {
        return type;
    }

    public void setType(String type) {
        this.type = type;
    }

    public int getDatasource() {
        return datasource;
    }

    public void setDatasource(int datasource) {
        this.datasource = datasource;
    }

    public String getSql() {
        return sql;
    }

    public void setSql(String sql) {
        this.sql = sql;
    }

    public String getUdfs() {
        return udfs;
    }

    public void setUdfs(String udfs) {
        this.udfs = udfs;
    }

    public int getSqlType() {
        return sqlType;
    }

    public void setSqlType(int sqlType) {
        this.sqlType = sqlType;
    }

    public Boolean getSendEmail() {
        return sendEmail;
    }

    public void setSendEmail(Boolean sendEmail) {
        this.sendEmail = sendEmail;
    }

    public int getDisplayRows() {
        return displayRows;
    }

    public void setDisplayRows(int displayRows) {
        this.displayRows = displayRows;
    }

    public String getShowType() {
        return showType;
    }

    public void setShowType(String showType) {
        this.showType = showType;
    }

    public String getConnParams() {
        return connParams;
    }

    public void setConnParams(String connParams) {
        this.connParams = connParams;
    }

    public String getTitle() {
        return title;
    }

    public void setTitle(String title) {
        this.title = title;
    }

    public List<String> getPreStatements() {
        return preStatements;
    }

    public void setPreStatements(List<String> preStatements) {
        this.preStatements = preStatements;
    }

    public List<String> getPostStatements() {
        return postStatements;
    }

    public void setPostStatements(List<String> postStatements) {
        this.postStatements = postStatements;
    }

    public int getGroupId() {
        return groupId;
    }

    public void setGroupId(int groupId) {
        this.groupId = groupId;
    }

    @Override
    public boolean checkParameters() {
        return datasource != 0 && StringUtils.isNotEmpty(type) && StringUtils.isNotEmpty(sql);
    }

    @Override
    public List<ResourceInfo> getResourceFilesList() {
        return new ArrayList<>();
    }

    @Override
    public void dealOutParam(String result) {
        if (CollectionUtils.isEmpty(localParams)) {
            return;
        }
        List<Property> outProperty = getOutProperty(localParams);
        if (CollectionUtils.isEmpty(outProperty)) {
            return;
        }
        if (StringUtils.isEmpty(result)) {
            varPool.addAll(outProperty);
            return;
        }
        List<Map<String, String>> sqlResult = getListMapByString(result);
        if (CollectionUtils.isEmpty(sqlResult)) {
            return;
        }
        //if sql return more than one line
        if (sqlResult.size() > 1) {
            Map<String, List<String>> sqlResultFormat = new HashMap<>();
            //init sqlResultFormat
            Set<String> keySet = sqlResult.get(0).keySet();
            for (String key : keySet) {
                sqlResultFormat.put(key, new ArrayList<>());
            }
            for (Map<String, String> info : sqlResult) {
<<<<<<< HEAD
                for (String key : info.keySet()) {
                    sqlResultFormat.get(key).add(String.valueOf(info.get(key)));
                }
=======
                info.forEach((key, value) -> {
                    sqlResultFormat.get(key).add(value);
                });
>>>>>>> 93ef1236
            }
            for (Property info : outProperty) {
                if (info.getType() == DataType.LIST) {
                    info.setValue(JSONUtils.toJsonString(sqlResultFormat.get(info.getProp())));
                    varPool.add(info);
                }
            }
        } else {
            //result only one line
            Map<String, String> firstRow = sqlResult.get(0);
            for (Property info : outProperty) {
                info.setValue(String.valueOf(firstRow.get(info.getProp())));
                varPool.add(info);
            }
        }

    }

    @Override
    public String toString() {
        return "SqlParameters{"
                + "type='" + type + '\''
                + ", datasource=" + datasource
                + ", sql='" + sql + '\''
                + ", sqlType=" + sqlType
                + ", sendEmail=" + sendEmail
                + ", displayRows=" + displayRows
                + ", limit=" + limit
                + ", udfs='" + udfs + '\''
                + ", showType='" + showType + '\''
                + ", connParams='" + connParams + '\''
                + ", groupId='" + groupId + '\''
                + ", title='" + title + '\''
                + ", preStatements=" + preStatements
                + ", postStatements=" + postStatements
                + '}';
    }
}<|MERGE_RESOLUTION|>--- conflicted
+++ resolved
@@ -251,15 +251,9 @@
                 sqlResultFormat.put(key, new ArrayList<>());
             }
             for (Map<String, String> info : sqlResult) {
-<<<<<<< HEAD
-                for (String key : info.keySet()) {
-                    sqlResultFormat.get(key).add(String.valueOf(info.get(key)));
-                }
-=======
                 info.forEach((key, value) -> {
                     sqlResultFormat.get(key).add(value);
                 });
->>>>>>> 93ef1236
             }
             for (Property info : outProperty) {
                 if (info.getType() == DataType.LIST) {
