--- conflicted
+++ resolved
@@ -504,12 +504,9 @@
      * session timeout
      */
     public static final int SESSION_TIME_OUT = 7200;
-<<<<<<< HEAD
+
     public static final int MAX_FILE_SIZE = 1024 * 1024 * 1024;
 
-=======
-    public static final String UDF = "UDF";
->>>>>>> ec6a3e07
     public static final String CLASS = "class";
 
     /**
