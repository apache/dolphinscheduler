/*
 * Licensed to the Apache Software Foundation (ASF) under one or more
 * contributor license agreements.  See the NOTICE file distributed with
 * this work for additional information regarding copyright ownership.
 * The ASF licenses this file to You under the Apache License, Version 2.0
 * (the "License"); you may not use this file except in compliance with
 * the License.  You may obtain a copy of the License at
 *
 *    http://www.apache.org/licenses/LICENSE-2.0
 *
 * Unless required by applicable law or agreed to in writing, software
 * distributed under the License is distributed on an "AS IS" BASIS,
 * WITHOUT WARRANTIES OR CONDITIONS OF ANY KIND, either express or implied.
 * See the License for the specific language governing permissions and
 * limitations under the License.
 */
package org.apache.dolphinscheduler.common;

import org.apache.dolphinscheduler.common.utils.OSUtils;

import java.util.regex.Pattern;

/**
 * Constants
 */
public final class Constants {

    /**
     * zookeeper properties path
     */
    public static final String ZOOKEEPER_PROPERTIES_PATH = "zookeeper.properties";

    /**
     * worker properties path
     */
    public static final String WORKER_PROPERTIES_PATH = "worker.properties";

    /**
     * master properties path
     */
    public static final String MASTER_PROPERTIES_PATH = "master.properties";

    /**
     * hadoop properties path
     */
    public static final String HADOOP_PROPERTIES_PATH = "/common/hadoop/hadoop.properties";

    /**
     * common properties path
     */
    public static final String COMMON_PROPERTIES_PATH = "/common/common.properties";

    /**
     * dao properties path
     */
    public static final String DAO_PROPERTIES_PATH = "application.properties";

    /**
     * fs.defaultFS
     */
    public static final String FS_DEFAULTFS = "fs.defaultFS";


    /**
     * fs s3a endpoint
     */
    public static final String FS_S3A_ENDPOINT = "fs.s3a.endpoint";

    /**
     * fs s3a access key
     */
    public static final String FS_S3A_ACCESS_KEY = "fs.s3a.access.key";

    /**
     * fs s3a secret key
     */
    public static final String FS_S3A_SECRET_KEY = "fs.s3a.secret.key";


    /**
     * yarn.resourcemanager.ha.rm.idsfs.defaultFS
     */
    public static final String YARN_RESOURCEMANAGER_HA_RM_IDS = "yarn.resourcemanager.ha.rm.ids";

    /**
     * yarn.application.status.address
     */
    public static final String YARN_APPLICATION_STATUS_ADDRESS = "yarn.application.status.address";

    /**
     * hdfs configuration
     * hdfs.root.user
     */
    public static final String HDFS_ROOT_USER = "hdfs.root.user";

    /**
     * hdfs configuration
     * data.store2hdfs.basepath
     */
    public static final String DATA_STORE_2_HDFS_BASEPATH = "data.store2hdfs.basepath";

    /**
     * data.basedir.path
     */
    public static final String DATA_BASEDIR_PATH = "data.basedir.path";

    /**
     * data.download.basedir.path
     */
    public static final String DATA_DOWNLOAD_BASEDIR_PATH = "data.download.basedir.path";

    /**
     * process.exec.basepath
     */
    public static final String PROCESS_EXEC_BASEPATH = "process.exec.basepath";

    /**
     * dolphinscheduler.env.path
     */
    public static final String DOLPHINSCHEDULER_ENV_PATH = "dolphinscheduler.env.path";


    /**
     * python home
     */
    public static final String PYTHON_HOME="PYTHON_HOME";

    /**
     * resource.view.suffixs
     */
    public static final String RESOURCE_VIEW_SUFFIXS = "resource.view.suffixs";

    /**
     * development.state
     */
    public static final String DEVELOPMENT_STATE = "development.state";

    /**
     * res.upload.startup.type
     */
    public static final String RES_UPLOAD_STARTUP_TYPE = "res.upload.startup.type";

    /**
     * zookeeper quorum
     */
    public static final String ZOOKEEPER_QUORUM = "zookeeper.quorum";

    /**
     * MasterServer directory registered in zookeeper
     */
    public static final String ZOOKEEPER_DOLPHINSCHEDULER_MASTERS = "zookeeper.dolphinscheduler.masters";

    /**
     * WorkerServer directory registered in zookeeper
     */
    public static final String ZOOKEEPER_DOLPHINSCHEDULER_WORKERS = "zookeeper.dolphinscheduler.workers";

    /**
     * all servers directory registered in zookeeper
     */
    public static final String ZOOKEEPER_DOLPHINSCHEDULER_DEAD_SERVERS = "zookeeper.dolphinscheduler.dead.servers";

    /**
     * MasterServer lock directory registered in zookeeper
     */
    public static final String ZOOKEEPER_DOLPHINSCHEDULER_LOCK_MASTERS = "zookeeper.dolphinscheduler.lock.masters";

    /**
     * WorkerServer lock directory registered in zookeeper
     */
    public static final String ZOOKEEPER_DOLPHINSCHEDULER_LOCK_WORKERS = "zookeeper.dolphinscheduler.lock.workers";

    /**
     * MasterServer failover directory registered in zookeeper
     */
    public static final String ZOOKEEPER_DOLPHINSCHEDULER_LOCK_FAILOVER_MASTERS = "zookeeper.dolphinscheduler.lock.failover.masters";

    /**
     * WorkerServer failover directory registered in zookeeper
     */
    public static final String ZOOKEEPER_DOLPHINSCHEDULER_LOCK_FAILOVER_WORKERS = "zookeeper.dolphinscheduler.lock.failover.workers";

    /**
     * MasterServer startup  failover runing and fault tolerance process
     */
    public static final String ZOOKEEPER_DOLPHINSCHEDULER_LOCK_FAILOVER_STARTUP_MASTERS = "zookeeper.dolphinscheduler.lock.failover.startup.masters";

    /**
     * need send warn times when master server or worker server failover
     */
    public static final int DOLPHINSCHEDULER_WARN_TIMES_FAILOVER = 3;

    /**
     * comma ,
     */
    public static final String COMMA = ",";

    /**
     * COLON :
     */
    public static final String COLON = ":";

    /**
     * SINGLE_SLASH /
     */
    public static final String SINGLE_SLASH = "/";

    /**
     * DOUBLE_SLASH //
     */
    public static final String DOUBLE_SLASH = "//";

    /**
     * SEMICOLON ;
     */
    public static final String SEMICOLON = ";";

    /**
     * EQUAL SIGN
     */
    public static final String EQUAL_SIGN = "=";

    /**
     * ZOOKEEPER_SESSION_TIMEOUT
     */
    public static final String ZOOKEEPER_SESSION_TIMEOUT = "zookeeper.session.timeout";

    public static final String ZOOKEEPER_CONNECTION_TIMEOUT = "zookeeper.connection.timeout";

    public static final String ZOOKEEPER_RETRY_SLEEP = "zookeeper.retry.sleep";

    public static final String ZOOKEEPER_RETRY_MAXTIME = "zookeeper.retry.maxtime";


    public static final String MASTER_HEARTBEAT_INTERVAL = "master.heartbeat.interval";

    public static final String MASTER_EXEC_THREADS = "master.exec.threads";

    public static final String MASTER_EXEC_TASK_THREADS = "master.exec.task.number";


    public static final String MASTER_COMMIT_RETRY_TIMES = "master.task.commit.retryTimes";

    public static final String MASTER_COMMIT_RETRY_INTERVAL = "master.task.commit.interval";


    public static final String WORKER_EXEC_THREADS = "worker.exec.threads";

    public static final String WORKER_HEARTBEAT_INTERVAL = "worker.heartbeat.interval";

    public static final String WORKER_FETCH_TASK_NUM = "worker.fetch.task.num";

    public static final String WORKER_MAX_CPULOAD_AVG = "worker.max.cpuload.avg";

    public static final String WORKER_RESERVED_MEMORY = "worker.reserved.memory";

    public static final String MASTER_MAX_CPULOAD_AVG = "master.max.cpuload.avg";

    public static final String MASTER_RESERVED_MEMORY = "master.reserved.memory";


    /**
     * dolphinscheduler tasks queue
     */
    public static final String DOLPHINSCHEDULER_TASKS_QUEUE = "tasks_queue";

    /**
     * dolphinscheduler need kill tasks queue
     */
    public static final String DOLPHINSCHEDULER_TASKS_KILL = "tasks_kill";

    public static final String ZOOKEEPER_DOLPHINSCHEDULER_ROOT = "zookeeper.dolphinscheduler.root";

    public static final String SCHEDULER_QUEUE_IMPL = "dolphinscheduler.queue.impl";


    /**
     * date format of yyyy-MM-dd HH:mm:ss
     */
    public static final String YYYY_MM_DD_HH_MM_SS = "yyyy-MM-dd HH:mm:ss";


    /**
     * date format of yyyyMMddHHmmss
     */
    public static final String YYYYMMDDHHMMSS = "yyyyMMddHHmmss";

    /**
     * http connect time out
     */
    public static final int HTTP_CONNECT_TIMEOUT = 60 * 1000;


    /**
     * http connect request time out
     */
    public static final int HTTP_CONNECTION_REQUEST_TIMEOUT = 60 * 1000;

    /**
     * httpclient soceket time out
     */
    public static final int SOCKET_TIMEOUT = 60 * 1000;

    /**
     * http header
     */
    public static final String HTTP_HEADER_UNKNOWN = "unKnown";

    /**
     * http X-Forwarded-For
     */
    public static final String HTTP_X_FORWARDED_FOR = "X-Forwarded-For";

    /**
     * http X-Real-IP
     */
    public static final String HTTP_X_REAL_IP = "X-Real-IP";

    /**
     * UTF-8
     */
    public static final String UTF_8 = "UTF-8";

    /**
     * user name regex
     */
    public static final Pattern REGEX_USER_NAME = Pattern.compile("[a-zA-Z0-9]{3,20}");

    /**
     * email regex
     */
    public static final Pattern REGEX_MAIL_NAME = Pattern.compile("^([a-z0-9A-Z]+[-|\\.]?)+[a-z0-9A-Z]@([a-z0-9A-Z]+(-[a-z0-9A-Z]+)?\\.)+[a-zA-Z]{2,}$");

    /**
     * read permission
     */
    public static final int READ_PERMISSION = 2 * 1;


    /**
     * write permission
     */
    public static final int WRITE_PERMISSION = 2 * 2;


    /**
     * execute permission
     */
    public static final int EXECUTE_PERMISSION = 1;

    /**
     * default admin permission
     */
    public static final int DEFAULT_ADMIN_PERMISSION = 7;


    /**
     * all permissions
     */
    public static final int ALL_PERMISSIONS = READ_PERMISSION | WRITE_PERMISSION | EXECUTE_PERMISSION;

    /**
     * max task timeout
     */
    public static final int MAX_TASK_TIMEOUT = 24 * 3600;


    /**
     * heartbeat threads number
     */
    public static final int defaulWorkerHeartbeatThreadNum = 5;

    /**
     * heartbeat interval
     */
    public static final int defaultWorkerHeartbeatInterval = 60;

    /**
     * worker fetch task number
     */
    public static final int defaultWorkerFetchTaskNum = 1;

    /**
     * worker execute threads number
     */
    public static final int defaultWorkerExecThreadNum = 10;

    /**
     * master cpu load
     */
    public static final int defaultMasterCpuLoad = Runtime.getRuntime().availableProcessors() * 2;

    /**
     * master reserved memory
     */
    public static final double defaultMasterReservedMemory = OSUtils.totalMemorySize() / 10;

    /**
     * worker cpu load
     */
    public static final int defaultWorkerCpuLoad = Runtime.getRuntime().availableProcessors() * 2;

    /**
     * worker reserved memory
     */
    public static final double defaultWorkerReservedMemory = OSUtils.totalMemorySize() / 10;


    /**
     * master execute threads number
     */
    public static final int defaultMasterExecThreadNum = 100;


    /**
     * default master concurrent task execute num
     */
    public static final int defaultMasterTaskExecNum = 20;

    /**
     * default log cache rows num,output when reach the number
     */
    public static final int defaultLogRowsNum = 4 * 16;

    /**
     * log flush interval，output when reach the interval
     */
    public static final int defaultLogFlushInterval = 1000;


    /**
     * default master heartbeat thread number
     */
    public static final int defaulMasterHeartbeatThreadNum = 5;


    /**
     * default master heartbeat interval
     */
    public static final int defaultMasterHeartbeatInterval = 60;

    /**
     * default master commit retry times
     */
    public static final int defaultMasterCommitRetryTimes = 5;


    /**
     * default master commit retry interval
     */
    public static final int defaultMasterCommitRetryInterval = 100;

    /**
     * time unit secong to minutes
     */
    public static final int SEC_2_MINUTES_TIME_UNIT = 60;


    /***
     *
     * rpc port
     */
    public static final int RPC_PORT = 50051;

    /**
     * forbid running task
     */
    public static final String FLOWNODE_RUN_FLAG_FORBIDDEN = "FORBIDDEN";

    /**
     * task record configuration path
     */
<<<<<<< HEAD
    public static final String DATA_SOURCE_PROPERTIES = "application.properties";
=======
    public static final String APPLICATION_PROPERTIES = "application.properties";
>>>>>>> e0f53cfe

    public static final String TASK_RECORD_URL = "task.record.datasource.url";

    public static final String TASK_RECORD_FLAG = "task.record.flag";

    public static final String TASK_RECORD_USER = "task.record.datasource.username";

    public static final String TASK_RECORD_PWD = "task.record.datasource.password";

    public static final String DEFAULT = "Default";
    public static final String USER = "user";
    public static final String PASSWORD = "password";
    public static final String XXXXXX = "******";

    public static  String TASK_RECORD_TABLE_HIVE_LOG = "eamp_hive_log_hd";

    public static  String TASK_RECORD_TABLE_HISTORY_HIVE_LOG = "eamp_hive_hist_log_hd";

    public static final String STATUS = "status";



    /**
     * command parameter keys
     */
    public static final String CMDPARAM_RECOVER_PROCESS_ID_STRING = "ProcessInstanceId";

    public static final String CMDPARAM_RECOVERY_START_NODE_STRING = "StartNodeIdList";

    public static final String CMDPARAM_RECOVERY_WAITTING_THREAD = "WaittingThreadInstanceId";

    public static final String CMDPARAM_SUB_PROCESS = "processInstanceId";

    public static final String CMDPARAM_EMPTY_SUB_PROCESS = "0";

    public static final String CMDPARAM_SUB_PROCESS_PARENT_INSTANCE_ID = "parentProcessInstanceId";

    public static final String CMDPARAM_SUB_PROCESS_DEFINE_ID = "processDefinitionId";

    public static final String CMDPARAM_START_NODE_NAMES = "StartNodeNameList";

    /**
     * complement data start date
     */
    public static final String CMDPARAM_COMPLEMENT_DATA_START_DATE = "complementStartDate";

    /**
     * complement data end date
     */
    public static final String CMDPARAM_COMPLEMENT_DATA_END_DATE = "complementEndDate";

    /**
     * hadoop configuration
     */
    public static final String HADOOP_RM_STATE_ACTIVE = "ACTIVE";

    public static final String HADOOP_RM_STATE_STANDBY = "STANDBY";

    public static final String HADOOP_RESOURCE_MANAGER_HTTPADDRESS_PORT = "resource.manager.httpaddress.port";


    /**
     * data source config
     */

    public static final String SPRING_DATASOURCE_DRIVER_CLASS_NAME = "spring.datasource.driver-class-name";

    public static final String SPRING_DATASOURCE_URL = "spring.datasource.url";

    public static final String SPRING_DATASOURCE_USERNAME = "spring.datasource.username";

    public static final String SPRING_DATASOURCE_PASSWORD = "spring.datasource.password";

    public static final String SPRING_DATASOURCE_VALIDATION_QUERY_TIMEOUT = "spring.datasource.validationQueryTimeout";

    public static final String SPRING_DATASOURCE_INITIAL_SIZE = "spring.datasource.initialSize";

    public static final String SPRING_DATASOURCE_MIN_IDLE = "spring.datasource.minIdle";

    public static final String SPRING_DATASOURCE_MAX_ACTIVE = "spring.datasource.maxActive";

    public static final String SPRING_DATASOURCE_MAX_WAIT = "spring.datasource.maxWait";

    public static final String SPRING_DATASOURCE_TIME_BETWEEN_EVICTION_RUNS_MILLIS = "spring.datasource.timeBetweenEvictionRunsMillis";

    public static final String SPRING_DATASOURCE_TIME_BETWEEN_CONNECT_ERROR_MILLIS = "spring.datasource.timeBetweenConnectErrorMillis";

    public static final String SPRING_DATASOURCE_MIN_EVICTABLE_IDLE_TIME_MILLIS = "spring.datasource.minEvictableIdleTimeMillis";

    public static final String SPRING_DATASOURCE_VALIDATION_QUERY = "spring.datasource.validationQuery";

    public static final String SPRING_DATASOURCE_TEST_WHILE_IDLE = "spring.datasource.testWhileIdle";

    public static final String SPRING_DATASOURCE_TEST_ON_BORROW = "spring.datasource.testOnBorrow";

    public static final String SPRING_DATASOURCE_TEST_ON_RETURN = "spring.datasource.testOnReturn";

    public static final String SPRING_DATASOURCE_POOL_PREPARED_STATEMENTS = "spring.datasource.poolPreparedStatements";

    public static final String SPRING_DATASOURCE_DEFAULT_AUTO_COMMIT = "spring.datasource.defaultAutoCommit";

    public static final String SPRING_DATASOURCE_KEEP_ALIVE = "spring.datasource.keepAlive";

    public static final String SPRING_DATASOURCE_MAX_POOL_PREPARED_STATEMENT_PER_CONNECTION_SIZE = "spring.datasource.maxPoolPreparedStatementPerConnectionSize";

    public static final String DEVELOPMENT = "development";

    public static final String QUARTZ_PROPERTIES_PATH = "quartz.properties";

    /**
     * sleep time
     */
    public static final int SLEEP_TIME_MILLIS = 1000;

    /**
     * heartbeat for zk info length
     */
    public static final int HEARTBEAT_FOR_ZOOKEEPER_INFO_LENGTH = 6;


    /**
     * hadoop params constant
     */
    /**
     * jar
     */
    public static final String JAR = "jar";

    /**
     * hadoop
     */
    public static final String HADOOP = "hadoop";

    /**
     * -D parameter
     */
    public static final String D = "-D";

    /**
     * -D mapreduce.job.queuename=ququename
     */
    public static final String MR_QUEUE = "mapreduce.job.queuename";


    /**
     * jdbc class name
     */
    /**
     * mysql
     */
    public static final String JDBC_MYSQL_CLASS_NAME = "com.mysql.jdbc.Driver";

    /**
     * postgresql
     */
    public static final String JDBC_POSTGRESQL_CLASS_NAME = "org.postgresql.Driver";

    /**
     * hive
     */
    public static final String JDBC_HIVE_CLASS_NAME = "org.apache.hive.jdbc.HiveDriver";

    /**
     * spark
     */
    public static final String JDBC_SPARK_CLASS_NAME = "org.apache.hive.jdbc.HiveDriver";

    /**
     * ClickHouse
     */
    public static final String JDBC_CLICKHOUSE_CLASS_NAME = "ru.yandex.clickhouse.ClickHouseDriver";

    /**
     * Oracle
     */
    public static final String JDBC_ORACLE_CLASS_NAME = "oracle.jdbc.driver.OracleDriver";

    /**
     * Oracle
     */
    public static final String JDBC_SQLSERVER_CLASS_NAME = "com.microsoft.sqlserver.jdbc.SQLServerDriver";

    /**
     * spark params constant
     */
    public static final String MASTER = "--master";

    public static final String DEPLOY_MODE = "--deploy-mode";

    /**
     * --class CLASS_NAME
     */
    public static final String CLASS = "--class";

    /**
     * --driver-cores NUM
     */
    public static final String DRIVER_CORES = "--driver-cores";

    /**
     * --driver-memory MEM
     */
    public static final String DRIVER_MEMORY = "--driver-memory";

    /**
     * --num-executors NUM
     */
    public static final String NUM_EXECUTORS = "--num-executors";

    /**
     * --executor-cores NUM
     */
    public static final String EXECUTOR_CORES = "--executor-cores";

    /**
     * --executor-memory MEM
     */
    public static final String EXECUTOR_MEMORY = "--executor-memory";


    /**
     * --queue QUEUE
     */
    public static final String SPARK_QUEUE = "--queue";


    /**
     * exit code success
     */
    public static final int EXIT_CODE_SUCCESS = 0;

    /**
     * exit code kill
     */
    public static final int EXIT_CODE_KILL = 137;

    /**
     * exit code failure
     */
    public static final int EXIT_CODE_FAILURE = -1;

    /**
     * date format of yyyyMMdd
     */
    public static final String PARAMETER_FORMAT_DATE = "yyyyMMdd";

    /**
     * date format of yyyyMMddHHmmss
     */
    public static final String PARAMETER_FORMAT_TIME = "yyyyMMddHHmmss";

    /**
     * system date(yyyyMMddHHmmss)
     */
    public static final String PARAMETER_DATETIME = "system.datetime";

    /**
     * system date(yyyymmdd) today
     */
    public static final String PARAMETER_CURRENT_DATE = "system.biz.curdate";

    /**
     * system date(yyyymmdd) yesterday
     */
    public static final String PARAMETER_BUSINESS_DATE = "system.biz.date";

    /**
     * ACCEPTED
     */
    public static final String ACCEPTED = "ACCEPTED";

    /**
     * SUCCEEDED
     */
    public static final String SUCCEEDED = "SUCCEEDED";
    /**
     * NEW
     */
    public static final String NEW = "NEW";
    /**
     * NEW_SAVING
     */
    public static final String NEW_SAVING = "NEW_SAVING";
    /**
     * SUBMITTED
     */
    public static final String SUBMITTED = "SUBMITTED";
    /**
     * FAILED
     */
    public static final String FAILED = "FAILED";
    /**
     * KILLED
     */
    public static final String KILLED = "KILLED";
    /**
     * RUNNING
     */
    public static final String RUNNING = "RUNNING";
    /**
     * underline  "_"
     */
    public static final String UNDERLINE = "_";
    /**
     * quartz job prifix
     */
    public static final String QUARTZ_JOB_PRIFIX = "job";
    /**
     * quartz job group prifix
     */
    public static final String QUARTZ_JOB_GROUP_PRIFIX = "jobgroup";
    /**
     * projectId
     */
    public static final String PROJECT_ID = "projectId";
    /**
     * processId
     */
    public static final String SCHEDULE_ID = "scheduleId";
    /**
     * schedule
     */
    public static final String SCHEDULE = "schedule";
    /**
     * application regex
     */
    public static final String APPLICATION_REGEX = "application_\\d+_\\d+";
    public static final String PID = "pid";
    /**
     * month_begin
     */
    public static final String MONTH_BEGIN = "month_begin";
    /**
     * add_months
     */
    public static final String ADD_MONTHS = "add_months";
    /**
     * month_end
     */
    public static final String MONTH_END = "month_end";
    /**
     * week_begin
     */
    public static final String WEEK_BEGIN = "week_begin";
    /**
     * week_end
     */
    public static final String WEEK_END = "week_end";
    /**
     * timestamp
     */
    public static final String TIMESTAMP = "timestamp";
    public static final char SUBTRACT_CHAR = '-';
    public static final char ADD_CHAR = '+';
    public static final char MULTIPLY_CHAR = '*';
    public static final char DIVISION_CHAR = '/';
    public static final char LEFT_BRACE_CHAR = '(';
    public static final char RIGHT_BRACE_CHAR = ')';
    public static final String ADD_STRING = "+";
    public static final String MULTIPLY_STRING = "*";
    public static final String DIVISION_STRING = "/";
    public static final String LEFT_BRACE_STRING = "(";
    public static final char P = 'P';
    public static final char N = 'N';
    public static final String SUBTRACT_STRING = "-";
    public static final String GLOBAL_PARAMS = "globalParams";
    public static final String LOCAL_PARAMS = "localParams";
    public static final String PROCESS_INSTANCE_STATE = "processInstanceState";
    public static final String TASK_LIST = "taskList";
    public static final String RWXR_XR_X = "rwxr-xr-x";

    /**
     * master/worker server use for zk
     */
    public static final String MASTER_PREFIX = "master";
    public static final String WORKER_PREFIX = "worker";
    public static final String DELETE_ZK_OP = "delete";
    public static final String ADD_ZK_OP = "add";
    public static final String ALIAS = "alias";
    public static final String CONTENT = "content";
    public static final String DEPENDENT_SPLIT = ":||";
    public static final String DEPENDENT_ALL = "ALL";


    /**
     *  preview schedule execute count
     */
    public static final int PREVIEW_SCHEDULE_EXECUTE_COUNT = 5;

    /**
     * kerberos
     */
    public static final String KERBEROS = "kerberos";

    /**
     * java.security.krb5.conf
     */
    public static final String JAVA_SECURITY_KRB5_CONF = "java.security.krb5.conf";

    /**
     * java.security.krb5.conf.path
     */
    public static final String JAVA_SECURITY_KRB5_CONF_PATH = "java.security.krb5.conf.path";

    /**
     * hadoop.security.authentication
     */
    public static final String HADOOP_SECURITY_AUTHENTICATION = "hadoop.security.authentication";

    /**
     * hadoop.security.authentication
     */
    public static final String HADOOP_SECURITY_AUTHENTICATION_STARTUP_STATE = "hadoop.security.authentication.startup.state";


    /**
     * loginUserFromKeytab user
     */
    public static final String LOGIN_USER_KEY_TAB_USERNAME = "login.user.keytab.username";

    /**
     * default worker group id
     */
    public static final int DEFAULT_WORKER_ID = -1;

    /**
     * loginUserFromKeytab path
     */
    public static final String LOGIN_USER_KEY_TAB_PATH = "login.user.keytab.path";


    /**
     * hive conf
     */
    public static final String HIVE_CONF = "hiveconf:";

    //flink 任务
    public static final String FLINK_YARN_CLUSTER = "yarn-cluster";
    public static final String FLINK_RUN_MODE = "-m";
    public static final String FLINK_YARN_SLOT = "-ys";
    public static final String FLINK_APP_NAME = "-ynm";
    public static final String FLINK_TASK_MANAGE = "-yn";

    public static final String FLINK_JOB_MANAGE_MEM = "-yjm";
    public static final String FLINK_TASK_MANAGE_MEM = "-ytm";
    public static final String FLINK_detach = "-d";
    public static final String FLINK_MAIN_CLASS = "-c";


}<|MERGE_RESOLUTION|>--- conflicted
+++ resolved
@@ -470,11 +470,7 @@
     /**
      * task record configuration path
      */
-<<<<<<< HEAD
-    public static final String DATA_SOURCE_PROPERTIES = "application.properties";
-=======
     public static final String APPLICATION_PROPERTIES = "application.properties";
->>>>>>> e0f53cfe
 
     public static final String TASK_RECORD_URL = "task.record.datasource.url";
 
