--- conflicted
+++ resolved
@@ -636,30 +636,10 @@
      */
     public static final String TASK_LOG_INFO_FORMAT = "TaskLogInfo-%s";
 
-<<<<<<< HEAD
-    public static final int[] NOT_TERMINATED_STATES = new int[]{
-            ExecutionStatus.SUBMITTED_SUCCESS.ordinal(),
-            ExecutionStatus.DISPATCH.ordinal(),
-            ExecutionStatus.PENDING.ordinal(),
-            ExecutionStatus.RUNNING_EXECUTION.ordinal(),
-            ExecutionStatus.DELAY_EXECUTION.ordinal(),
-            ExecutionStatus.READY_PAUSE.ordinal(),
-            ExecutionStatus.READY_STOP.ordinal(),
-            ExecutionStatus.NEED_FAULT_TOLERANCE.ordinal(),
-            ExecutionStatus.WAITING_THREAD.ordinal(),
-            ExecutionStatus.WAITING_DEPEND.ordinal()
-    };
-
-    public static final int[] RUNNING_PROCESS_STATE = new int[]{
-            ExecutionStatus.RUNNING_EXECUTION.ordinal(),
-            ExecutionStatus.PENDING.ordinal(),
-            ExecutionStatus.SUBMITTED_SUCCESS.ordinal(),
-            ExecutionStatus.DISPATCH.ordinal(),
-            ExecutionStatus.SERIAL_WAIT.ordinal()
-=======
     public static final int[] NOT_TERMINATED_STATES = new int[] {
         ExecutionStatus.SUBMITTED_SUCCESS.ordinal(),
         ExecutionStatus.DISPATCH.ordinal(),
+        ExecutionStatus.PENDING.ordinal(),
         ExecutionStatus.RUNNING_EXECUTION.ordinal(),
         ExecutionStatus.DELAY_EXECUTION.ordinal(),
         ExecutionStatus.READY_PAUSE.ordinal(),
@@ -671,10 +651,10 @@
 
     public static final int[] RUNNING_PROCESS_STATE = new int[] {
         ExecutionStatus.RUNNING_EXECUTION.ordinal(),
+        ExecutionStatus.PENDING.ordinal(),
         ExecutionStatus.SUBMITTED_SUCCESS.ordinal(),
         ExecutionStatus.DISPATCH.ordinal(),
         ExecutionStatus.SERIAL_WAIT.ordinal()
->>>>>>> 491d5001
     };
 
     /**
