--- conflicted
+++ resolved
@@ -851,10 +851,9 @@
     public static final String SECURITY_CONFIG_TYPE_PASSWORD = "PASSWORD";
 
     public static final String SECURITY_CONFIG_TYPE_LDAP = "LDAP";
-<<<<<<< HEAD
 
     public static final Integer DEFAULT_MAX_RETRY_COUNT = 100;
-=======
+    
     /**
      * Task Types
      */
@@ -865,5 +864,4 @@
     public static final String TYPE_DATA_QUALITY = "DataQuality";
     public static final String TYPE_OTHER = "Other";
     public static final String TYPE_MACHINE_LEARNING = "MachineLearning";
->>>>>>> 511149f6
 }