/*
 * Licensed to the Apache Software Foundation (ASF) under one or more
 * contributor license agreements.  See the NOTICE file distributed with
 * this work for additional information regarding copyright ownership.
 * The ASF licenses this file to You under the Apache License, Version 2.0
 * (the "License"); you may not use this file except in compliance with
 * the License.  You may obtain a copy of the License at
 *
 *    http://www.apache.org/licenses/LICENSE-2.0
 *
 * Unless required by applicable law or agreed to in writing, software
 * distributed under the License is distributed on an "AS IS" BASIS,
 * WITHOUT WARRANTIES OR CONDITIONS OF ANY KIND, either express or implied.
 * See the License for the specific language governing permissions and
 * limitations under the License.
 */
package org.apache.dolphinscheduler.common;

import org.apache.dolphinscheduler.common.enums.ExecutionStatus;
import org.apache.dolphinscheduler.common.utils.OSUtils;

import java.util.regex.Pattern;

/**
 * Constants
 */
public final class Constants {

    private Constants() {
        throw new IllegalStateException("Constants class");
    }

    /**
     * quartz config
     */
    public static final String ORG_QUARTZ_JOBSTORE_DRIVERDELEGATECLASS = "org.quartz.jobStore.driverDelegateClass";
    public static final String ORG_QUARTZ_SCHEDULER_INSTANCENAME = "org.quartz.scheduler.instanceName";
    public static final String ORG_QUARTZ_SCHEDULER_INSTANCEID = "org.quartz.scheduler.instanceId";
    public static final String ORG_QUARTZ_SCHEDULER_MAKESCHEDULERTHREADDAEMON = "org.quartz.scheduler.makeSchedulerThreadDaemon";
    public static final String ORG_QUARTZ_JOBSTORE_USEPROPERTIES = "org.quartz.jobStore.useProperties";
    public static final String ORG_QUARTZ_THREADPOOL_CLASS = "org.quartz.threadPool.class";
    public static final String ORG_QUARTZ_THREADPOOL_THREADCOUNT = "org.quartz.threadPool.threadCount";
    public static final String ORG_QUARTZ_THREADPOOL_MAKETHREADSDAEMONS = "org.quartz.threadPool.makeThreadsDaemons";
    public static final String ORG_QUARTZ_THREADPOOL_THREADPRIORITY = "org.quartz.threadPool.threadPriority";
    public static final String ORG_QUARTZ_JOBSTORE_CLASS = "org.quartz.jobStore.class";
    public static final String ORG_QUARTZ_JOBSTORE_TABLEPREFIX = "org.quartz.jobStore.tablePrefix";
    public static final String ORG_QUARTZ_JOBSTORE_ISCLUSTERED = "org.quartz.jobStore.isClustered";
    public static final String ORG_QUARTZ_JOBSTORE_MISFIRETHRESHOLD = "org.quartz.jobStore.misfireThreshold";
    public static final String ORG_QUARTZ_JOBSTORE_CLUSTERCHECKININTERVAL = "org.quartz.jobStore.clusterCheckinInterval";
    public static final String ORG_QUARTZ_JOBSTORE_ACQUIRETRIGGERSWITHINLOCK = "org.quartz.jobStore.acquireTriggersWithinLock";
    public static final String ORG_QUARTZ_JOBSTORE_DATASOURCE = "org.quartz.jobStore.dataSource";
    public static final String ORG_QUARTZ_DATASOURCE_MYDS_CONNECTIONPROVIDER_CLASS = "org.quartz.dataSource.myDs.connectionProvider.class";

    /**
     * quartz config default value
     */
    public static final String QUARTZ_TABLE_PREFIX = "QRTZ_";
    public static final String QUARTZ_MISFIRETHRESHOLD = "60000";
    public static final String QUARTZ_CLUSTERCHECKININTERVAL = "5000";
    public static final String QUARTZ_DATASOURCE = "myDs";
    public static final String QUARTZ_THREADCOUNT = "25";
    public static final String QUARTZ_THREADPRIORITY = "5";
    public static final String QUARTZ_INSTANCENAME = "DolphinScheduler";
    public static final String QUARTZ_INSTANCEID = "AUTO";
    public static final String QUARTZ_ACQUIRETRIGGERSWITHINLOCK = "true";

    /**
     * common properties path
     */
    public static final String COMMON_PROPERTIES_PATH = "/common.properties";

    /**
     * fs.defaultFS
     */
    public static final String FS_DEFAULTFS = "fs.defaultFS";


    /**
     * fs s3a endpoint
     */
    public static final String FS_S3A_ENDPOINT = "fs.s3a.endpoint";

    /**
     * fs s3a access key
     */
    public static final String FS_S3A_ACCESS_KEY = "fs.s3a.access.key";

    /**
     * fs s3a secret key
     */
    public static final String FS_S3A_SECRET_KEY = "fs.s3a.secret.key";


    /**
     * yarn.resourcemanager.ha.rm.ids
     */
    public static final String YARN_RESOURCEMANAGER_HA_RM_IDS = "yarn.resourcemanager.ha.rm.ids";
    public static final String YARN_RESOURCEMANAGER_HA_XX = "xx";


    /**
     * yarn.application.status.address
     */
    public static final String YARN_APPLICATION_STATUS_ADDRESS = "yarn.application.status.address";

    /**
     * yarn.job.history.status.address
     */
    public static final String YARN_JOB_HISTORY_STATUS_ADDRESS = "yarn.job.history.status.address";

    /**
     * hdfs configuration
     * hdfs.root.user
     */
    public static final String HDFS_ROOT_USER = "hdfs.root.user";

    /**
     * hdfs/s3 configuration
     * resource.upload.path
     */
    public static final String RESOURCE_UPLOAD_PATH = "resource.upload.path";

    /**
     * data basedir path
     */
    public static final String DATA_BASEDIR_PATH = "data.basedir.path";

    /**
     * dolphinscheduler.env.path
     */
    public static final String DOLPHINSCHEDULER_ENV_PATH = "dolphinscheduler.env.path";

    /**
     * environment properties default path
     */
    public static final String ENV_PATH = "env/dolphinscheduler_env.sh";

    /**
     * python home
     */
    public static final String PYTHON_HOME="PYTHON_HOME";

    /**
     * resource.view.suffixs
     */
    public static final String RESOURCE_VIEW_SUFFIXS = "resource.view.suffixs";

    public static final String RESOURCE_VIEW_SUFFIXS_DEFAULT_VALUE = "txt,log,sh,conf,cfg,py,java,sql,hql,xml,properties";

    /**
     * development.state
     */
    public static final String DEVELOPMENT_STATE = "development.state";
    public static final String DEVELOPMENT_STATE_DEFAULT_VALUE = "true";

    /**
     * string true
     */
    public static final String STRING_TRUE = "true";

    /**
     * string false
     */
    public static final String STRING_FALSE = "false";

    /**
     * resource storage type
     */
    public static final String RESOURCE_STORAGE_TYPE = "resource.storage.type";

    /**
     * MasterServer directory registered in zookeeper
     */
    public static final String ZOOKEEPER_DOLPHINSCHEDULER_MASTERS = "/nodes/master";

    /**
     * WorkerServer directory registered in zookeeper
     */
    public static final String ZOOKEEPER_DOLPHINSCHEDULER_WORKERS = "/nodes/worker";

    /**
     * all servers directory registered in zookeeper
     */
    public static final String ZOOKEEPER_DOLPHINSCHEDULER_DEAD_SERVERS = "/dead-servers";

    /**
     * MasterServer lock directory registered in zookeeper
     */
    public static final String ZOOKEEPER_DOLPHINSCHEDULER_LOCK_MASTERS = "/lock/masters";


    /**
     * MasterServer failover directory registered in zookeeper
     */
    public static final String ZOOKEEPER_DOLPHINSCHEDULER_LOCK_FAILOVER_MASTERS = "/lock/failover/masters";

    /**
     * WorkerServer failover directory registered in zookeeper
     */
    public static final String ZOOKEEPER_DOLPHINSCHEDULER_LOCK_FAILOVER_WORKERS = "/lock/failover/workers";

    /**
     * MasterServer startup  failover runing and fault tolerance process
     */
    public static final String ZOOKEEPER_DOLPHINSCHEDULER_LOCK_FAILOVER_STARTUP_MASTERS = "/lock/failover/startup-masters";


    /**
     * comma ,
     */
    public static final String COMMA = ",";

    /**
     * slash /
     */
    public static final String SLASH = "/";

    /**
     * COLON :
     */
    public static final String COLON = ":";

    /**
     * SINGLE_SLASH /
     */
    public static final String SINGLE_SLASH = "/";

    /**
     * DOUBLE_SLASH //
     */
    public static final String DOUBLE_SLASH = "//";

    /**
     * SEMICOLON ;
     */
    public static final String SEMICOLON = ";";

    /**
     * EQUAL SIGN
     */
    public static final String EQUAL_SIGN = "=";
    /**
     * AT SIGN
     */
    public static final String AT_SIGN = "@";


    public static final String WORKER_MAX_CPULOAD_AVG = "worker.max.cpuload.avg";

    public static final String WORKER_RESERVED_MEMORY = "worker.reserved.memory";

    public static final String MASTER_MAX_CPULOAD_AVG = "master.max.cpuload.avg";

    public static final String MASTER_RESERVED_MEMORY = "master.reserved.memory";


    /**
     * date format of yyyy-MM-dd HH:mm:ss
     */
    public static final String YYYY_MM_DD_HH_MM_SS = "yyyy-MM-dd HH:mm:ss";


    /**
     * date format of yyyyMMddHHmmss
     */
    public static final String YYYYMMDDHHMMSS = "yyyyMMddHHmmss";

    /**
     * http connect time out
     */
    public static final int HTTP_CONNECT_TIMEOUT = 60 * 1000;


    /**
     * http connect request time out
     */
    public static final int HTTP_CONNECTION_REQUEST_TIMEOUT = 60 * 1000;

    /**
     * httpclient soceket time out
     */
    public static final int SOCKET_TIMEOUT = 60 * 1000;

    /**
     * http header
     */
    public static final String HTTP_HEADER_UNKNOWN = "unKnown";

    /**
     * http X-Forwarded-For
     */
    public static final String HTTP_X_FORWARDED_FOR = "X-Forwarded-For";

    /**
     * http X-Real-IP
     */
    public static final String HTTP_X_REAL_IP = "X-Real-IP";

    /**
     * UTF-8
     */
    public static final String UTF_8 = "UTF-8";

    /**
     * user name regex
     */
    public static final Pattern REGEX_USER_NAME = Pattern.compile("^[a-zA-Z0-9._-]{3,39}$");

    /**
     * email regex
     */
    public static final Pattern REGEX_MAIL_NAME = Pattern.compile("^([a-z0-9A-Z]+[_|\\-|\\.]?)+[a-z0-9A-Z]@([a-z0-9A-Z]+(-[a-z0-9A-Z]+)?\\.)+[a-zA-Z]{2,}$");

    /**
     * read permission
     */
    public static final int READ_PERMISSION = 2 * 1;


    /**
     * write permission
     */
    public static final int WRITE_PERMISSION = 2 * 2;


    /**
     * execute permission
     */
    public static final int EXECUTE_PERMISSION = 1;

    /**
     * default admin permission
     */
    public static final int DEFAULT_ADMIN_PERMISSION = 7;


    /**
     * all permissions
     */
    public static final int ALL_PERMISSIONS = READ_PERMISSION | WRITE_PERMISSION | EXECUTE_PERMISSION;

    /**
     * max task timeout
     */
    public static final int MAX_TASK_TIMEOUT = 24 * 3600;


    /**
     * master cpu load
     */
    public static final int DEFAULT_MASTER_CPU_LOAD = Runtime.getRuntime().availableProcessors() * 2;

    /**
     * master reserved memory
     */
    public static final double DEFAULT_MASTER_RESERVED_MEMORY = OSUtils.totalMemorySize() / 10;

    /**
     * worker cpu load
     */
    public static final int DEFAULT_WORKER_CPU_LOAD = Runtime.getRuntime().availableProcessors() * 2;

    /**
     * worker reserved memory
     */
    public static final double DEFAULT_WORKER_RESERVED_MEMORY = OSUtils.totalMemorySize() / 10;



    /**
     * default log cache rows num,output when reach the number
     */
    public static final int DEFAULT_LOG_ROWS_NUM = 4 * 16;

    /**
     * log flush interval?output when reach the interval
     */
    public static final int DEFAULT_LOG_FLUSH_INTERVAL = 1000;


    /**
     * time unit secong to minutes
     */
    public static final int SEC_2_MINUTES_TIME_UNIT = 60;


    /***
     *
     * rpc port
     */
    public static final int RPC_PORT = 50051;

    /**
     * forbid running task
     */
    public static final String FLOWNODE_RUN_FLAG_FORBIDDEN = "FORBIDDEN";

    /**
     * datasource configuration path
     */
    public static final String DATASOURCE_PROPERTIES = "/datasource.properties";

    public static final String TASK_RECORD_URL = "task.record.datasource.url";

    public static final String TASK_RECORD_FLAG = "task.record.flag";

    public static final String TASK_RECORD_USER = "task.record.datasource.username";

    public static final String TASK_RECORD_PWD = "task.record.datasource.password";

    public static final String DEFAULT = "Default";
    public static final String USER = "user";
    public static final String PASSWORD = "password";
    public static final String XXXXXX = "******";
    public static final String NULL = "NULL";
    public static final String THREAD_NAME_MASTER_SERVER = "Master-Server";
    public static final String THREAD_NAME_WORKER_SERVER = "Worker-Server";

    public static final String TASK_RECORD_TABLE_HIVE_LOG = "eamp_hive_log_hd";

    public static final String TASK_RECORD_TABLE_HISTORY_HIVE_LOG = "eamp_hive_hist_log_hd";


    /**
     * command parameter keys
     */
    public static final String CMDPARAM_RECOVER_PROCESS_ID_STRING = "ProcessInstanceId";

    public static final String CMDPARAM_RECOVERY_START_NODE_STRING = "StartNodeIdList";

    public static final String CMDPARAM_RECOVERY_WAITTING_THREAD = "WaittingThreadInstanceId";

    public static final String CMDPARAM_SUB_PROCESS = "processInstanceId";

    public static final String CMDPARAM_EMPTY_SUB_PROCESS = "0";

    public static final String CMDPARAM_SUB_PROCESS_PARENT_INSTANCE_ID = "parentProcessInstanceId";

    public static final String CMDPARAM_SUB_PROCESS_DEFINE_ID = "processDefinitionId";

    public static final String CMDPARAM_START_NODE_NAMES = "StartNodeNameList";

    /**
     * complement data start date
     */
    public static final String CMDPARAM_COMPLEMENT_DATA_START_DATE = "complementStartDate";

    /**
     * complement data end date
     */
    public static final String CMDPARAM_COMPLEMENT_DATA_END_DATE = "complementEndDate";

    /**
     * hadoop configuration
     */
    public static final String HADOOP_RM_STATE_ACTIVE = "ACTIVE";

    public static final String HADOOP_RM_STATE_STANDBY = "STANDBY";

    public static final String HADOOP_RESOURCE_MANAGER_HTTPADDRESS_PORT = "resource.manager.httpaddress.port";


    /**
     * data source config
     */

    public static final String SPRING_DATASOURCE_DRIVER_CLASS_NAME = "spring.datasource.driver-class-name";

    public static final String SPRING_DATASOURCE_URL = "spring.datasource.url";

    public static final String SPRING_DATASOURCE_USERNAME = "spring.datasource.username";

    public static final String SPRING_DATASOURCE_PASSWORD = "spring.datasource.password";

    public static final String SPRING_DATASOURCE_VALIDATION_QUERY_TIMEOUT = "spring.datasource.validationQueryTimeout";

    public static final String SPRING_DATASOURCE_INITIAL_SIZE = "spring.datasource.initialSize";

    public static final String SPRING_DATASOURCE_MIN_IDLE = "spring.datasource.minIdle";

    public static final String SPRING_DATASOURCE_MAX_ACTIVE = "spring.datasource.maxActive";

    public static final String SPRING_DATASOURCE_MAX_WAIT = "spring.datasource.maxWait";

    public static final String SPRING_DATASOURCE_TIME_BETWEEN_EVICTION_RUNS_MILLIS = "spring.datasource.timeBetweenEvictionRunsMillis";

    public static final String SPRING_DATASOURCE_TIME_BETWEEN_CONNECT_ERROR_MILLIS = "spring.datasource.timeBetweenConnectErrorMillis";

    public static final String SPRING_DATASOURCE_MIN_EVICTABLE_IDLE_TIME_MILLIS = "spring.datasource.minEvictableIdleTimeMillis";

    public static final String SPRING_DATASOURCE_VALIDATION_QUERY = "spring.datasource.validationQuery";

    public static final String SPRING_DATASOURCE_TEST_WHILE_IDLE = "spring.datasource.testWhileIdle";

    public static final String SPRING_DATASOURCE_TEST_ON_BORROW = "spring.datasource.testOnBorrow";

    public static final String SPRING_DATASOURCE_TEST_ON_RETURN = "spring.datasource.testOnReturn";

    public static final String SPRING_DATASOURCE_POOL_PREPARED_STATEMENTS = "spring.datasource.poolPreparedStatements";

    public static final String SPRING_DATASOURCE_DEFAULT_AUTO_COMMIT = "spring.datasource.defaultAutoCommit";

    public static final String SPRING_DATASOURCE_KEEP_ALIVE = "spring.datasource.keepAlive";

    public static final String SPRING_DATASOURCE_MAX_POOL_PREPARED_STATEMENT_PER_CONNECTION_SIZE = "spring.datasource.maxPoolPreparedStatementPerConnectionSize";

    public static final String DEVELOPMENT = "development";

    public static final String QUARTZ_PROPERTIES_PATH = "quartz.properties";

    /**
     * sleep time
     */
    public static final int SLEEP_TIME_MILLIS = 1000;

    /**
     * heartbeat for zk info length
     */
    public static final int HEARTBEAT_FOR_ZOOKEEPER_INFO_LENGTH = 10;


    /**
     * hadoop params constant
     */
    /**
     * jar
     */
    public static final String JAR = "jar";

    /**
     * hadoop
     */
    public static final String HADOOP = "hadoop";

    /**
     * -D parameter
     */
    public static final String D = "-D";

    /**
     * -D mapreduce.job.queuename=ququename
     */
    public static final String MR_QUEUE = "mapreduce.job.queuename";


    /**
     * spark params constant
     */
    public static final String MASTER = "--master";

    public static final String DEPLOY_MODE = "--deploy-mode";

    /**
     * --class CLASS_NAME
     */
    public static final String MAIN_CLASS = "--class";

    /**
     * --driver-cores NUM
     */
    public static final String DRIVER_CORES = "--driver-cores";

    /**
     * --driver-memory MEM
     */
    public static final String DRIVER_MEMORY = "--driver-memory";

    /**
     * --num-executors NUM
     */
    public static final String NUM_EXECUTORS = "--num-executors";

    /**
     * --executor-cores NUM
     */
    public static final String EXECUTOR_CORES = "--executor-cores";

    /**
     * --executor-memory MEM
     */
    public static final String EXECUTOR_MEMORY = "--executor-memory";


    /**
     * --queue QUEUE
     */
    public static final String SPARK_QUEUE = "--queue";


    /**
     * --queue --qu
     */
    public static final String FLINK_QUEUE = "--qu";


    /**
     * exit code success
     */
    public static final int EXIT_CODE_SUCCESS = 0;

    /**
     * exit code kill
     */
    public static final int EXIT_CODE_KILL = 137;

    /**
     * exit code failure
     */
    public static final int EXIT_CODE_FAILURE = -1;

    /**
     * date format of yyyyMMdd
     */
    public static final String PARAMETER_FORMAT_DATE = "yyyyMMdd";

    /**
     * date format of yyyyMMddHHmmss
     */
    public static final String PARAMETER_FORMAT_TIME = "yyyyMMddHHmmss";

    /**
     * system date(yyyyMMddHHmmss)
     */
    public static final String PARAMETER_DATETIME = "system.datetime";

    /**
     * system date(yyyymmdd) today
     */
    public static final String PARAMETER_CURRENT_DATE = "system.biz.curdate";

    /**
     * system date(yyyymmdd) yesterday
     */
    public static final String PARAMETER_BUSINESS_DATE = "system.biz.date";

    /**
     * ACCEPTED
     */
    public static final String ACCEPTED = "ACCEPTED";

    /**
     * SUCCEEDED
     */
    public static final String SUCCEEDED = "SUCCEEDED";
    /**
     * NEW
     */
    public static final String NEW = "NEW";
    /**
     * NEW_SAVING
     */
    public static final String NEW_SAVING = "NEW_SAVING";
    /**
     * SUBMITTED
     */
    public static final String SUBMITTED = "SUBMITTED";
    /**
     * FAILED
     */
    public static final String FAILED = "FAILED";
    /**
     * KILLED
     */
    public static final String KILLED = "KILLED";
    /**
     * RUNNING
     */
    public static final String RUNNING = "RUNNING";
    /**
     * underline  "_"
     */
    public static final String UNDERLINE = "_";
    /**
     * quartz job prifix
     */
    public static final String QUARTZ_JOB_PRIFIX = "job";
    /**
     * quartz job group prifix
     */
    public static final String QUARTZ_JOB_GROUP_PRIFIX = "jobgroup";
    /**
     * projectId
     */
    public static final String PROJECT_ID = "projectId";
    /**
     * processId
     */
    public static final String SCHEDULE_ID = "scheduleId";
    /**
     * schedule
     */
    public static final String SCHEDULE = "schedule";
    /**
     * application regex
     */
    public static final String APPLICATION_REGEX = "application_\\d+_\\d+";
    public static final String PID = OSUtils.isWindows() ? "handle" : "pid";
    /**
     * month_begin
     */
    public static final String MONTH_BEGIN = "month_begin";
    /**
     * add_months
     */
    public static final String ADD_MONTHS = "add_months";
    /**
     * month_end
     */
    public static final String MONTH_END = "month_end";
    /**
     * week_begin
     */
    public static final String WEEK_BEGIN = "week_begin";
    /**
     * week_end
     */
    public static final String WEEK_END = "week_end";
    /**
     * timestamp
     */
    public static final String TIMESTAMP = "timestamp";
    public static final char SUBTRACT_CHAR = '-';
    public static final char ADD_CHAR = '+';
    public static final char MULTIPLY_CHAR = '*';
    public static final char DIVISION_CHAR = '/';
    public static final char LEFT_BRACE_CHAR = '(';
    public static final char RIGHT_BRACE_CHAR = ')';
    public static final String ADD_STRING = "+";
    public static final String MULTIPLY_STRING = "*";
    public static final String DIVISION_STRING = "/";
    public static final String LEFT_BRACE_STRING = "(";
    public static final char P = 'P';
    public static final char N = 'N';
    public static final String SUBTRACT_STRING = "-";
    public static final String GLOBAL_PARAMS = "globalParams";
    public static final String LOCAL_PARAMS = "localParams";
    public static final String PROCESS_INSTANCE_STATE = "processInstanceState";
    public static final String TASK_LIST = "taskList";
    public static final String RWXR_XR_X = "rwxr-xr-x";

    /**
     * master/worker server use for zk
     */
    public static final String MASTER_PREFIX = "master";
    public static final String WORKER_PREFIX = "worker";
    public static final String DELETE_ZK_OP = "delete";
    public static final String ADD_ZK_OP = "add";
    public static final String ALIAS = "alias";
    public static final String CONTENT = "content";
    public static final String DEPENDENT_SPLIT = ":||";
    public static final String DEPENDENT_ALL = "ALL";


    /**
     *  preview schedule execute count
     */
    public static final int PREVIEW_SCHEDULE_EXECUTE_COUNT = 5;

    /**
     * kerberos
     */
    public static final String KERBEROS = "kerberos";

    /**
     * kerberos expire time
     */
    public static final String KERBEROS_EXPIRE_TIME = "kerberos.expire.time";

    /**
     * java.security.krb5.conf
     */
    public static final String JAVA_SECURITY_KRB5_CONF = "java.security.krb5.conf";

    /**
     * java.security.krb5.conf.path
     */
    public static final String JAVA_SECURITY_KRB5_CONF_PATH = "java.security.krb5.conf.path";

    /**
     * hadoop.security.authentication
     */
    public static final String HADOOP_SECURITY_AUTHENTICATION = "hadoop.security.authentication";

    /**
     * hadoop.security.authentication
     */
    public static final String HADOOP_SECURITY_AUTHENTICATION_STARTUP_STATE = "hadoop.security.authentication.startup.state";


    /**
     * loginUserFromKeytab user
     */
    public static final String LOGIN_USER_KEY_TAB_USERNAME = "login.user.keytab.username";

    /**
     * default worker group id
     */
    public static final int DEFAULT_WORKER_ID = -1;

    /**
     * loginUserFromKeytab path
     */
    public static final String LOGIN_USER_KEY_TAB_PATH = "login.user.keytab.path";

    /**
     * task log info format
     */
    public static final String TASK_LOG_INFO_FORMAT = "TaskLogInfo-%s";

    /**
     * hive conf
     */
    public static final String HIVE_CONF = "hiveconf:";

    //flink ??
    public static final String FLINK_YARN_CLUSTER = "yarn-cluster";
    public static final String FLINK_RUN_MODE = "-m";
    public static final String FLINK_YARN_SLOT = "-ys";
    public static final String FLINK_APP_NAME = "-ynm";
    public static final String FLINK_TASK_MANAGE = "-yn";

    public static final String FLINK_JOB_MANAGE_MEM = "-yjm";
    public static final String FLINK_TASK_MANAGE_MEM = "-ytm";
    public static final String FLINK_DETACH = "-d";
    public static final String FLINK_MAIN_CLASS = "-c";


    public static final int[] NOT_TERMINATED_STATES = new int[]{
            ExecutionStatus.SUBMITTED_SUCCESS.ordinal(),
            ExecutionStatus.RUNNING_EXEUTION.ordinal(),
            ExecutionStatus.READY_PAUSE.ordinal(),
            ExecutionStatus.READY_STOP.ordinal(),
            ExecutionStatus.NEED_FAULT_TOLERANCE.ordinal(),
            ExecutionStatus.WAITTING_THREAD.ordinal(),
            ExecutionStatus.WAITTING_DEPEND.ordinal()
    };

    /**
     * status
     */
    public static final String STATUS = "status";

    /**
     * message
     */
    public static final String MSG = "msg";

    /**
     * data total
     */
    public  static final String COUNT = "count";

    /**
     * page size
     */
    public  static final String PAGE_SIZE = "pageSize";

    /**
     * current page no
     */
    public  static final String PAGE_NUMBER = "pageNo";



    /**
     *
     */
    public static final String DATA_LIST = "data";

    public static final String TOTAL_LIST = "totalList";

    public static final String CURRENT_PAGE = "currentPage";

    public static final String TOTAL_PAGE = "totalPage";

    public static final String TOTAL = "total";

    /**
     * session user
     */
    public static final String SESSION_USER = "session.user";

    public static final String SESSION_ID = "sessionId";

    public static final String PASSWORD_DEFAULT = "******";

    /**
     * driver
     */
    public static final String ORG_POSTGRESQL_DRIVER = "org.postgresql.Driver";
    public static final String COM_MYSQL_JDBC_DRIVER = "com.mysql.jdbc.Driver";
    public static final String ORG_APACHE_HIVE_JDBC_HIVE_DRIVER = "org.apache.hive.jdbc.HiveDriver";
    public static final String COM_CLICKHOUSE_JDBC_DRIVER = "ru.yandex.clickhouse.ClickHouseDriver";
    public static final String COM_ORACLE_JDBC_DRIVER = "oracle.jdbc.driver.OracleDriver";
    public static final String COM_SQLSERVER_JDBC_DRIVER = "com.microsoft.sqlserver.jdbc.SQLServerDriver";
    public static final String COM_DB2_JDBC_DRIVER = "com.ibm.db2.jcc.DB2Driver";

    /**
     * database type
     */
    public static final String MYSQL = "MYSQL";
    public static final String POSTGRESQL = "POSTGRESQL";
    public static final String HIVE = "HIVE";
    public static final String SPARK = "SPARK";
    public static final String CLICKHOUSE = "CLICKHOUSE";
    public static final String ORACLE = "ORACLE";
    public static final String SQLSERVER = "SQLSERVER";
    public static final String DB2 = "DB2";
    public static final String REMOTESERVER = "REMOTESERVER";

    /**
     * jdbc url
     */
    public static final String JDBC_MYSQL = "jdbc:mysql://";
    public static final String JDBC_POSTGRESQL = "jdbc:postgresql://";
    public static final String JDBC_HIVE_2 = "jdbc:hive2://";
    public static final String JDBC_CLICKHOUSE = "jdbc:clickhouse://";
    public static final String JDBC_ORACLE_SID = "jdbc:oracle:thin:@";
    public static final String JDBC_ORACLE_SERVICE_NAME = "jdbc:oracle:thin:@//";
    public static final String JDBC_SQLSERVER = "jdbc:sqlserver://";
    public static final String JDBC_DB2 = "jdbc:db2://";


    public static final String ADDRESS = "address";
    public static final String DATABASE = "database";
    public static final String JDBC_URL = "jdbcUrl";
    public static final String PRINCIPAL = "principal";
    public static final String OTHER = "other";
<<<<<<< HEAD
    public static final String ORACLE_DB_CONNECT_TYPE = "connectType";
=======
    public static final String HOST = "host";
    public static final String PORT = "port";

>>>>>>> c7e32ef1


    /**
     * session timeout
     */
    public static final int SESSION_TIME_OUT = 7200;
    public static final int MAX_FILE_SIZE = 1024 * 1024 * 1024;
    public static final String UDF = "UDF";
    public static final String CLASS = "class";
    public static final String RECEIVERS = "receivers";
    public static final String RECEIVERS_CC = "receiversCc";
    public static final int REMOTESERVER_TIME_OUT = 3000000;


    /**
     * dataSource sensitive param
     */
    public static final String DATASOURCE_PASSWORD_REGEX = "(?<=(\"password\":\")).*?(?=(\"))";

    /**
     * default worker group
     */
    public static final String DEFAULT_WORKER_GROUP = "default";

    public static final Integer TASK_INFO_LENGTH = 5;

    /**
     * new
     * schedule time
     */
    public static final String PARAMETER_SHECDULE_TIME = "schedule.time";
    /**
     * authorize writable perm
     */
    public static final int AUTHORIZE_WRITABLE_PERM=7;
    /**
     * authorize readable perm
     */
    public static final int AUTHORIZE_READABLE_PERM=4;


    /**
     * plugin configurations
     */
    public static final String PLUGIN_JAR_SUFFIX = ".jar";

    public static final int NORAML_NODE_STATUS = 0;
    public static final int ABNORMAL_NODE_STATUS = 1;


}<|MERGE_RESOLUTION|>--- conflicted
+++ resolved
@@ -926,13 +926,9 @@
     public static final String JDBC_URL = "jdbcUrl";
     public static final String PRINCIPAL = "principal";
     public static final String OTHER = "other";
-<<<<<<< HEAD
     public static final String ORACLE_DB_CONNECT_TYPE = "connectType";
-=======
     public static final String HOST = "host";
     public static final String PORT = "port";
-
->>>>>>> c7e32ef1
 
 
     /**
