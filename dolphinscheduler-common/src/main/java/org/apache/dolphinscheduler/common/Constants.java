--- conflicted
+++ resolved
@@ -992,15 +992,12 @@
     public static final String DOLPHIN_SCHEDULER_PREFERRED_NETWORK_INTERFACE = "dolphin.scheduler.network.interface.preferred";
 
 
-<<<<<<< HEAD
     public static final String EXCEL_SUFFIX_XLS = ".xls";
 
-=======
     /**
      * datasource encryption salt
      */
     public static final String DATASOURCE_ENCRYPTION_SALT_DEFAULT = "!@#$%^&*";
     public static final String DATASOURCE_ENCRYPTION_ENABLE = "datasource.encryption.enable";
     public static final String DATASOURCE_ENCRYPTION_SALT = "datasource.encryption.salt";
->>>>>>> f784ce50
 }