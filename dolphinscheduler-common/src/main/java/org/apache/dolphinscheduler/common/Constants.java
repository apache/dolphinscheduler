/*
 * Licensed to the Apache Software Foundation (ASF) under one or more
 * contributor license agreements.  See the NOTICE file distributed with
 * this work for additional information regarding copyright ownership.
 * The ASF licenses this file to You under the Apache License, Version 2.0
 * (the "License"); you may not use this file except in compliance with
 * the License.  You may obtain a copy of the License at
 *
 *    http://www.apache.org/licenses/LICENSE-2.0
 *
 * Unless required by applicable law or agreed to in writing, software
 * distributed under the License is distributed on an "AS IS" BASIS,
 * WITHOUT WARRANTIES OR CONDITIONS OF ANY KIND, either express or implied.
 * See the License for the specific language governing permissions and
 * limitations under the License.
 */

package org.apache.dolphinscheduler.common;

import org.apache.dolphinscheduler.common.enums.ExecutionStatus;
import org.apache.dolphinscheduler.common.utils.OSUtils;
import org.apache.dolphinscheduler.common.utils.StringUtils;

import java.util.regex.Pattern;

/**
 * Constants
 */
public final class Constants {

    private Constants() {
        throw new UnsupportedOperationException("Construct Constants");
    }

    /**
     * quartz config
     */
    public static final String ORG_QUARTZ_JOBSTORE_DRIVERDELEGATECLASS = "org.quartz.jobStore.driverDelegateClass";
    public static final String ORG_QUARTZ_SCHEDULER_INSTANCENAME = "org.quartz.scheduler.instanceName";
    public static final String ORG_QUARTZ_SCHEDULER_INSTANCEID = "org.quartz.scheduler.instanceId";
    public static final String ORG_QUARTZ_SCHEDULER_MAKESCHEDULERTHREADDAEMON = "org.quartz.scheduler.makeSchedulerThreadDaemon";
    public static final String ORG_QUARTZ_JOBSTORE_USEPROPERTIES = "org.quartz.jobStore.useProperties";
    public static final String ORG_QUARTZ_THREADPOOL_CLASS = "org.quartz.threadPool.class";
    public static final String ORG_QUARTZ_THREADPOOL_THREADCOUNT = "org.quartz.threadPool.threadCount";
    public static final String ORG_QUARTZ_THREADPOOL_MAKETHREADSDAEMONS = "org.quartz.threadPool.makeThreadsDaemons";
    public static final String ORG_QUARTZ_THREADPOOL_THREADPRIORITY = "org.quartz.threadPool.threadPriority";
    public static final String ORG_QUARTZ_JOBSTORE_CLASS = "org.quartz.jobStore.class";
    public static final String ORG_QUARTZ_JOBSTORE_TABLEPREFIX = "org.quartz.jobStore.tablePrefix";
    public static final String ORG_QUARTZ_JOBSTORE_ISCLUSTERED = "org.quartz.jobStore.isClustered";
    public static final String ORG_QUARTZ_JOBSTORE_MISFIRETHRESHOLD = "org.quartz.jobStore.misfireThreshold";
    public static final String ORG_QUARTZ_JOBSTORE_CLUSTERCHECKININTERVAL = "org.quartz.jobStore.clusterCheckinInterval";
    public static final String ORG_QUARTZ_JOBSTORE_ACQUIRETRIGGERSWITHINLOCK = "org.quartz.jobStore.acquireTriggersWithinLock";
    public static final String ORG_QUARTZ_JOBSTORE_DATASOURCE = "org.quartz.jobStore.dataSource";
    public static final String ORG_QUARTZ_DATASOURCE_MYDS_CONNECTIONPROVIDER_CLASS = "org.quartz.dataSource.myDs.connectionProvider.class";

    /**
     * quartz config default value
     */
    public static final String QUARTZ_TABLE_PREFIX = "QRTZ_";
    public static final String QUARTZ_MISFIRETHRESHOLD = "60000";
    public static final String QUARTZ_CLUSTERCHECKININTERVAL = "5000";
    public static final String QUARTZ_DATASOURCE = "myDs";
    public static final String QUARTZ_THREADCOUNT = "25";
    public static final String QUARTZ_THREADPRIORITY = "5";
    public static final String QUARTZ_INSTANCENAME = "DolphinScheduler";
    public static final String QUARTZ_INSTANCEID = "AUTO";
    public static final String QUARTZ_ACQUIRETRIGGERSWITHINLOCK = "true";

    /**
     * common properties path
     */
    public static final String COMMON_PROPERTIES_PATH = "/common.properties";

    /**
     * fs.defaultFS
     */
    public static final String FS_DEFAULTFS = "fs.defaultFS";


    /**
     * fs s3a endpoint
     */
    public static final String FS_S3A_ENDPOINT = "fs.s3a.endpoint";

    /**
     * fs s3a access key
     */
    public static final String FS_S3A_ACCESS_KEY = "fs.s3a.access.key";

    /**
     * fs s3a secret key
     */
    public static final String FS_S3A_SECRET_KEY = "fs.s3a.secret.key";


    /**
     * hadoop configuration
     */
    public static final String HADOOP_RM_STATE_ACTIVE = "ACTIVE";

    public static final String HADOOP_RM_STATE_STANDBY = "STANDBY";

    public static final String HADOOP_RESOURCE_MANAGER_HTTPADDRESS_PORT = "resource.manager.httpaddress.port";

    /**
     * yarn.resourcemanager.ha.rm.ids
     */
    public static final String YARN_RESOURCEMANAGER_HA_RM_IDS = "yarn.resourcemanager.ha.rm.ids";


    /**
     * yarn.application.status.address
     */
    public static final String YARN_APPLICATION_STATUS_ADDRESS = "yarn.application.status.address";

    /**
     * yarn.job.history.status.address
     */
    public static final String YARN_JOB_HISTORY_STATUS_ADDRESS = "yarn.job.history.status.address";

    /**
     * hdfs configuration
     * hdfs.root.user
     */
    public static final String HDFS_ROOT_USER = "hdfs.root.user";

    /**
     * hdfs/s3 configuration
     * resource.upload.path
     */
    public static final String RESOURCE_UPLOAD_PATH = "resource.upload.path";

    /**
     * data basedir path
     */
    public static final String DATA_BASEDIR_PATH = "data.basedir.path";

    /**
     * dolphinscheduler.env.path
     */
    public static final String DOLPHINSCHEDULER_ENV_PATH = "dolphinscheduler.env.path";

    /**
     * environment properties default path
     */
    public static final String ENV_PATH = "env/dolphinscheduler_env.sh";

    /**
     * python home
     */
    public static final String PYTHON_HOME = "PYTHON_HOME";

    /**
     * resource.view.suffixs
     */
    public static final String RESOURCE_VIEW_SUFFIXS = "resource.view.suffixs";

    public static final String RESOURCE_VIEW_SUFFIXS_DEFAULT_VALUE = "txt,log,sh,bat,conf,cfg,py,java,sql,xml,hql,properties,json,yml,yaml,ini,js";

    /**
     * development.state
     */
    public static final String DEVELOPMENT_STATE = "development.state";

    /**
     * sudo enable
     */
    public static final String SUDO_ENABLE = "sudo.enable";

    /**
     * string true
     */
    public static final String STRING_TRUE = "true";

    /**
     * string false
     */
    public static final String STRING_FALSE = "false";

    /**
     * resource storage type
     */
    public static final String RESOURCE_STORAGE_TYPE = "resource.storage.type";

    /**
     * MasterServer directory registered in zookeeper
     */
    public static final String REGISTRY_DOLPHINSCHEDULER_MASTERS = "/nodes/master";

    /**
     * WorkerServer directory registered in zookeeper
     */
    public static final String REGISTRY_DOLPHINSCHEDULER_WORKERS = "/nodes/worker";

    /**
     * all servers directory registered in zookeeper
     */
    public static final String REGISTRY_DOLPHINSCHEDULER_DEAD_SERVERS = "/dead-servers";

    /**
     * registry node prefix
     */
    public static final String REGISTRY_DOLPHINSCHEDULER_NODE = "/nodes";

    /**
     * MasterServer lock directory registered in zookeeper
     */
    public static final String REGISTRY_DOLPHINSCHEDULER_LOCK_MASTERS = "/lock/masters";


    /**
     * MasterServer failover directory registered in zookeeper
     */
    public static final String REGISTRY_DOLPHINSCHEDULER_LOCK_FAILOVER_MASTERS = "/lock/failover/masters";

    /**
     * WorkerServer failover directory registered in zookeeper
     */
    public static final String REGISTRY_DOLPHINSCHEDULER_LOCK_FAILOVER_WORKERS = "/lock/failover/workers";

    /**
     * MasterServer startup  failover runing and fault tolerance process
     */
    public static final String REGISTRY_DOLPHINSCHEDULER_LOCK_FAILOVER_STARTUP_MASTERS = "/lock/failover/startup-masters";


    /**
     * comma ,
     */
    public static final String COMMA = ",";

    /**
     * slash /
     */
    public static final String SLASH = "/";

    /**
     * COLON :
     */
    public static final String COLON = ":";

    /**
     * SPACE " "
     */
    public static final String SPACE = " ";

    /**
     * SINGLE_SLASH /
     */
    public static final String SINGLE_SLASH = "/";

    /**
     * DOUBLE_SLASH //
     */
    public static final String DOUBLE_SLASH = "//";

    /**
     * SINGLE_QUOTES "'"
     */
    public static final String SINGLE_QUOTES = "'";
    /**
     * DOUBLE_QUOTES "\""
     */
    public static final String DOUBLE_QUOTES = "\"";

    /**
     * SEMICOLON ;
     */
    public static final String SEMICOLON = ";";

    /**
     * EQUAL SIGN
     */
    public static final String EQUAL_SIGN = "=";
    /**
     * AT SIGN
     */
    public static final String AT_SIGN = "@";


    /**
     * date format of yyyy-MM-dd HH:mm:ss
     */
    public static final String YYYY_MM_DD_HH_MM_SS = "yyyy-MM-dd HH:mm:ss";


    /**
     * date format of yyyyMMddHHmmss
     */
    public static final String YYYYMMDDHHMMSS = "yyyyMMddHHmmss";

    /**
     * date format of yyyyMMddHHmmssSSS
     */
    public static final String YYYYMMDDHHMMSSSSS = "yyyyMMddHHmmssSSS";
    /**
     * http connect time out
     */
    public static final int HTTP_CONNECT_TIMEOUT = 60 * 1000;


    /**
     * http connect request time out
     */
    public static final int HTTP_CONNECTION_REQUEST_TIMEOUT = 60 * 1000;

    /**
     * httpclient soceket time out
     */
    public static final int SOCKET_TIMEOUT = 60 * 1000;

    /**
     * http header
     */
    public static final String HTTP_HEADER_UNKNOWN = "unKnown";

    /**
     * http X-Forwarded-For
     */
    public static final String HTTP_X_FORWARDED_FOR = "X-Forwarded-For";

    /**
     * http X-Real-IP
     */
    public static final String HTTP_X_REAL_IP = "X-Real-IP";

    /**
     * UTF-8
     */
    public static final String UTF_8 = "UTF-8";

    /**
     * user name regex
     */
    public static final Pattern REGEX_USER_NAME = Pattern.compile("^[a-zA-Z0-9._-]{3,39}$");

    /**
     * email regex
     */
    public static final Pattern REGEX_MAIL_NAME = Pattern.compile("^([a-z0-9A-Z]+[_|\\-|\\.]?)+[a-z0-9A-Z]@([a-z0-9A-Z]+(-[a-z0-9A-Z]+)?\\.)+[a-zA-Z]{2,}$");

    /**
     * default display rows
     */
    public static final int DEFAULT_DISPLAY_ROWS = 10;

    /**
     * read permission
     */
    public static final int READ_PERMISSION = 2 * 1;


    /**
     * write permission
     */
    public static final int WRITE_PERMISSION = 2 * 2;


    /**
     * execute permission
     */
    public static final int EXECUTE_PERMISSION = 1;

    /**
     * default admin permission
     */
    public static final int DEFAULT_ADMIN_PERMISSION = 7;


    /**
     * all permissions
     */
    public static final int ALL_PERMISSIONS = READ_PERMISSION | WRITE_PERMISSION | EXECUTE_PERMISSION;

    /**
     * max task timeout
     */
    public static final int MAX_TASK_TIMEOUT = 24 * 3600;


    /**
     * master cpu load
     */
    public static final int DEFAULT_MASTER_CPU_LOAD = Runtime.getRuntime().availableProcessors() * 2;

    /**
     * worker cpu load
     */
    public static final int DEFAULT_WORKER_CPU_LOAD = Runtime.getRuntime().availableProcessors() * 2;

    /**
     * worker host weight
     */
    public static final int DEFAULT_WORKER_HOST_WEIGHT = 100;

    /**
     * default log cache rows num,output when reach the number
     */
    public static final int DEFAULT_LOG_ROWS_NUM = 4 * 16;

    /**
     * log flush interval?output when reach the interval
     */
    public static final int DEFAULT_LOG_FLUSH_INTERVAL = 1000;


    /**
     * time unit secong to minutes
     */
    public static final int SEC_2_MINUTES_TIME_UNIT = 60;

    /***
     *
     * rpc port
     */
    public static final int RPC_PORT = 50051;

    /***
     * alert rpc port
     */
    public static final int ALERT_RPC_PORT = 50052;

    /**
     * forbid running task
     */
    public static final String FLOWNODE_RUN_FLAG_FORBIDDEN = "FORBIDDEN";

    /**
     * normal running task
     */
    public static final String FLOWNODE_RUN_FLAG_NORMAL = "NORMAL";

    /**
     * datasource configuration path
     */
    public static final String DATASOURCE_PROPERTIES = "/datasource.properties";

    public static final String COMMON_TASK_TYPE = "common";

<<<<<<< HEAD
    public static final String DEFAULT = "Default";
=======
    public static final String DEFAULT = "default";
>>>>>>> fd9ebcf5
    public static final String USER = "user";
    public static final String PASSWORD = "password";
    public static final String XXXXXX = "******";
    public static final String NULL = "NULL";
    public static final String THREAD_NAME_MASTER_SERVER = "Master-Server";
    public static final String THREAD_NAME_WORKER_SERVER = "Worker-Server";

    /**
     * command parameter keys
     */
    public static final String CMD_PARAM_RECOVER_PROCESS_ID_STRING = "ProcessInstanceId";

    public static final String CMD_PARAM_RECOVERY_START_NODE_STRING = "StartNodeIdList";

    public static final String CMD_PARAM_RECOVERY_WAITING_THREAD = "WaitingThreadInstanceId";

    public static final String CMD_PARAM_SUB_PROCESS = "processInstanceId";

    public static final String CMD_PARAM_EMPTY_SUB_PROCESS = "0";

    public static final String CMD_PARAM_SUB_PROCESS_PARENT_INSTANCE_ID = "parentProcessInstanceId";

    public static final String CMD_PARAM_SUB_PROCESS_DEFINE_ID = "processDefinitionId";

    public static final String CMD_PARAM_START_NODE_NAMES = "StartNodeNameList";

    public static final String CMD_PARAM_START_PARAMS = "StartParams";

    public static final String CMD_PARAM_FATHER_PARAMS = "fatherParams";

    /**
     * complement data start date
     */
    public static final String CMDPARAM_COMPLEMENT_DATA_START_DATE = "complementStartDate";

    /**
     * complement data end date
     */
    public static final String CMDPARAM_COMPLEMENT_DATA_END_DATE = "complementEndDate";


    /**
     * data source config
     */

    public static final String SPRING_DATASOURCE_DRIVER_CLASS_NAME = "spring.datasource.driver-class-name";

    public static final String SPRING_DATASOURCE_URL = "spring.datasource.url";

    public static final String SPRING_DATASOURCE_USERNAME = "spring.datasource.username";

    public static final String SPRING_DATASOURCE_PASSWORD = "spring.datasource.password";

    public static final String SPRING_DATASOURCE_VALIDATION_QUERY_TIMEOUT = "spring.datasource.validationQueryTimeout";

    public static final String SPRING_DATASOURCE_INITIAL_SIZE = "spring.datasource.initialSize";

    public static final String SPRING_DATASOURCE_MIN_IDLE = "spring.datasource.minIdle";

    public static final String SPRING_DATASOURCE_MAX_ACTIVE = "spring.datasource.maxActive";

    public static final String SPRING_DATASOURCE_MAX_WAIT = "spring.datasource.maxWait";

    public static final String SPRING_DATASOURCE_TIME_BETWEEN_EVICTION_RUNS_MILLIS = "spring.datasource.timeBetweenEvictionRunsMillis";

    public static final String SPRING_DATASOURCE_TIME_BETWEEN_CONNECT_ERROR_MILLIS = "spring.datasource.timeBetweenConnectErrorMillis";

    public static final String SPRING_DATASOURCE_MIN_EVICTABLE_IDLE_TIME_MILLIS = "spring.datasource.minEvictableIdleTimeMillis";

    public static final String SPRING_DATASOURCE_VALIDATION_QUERY = "spring.datasource.validationQuery";

    public static final String SPRING_DATASOURCE_TEST_WHILE_IDLE = "spring.datasource.testWhileIdle";

    public static final String SPRING_DATASOURCE_TEST_ON_BORROW = "spring.datasource.testOnBorrow";

    public static final String SPRING_DATASOURCE_TEST_ON_RETURN = "spring.datasource.testOnReturn";

    public static final String SPRING_DATASOURCE_POOL_PREPARED_STATEMENTS = "spring.datasource.poolPreparedStatements";

    public static final String SPRING_DATASOURCE_DEFAULT_AUTO_COMMIT = "spring.datasource.defaultAutoCommit";

    public static final String SPRING_DATASOURCE_KEEP_ALIVE = "spring.datasource.keepAlive";

    public static final String SPRING_DATASOURCE_MAX_POOL_PREPARED_STATEMENT_PER_CONNECTION_SIZE = "spring.datasource.maxPoolPreparedStatementPerConnectionSize";

    public static final String DEVELOPMENT = "development";

    public static final String QUARTZ_PROPERTIES_PATH = "quartz.properties";

    /**
     * sleep time
     */
    public static final int SLEEP_TIME_MILLIS = 1000;

    /**
     * master task instance cache-database refresh interval
     */
    public static final int CACHE_REFRESH_TIME_MILLIS = 20 * 1000;

    /**
     * heartbeat for zk info length
     */
    public static final int HEARTBEAT_FOR_ZOOKEEPER_INFO_LENGTH = 10;
    public static final int HEARTBEAT_WITH_WEIGHT_FOR_ZOOKEEPER_INFO_LENGTH = 11;

    /**
     * jar
     */
    public static final String JAR = "jar";

    /**
     * hadoop
     */
    public static final String HADOOP = "hadoop";

    /**
     * -D <property>=<value>
     */
    public static final String D = "-D";

    /**
     * -D mapreduce.job.name=name
     */
    public static final String MR_NAME = "mapreduce.job.name";

    /**
     * -D mapreduce.job.queuename=queuename
     */
    public static final String MR_QUEUE = "mapreduce.job.queuename";


    /**
     * spark params constant
     */
    public static final String MASTER = "--master";

    public static final String DEPLOY_MODE = "--deploy-mode";

    /**
     * --class CLASS_NAME
     */
    public static final String MAIN_CLASS = "--class";

    /**
     * --driver-cores NUM
     */
    public static final String DRIVER_CORES = "--driver-cores";

    /**
     * --driver-memory MEM
     */
    public static final String DRIVER_MEMORY = "--driver-memory";

    /**
     * --num-executors NUM
     */
    public static final String NUM_EXECUTORS = "--num-executors";

    /**
     * --executor-cores NUM
     */
    public static final String EXECUTOR_CORES = "--executor-cores";

    /**
     * --executor-memory MEM
     */
    public static final String EXECUTOR_MEMORY = "--executor-memory";

    /**
     * --name NAME
     */
    public static final String SPARK_NAME = "--name";

    /**
     * --queue QUEUE
     */
    public static final String SPARK_QUEUE = "--queue";


    /**
     * exit code success
     */
    public static final int EXIT_CODE_SUCCESS = 0;

    /**
     * exit code kill
     */
    public static final int EXIT_CODE_KILL = 137;

    /**
     * exit code failure
     */
    public static final int EXIT_CODE_FAILURE = -1;

    /**
     * process or task definition failure
     */
    public static final int DEFINITION_FAILURE = -1;

    /**
     * process or task definition first version
     */
    public static final int VERSION_FIRST  = 1;

    /**
     * date format of yyyyMMdd
     */
    public static final String PARAMETER_FORMAT_DATE = "yyyyMMdd";

    /**
     * date format of yyyyMMddHHmmss
     */
    public static final String PARAMETER_FORMAT_TIME = "yyyyMMddHHmmss";

    /**
     * system date(yyyyMMddHHmmss)
     */
    public static final String PARAMETER_DATETIME = "system.datetime";

    /**
     * system date(yyyymmdd) today
     */
    public static final String PARAMETER_CURRENT_DATE = "system.biz.curdate";

    /**
     * system date(yyyymmdd) yesterday
     */
    public static final String PARAMETER_BUSINESS_DATE = "system.biz.date";

    /**
     * the absolute path of current executing task
     */
    public static final String PARAMETER_TASK_EXECUTE_PATH = "system.task.execute.path";

    /**
     * the instance id of current task
     */
    public static final String PARAMETER_TASK_INSTANCE_ID = "system.task.instance.id";

    /**
     * ACCEPTED
     */
    public static final String ACCEPTED = "ACCEPTED";

    /**
     * SUCCEEDED
     */
    public static final String SUCCEEDED = "SUCCEEDED";
    /**
     * NEW
     */
    public static final String NEW = "NEW";
    /**
     * NEW_SAVING
     */
    public static final String NEW_SAVING = "NEW_SAVING";
    /**
     * SUBMITTED
     */
    public static final String SUBMITTED = "SUBMITTED";
    /**
     * FAILED
     */
    public static final String FAILED = "FAILED";
    /**
     * KILLED
     */
    public static final String KILLED = "KILLED";
    /**
     * RUNNING
     */
    public static final String RUNNING = "RUNNING";
    /**
     * underline  "_"
     */
    public static final String UNDERLINE = "_";
    /**
     * quartz job prifix
     */
    public static final String QUARTZ_JOB_PRIFIX = "job";
    /**
     * quartz job group prifix
     */
    public static final String QUARTZ_JOB_GROUP_PRIFIX = "jobgroup";
    /**
     * projectId
     */
    public static final String PROJECT_ID = "projectId";
    /**
     * processId
     */
    public static final String SCHEDULE_ID = "scheduleId";
    /**
     * schedule
     */
    public static final String SCHEDULE = "schedule";
    /**
     * application regex
     */
    public static final String APPLICATION_REGEX = "application_\\d+_\\d+";
    public static final String PID = OSUtils.isWindows() ? "handle" : "pid";
    /**
     * month_begin
     */
    public static final String MONTH_BEGIN = "month_begin";
    /**
     * add_months
     */
    public static final String ADD_MONTHS = "add_months";
    /**
     * month_end
     */
    public static final String MONTH_END = "month_end";
    /**
     * week_begin
     */
    public static final String WEEK_BEGIN = "week_begin";
    /**
     * week_end
     */
    public static final String WEEK_END = "week_end";
    /**
     * timestamp
     */
    public static final String TIMESTAMP = "timestamp";
    public static final char SUBTRACT_CHAR = '-';
    public static final char ADD_CHAR = '+';
    public static final char MULTIPLY_CHAR = '*';
    public static final char DIVISION_CHAR = '/';
    public static final char LEFT_BRACE_CHAR = '(';
    public static final char RIGHT_BRACE_CHAR = ')';
    public static final String ADD_STRING = "+";
    public static final String MULTIPLY_STRING = "*";
    public static final String DIVISION_STRING = "/";
    public static final String LEFT_BRACE_STRING = "(";
    public static final char P = 'P';
    public static final char N = 'N';
    public static final String SUBTRACT_STRING = "-";
    public static final String GLOBAL_PARAMS = "globalParams";
    public static final String LOCAL_PARAMS = "localParams";
    public static final String LOCAL_PARAMS_LIST = "localParamsList";
    public static final String SUBPROCESS_INSTANCE_ID = "subProcessInstanceId";
    public static final String PROCESS_INSTANCE_STATE = "processInstanceState";
    public static final String PARENT_WORKFLOW_INSTANCE = "parentWorkflowInstance";
    public static final String CONDITION_RESULT = "conditionResult";
    public static final String SWITCH_RESULT = "switchResult";
    public static final String DEPENDENCE = "dependence";
    public static final String TASK_TYPE = "taskType";
    public static final String TASK_LIST = "taskList";
    public static final String RWXR_XR_X = "rwxr-xr-x";
    public static final String QUEUE = "queue";
    public static final String QUEUE_NAME = "queueName";
    public static final int LOG_QUERY_SKIP_LINE_NUMBER = 0;
    public static final int LOG_QUERY_LIMIT = 4096;

    /**
     * master/worker server use for zk
     */
    public static final String MASTER_TYPE = "master";
    public static final String WORKER_TYPE = "worker";
    public static final String DELETE_OP = "delete";
    public static final String ADD_OP = "add";
    public static final String ALIAS = "alias";
    public static final String CONTENT = "content";
    public static final String DEPENDENT_SPLIT = ":||";
    public static final String DEPENDENT_ALL = "ALL";


    /**
     * preview schedule execute count
     */
    public static final int PREVIEW_SCHEDULE_EXECUTE_COUNT = 5;

    /**
     * kerberos
     */
    public static final String KERBEROS = "kerberos";

    /**
     * kerberos expire time
     */
    public static final String KERBEROS_EXPIRE_TIME = "kerberos.expire.time";

    /**
     * java.security.krb5.conf
     */
    public static final String JAVA_SECURITY_KRB5_CONF = "java.security.krb5.conf";

    /**
     * java.security.krb5.conf.path
     */
    public static final String JAVA_SECURITY_KRB5_CONF_PATH = "java.security.krb5.conf.path";

    /**
     * hadoop.security.authentication
     */
    public static final String HADOOP_SECURITY_AUTHENTICATION = "hadoop.security.authentication";

    /**
     * hadoop.security.authentication
     */
    public static final String HADOOP_SECURITY_AUTHENTICATION_STARTUP_STATE = "hadoop.security.authentication.startup.state";

    /**
     * com.amazonaws.services.s3.enableV4
     */
    public static final String AWS_S3_V4 = "com.amazonaws.services.s3.enableV4";

    /**
     * loginUserFromKeytab user
     */
    public static final String LOGIN_USER_KEY_TAB_USERNAME = "login.user.keytab.username";

    /**
     * loginUserFromKeytab path
     */
    public static final String LOGIN_USER_KEY_TAB_PATH = "login.user.keytab.path";

    /**
     * task log info format
     */
    public static final String TASK_LOG_INFO_FORMAT = "TaskLogInfo-%s";

    /**
     * hive conf
     */
    public static final String HIVE_CONF = "hiveconf:";

    /**
     * flink
     */
    public static final String FLINK_YARN_CLUSTER = "yarn-cluster";
    public static final String FLINK_RUN_MODE = "-m";
    public static final String FLINK_YARN_SLOT = "-ys";
    public static final String FLINK_APP_NAME = "-ynm";
    public static final String FLINK_QUEUE = "-yqu";
    public static final String FLINK_TASK_MANAGE = "-yn";

    public static final String FLINK_JOB_MANAGE_MEM = "-yjm";
    public static final String FLINK_TASK_MANAGE_MEM = "-ytm";
    public static final String FLINK_MAIN_CLASS = "-c";
    public static final String FLINK_PARALLELISM = "-p";
    public static final String FLINK_SHUTDOWN_ON_ATTACHED_EXIT = "-sae";


    public static final int[] NOT_TERMINATED_STATES = new int[] {
        ExecutionStatus.SUBMITTED_SUCCESS.ordinal(),
        ExecutionStatus.RUNNING_EXECUTION.ordinal(),
        ExecutionStatus.DELAY_EXECUTION.ordinal(),
        ExecutionStatus.READY_PAUSE.ordinal(),
        ExecutionStatus.READY_STOP.ordinal(),
        ExecutionStatus.NEED_FAULT_TOLERANCE.ordinal(),
        ExecutionStatus.WAITING_THREAD.ordinal(),
        ExecutionStatus.WAITING_DEPEND.ordinal()
    };

    /**
     * status
     */
    public static final String STATUS = "status";

    /**
     * message
     */
    public static final String MSG = "msg";

    /**
     * data total
     */
    public static final String COUNT = "count";

    /**
     * page size
     */
    public static final String PAGE_SIZE = "pageSize";

    /**
     * current page no
     */
    public static final String PAGE_NUMBER = "pageNo";


    /**
     *
     */
    public static final String DATA_LIST = "data";

    public static final String TOTAL_LIST = "totalList";

    public static final String CURRENT_PAGE = "currentPage";

    public static final String TOTAL_PAGE = "totalPage";

    public static final String TOTAL = "total";

    /**
     * workflow
     */
    public static final String WORKFLOW_LIST = "workFlowList";
    public static final String WORKFLOW_RELATION_LIST = "workFlowRelationList";

    /**
     * session user
     */
    public static final String SESSION_USER = "session.user";

    public static final String SESSION_ID = "sessionId";

    public static final String PASSWORD_DEFAULT = "******";

    /**
     * locale
     */
    public static final String LOCALE_LANGUAGE = "language";

    /**
     * driver
     */
    public static final String ORG_POSTGRESQL_DRIVER = "org.postgresql.Driver";
    public static final String COM_MYSQL_JDBC_DRIVER = "com.mysql.jdbc.Driver";
    public static final String ORG_APACHE_HIVE_JDBC_HIVE_DRIVER = "org.apache.hive.jdbc.HiveDriver";
    public static final String COM_CLICKHOUSE_JDBC_DRIVER = "ru.yandex.clickhouse.ClickHouseDriver";
    public static final String COM_ORACLE_JDBC_DRIVER = "oracle.jdbc.driver.OracleDriver";
    public static final String COM_SQLSERVER_JDBC_DRIVER = "com.microsoft.sqlserver.jdbc.SQLServerDriver";
    public static final String COM_DB2_JDBC_DRIVER = "com.ibm.db2.jcc.DB2Driver";
    public static final String COM_PRESTO_JDBC_DRIVER = "com.facebook.presto.jdbc.PrestoDriver";

    /**
     * database type
     */
    public static final String MYSQL = "MYSQL";
    public static final String POSTGRESQL = "POSTGRESQL";
    public static final String HIVE = "HIVE";
    public static final String SPARK = "SPARK";
    public static final String CLICKHOUSE = "CLICKHOUSE";
    public static final String ORACLE = "ORACLE";
    public static final String SQLSERVER = "SQLSERVER";
    public static final String DB2 = "DB2";
    public static final String PRESTO = "PRESTO";

    /**
     * jdbc url
     */
    public static final String JDBC_MYSQL = "jdbc:mysql://";
    public static final String JDBC_POSTGRESQL = "jdbc:postgresql://";
    public static final String JDBC_HIVE_2 = "jdbc:hive2://";
    public static final String JDBC_CLICKHOUSE = "jdbc:clickhouse://";
    public static final String JDBC_ORACLE_SID = "jdbc:oracle:thin:@";
    public static final String JDBC_ORACLE_SERVICE_NAME = "jdbc:oracle:thin:@//";
    public static final String JDBC_SQLSERVER = "jdbc:sqlserver://";
    public static final String JDBC_DB2 = "jdbc:db2://";
    public static final String JDBC_PRESTO = "jdbc:presto://";


    public static final String ADDRESS = "address";
    public static final String DATABASE = "database";
    public static final String JDBC_URL = "jdbcUrl";
    public static final String PRINCIPAL = "principal";
    public static final String OTHER = "other";
    public static final String ORACLE_DB_CONNECT_TYPE = "connectType";
    public static final String KERBEROS_KRB5_CONF_PATH = "javaSecurityKrb5Conf";
    public static final String KERBEROS_KEY_TAB_USERNAME = "loginUserKeytabUsername";
    public static final String KERBEROS_KEY_TAB_PATH = "loginUserKeytabPath";

    /**
     * session timeout
     */
    public static final int SESSION_TIME_OUT = 7200;
    public static final int MAX_FILE_SIZE = 1024 * 1024 * 1024;
    public static final String UDF = "UDF";
    public static final String CLASS = "class";
    public static final String RECEIVERS = "receivers";
    public static final String RECEIVERS_CC = "receiversCc";


    /**
     * dataSource sensitive param
     */
    public static final String DATASOURCE_PASSWORD_REGEX = "(?<=((?i)password((\\\\\":\\\\\")|(=')))).*?(?=((\\\\\")|(')))";

    /**
     * default worker group
     */
    public static final String DEFAULT_WORKER_GROUP = "default";

    public static final Integer TASK_INFO_LENGTH = 5;

    /**
     * new
     * schedule time
     */
    public static final String PARAMETER_SHECDULE_TIME = "schedule.time";
    /**
     * authorize writable perm
     */
    public static final int AUTHORIZE_WRITABLE_PERM = 7;
    /**
     * authorize readable perm
     */
    public static final int AUTHORIZE_READABLE_PERM = 4;


    /**
     * plugin configurations
     */
    public static final String PLUGIN_JAR_SUFFIX = ".jar";

    public static final int NORMAL_NODE_STATUS = 0;
    public static final int ABNORMAL_NODE_STATUS = 1;

    public static final String START_TIME = "start time";
    public static final String END_TIME = "end time";
    public static final String START_END_DATE = "startDate,endDate";

    /**
     * system line separator
     */
    public static final String SYSTEM_LINE_SEPARATOR = System.getProperty("line.separator");


    public static final String EXCEL_SUFFIX_XLS = ".xls";

    /**
     * datasource encryption salt
     */
    public static final String DATASOURCE_ENCRYPTION_SALT_DEFAULT = "!@#$%^&*";
    public static final String DATASOURCE_ENCRYPTION_ENABLE = "datasource.encryption.enable";
    public static final String DATASOURCE_ENCRYPTION_SALT = "datasource.encryption.salt";

    /**
     * network interface preferred
     */
    public static final String DOLPHIN_SCHEDULER_NETWORK_INTERFACE_PREFERRED = "dolphin.scheduler.network.interface.preferred";

    /**
     * network IP gets priority, default inner outer
     */
    public static final String DOLPHIN_SCHEDULER_NETWORK_PRIORITY_STRATEGY = "dolphin.scheduler.network.priority.strategy";

    /**
     * exec shell scripts
     */
    public static final String SH = "sh";

    /**
     * pstree, get pud and sub pid
     */
    public static final String PSTREE = "pstree";

    /**
     * snow flake, data center id, this id must be greater than 0 and less than 32
     */
    public static final String SNOW_FLAKE_DATA_CENTER_ID = "data.center.id";

    /**
     * docker & kubernetes
     */
    public static final boolean DOCKER_MODE = StringUtils.isNotEmpty(System.getenv("DOCKER"));
    public static final boolean KUBERNETES_MODE = StringUtils.isNotEmpty(System.getenv("KUBERNETES_SERVICE_HOST")) && StringUtils.isNotEmpty(System.getenv("KUBERNETES_SERVICE_PORT"));

    /**
     * task parameter keys
     */
    public static final String TASK_PARAMS = "params";
    public static final String TASK_PARAMS_DATASOURCE = "datasource";
    public static final String TASK_PARAMS_DATASOURCE_NAME = "datasourceName";
    public static final String TASK_DEPENDENCE = "dependence";
    public static final String TASK_DEPENDENCE_DEPEND_TASK_LIST = "dependTaskList";
    public static final String TASK_DEPENDENCE_DEPEND_ITEM_LIST = "dependItemList";
    public static final String TASK_DEPENDENCE_PROJECT_ID = "projectId";
    public static final String TASK_DEPENDENCE_PROJECT_NAME = "projectName";
    public static final String TASK_DEPENDENCE_DEFINITION_ID = "definitionId";
    public static final String TASK_DEPENDENCE_DEFINITION_NAME = "definitionName";
}<|MERGE_RESOLUTION|>--- conflicted
+++ resolved
@@ -437,11 +437,7 @@
 
     public static final String COMMON_TASK_TYPE = "common";
 
-<<<<<<< HEAD
-    public static final String DEFAULT = "Default";
-=======
     public static final String DEFAULT = "default";
->>>>>>> fd9ebcf5
     public static final String USER = "user";
     public static final String PASSWORD = "password";
     public static final String XXXXXX = "******";
