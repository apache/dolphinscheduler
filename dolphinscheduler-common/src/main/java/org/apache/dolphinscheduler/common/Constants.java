--- conflicted
+++ resolved
@@ -960,13 +960,9 @@
     public static final String URL = "url";
     public static final String DRIVER = "driver";
     public static final String SQL = "sql";
-<<<<<<< HEAD
     public static final String INPUT_TABLE = "input_table";
     public static final String OUTPUT_TABLE = "output_table";
     public static final String TMP_TABLE = "tmp_table";
-=======
->>>>>>> db4136e9
-
 
     /**
      * session timeout
