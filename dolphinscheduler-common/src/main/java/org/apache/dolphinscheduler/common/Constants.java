--- conflicted
+++ resolved
@@ -979,15 +979,14 @@
     public static final int ABNORMAL_NODE_STATUS = 1;
 
     /**
-<<<<<<< HEAD
      * system line separator
      */
     public static final String SYSTEM_LINE_SEPARATOR = System.getProperty("line.separator");
-=======
+
+    /**
      * net system properties
      */
     public static final String DOLPHIN_SCHEDULER_PREFERRED_NETWORK_INTERFACE = "dolphin.scheduler.network.interface.preferred";
 
->>>>>>> 38e7494f
 
 }