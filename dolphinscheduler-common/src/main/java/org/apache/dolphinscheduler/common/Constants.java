/*
 * Licensed to the Apache Software Foundation (ASF) under one or more
 * contributor license agreements.  See the NOTICE file distributed with
 * this work for additional information regarding copyright ownership.
 * The ASF licenses this file to You under the Apache License, Version 2.0
 * (the "License"); you may not use this file except in compliance with
 * the License.  You may obtain a copy of the License at
 *
 *    http://www.apache.org/licenses/LICENSE-2.0
 *
 * Unless required by applicable law or agreed to in writing, software
 * distributed under the License is distributed on an "AS IS" BASIS,
 * WITHOUT WARRANTIES OR CONDITIONS OF ANY KIND, either express or implied.
 * See the License for the specific language governing permissions and
 * limitations under the License.
 */

package org.apache.dolphinscheduler.common;

import org.apache.dolphinscheduler.common.enums.ExecutionStatus;

import org.apache.commons.lang.StringUtils;
import org.apache.commons.lang.SystemUtils;

import java.util.regex.Pattern;

/**
 * Constants
 */
public final class Constants {

    private Constants() {
        throw new UnsupportedOperationException("Construct Constants");
    }

    /**
     * common properties path
     */
    public static final String COMMON_PROPERTIES_PATH = "/common.properties";

    /**
     * alter properties
     */
    public static final int ALERT_RPC_PORT = 50052;

    /**
     * registry properties
     */
    public static final String REGISTRY_DOLPHINSCHEDULER_MASTERS = "/nodes/master";
    public static final String REGISTRY_DOLPHINSCHEDULER_WORKERS = "/nodes/worker";
    public static final String REGISTRY_DOLPHINSCHEDULER_DEAD_SERVERS = "/dead-servers";
    public static final String REGISTRY_DOLPHINSCHEDULER_NODE = "/nodes";
    public static final String REGISTRY_DOLPHINSCHEDULER_LOCK_MASTERS = "/lock/masters";
    public static final String REGISTRY_DOLPHINSCHEDULER_LOCK_FAILOVER_MASTERS = "/lock/failover/masters";
    public static final String REGISTRY_DOLPHINSCHEDULER_LOCK_FAILOVER_WORKERS = "/lock/failover/workers";
    public static final String REGISTRY_DOLPHINSCHEDULER_LOCK_FAILOVER_STARTUP_MASTERS = "/lock/failover/startup-masters";

    /**
     * fs.defaultFS
     */
    public static final String FS_DEFAULTFS = "fs.defaultFS";


    /**
     * fs s3a endpoint
     */
    public static final String FS_S3A_ENDPOINT = "fs.s3a.endpoint";

    /**
     * fs s3a access key
     */
    public static final String FS_S3A_ACCESS_KEY = "fs.s3a.access.key";

    /**
     * fs s3a secret key
     */
    public static final String FS_S3A_SECRET_KEY = "fs.s3a.secret.key";


    /**
     * hadoop configuration
     */
    public static final String HADOOP_RM_STATE_ACTIVE = "ACTIVE";

    public static final String HADOOP_RESOURCE_MANAGER_HTTPADDRESS_PORT = "resource.manager.httpaddress.port";

    /**
     * yarn.resourcemanager.ha.rm.ids
     */
    public static final String YARN_RESOURCEMANAGER_HA_RM_IDS = "yarn.resourcemanager.ha.rm.ids";


    /**
     * yarn.application.status.address
     */
    public static final String YARN_APPLICATION_STATUS_ADDRESS = "yarn.application.status.address";

    /**
     * yarn.job.history.status.address
     */
    public static final String YARN_JOB_HISTORY_STATUS_ADDRESS = "yarn.job.history.status.address";

    /**
     * hdfs configuration
     * hdfs.root.user
     */
    public static final String HDFS_ROOT_USER = "hdfs.root.user";

    /**
     * hdfs/s3 configuration
     * resource.upload.path
     */
    public static final String RESOURCE_UPLOAD_PATH = "resource.upload.path";

    /**
     * data basedir path
     */
    public static final String DATA_BASEDIR_PATH = "data.basedir.path";

    /**
     * dolphinscheduler.env.path
     */
    public static final String DOLPHINSCHEDULER_ENV_PATH = "dolphinscheduler.env.path";

    /**
     * environment properties default path
     */
    public static final String ENV_PATH = "env/dolphinscheduler_env.sh";

    /**
     * resource.view.suffixs
     */
    public static final String RESOURCE_VIEW_SUFFIXS = "resource.view.suffixs";

    public static final String RESOURCE_VIEW_SUFFIXS_DEFAULT_VALUE = "txt,log,sh,bat,conf,cfg,py,java,sql,xml,hql,properties,json,yml,yaml,ini,js";

    /**
     * development.state
     */
    public static final String DEVELOPMENT_STATE = "development.state";

    /**
     * sudo enable
     */
    public static final String SUDO_ENABLE = "sudo.enable";

    /**
     * string true
     */
    public static final String STRING_TRUE = "true";

    /**
     * resource storage type
     */
    public static final String RESOURCE_STORAGE_TYPE = "resource.storage.type";

    /**
     * comma ,
     */
    public static final String COMMA = ",";

    /**
     * COLON :
     */
    public static final String COLON = ":";

    /**
<<<<<<< HEAD
     * QUESTION ?
     */
    public static final String QUESTION = "?";

    /**
     * SPACE " "
     */
    public static final String SPACE = " ";

    /**
=======
>>>>>>> c78fd247
     * SINGLE_SLASH /
     */
    public static final String SINGLE_SLASH = "/";

    /**
     * DOUBLE_SLASH //
     */
    public static final String DOUBLE_SLASH = "//";

    /**
     * EQUAL SIGN
     */
    public static final String EQUAL_SIGN = "=";
<<<<<<< HEAD
    /**
     * AT SIGN
     */
    public static final String AT_SIGN = "@";
=======
>>>>>>> c78fd247

    /**
     * date format of yyyy-MM-dd HH:mm:ss
     */
    public static final String YYYY_MM_DD_HH_MM_SS = "yyyy-MM-dd HH:mm:ss";

    /**
     * date format of yyyyMMdd
     */
    public static final String YYYYMMDD = "yyyyMMdd";

    /**
     * date format of yyyyMMddHHmmss
     */
    public static final String YYYYMMDDHHMMSS = "yyyyMMddHHmmss";

    /**
     * date format of yyyyMMddHHmmssSSS
     */
    public static final String YYYYMMDDHHMMSSSSS = "yyyyMMddHHmmssSSS";
    /**
     * http connect time out
     */
    public static final int HTTP_CONNECT_TIMEOUT = 60 * 1000;


    /**
     * http connect request time out
     */
    public static final int HTTP_CONNECTION_REQUEST_TIMEOUT = 60 * 1000;

    /**
     * httpclient soceket time out
     */
    public static final int SOCKET_TIMEOUT = 60 * 1000;

    /**
     * http header
     */
    public static final String HTTP_HEADER_UNKNOWN = "unKnown";

    /**
     * http X-Forwarded-For
     */
    public static final String HTTP_X_FORWARDED_FOR = "X-Forwarded-For";

    /**
     * http X-Real-IP
     */
    public static final String HTTP_X_REAL_IP = "X-Real-IP";

    /**
     * UTF-8
     */
    public static final String UTF_8 = "UTF-8";

    /**
     * user name regex
     */
    public static final Pattern REGEX_USER_NAME = Pattern.compile("^[a-zA-Z0-9._-]{3,39}$");

    /**
     * email regex
     */
    public static final Pattern REGEX_MAIL_NAME = Pattern.compile("^([a-z0-9A-Z]+[_|\\-|\\.]?)+[a-z0-9A-Z]@([a-z0-9A-Z]+(-[a-z0-9A-Z]+)?\\.)+[a-zA-Z]{2,}$");

    /**
     * read permission
     */
    public static final int READ_PERMISSION = 2;


    /**
     * write permission
     */
    public static final int WRITE_PERMISSION = 2 * 2;


    /**
     * execute permission
     */
    public static final int EXECUTE_PERMISSION = 1;

    /**
     * default admin permission
     */
    public static final int DEFAULT_ADMIN_PERMISSION = 7;


    /**
     * all permissions
     */
    public static final int ALL_PERMISSIONS = READ_PERMISSION | WRITE_PERMISSION | EXECUTE_PERMISSION;

    /**
     * max task timeout
     */
    public static final int MAX_TASK_TIMEOUT = 24 * 3600;

    /**
     * worker host weight
     */
    public static final int DEFAULT_WORKER_HOST_WEIGHT = 100;

    /**
     * time unit secong to minutes
     */
    public static final int SEC_2_MINUTES_TIME_UNIT = 60;

    /***
     *
     * rpc port
     */
    public static final int RPC_PORT = 50051;

    /**
     * forbid running task
     */
    public static final String FLOWNODE_RUN_FLAG_FORBIDDEN = "FORBIDDEN";

    /**
     * normal running task
     */
    public static final String FLOWNODE_RUN_FLAG_NORMAL = "NORMAL";

    public static final String COMMON_TASK_TYPE = "common";

    public static final String DEFAULT = "default";
    public static final String PASSWORD = "password";
    public static final String XXXXXX = "******";
    public static final String NULL = "NULL";
    public static final String THREAD_NAME_MASTER_SERVER = "Master-Server";
    public static final String THREAD_NAME_WORKER_SERVER = "Worker-Server";

    /**
     * command parameter keys
     */
    public static final String CMD_PARAM_RECOVER_PROCESS_ID_STRING = "ProcessInstanceId";

    public static final String CMD_PARAM_RECOVERY_START_NODE_STRING = "StartNodeIdList";

    public static final String CMD_PARAM_RECOVERY_WAITING_THREAD = "WaitingThreadInstanceId";

    public static final String CMD_PARAM_SUB_PROCESS = "processInstanceId";

    public static final String CMD_PARAM_EMPTY_SUB_PROCESS = "0";

    public static final String CMD_PARAM_SUB_PROCESS_PARENT_INSTANCE_ID = "parentProcessInstanceId";

    public static final String CMD_PARAM_SUB_PROCESS_DEFINE_CODE = "processDefinitionCode";

    public static final String CMD_PARAM_START_NODES = "StartNodeList";

    public static final String CMD_PARAM_START_PARAMS = "StartParams";

    public static final String CMD_PARAM_FATHER_PARAMS = "fatherParams";

    /**
     * complement data start date
     */
    public static final String CMDPARAM_COMPLEMENT_DATA_START_DATE = "complementStartDate";

    /**
     * complement data end date
     */
    public static final String CMDPARAM_COMPLEMENT_DATA_END_DATE = "complementEndDate";

    /**
     * complement date default cron string
     */
    public static final String DEFAULT_CRON_STRING = "0 0 0 * * ? *";

    public static final int SLEEP_TIME_MILLIS = 1000;

    /**
     * one second mils
     */
    public static final int SECOND_TIME_MILLIS = 1000;

    /**
     * master task instance cache-database refresh interval
     */
    public static final int CACHE_REFRESH_TIME_MILLIS = 20 * 1000;

    /**
     * heartbeat for zk info length
     */
    public static final int HEARTBEAT_FOR_ZOOKEEPER_INFO_LENGTH = 13;

    /**
     * jar
     */
    public static final String JAR = "jar";

    /**
     * hadoop
     */
    public static final String HADOOP = "hadoop";

    /**
     * -D <property>=<value>
     */
    public static final String D = "-D";

    /**
     * exit code success
     */
    public static final int EXIT_CODE_SUCCESS = 0;

    /**
     * exit code failure
     */
    public static final int EXIT_CODE_FAILURE = -1;

    /**
     * process or task definition failure
     */
    public static final int DEFINITION_FAILURE = -1;

    /**
     * process or task definition first version
     */
    public static final int VERSION_FIRST  = 1;

    /**
     * date format of yyyyMMdd
     */
    public static final String PARAMETER_FORMAT_DATE = "yyyyMMdd";

    /**
     * date format of yyyyMMddHHmmss
     */
    public static final String PARAMETER_FORMAT_TIME = "yyyyMMddHHmmss";

    /**
     * system date(yyyyMMddHHmmss)
     */
    public static final String PARAMETER_DATETIME = "system.datetime";

    /**
     * system date(yyyymmdd) today
     */
    public static final String PARAMETER_CURRENT_DATE = "system.biz.curdate";

    /**
     * system date(yyyymmdd) yesterday
     */
    public static final String PARAMETER_BUSINESS_DATE = "system.biz.date";

    /**
     * ACCEPTED
     */
    public static final String ACCEPTED = "ACCEPTED";

    /**
     * SUCCEEDED
     */
    public static final String SUCCEEDED = "SUCCEEDED";
    /**
     * NEW
     */
    public static final String NEW = "NEW";
    /**
     * NEW_SAVING
     */
    public static final String NEW_SAVING = "NEW_SAVING";
    /**
     * SUBMITTED
     */
    public static final String SUBMITTED = "SUBMITTED";
    /**
     * FAILED
     */
    public static final String FAILED = "FAILED";
    /**
     * KILLED
     */
    public static final String KILLED = "KILLED";
    /**
     * RUNNING
     */
    public static final String RUNNING = "RUNNING";
    /**
     * underline  "_"
     */
    public static final String UNDERLINE = "_";
    /**
     * quartz job prifix
     */
    public static final String QUARTZ_JOB_PRIFIX = "job";
    /**
     * quartz job group prifix
     */
    public static final String QUARTZ_JOB_GROUP_PRIFIX = "jobgroup";
    /**
     * projectId
     */
    public static final String PROJECT_ID = "projectId";
    /**
     * processId
     */
    public static final String SCHEDULE_ID = "scheduleId";
    /**
     * schedule
     */
    public static final String SCHEDULE = "schedule";
    /**
     * application regex
     */
    public static final String APPLICATION_REGEX = "application_\\d+_\\d+";
    public static final String PID = SystemUtils.IS_OS_WINDOWS ? "handle" : "pid";
    /**
     * month_begin
     */
    public static final String MONTH_BEGIN = "month_begin";
    /**
     * add_months
     */
    public static final String ADD_MONTHS = "add_months";
    /**
     * month_end
     */
    public static final String MONTH_END = "month_end";
    /**
     * week_begin
     */
    public static final String WEEK_BEGIN = "week_begin";
    /**
     * week_end
     */
    public static final String WEEK_END = "week_end";
    /**
     * timestamp
     */
    public static final String TIMESTAMP = "timestamp";
    public static final char SUBTRACT_CHAR = '-';
    public static final char ADD_CHAR = '+';
    public static final char MULTIPLY_CHAR = '*';
    public static final char DIVISION_CHAR = '/';
    public static final char LEFT_BRACE_CHAR = '(';
    public static final char RIGHT_BRACE_CHAR = ')';
    public static final String ADD_STRING = "+";
    public static final String STAR = "*";
    public static final String DIVISION_STRING = "/";
    public static final String LEFT_BRACE_STRING = "(";
    public static final char P = 'P';
    public static final char N = 'N';
    public static final String SUBTRACT_STRING = "-";
    public static final String GLOBAL_PARAMS = "globalParams";
    public static final String LOCAL_PARAMS = "localParams";
    public static final String SUBPROCESS_INSTANCE_ID = "subProcessInstanceId";
    public static final String PROCESS_INSTANCE_STATE = "processInstanceState";
    public static final String PARENT_WORKFLOW_INSTANCE = "parentWorkflowInstance";
    public static final String CONDITION_RESULT = "conditionResult";
    public static final String SWITCH_RESULT = "switchResult";
    public static final String WAIT_START_TIMEOUT = "waitStartTimeout";
    public static final String DEPENDENCE = "dependence";
    public static final String TASK_LIST = "taskList";
    public static final String QUEUE = "queue";
    public static final String QUEUE_NAME = "queueName";
    public static final int LOG_QUERY_SKIP_LINE_NUMBER = 0;
    public static final int LOG_QUERY_LIMIT = 4096;

    /**
     * master/worker server use for zk
     */
    public static final String MASTER_TYPE = "master";
    public static final String WORKER_TYPE = "worker";
    public static final String DELETE_OP = "delete";
    public static final String ADD_OP = "add";
    public static final String ALIAS = "alias";
    public static final String CONTENT = "content";
    public static final String DEPENDENT_SPLIT = ":||";
    public static final long DEPENDENT_ALL_TASK_CODE = 0;



    /**
     * preview schedule execute count
     */
    public static final int PREVIEW_SCHEDULE_EXECUTE_COUNT = 5;

    /**
     * kerberos
     */
    public static final String KERBEROS = "kerberos";

    /**
     * kerberos expire time
     */
    public static final String KERBEROS_EXPIRE_TIME = "kerberos.expire.time";

    /**
     * java.security.krb5.conf
     */
    public static final String JAVA_SECURITY_KRB5_CONF = "java.security.krb5.conf";

    /**
     * java.security.krb5.conf.path
     */
    public static final String JAVA_SECURITY_KRB5_CONF_PATH = "java.security.krb5.conf.path";

    /**
     * hadoop.security.authentication
     */
    public static final String HADOOP_SECURITY_AUTHENTICATION = "hadoop.security.authentication";

    /**
     * hadoop.security.authentication
     */
    public static final String HADOOP_SECURITY_AUTHENTICATION_STARTUP_STATE = "hadoop.security.authentication.startup.state";

    /**
     * com.amazonaws.services.s3.enableV4
     */
    public static final String AWS_S3_V4 = "com.amazonaws.services.s3.enableV4";

    /**
     * loginUserFromKeytab user
     */
    public static final String LOGIN_USER_KEY_TAB_USERNAME = "login.user.keytab.username";

    /**
     * loginUserFromKeytab path
     */
    public static final String LOGIN_USER_KEY_TAB_PATH = "login.user.keytab.path";

    /**
     * task log info format
     */
    public static final String TASK_LOG_INFO_FORMAT = "TaskLogInfo-%s";

    public static final int[] NOT_TERMINATED_STATES = new int[] {
        ExecutionStatus.SUBMITTED_SUCCESS.ordinal(),
        ExecutionStatus.RUNNING_EXECUTION.ordinal(),
        ExecutionStatus.DELAY_EXECUTION.ordinal(),
        ExecutionStatus.READY_PAUSE.ordinal(),
        ExecutionStatus.READY_STOP.ordinal(),
        ExecutionStatus.NEED_FAULT_TOLERANCE.ordinal(),
        ExecutionStatus.WAITING_THREAD.ordinal(),
        ExecutionStatus.WAITING_DEPEND.ordinal()
    };

    public static final int[] RUNNING_PROCESS_STATE = new int[] {
            ExecutionStatus.RUNNING_EXECUTION.ordinal(),
            ExecutionStatus.SUBMITTED_SUCCESS.ordinal(),
            ExecutionStatus.SERIAL_WAIT.ordinal()
    };

    /**
     * status
     */
    public static final String STATUS = "status";

    /**
     * message
     */
    public static final String MSG = "msg";

    /**
     * data total
     */
    public static final String COUNT = "count";

    /**
     * page size
     */
    public static final String PAGE_SIZE = "pageSize";

    /**
     * current page no
     */
    public static final String PAGE_NUMBER = "pageNo";


    /**
     *
     */
    public static final String DATA_LIST = "data";

    public static final String TOTAL_LIST = "totalList";

    public static final String CURRENT_PAGE = "currentPage";

    public static final String TOTAL_PAGE = "totalPage";

    public static final String TOTAL = "total";

    /**
     * workflow
     */
    public static final String WORKFLOW_LIST = "workFlowList";
    public static final String WORKFLOW_RELATION_LIST = "workFlowRelationList";

    /**
     * session user
     */
    public static final String SESSION_USER = "session.user";

    public static final String SESSION_ID = "sessionId";

    /**
     * locale
     */
    public static final String LOCALE_LANGUAGE = "language";

    /**
     * database type
     */
    public static final String MYSQL = "MYSQL";
    public static final String HIVE = "HIVE";

    public static final String ADDRESS = "address";
    public static final String DATABASE = "database";
    public static final String OTHER = "other";
<<<<<<< HEAD
    public static final String ORACLE_DB_CONNECT_TYPE = "connectType";

    public static final String TABLE = "table";
    public static final String URL = "url";
    public static final String DRIVER = "driver";
    public static final String SQL = "sql";
    public static final String INPUT_TABLE = "input_table";
    public static final String OUTPUT_TABLE = "output_table";
    public static final String TMP_TABLE = "tmp_table";

    public static final String KERBEROS_KRB5_CONF_PATH = "javaSecurityKrb5Conf";
    public static final String KERBEROS_KEY_TAB_USERNAME = "loginUserKeytabUsername";
    public static final String KERBEROS_KEY_TAB_PATH = "loginUserKeytabPath";
=======
>>>>>>> c78fd247

    /**
     * session timeout
     */
    public static final int SESSION_TIME_OUT = 7200;
    public static final int MAX_FILE_SIZE = 1024 * 1024 * 1024;
    public static final String UDF = "UDF";
    public static final String CLASS = "class";

    /**
     * dataSource sensitive param
     */
    public static final String DATASOURCE_PASSWORD_REGEX = "(?<=((?i)password((\\\\\":\\\\\")|(=')))).*?(?=((\\\\\")|(')))";

    /**
     * default worker group
     */
    public static final String DEFAULT_WORKER_GROUP = "default";
    /**
     * authorize writable perm
     */
    public static final int AUTHORIZE_WRITABLE_PERM = 7;
    /**
     * authorize readable perm
     */
    public static final int AUTHORIZE_READABLE_PERM = 4;

    public static final int NORMAL_NODE_STATUS = 0;
    public static final int ABNORMAL_NODE_STATUS = 1;
    public static final int BUSY_NODE_STATUE = 2;

    public static final String START_TIME = "start time";
    public static final String END_TIME = "end time";
    public static final String START_END_DATE = "startDate,endDate";

    /**
     * system line separator
     */
    public static final String SYSTEM_LINE_SEPARATOR = System.getProperty("line.separator");

    /**
     * datasource encryption salt
     */
    public static final String DATASOURCE_ENCRYPTION_SALT_DEFAULT = "!@#$%^&*";
    public static final String DATASOURCE_ENCRYPTION_ENABLE = "datasource.encryption.enable";
    public static final String DATASOURCE_ENCRYPTION_SALT = "datasource.encryption.salt";

    /**
     * network interface preferred
     */
    public static final String DOLPHIN_SCHEDULER_NETWORK_INTERFACE_PREFERRED = "dolphin.scheduler.network.interface.preferred";

    /**
     * network IP gets priority, default inner outer
     */
    public static final String DOLPHIN_SCHEDULER_NETWORK_PRIORITY_STRATEGY = "dolphin.scheduler.network.priority.strategy";

    /**
     * exec shell scripts
     */
    public static final String SH = "sh";

    /**
     * pstree, get pud and sub pid
     */
    public static final String PSTREE = "pstree";

<<<<<<< HEAD
    /*
     * snow flake, data center id, this id must be greater than 0 and less than 32
     */
    public static final String SNOW_FLAKE_DATA_CENTER_ID = "data.center.id";

    /**
     * docker & kubernetes
     */
    public static final boolean DOCKER_MODE = !StringUtils.isEmpty(System.getenv("DOCKER"));
    public static final boolean KUBERNETES_MODE = !StringUtils.isEmpty(System.getenv("KUBERNETES_SERVICE_HOST")) && !StringUtils.isEmpty(System.getenv("KUBERNETES_SERVICE_PORT"));

    /**
     * task parameter keys
     */
    public static final String TASK_PARAMS = "params";
    public static final String TASK_PARAMS_DATASOURCE = "datasource";
    public static final String TASK_PARAMS_DATASOURCE_NAME = "datasourceName";
    public static final String TASK_DEPENDENCE = "dependence";
    public static final String TASK_DEPENDENCE_DEPEND_TASK_LIST = "dependTaskList";
    public static final String TASK_DEPENDENCE_DEPEND_ITEM_LIST = "dependItemList";
    public static final String TASK_DEPENDENCE_PROJECT_ID = "projectId";
    public static final String TASK_DEPENDENCE_PROJECT_NAME = "projectName";
    public static final String TASK_DEPENDENCE_DEFINITION_ID = "definitionId";
    public static final String TASK_DEPENDENCE_DEFINITION_NAME = "definitionName";
=======
    public static final Boolean KUBERNETES_MODE = !StringUtils.isEmpty(System.getenv("KUBERNETES_SERVICE_HOST")) && !StringUtils.isEmpty(System.getenv("KUBERNETES_SERVICE_PORT"));
>>>>>>> c78fd247

    /**
     * dry run flag
     */
    public static final int DRY_RUN_FLAG_NO = 0;
    public static final int DRY_RUN_FLAG_YES = 1;
<<<<<<< HEAD

    /**
     * data.quality.error.output.path
     */
    public static final String DATA_QUALITY_ERROR_OUTPUT_PATH = "data-quality.error.output.path";
=======
>>>>>>> c78fd247
}<|MERGE_RESOLUTION|>--- conflicted
+++ resolved
@@ -165,7 +165,6 @@
     public static final String COLON = ":";
 
     /**
-<<<<<<< HEAD
      * QUESTION ?
      */
     public static final String QUESTION = "?";
@@ -176,8 +175,6 @@
     public static final String SPACE = " ";
 
     /**
-=======
->>>>>>> c78fd247
      * SINGLE_SLASH /
      */
     public static final String SINGLE_SLASH = "/";
@@ -191,13 +188,11 @@
      * EQUAL SIGN
      */
     public static final String EQUAL_SIGN = "=";
-<<<<<<< HEAD
+
     /**
      * AT SIGN
      */
     public static final String AT_SIGN = "@";
-=======
->>>>>>> c78fd247
 
     /**
      * date format of yyyy-MM-dd HH:mm:ss
@@ -713,22 +708,8 @@
     public static final String ADDRESS = "address";
     public static final String DATABASE = "database";
     public static final String OTHER = "other";
-<<<<<<< HEAD
-    public static final String ORACLE_DB_CONNECT_TYPE = "connectType";
-
-    public static final String TABLE = "table";
-    public static final String URL = "url";
-    public static final String DRIVER = "driver";
-    public static final String SQL = "sql";
-    public static final String INPUT_TABLE = "input_table";
-    public static final String OUTPUT_TABLE = "output_table";
-    public static final String TMP_TABLE = "tmp_table";
-
-    public static final String KERBEROS_KRB5_CONF_PATH = "javaSecurityKrb5Conf";
-    public static final String KERBEROS_KEY_TAB_USERNAME = "loginUserKeytabUsername";
-    public static final String KERBEROS_KEY_TAB_PATH = "loginUserKeytabPath";
-=======
->>>>>>> c78fd247
+    public static final String USER = "user";
+    public static final String JDBC_URL = "jdbcUrl";
 
     /**
      * session timeout
@@ -796,46 +777,17 @@
      */
     public static final String PSTREE = "pstree";
 
-<<<<<<< HEAD
-    /*
-     * snow flake, data center id, this id must be greater than 0 and less than 32
-     */
-    public static final String SNOW_FLAKE_DATA_CENTER_ID = "data.center.id";
-
-    /**
-     * docker & kubernetes
-     */
-    public static final boolean DOCKER_MODE = !StringUtils.isEmpty(System.getenv("DOCKER"));
-    public static final boolean KUBERNETES_MODE = !StringUtils.isEmpty(System.getenv("KUBERNETES_SERVICE_HOST")) && !StringUtils.isEmpty(System.getenv("KUBERNETES_SERVICE_PORT"));
-
-    /**
-     * task parameter keys
-     */
-    public static final String TASK_PARAMS = "params";
-    public static final String TASK_PARAMS_DATASOURCE = "datasource";
-    public static final String TASK_PARAMS_DATASOURCE_NAME = "datasourceName";
-    public static final String TASK_DEPENDENCE = "dependence";
-    public static final String TASK_DEPENDENCE_DEPEND_TASK_LIST = "dependTaskList";
-    public static final String TASK_DEPENDENCE_DEPEND_ITEM_LIST = "dependItemList";
-    public static final String TASK_DEPENDENCE_PROJECT_ID = "projectId";
-    public static final String TASK_DEPENDENCE_PROJECT_NAME = "projectName";
-    public static final String TASK_DEPENDENCE_DEFINITION_ID = "definitionId";
-    public static final String TASK_DEPENDENCE_DEFINITION_NAME = "definitionName";
-=======
     public static final Boolean KUBERNETES_MODE = !StringUtils.isEmpty(System.getenv("KUBERNETES_SERVICE_HOST")) && !StringUtils.isEmpty(System.getenv("KUBERNETES_SERVICE_PORT"));
->>>>>>> c78fd247
 
     /**
      * dry run flag
      */
     public static final int DRY_RUN_FLAG_NO = 0;
     public static final int DRY_RUN_FLAG_YES = 1;
-<<<<<<< HEAD
 
     /**
      * data.quality.error.output.path
      */
     public static final String DATA_QUALITY_ERROR_OUTPUT_PATH = "data-quality.error.output.path";
-=======
->>>>>>> c78fd247
+
 }