/*
 * Licensed to the Apache Software Foundation (ASF) under one or more
 * contributor license agreements.  See the NOTICE file distributed with
 * this work for additional information regarding copyright ownership.
 * The ASF licenses this file to You under the Apache License, Version 2.0
 * (the "License"); you may not use this file except in compliance with
 * the License.  You may obtain a copy of the License at
 *
 *    http://www.apache.org/licenses/LICENSE-2.0
 *
 * Unless required by applicable law or agreed to in writing, software
 * distributed under the License is distributed on an "AS IS" BASIS,
 * WITHOUT WARRANTIES OR CONDITIONS OF ANY KIND, either express or implied.
 * See the License for the specific language governing permissions and
 * limitations under the License.
 */

package org.apache.dolphinscheduler.common;

import org.apache.dolphinscheduler.plugin.task.api.enums.ExecutionStatus;

import org.apache.commons.lang3.StringUtils;
import org.apache.commons.lang3.SystemUtils;

import java.util.regex.Pattern;

/**
 * Constants
 */
public final class Constants {

    private Constants() {
        throw new UnsupportedOperationException("Construct Constants");
    }

    /**
     * common properties path
     */
    public static final String COMMON_PROPERTIES_PATH = "/common.properties";

    /**
     * registry properties
     */
    public static final String REGISTRY_DOLPHINSCHEDULER_MASTERS = "/nodes/master";
    public static final String REGISTRY_DOLPHINSCHEDULER_WORKERS = "/nodes/worker";
    public static final String REGISTRY_DOLPHINSCHEDULER_DEAD_SERVERS = "/dead-servers";
    public static final String REGISTRY_DOLPHINSCHEDULER_NODE = "/nodes";
    public static final String REGISTRY_DOLPHINSCHEDULER_LOCK_MASTERS = "/lock/masters";
    public static final String REGISTRY_DOLPHINSCHEDULER_LOCK_FAILOVER_MASTERS = "/lock/failover/masters";
    public static final String REGISTRY_DOLPHINSCHEDULER_LOCK_FAILOVER_WORKERS = "/lock/failover/workers";
    public static final String REGISTRY_DOLPHINSCHEDULER_LOCK_FAILOVER_STARTUP_MASTERS = "/lock/failover/startup-masters";
    public static final String FORMAT_SS = "%s%s";
    public static final String FORMAT_S_S = "%s/%s";
    public static final String FOLDER_SEPARATOR = "/";

    public static final String RESOURCE_TYPE_FILE = "resources";

    public static final String RESOURCE_TYPE_UDF = "udfs";

    public static final String STORAGE_S3 = "S3";

    public static final String STORAGE_HDFS = "HDFS";

    public static final String BUCKET_NAME = "dolphinscheduler-test";

    public static final String EMPTY_STRING = "";

    /**
     * fs.defaultFS
     */
    public static final String FS_DEFAULT_FS = "fs.defaultFS";


    /**
     * hadoop configuration
     */
    public static final String HADOOP_RM_STATE_ACTIVE = "ACTIVE";

    public static final String HADOOP_RESOURCE_MANAGER_HTTPADDRESS_PORT = "resource.manager.httpaddress.port";

    /**
     * yarn.resourcemanager.ha.rm.ids
     */
    public static final String YARN_RESOURCEMANAGER_HA_RM_IDS = "yarn.resourcemanager.ha.rm.ids";


    /**
     * yarn.application.status.address
     */
    public static final String YARN_APPLICATION_STATUS_ADDRESS = "yarn.application.status.address";

    /**
     * yarn.job.history.status.address
     */
    public static final String YARN_JOB_HISTORY_STATUS_ADDRESS = "yarn.job.history.status.address";

    /**
     * hdfs configuration
     * hdfs.root.user
     */
    public static final String HDFS_ROOT_USER = "hdfs.root.user";

    /**
     * hdfs/s3 configuration
     * resource.upload.path
     */
    public static final String RESOURCE_UPLOAD_PATH = "resource.upload.path";

    /**
     * data basedir path
     */
    public static final String DATA_BASEDIR_PATH = "data.basedir.path";

    /**
     * dolphinscheduler.env.path
     */
    public static final String DOLPHINSCHEDULER_ENV_PATH = "dolphinscheduler.env.path";

    /**
     * environment properties default path
     */
    public static final String ENV_PATH = "dolphinscheduler_env.sh";

    /**
     * resource.view.suffixs
     */
    public static final String RESOURCE_VIEW_SUFFIXES = "resource.view.suffixs";

    public static final String RESOURCE_VIEW_SUFFIXES_DEFAULT_VALUE = "txt,log,sh,bat,conf,cfg,py,java,sql,xml,hql,properties,json,yml,yaml,ini,js";

    /**
     * development.state
     */
    public static final String DEVELOPMENT_STATE = "development.state";

    /**
     * sudo enable
     */
    public static final String SUDO_ENABLE = "sudo.enable";

    /**
     * string true
     */
    public static final String STRING_TRUE = "true";

    /**
     * resource storage type
     */
    public static final String RESOURCE_STORAGE_TYPE = "resource.storage.type";

    public static final String AWS_END_POINT = "aws.endpoint";
    /**
     * comma ,
     */
    public static final String COMMA = ",";

    /**
     * COLON :
     */
    public static final String COLON = ":";

    /**
     * QUESTION ?
     */
    public static final String QUESTION = "?";

    /**
     * SPACE " "
     */
    public static final String SPACE = " ";

    /**
     * SINGLE_SLASH /
     */
    public static final String SINGLE_SLASH = "/";

    /**
     * DOUBLE_SLASH //
     */
    public static final String DOUBLE_SLASH = "//";

    /**
     * EQUAL SIGN
     */
    public static final String EQUAL_SIGN = "=";

    /**
     * AT SIGN
     */
    public static final String AT_SIGN = "@";

    /**
     * date format of yyyy-MM-dd HH:mm:ss
     */
    public static final String YYYY_MM_DD_HH_MM_SS = "yyyy-MM-dd HH:mm:ss";

    /**
     * date format of yyyyMMdd
     */
    public static final String YYYYMMDD = "yyyyMMdd";

    /**
     * date format of yyyyMMddHHmmss
     */
    public static final String YYYYMMDDHHMMSS = "yyyyMMddHHmmss";

    /**
     * date format of yyyyMMddHHmmssSSS
     */
    public static final String YYYYMMDDHHMMSSSSS = "yyyyMMddHHmmssSSS";
    /**
     * http connect time out
     */
    public static final int HTTP_CONNECT_TIMEOUT = 60 * 1000;


    /**
     * http connect request time out
     */
    public static final int HTTP_CONNECTION_REQUEST_TIMEOUT = 60 * 1000;

    /**
     * httpclient soceket time out
     */
    public static final int SOCKET_TIMEOUT = 60 * 1000;

    /**
     * registry session timeout
     */
    public static final int REGISTRY_SESSION_TIMEOUT = 10 * 1000;

    /**
     * http header
     */
    public static final String HTTP_HEADER_UNKNOWN = "unKnown";

    /**
     * http X-Forwarded-For
     */
    public static final String HTTP_X_FORWARDED_FOR = "X-Forwarded-For";

    /**
     * http X-Real-IP
     */
    public static final String HTTP_X_REAL_IP = "X-Real-IP";

    /**
     * UTF-8
     */
    public static final String UTF_8 = "UTF-8";

    /**
     * user name regex
     */
    public static final Pattern REGEX_USER_NAME = Pattern.compile("^[a-zA-Z0-9._-]{3,39}$");

    /**
     * read permission
     */
    public static final int READ_PERMISSION = 2;


    /**
     * write permission
     */
    public static final int WRITE_PERMISSION = 2 * 2;


    /**
     * execute permission
     */
    public static final int EXECUTE_PERMISSION = 1;

    /**
     * default admin permission
     */
    public static final int DEFAULT_ADMIN_PERMISSION = 7;

    /**
     * default hash map size
     */
    public static final int DEFAULT_HASH_MAP_SIZE = 16;


    /**
     * all permissions
     */
    public static final int ALL_PERMISSIONS = READ_PERMISSION | WRITE_PERMISSION | EXECUTE_PERMISSION;

    /**
     * max task timeout
     */
    public static final int MAX_TASK_TIMEOUT = 24 * 3600;

    /**
     * worker host weight
     */
    public static final int DEFAULT_WORKER_HOST_WEIGHT = 100;

    /**
     * time unit secong to minutes
     */
    public static final int SEC_2_MINUTES_TIME_UNIT = 60;

    /***
     *
     * rpc port
     */
    public static final String RPC_PORT = "rpc.port";

    /**
     * forbid running task
     */
    public static final String FLOWNODE_RUN_FLAG_FORBIDDEN = "FORBIDDEN";

    /**
     * normal running task
     */
    public static final String FLOWNODE_RUN_FLAG_NORMAL = "NORMAL";

    public static final String COMMON_TASK_TYPE = "common";

    public static final String DEFAULT = "default";
    public static final String PASSWORD = "password";
    public static final String XXXXXX = "******";
    public static final String NULL = "NULL";
    public static final String THREAD_NAME_MASTER_SERVER = "Master-Server";
    public static final String THREAD_NAME_WORKER_SERVER = "Worker-Server";
    public static final String THREAD_NAME_ALERT_SERVER = "Alert-Server";

    /**
     * command parameter keys
     */
    public static final String CMD_PARAM_RECOVER_PROCESS_ID_STRING = "ProcessInstanceId";

    public static final String CMD_PARAM_RECOVERY_START_NODE_STRING = "StartNodeIdList";

    public static final String CMD_PARAM_RECOVERY_WAITING_THREAD = "WaitingThreadInstanceId";

    public static final String CMD_PARAM_SUB_PROCESS = "processInstanceId";

    public static final String CMD_PARAM_EMPTY_SUB_PROCESS = "0";

    public static final String CMD_PARAM_SUB_PROCESS_PARENT_INSTANCE_ID = "parentProcessInstanceId";

    public static final String CMD_PARAM_SUB_PROCESS_DEFINE_CODE = "processDefinitionCode";

    public static final String CMD_PARAM_START_NODES = "StartNodeList";

    public static final String CMD_PARAM_START_PARAMS = "StartParams";

    public static final String CMD_PARAM_FATHER_PARAMS = "fatherParams";

    /**
     * complement data start date
     */
    public static final String CMDPARAM_COMPLEMENT_DATA_START_DATE = "complementStartDate";

    /**
     * complement data end date
     */
    public static final String CMDPARAM_COMPLEMENT_DATA_END_DATE = "complementEndDate";

    /**
     * complement data Schedule date
     */
    public static final String CMDPARAM_COMPLEMENT_DATA_SCHEDULE_DATE_LIST = "complementScheduleDateList";

    /**
     * complement date default cron string
     */
    public static final String DEFAULT_CRON_STRING = "0 0 0 * * ? *";

    /**
     * sleep 1000ms
     */
    public static final long SLEEP_TIME_MILLIS = 1_000L;

    /**
     * short sleep 100ms
     */
    public static final long SLEEP_TIME_MILLIS_SHORT = 100L;

    /**
     * one second mils
     */
    public static final long SECOND_TIME_MILLIS = 1_000L;

    /**
     * master task instance cache-database refresh interval
     */
    public static final long CACHE_REFRESH_TIME_MILLIS = 20 * 1_000L;

    /**
     * heartbeat for zk info length
     */
    public static final int HEARTBEAT_FOR_ZOOKEEPER_INFO_LENGTH = 14;

    /**
     * jar
     */
    public static final String JAR = "jar";

    /**
     * hadoop
     */
    public static final String HADOOP = "hadoop";

    /**
     * -D <property>=<value>
     */
    public static final String D = "-D";

    /**
     * exit code success
     */
    public static final int EXIT_CODE_SUCCESS = 0;

    /**
     * exit code failure
     */
    public static final int EXIT_CODE_FAILURE = -1;

    /**
     * process or task definition failure
     */
    public static final int DEFINITION_FAILURE = -1;

    public static final int OPPOSITE_VALUE = -1;

    /**
     * process or task definition first version
     */
    public static final int VERSION_FIRST = 1;

    /**
     * date format of yyyyMMdd
     */
    public static final String PARAMETER_FORMAT_DATE = "yyyyMMdd";

    /**
     * date format of yyyyMMddHHmmss
     */
    public static final String PARAMETER_FORMAT_TIME = "yyyyMMddHHmmss";

    /**
     * system date(yyyyMMddHHmmss)
     */
    public static final String PARAMETER_DATETIME = "system.datetime";

    /**
     * system date(yyyymmdd) today
     */
    public static final String PARAMETER_CURRENT_DATE = "system.biz.curdate";

    /**
     * system date(yyyymmdd) yesterday
     */
    public static final String PARAMETER_BUSINESS_DATE = "system.biz.date";

    /**
     * ACCEPTED
     */
    public static final String ACCEPTED = "ACCEPTED";

    /**
     * SUCCEEDED
     */
    public static final String SUCCEEDED = "SUCCEEDED";
    /**
     * ENDED
     */
    public static final String ENDED = "ENDED";
    /**
     * NEW
     */
    public static final String NEW = "NEW";
    /**
     * NEW_SAVING
     */
    public static final String NEW_SAVING = "NEW_SAVING";
    /**
     * SUBMITTED
     */
    public static final String SUBMITTED = "SUBMITTED";
    /**
     * FAILED
     */
    public static final String FAILED = "FAILED";
    /**
     * KILLED
     */
    public static final String KILLED = "KILLED";
    /**
     * RUNNING
     */
    public static final String RUNNING = "RUNNING";
    /**
     * underline  "_"
     */
    public static final String UNDERLINE = "_";
    /**
     * application regex
     */
    public static final String APPLICATION_REGEX = "application_\\d+_\\d+";
    public static final String PID = SystemUtils.IS_OS_WINDOWS ? "handle" : "pid";
    /**
     * month_begin
     */
    public static final String MONTH_BEGIN = "month_begin";
    /**
     * add_months
     */
    public static final String ADD_MONTHS = "add_months";
    /**
     * month_end
     */
    public static final String MONTH_END = "month_end";
    /**
     * week_begin
     */
    public static final String WEEK_BEGIN = "week_begin";
    /**
     * week_end
     */
    public static final String WEEK_END = "week_end";
    /**
     * timestamp
     */
    public static final String TIMESTAMP = "timestamp";
    public static final char SUBTRACT_CHAR = '-';
    public static final char ADD_CHAR = '+';
    public static final char MULTIPLY_CHAR = '*';
    public static final char DIVISION_CHAR = '/';
    public static final char LEFT_BRACE_CHAR = '(';
    public static final char RIGHT_BRACE_CHAR = ')';
    public static final String ADD_STRING = "+";
    public static final String STAR = "*";
    public static final String DIVISION_STRING = "/";
    public static final String LEFT_BRACE_STRING = "(";
    public static final char P = 'P';
    public static final char N = 'N';
    public static final String SUBTRACT_STRING = "-";
    public static final String GLOBAL_PARAMS = "globalParams";
    public static final String LOCAL_PARAMS = "localParams";
    public static final String SUBPROCESS_INSTANCE_ID = "subProcessInstanceId";
    public static final String PROCESS_INSTANCE_STATE = "processInstanceState";
    public static final String PARENT_WORKFLOW_INSTANCE = "parentWorkflowInstance";
    public static final String CONDITION_RESULT = "conditionResult";
    public static final String SWITCH_RESULT = "switchResult";
    public static final String WAIT_START_TIMEOUT = "waitStartTimeout";
    public static final String DEPENDENCE = "dependence";
    public static final String TASK_LIST = "taskList";
    public static final String QUEUE = "queue";
    public static final String QUEUE_NAME = "queueName";
    public static final int LOG_QUERY_SKIP_LINE_NUMBER = 0;
    public static final int LOG_QUERY_LIMIT = 4096;
    public static final String BLOCKING_CONDITION = "blockingCondition";
    public static final String ALERT_WHEN_BLOCKING = "alertWhenBlocking";

    /**
     * master/worker server use for zk
     */
    public static final String MASTER_TYPE = "master";
    public static final String WORKER_TYPE = "worker";
    public static final String DELETE_OP = "delete";
    public static final String ADD_OP = "add";
    public static final String ALIAS = "alias";
    public static final String CONTENT = "content";
    public static final String DEPENDENT_SPLIT = ":||";
    public static final long DEPENDENT_ALL_TASK_CODE = 0;


    /**
     * preview schedule execute count
     */
    public static final int PREVIEW_SCHEDULE_EXECUTE_COUNT = 5;

    /**
     * kerberos
     */
    public static final String KERBEROS = "kerberos";

    /**
     * kerberos expire time
     */
    public static final String KERBEROS_EXPIRE_TIME = "kerberos.expire.time";

    /**
     * java.security.krb5.conf
     */
    public static final String JAVA_SECURITY_KRB5_CONF = "java.security.krb5.conf";

    /**
     * java.security.krb5.conf.path
     */
    public static final String JAVA_SECURITY_KRB5_CONF_PATH = "java.security.krb5.conf.path";

    /**
     * hadoop.security.authentication
     */
    public static final String HADOOP_SECURITY_AUTHENTICATION = "hadoop.security.authentication";

    /**
     * hadoop.security.authentication
     */
    public static final String HADOOP_SECURITY_AUTHENTICATION_STARTUP_STATE = "hadoop.security.authentication.startup.state";

    /**
     * com.amazonaws.services.s3.enableV4
     */
    public static final String AWS_S3_V4 = "com.amazonaws.services.s3.enableV4";

    /**
     * loginUserFromKeytab user
     */
    public static final String LOGIN_USER_KEY_TAB_USERNAME = "login.user.keytab.username";

    /**
     * loginUserFromKeytab path
     */
    public static final String LOGIN_USER_KEY_TAB_PATH = "login.user.keytab.path";

    /**
     * task log info format
     */
    public static final String TASK_LOG_INFO_FORMAT = "TaskLogInfo-%s";

    public static final int[] NOT_TERMINATED_STATES = new int[]{
            ExecutionStatus.SUBMITTED_SUCCESS.ordinal(),
            ExecutionStatus.DISPATCH.ordinal(),
            ExecutionStatus.RUNNING_EXECUTION.ordinal(),
            ExecutionStatus.DELAY_EXECUTION.ordinal(),
            ExecutionStatus.READY_PAUSE.ordinal(),
            ExecutionStatus.READY_STOP.ordinal(),
            ExecutionStatus.NEED_FAULT_TOLERANCE.ordinal(),
            ExecutionStatus.WAITING_THREAD.ordinal(),
            ExecutionStatus.WAITING_DEPEND.ordinal()
    };

    public static final int[] RUNNING_PROCESS_STATE = new int[]{
            ExecutionStatus.RUNNING_EXECUTION.ordinal(),
            ExecutionStatus.SUBMITTED_SUCCESS.ordinal(),
            ExecutionStatus.DISPATCH.ordinal(),
            ExecutionStatus.SERIAL_WAIT.ordinal()
    };

    /**
     * status
     */
    public static final String STATUS = "status";

    /**
     * message
     */
    public static final String MSG = "msg";

    /**
     * data total
     */
    public static final String COUNT = "count";

    /**
     * page size
     */
    public static final String PAGE_SIZE = "pageSize";

    /**
     * current page no
     */
    public static final String PAGE_NUMBER = "pageNo";


    /**
     *
     */
    public static final String DATA_LIST = "data";

    public static final String TOTAL_LIST = "totalList";

    public static final String CURRENT_PAGE = "currentPage";

    public static final String TOTAL_PAGE = "totalPage";

    public static final String TOTAL = "total";

    /**
     * workflow
     */
    public static final String WORKFLOW_LIST = "workFlowList";
    public static final String WORKFLOW_RELATION_LIST = "workFlowRelationList";

    /**
     * session user
     */
    public static final String SESSION_USER = "session.user";

    public static final String SESSION_ID = "sessionId";

    /**
     * locale
     */
    public static final String LOCALE_LANGUAGE = "language";

    /**
     * database type
     */
    public static final String MYSQL = "MYSQL";
    public static final String HIVE = "HIVE";

    public static final String ADDRESS = "address";
    public static final String DATABASE = "database";
    public static final String OTHER = "other";
    public static final String USER = "user";
    public static final String JDBC_URL = "jdbcUrl";

    /**
     * session timeout
     */
    public static final int SESSION_TIME_OUT = 7200;
    public static final int MAX_FILE_SIZE = 1024 * 1024 * 1024;
    public static final String UDF = "UDF";
    public static final String CLASS = "class";

    /**
     * dataSource sensitive param
     */
    public static final String DATASOURCE_PASSWORD_REGEX = "(?<=((?i)password((\\\\\":\\\\\")|(=')))).*?(?=((\\\\\")|(')))";

    /**
     * default worker group
     */
    public static final String DEFAULT_WORKER_GROUP = "default";
    /**
     * authorize writable perm
     */
    public static final int AUTHORIZE_WRITABLE_PERM = 7;
    /**
     * authorize readable perm
     */
    public static final int AUTHORIZE_READABLE_PERM = 4;

    public static final int NORMAL_NODE_STATUS = 0;
    public static final int ABNORMAL_NODE_STATUS = 1;
    public static final int BUSY_NODE_STATUE = 2;

    public static final String START_TIME = "start time";
    public static final String END_TIME = "end time";
    public static final String START_END_DATE = "startDate,endDate";

    /**
     * system line separator
     */
    public static final String SYSTEM_LINE_SEPARATOR = System.getProperty("line.separator");

    /**
     * datasource encryption salt
     */
    public static final String DATASOURCE_ENCRYPTION_SALT_DEFAULT = "!@#$%^&*";
    public static final String DATASOURCE_ENCRYPTION_ENABLE = "datasource.encryption.enable";
    public static final String DATASOURCE_ENCRYPTION_SALT = "datasource.encryption.salt";

    /**
     * network interface preferred
     */
    public static final String DOLPHIN_SCHEDULER_NETWORK_INTERFACE_PREFERRED = "dolphin.scheduler.network.interface.preferred";

    /**
     * network IP gets priority, default inner outer
     */
    public static final String DOLPHIN_SCHEDULER_NETWORK_PRIORITY_STRATEGY = "dolphin.scheduler.network.priority.strategy";

    /**
     * exec shell scripts
     */
    public static final String SH = "sh";

    /**
     * pstree, get pud and sub pid
     */
    public static final String PSTREE = "pstree";

    public static final boolean KUBERNETES_MODE = !StringUtils.isEmpty(System.getenv("KUBERNETES_SERVICE_HOST")) && !StringUtils.isEmpty(System.getenv("KUBERNETES_SERVICE_PORT"));

    /**
     * dry run flag
     */
    public static final int DRY_RUN_FLAG_NO = 0;
    public static final int DRY_RUN_FLAG_YES = 1;

    /**
     * data.quality.error.output.path
     */
    public static final String DATA_QUALITY_ERROR_OUTPUT_PATH = "data-quality.error.output.path";

    public static final String CACHE_KEY_VALUE_ALL = "'all'";

    /**
     * use for k8s
     */
    public static final String NAMESPACE = "namespace";
    public static final String K8S = "k8s";
    public static final String LIMITS_CPU = "limitsCpu";
    public static final String LIMITS_MEMORY = "limitsMemory";
    public static final String K8S_LOCAL_TEST_CLUSTER = "ds_null_k8s";

    /**
     * schedule timezone
     */
    public static final String SCHEDULE_TIMEZONE = "schedule_timezone";
    public static final int RESOURCE_FULL_NAME_MAX_LENGTH = 128;

    /**
     * tenant
     */
    public static final int TENANT_FULL_NAME_MAX_LENGTH = 30;
<<<<<<< HEAD
    /**
     * password max and min LENGTH
     */
    public static final int USER_PASSWORD_MAX_LENGTH = 20;

    public static final int USER_PASSWORD_MIN_LENGTH = 2;
=======

    /**
     * schedule time  the amount of date data is too large, affecting the memory, so set 100
     */
    public static final int SCHEDULE_TIME_MAX_LENGTH = 100;

>>>>>>> 42d4aba3
}<|MERGE_RESOLUTION|>--- conflicted
+++ resolved
@@ -814,19 +814,16 @@
      * tenant
      */
     public static final int TENANT_FULL_NAME_MAX_LENGTH = 30;
-<<<<<<< HEAD
+
+    /**
+     * schedule time  the amount of date data is too large, affecting the memory, so set 100
+     */
+    public static final int SCHEDULE_TIME_MAX_LENGTH = 100;
+
     /**
      * password max and min LENGTH
      */
     public static final int USER_PASSWORD_MAX_LENGTH = 20;
 
     public static final int USER_PASSWORD_MIN_LENGTH = 2;
-=======
-
-    /**
-     * schedule time  the amount of date data is too large, affecting the memory, so set 100
-     */
-    public static final int SCHEDULE_TIME_MAX_LENGTH = 100;
-
->>>>>>> 42d4aba3
 }