/*
 * Licensed to the Apache Software Foundation (ASF) under one or more
 * contributor license agreements.  See the NOTICE file distributed with
 * this work for additional information regarding copyright ownership.
 * The ASF licenses this file to You under the Apache License, Version 2.0
 * (the "License"); you may not use this file except in compliance with
 * the License.  You may obtain a copy of the License at
 *
 *    http://www.apache.org/licenses/LICENSE-2.0
 *
 * Unless required by applicable law or agreed to in writing, software
 * distributed under the License is distributed on an "AS IS" BASIS,
 * WITHOUT WARRANTIES OR CONDITIONS OF ANY KIND, either express or implied.
 * See the License for the specific language governing permissions and
 * limitations under the License.
 */

package org.apache.dolphinscheduler.common;

import org.apache.dolphinscheduler.common.enums.ExecutionStatus;

import org.apache.commons.lang.StringUtils;
import org.apache.commons.lang.SystemUtils;

import java.util.regex.Pattern;

/**
 * Constants
 */
public final class Constants {

    private Constants() {
        throw new UnsupportedOperationException("Construct Constants");
    }

    /**
     * common properties path
     */
    public static final String COMMON_PROPERTIES_PATH = "/common.properties";

    /**
     * registry properties
     */
    public static final String REGISTRY_DOLPHINSCHEDULER_MASTERS = "/nodes/master";
    public static final String REGISTRY_DOLPHINSCHEDULER_WORKERS = "/nodes/worker";
    public static final String REGISTRY_DOLPHINSCHEDULER_DEAD_SERVERS = "/dead-servers";
    public static final String REGISTRY_DOLPHINSCHEDULER_NODE = "/nodes";
    public static final String REGISTRY_DOLPHINSCHEDULER_LOCK_MASTERS = "/lock/masters";
    public static final String REGISTRY_DOLPHINSCHEDULER_LOCK_FAILOVER_MASTERS = "/lock/failover/masters";
    public static final String REGISTRY_DOLPHINSCHEDULER_LOCK_FAILOVER_WORKERS = "/lock/failover/workers";
    public static final String REGISTRY_DOLPHINSCHEDULER_LOCK_FAILOVER_STARTUP_MASTERS = "/lock/failover/startup-masters";

    /**
     * fs.defaultFS
     */
    public static final String FS_DEFAULTFS = "fs.defaultFS";


    /**
     * fs s3a endpoint
     */
    public static final String FS_S3A_ENDPOINT = "fs.s3a.endpoint";

    /**
     * fs s3a access key
     */
    public static final String FS_S3A_ACCESS_KEY = "fs.s3a.access.key";

    /**
     * fs s3a secret key
     */
    public static final String FS_S3A_SECRET_KEY = "fs.s3a.secret.key";


    /**
     * hadoop configuration
     */
    public static final String HADOOP_RM_STATE_ACTIVE = "ACTIVE";

    public static final String HADOOP_RESOURCE_MANAGER_HTTPADDRESS_PORT = "resource.manager.httpaddress.port";

    /**
     * yarn.resourcemanager.ha.rm.ids
     */
    public static final String YARN_RESOURCEMANAGER_HA_RM_IDS = "yarn.resourcemanager.ha.rm.ids";


    /**
     * yarn.application.status.address
     */
    public static final String YARN_APPLICATION_STATUS_ADDRESS = "yarn.application.status.address";

    /**
     * yarn.job.history.status.address
     */
    public static final String YARN_JOB_HISTORY_STATUS_ADDRESS = "yarn.job.history.status.address";

    /**
     * hdfs configuration
     * hdfs.root.user
     */
    public static final String HDFS_ROOT_USER = "hdfs.root.user";

    /**
     * hdfs/s3 configuration
     * resource.upload.path
     */
    public static final String RESOURCE_UPLOAD_PATH = "resource.upload.path";

    /**
     * data basedir path
     */
    public static final String DATA_BASEDIR_PATH = "data.basedir.path";

    /**
     * dolphinscheduler.env.path
     */
    public static final String DOLPHINSCHEDULER_ENV_PATH = "dolphinscheduler.env.path";

    /**
     * environment properties default path
     */
    public static final String ENV_PATH = "env/dolphinscheduler_env.sh";

    /**
     * resource.view.suffixs
     */
    public static final String RESOURCE_VIEW_SUFFIXS = "resource.view.suffixs";

    public static final String RESOURCE_VIEW_SUFFIXS_DEFAULT_VALUE = "txt,log,sh,bat,conf,cfg,py,java,sql,xml,hql,properties,json,yml,yaml,ini,js";

    /**
     * development.state
     */
    public static final String DEVELOPMENT_STATE = "development.state";

    /**
     * sudo enable
     */
    public static final String SUDO_ENABLE = "sudo.enable";

    /**
     * string true
     */
    public static final String STRING_TRUE = "true";

    /**
     * resource storage type
     */
    public static final String RESOURCE_STORAGE_TYPE = "resource.storage.type";

    /**
     * comma ,
     */
    public static final String COMMA = ",";

    /**
     * COLON :
     */
    public static final String COLON = ":";

    /**
     * QUESTION ?
     */
    public static final String QUESTION = "?";

    /**
     * SPACE " "
     */
    public static final String SPACE = " ";

    /**
     * SINGLE_SLASH /
     */
    public static final String SINGLE_SLASH = "/";

    /**
     * DOUBLE_SLASH //
     */
    public static final String DOUBLE_SLASH = "//";

    /**
     * EQUAL SIGN
     */
    public static final String EQUAL_SIGN = "=";

    /**
     * AT SIGN
     */
    public static final String AT_SIGN = "@";

    /**
     * date format of yyyy-MM-dd HH:mm:ss
     */
    public static final String YYYY_MM_DD_HH_MM_SS = "yyyy-MM-dd HH:mm:ss";

    /**
     * date format of yyyyMMdd
     */
    public static final String YYYYMMDD = "yyyyMMdd";

    /**
     * date format of yyyyMMddHHmmss
     */
    public static final String YYYYMMDDHHMMSS = "yyyyMMddHHmmss";

    /**
     * date format of yyyyMMddHHmmssSSS
     */
    public static final String YYYYMMDDHHMMSSSSS = "yyyyMMddHHmmssSSS";
    /**
     * http connect time out
     */
    public static final int HTTP_CONNECT_TIMEOUT = 60 * 1000;


    /**
     * http connect request time out
     */
    public static final int HTTP_CONNECTION_REQUEST_TIMEOUT = 60 * 1000;

    /**
     * httpclient soceket time out
     */
    public static final int SOCKET_TIMEOUT = 60 * 1000;

    /**
     * http header
     */
    public static final String HTTP_HEADER_UNKNOWN = "unKnown";

    /**
     * http X-Forwarded-For
     */
    public static final String HTTP_X_FORWARDED_FOR = "X-Forwarded-For";

    /**
     * http X-Real-IP
     */
    public static final String HTTP_X_REAL_IP = "X-Real-IP";

    /**
     * UTF-8
     */
    public static final String UTF_8 = "UTF-8";

    /**
     * user name regex
     */
    public static final Pattern REGEX_USER_NAME = Pattern.compile("^[a-zA-Z0-9._-]{3,39}$");

    /**
     * email regex
     */
    public static final Pattern REGEX_MAIL_NAME = Pattern.compile("^([a-z0-9A-Z]+[_|\\-|\\.]?)+[a-z0-9A-Z]@([a-z0-9A-Z]+(-[a-z0-9A-Z]+)?\\.)+[a-zA-Z]{2,}$");

    /**
     * read permission
     */
    public static final int READ_PERMISSION = 2;


    /**
     * write permission
     */
    public static final int WRITE_PERMISSION = 2 * 2;


    /**
     * execute permission
     */
    public static final int EXECUTE_PERMISSION = 1;

    /**
     * default admin permission
     */
    public static final int DEFAULT_ADMIN_PERMISSION = 7;


    /**
     * all permissions
     */
    public static final int ALL_PERMISSIONS = READ_PERMISSION | WRITE_PERMISSION | EXECUTE_PERMISSION;

    /**
     * max task timeout
     */
    public static final int MAX_TASK_TIMEOUT = 24 * 3600;

    /**
     * worker host weight
     */
    public static final int DEFAULT_WORKER_HOST_WEIGHT = 100;

    /**
     * time unit secong to minutes
     */
    public static final int SEC_2_MINUTES_TIME_UNIT = 60;

    /***
     *
     * rpc port
     */
    public static final String RPC_PORT = "rpc.port";

    /**
     * forbid running task
     */
    public static final String FLOWNODE_RUN_FLAG_FORBIDDEN = "FORBIDDEN";

    /**
     * normal running task
     */
    public static final String FLOWNODE_RUN_FLAG_NORMAL = "NORMAL";

    public static final String COMMON_TASK_TYPE = "common";

    public static final String DEFAULT = "default";
    public static final String PASSWORD = "password";
    public static final String XXXXXX = "******";
    public static final String NULL = "NULL";
    public static final String THREAD_NAME_MASTER_SERVER = "Master-Server";
    public static final String THREAD_NAME_WORKER_SERVER = "Worker-Server";

    /**
     * command parameter keys
     */
    public static final String CMD_PARAM_RECOVER_PROCESS_ID_STRING = "ProcessInstanceId";

    public static final String CMD_PARAM_RECOVERY_START_NODE_STRING = "StartNodeIdList";

    public static final String CMD_PARAM_RECOVERY_WAITING_THREAD = "WaitingThreadInstanceId";

    public static final String CMD_PARAM_SUB_PROCESS = "processInstanceId";

    public static final String CMD_PARAM_EMPTY_SUB_PROCESS = "0";

    public static final String CMD_PARAM_SUB_PROCESS_PARENT_INSTANCE_ID = "parentProcessInstanceId";

    public static final String CMD_PARAM_SUB_PROCESS_DEFINE_CODE = "processDefinitionCode";

    public static final String CMD_PARAM_START_NODES = "StartNodeList";

    public static final String CMD_PARAM_START_PARAMS = "StartParams";

    public static final String CMD_PARAM_FATHER_PARAMS = "fatherParams";

    /**
     * complement data start date
     */
    public static final String CMDPARAM_COMPLEMENT_DATA_START_DATE = "complementStartDate";

    /**
     * complement data end date
     */
    public static final String CMDPARAM_COMPLEMENT_DATA_END_DATE = "complementEndDate";

    /**
     * complement date default cron string
     */
    public static final String DEFAULT_CRON_STRING = "0 0 0 * * ? *";

    /**
     * sleep 1000ms
     */
    public static final int SLEEP_TIME_MILLIS = 1000;

    /**
     * short sleep 100ms
     */
    public static final int SLEEP_TIME_MILLIS_SHORT = 100;

    /**
     * one second mils
     */
    public static final int SECOND_TIME_MILLIS = 1000;

    /**
     * master task instance cache-database refresh interval
     */
    public static final int CACHE_REFRESH_TIME_MILLIS = 20 * 1000;

    /**
     * heartbeat for zk info length
     */
    public static final int HEARTBEAT_FOR_ZOOKEEPER_INFO_LENGTH = 13;

    /**
     * jar
     */
    public static final String JAR = "jar";

    /**
     * hadoop
     */
    public static final String HADOOP = "hadoop";

    /**
     * -D <property>=<value>
     */
    public static final String D = "-D";

    /**
     * exit code success
     */
    public static final int EXIT_CODE_SUCCESS = 0;

    /**
     * exit code failure
     */
    public static final int EXIT_CODE_FAILURE = -1;

    /**
     * process or task definition failure
     */
    public static final int DEFINITION_FAILURE = -1;

    /**
     * process or task definition first version
     */
    public static final int VERSION_FIRST  = 1;

    /**
     * date format of yyyyMMdd
     */
    public static final String PARAMETER_FORMAT_DATE = "yyyyMMdd";

    /**
     * date format of yyyyMMddHHmmss
     */
    public static final String PARAMETER_FORMAT_TIME = "yyyyMMddHHmmss";

    /**
     * system date(yyyyMMddHHmmss)
     */
    public static final String PARAMETER_DATETIME = "system.datetime";

    /**
     * system date(yyyymmdd) today
     */
    public static final String PARAMETER_CURRENT_DATE = "system.biz.curdate";

    /**
     * system date(yyyymmdd) yesterday
     */
    public static final String PARAMETER_BUSINESS_DATE = "system.biz.date";

    /**
     * ACCEPTED
     */
    public static final String ACCEPTED = "ACCEPTED";

    /**
     * SUCCEEDED
     */
    public static final String SUCCEEDED = "SUCCEEDED";
    /**
     * ENDED
     */
    public static final String ENDED = "ENDED";
    /**
     * NEW
     */
    public static final String NEW = "NEW";
    /**
     * NEW_SAVING
     */
    public static final String NEW_SAVING = "NEW_SAVING";
    /**
     * SUBMITTED
     */
    public static final String SUBMITTED = "SUBMITTED";
    /**
     * FAILED
     */
    public static final String FAILED = "FAILED";
    /**
     * KILLED
     */
    public static final String KILLED = "KILLED";
    /**
     * RUNNING
     */
    public static final String RUNNING = "RUNNING";
    /**
     * underline  "_"
     */
    public static final String UNDERLINE = "_";
    /**
     * quartz job prifix
     */
    public static final String QUARTZ_JOB_PRIFIX = "job";
    /**
     * quartz job group prifix
     */
    public static final String QUARTZ_JOB_GROUP_PRIFIX = "jobgroup";
    /**
     * projectId
     */
    public static final String PROJECT_ID = "projectId";
    /**
     * processId
     */
    public static final String SCHEDULE_ID = "scheduleId";
    /**
     * schedule
     */
    public static final String SCHEDULE = "schedule";
    /**
     * application regex
     */
    public static final String APPLICATION_REGEX = "application_\\d+_\\d+";
    public static final String PID = SystemUtils.IS_OS_WINDOWS ? "handle" : "pid";
    /**
     * month_begin
     */
    public static final String MONTH_BEGIN = "month_begin";
    /**
     * add_months
     */
    public static final String ADD_MONTHS = "add_months";
    /**
     * month_end
     */
    public static final String MONTH_END = "month_end";
    /**
     * week_begin
     */
    public static final String WEEK_BEGIN = "week_begin";
    /**
     * week_end
     */
    public static final String WEEK_END = "week_end";
    /**
     * timestamp
     */
    public static final String TIMESTAMP = "timestamp";
    public static final char SUBTRACT_CHAR = '-';
    public static final char ADD_CHAR = '+';
    public static final char MULTIPLY_CHAR = '*';
    public static final char DIVISION_CHAR = '/';
    public static final char LEFT_BRACE_CHAR = '(';
    public static final char RIGHT_BRACE_CHAR = ')';
    public static final String ADD_STRING = "+";
    public static final String STAR = "*";
    public static final String DIVISION_STRING = "/";
    public static final String LEFT_BRACE_STRING = "(";
    public static final char P = 'P';
    public static final char N = 'N';
    public static final String SUBTRACT_STRING = "-";
    public static final String GLOBAL_PARAMS = "globalParams";
    public static final String LOCAL_PARAMS = "localParams";
    public static final String SUBPROCESS_INSTANCE_ID = "subProcessInstanceId";
    public static final String PROCESS_INSTANCE_STATE = "processInstanceState";
    public static final String PARENT_WORKFLOW_INSTANCE = "parentWorkflowInstance";
    public static final String CONDITION_RESULT = "conditionResult";
    public static final String SWITCH_RESULT = "switchResult";
    public static final String WAIT_START_TIMEOUT = "waitStartTimeout";
    public static final String DEPENDENCE = "dependence";
    public static final String TASK_LIST = "taskList";
    public static final String QUEUE = "queue";
    public static final String QUEUE_NAME = "queueName";
    public static final int LOG_QUERY_SKIP_LINE_NUMBER = 0;
    public static final int LOG_QUERY_LIMIT = 4096;

    /**
     * master/worker server use for zk
     */
    public static final String MASTER_TYPE = "master";
    public static final String WORKER_TYPE = "worker";
    public static final String DELETE_OP = "delete";
    public static final String ADD_OP = "add";
    public static final String ALIAS = "alias";
    public static final String CONTENT = "content";
    public static final String DEPENDENT_SPLIT = ":||";
    public static final long DEPENDENT_ALL_TASK_CODE = 0;



    /**
     * preview schedule execute count
     */
    public static final int PREVIEW_SCHEDULE_EXECUTE_COUNT = 5;

    /**
     * kerberos
     */
    public static final String KERBEROS = "kerberos";

    /**
     * kerberos expire time
     */
    public static final String KERBEROS_EXPIRE_TIME = "kerberos.expire.time";

    /**
     * java.security.krb5.conf
     */
    public static final String JAVA_SECURITY_KRB5_CONF = "java.security.krb5.conf";

    /**
     * java.security.krb5.conf.path
     */
    public static final String JAVA_SECURITY_KRB5_CONF_PATH = "java.security.krb5.conf.path";

    /**
     * hadoop.security.authentication
     */
    public static final String HADOOP_SECURITY_AUTHENTICATION = "hadoop.security.authentication";

    /**
     * hadoop.security.authentication
     */
    public static final String HADOOP_SECURITY_AUTHENTICATION_STARTUP_STATE = "hadoop.security.authentication.startup.state";

    /**
     * com.amazonaws.services.s3.enableV4
     */
    public static final String AWS_S3_V4 = "com.amazonaws.services.s3.enableV4";

    /**
     * loginUserFromKeytab user
     */
    public static final String LOGIN_USER_KEY_TAB_USERNAME = "login.user.keytab.username";

    /**
     * loginUserFromKeytab path
     */
    public static final String LOGIN_USER_KEY_TAB_PATH = "login.user.keytab.path";

    /**
     * task log info format
     */
    public static final String TASK_LOG_INFO_FORMAT = "TaskLogInfo-%s";

    public static final int[] NOT_TERMINATED_STATES = new int[] {
        ExecutionStatus.SUBMITTED_SUCCESS.ordinal(),
        ExecutionStatus.RUNNING_EXECUTION.ordinal(),
        ExecutionStatus.DELAY_EXECUTION.ordinal(),
        ExecutionStatus.READY_PAUSE.ordinal(),
        ExecutionStatus.READY_STOP.ordinal(),
        ExecutionStatus.NEED_FAULT_TOLERANCE.ordinal(),
        ExecutionStatus.WAITING_THREAD.ordinal(),
        ExecutionStatus.WAITING_DEPEND.ordinal()
    };

    public static final int[] RUNNING_PROCESS_STATE = new int[] {
            ExecutionStatus.RUNNING_EXECUTION.ordinal(),
            ExecutionStatus.SUBMITTED_SUCCESS.ordinal(),
            ExecutionStatus.SERIAL_WAIT.ordinal()
    };

    /**
     * status
     */
    public static final String STATUS = "status";

    /**
     * message
     */
    public static final String MSG = "msg";

    /**
     * data total
     */
    public static final String COUNT = "count";

    /**
     * page size
     */
    public static final String PAGE_SIZE = "pageSize";

    /**
     * current page no
     */
    public static final String PAGE_NUMBER = "pageNo";


    /**
     *
     */
    public static final String DATA_LIST = "data";

    public static final String TOTAL_LIST = "totalList";

    public static final String CURRENT_PAGE = "currentPage";

    public static final String TOTAL_PAGE = "totalPage";

    public static final String TOTAL = "total";

    /**
     * workflow
     */
    public static final String WORKFLOW_LIST = "workFlowList";
    public static final String WORKFLOW_RELATION_LIST = "workFlowRelationList";

    /**
     * session user
     */
    public static final String SESSION_USER = "session.user";

    public static final String SESSION_ID = "sessionId";

    /**
     * locale
     */
    public static final String LOCALE_LANGUAGE = "language";

    /**
     * database type
     */
    public static final String MYSQL = "MYSQL";
    public static final String HIVE = "HIVE";

    public static final String ADDRESS = "address";
    public static final String DATABASE = "database";
    public static final String OTHER = "other";
    public static final String USER = "user";
    public static final String JDBC_URL = "jdbcUrl";

    /**
     * session timeout
     */
    public static final int SESSION_TIME_OUT = 7200;
    public static final int MAX_FILE_SIZE = 1024 * 1024 * 1024;
    public static final String UDF = "UDF";
    public static final String CLASS = "class";

    /**
     * dataSource sensitive param
     */
    public static final String DATASOURCE_PASSWORD_REGEX = "(?<=((?i)password((\\\\\":\\\\\")|(=')))).*?(?=((\\\\\")|(')))";

    /**
     * default worker group
     */
    public static final String DEFAULT_WORKER_GROUP = "default";
    /**
     * authorize writable perm
     */
    public static final int AUTHORIZE_WRITABLE_PERM = 7;
    /**
     * authorize readable perm
     */
    public static final int AUTHORIZE_READABLE_PERM = 4;

    public static final int NORMAL_NODE_STATUS = 0;
    public static final int ABNORMAL_NODE_STATUS = 1;
    public static final int BUSY_NODE_STATUE = 2;

    public static final String START_TIME = "start time";
    public static final String END_TIME = "end time";
    public static final String START_END_DATE = "startDate,endDate";

    /**
     * system line separator
     */
    public static final String SYSTEM_LINE_SEPARATOR = System.getProperty("line.separator");

    /**
     * datasource encryption salt
     */
    public static final String DATASOURCE_ENCRYPTION_SALT_DEFAULT = "!@#$%^&*";
    public static final String DATASOURCE_ENCRYPTION_ENABLE = "datasource.encryption.enable";
    public static final String DATASOURCE_ENCRYPTION_SALT = "datasource.encryption.salt";

    /**
     * network interface preferred
     */
    public static final String DOLPHIN_SCHEDULER_NETWORK_INTERFACE_PREFERRED = "dolphin.scheduler.network.interface.preferred";

    /**
     * network IP gets priority, default inner outer
     */
    public static final String DOLPHIN_SCHEDULER_NETWORK_PRIORITY_STRATEGY = "dolphin.scheduler.network.priority.strategy";

    /**
     * exec shell scripts
     */
    public static final String SH = "sh";

    /**
     * pstree, get pud and sub pid
     */
    public static final String PSTREE = "pstree";

    public static final Boolean KUBERNETES_MODE = !StringUtils.isEmpty(System.getenv("KUBERNETES_SERVICE_HOST")) && !StringUtils.isEmpty(System.getenv("KUBERNETES_SERVICE_PORT"));

    /**
     * dry run flag
     */
    public static final int DRY_RUN_FLAG_NO = 0;
    public static final int DRY_RUN_FLAG_YES = 1;

<<<<<<< HEAD
    /**
     * data.quality.error.output.path
     */
    public static final String DATA_QUALITY_ERROR_OUTPUT_PATH = "data-quality.error.output.path";
=======
    public static final String CACHE_KEY_VALUE_ALL = "'all'";
>>>>>>> 6562bc91

}<|MERGE_RESOLUTION|>--- conflicted
+++ resolved
@@ -792,13 +792,11 @@
     public static final int DRY_RUN_FLAG_NO = 0;
     public static final int DRY_RUN_FLAG_YES = 1;
 
-<<<<<<< HEAD
     /**
      * data.quality.error.output.path
      */
     public static final String DATA_QUALITY_ERROR_OUTPUT_PATH = "data-quality.error.output.path";
-=======
+
     public static final String CACHE_KEY_VALUE_ALL = "'all'";
->>>>>>> 6562bc91
 
 }