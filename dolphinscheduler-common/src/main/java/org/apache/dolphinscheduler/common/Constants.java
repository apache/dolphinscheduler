/*
 * Licensed to the Apache Software Foundation (ASF) under one or more
 * contributor license agreements.  See the NOTICE file distributed with
 * this work for additional information regarding copyright ownership.
 * The ASF licenses this file to You under the Apache License, Version 2.0
 * (the "License"); you may not use this file except in compliance with
 * the License.  You may obtain a copy of the License at
 *
 *    http://www.apache.org/licenses/LICENSE-2.0
 *
 * Unless required by applicable law or agreed to in writing, software
 * distributed under the License is distributed on an "AS IS" BASIS,
 * WITHOUT WARRANTIES OR CONDITIONS OF ANY KIND, either express or implied.
 * See the License for the specific language governing permissions and
 * limitations under the License.
 */
package org.apache.dolphinscheduler.common;

import org.apache.dolphinscheduler.common.enums.ExecutionStatus;
import org.apache.dolphinscheduler.common.utils.OSUtils;

import java.util.regex.Pattern;

/**
 * Constants
 */
public final class Constants {

    /**
     * zookeeper properties path
     */
    public static final String ZOOKEEPER_PROPERTIES_PATH = "zookeeper.properties";

    /**
<<<<<<< HEAD
=======
     * hadoop properties path
     */
    public static final String HADOOP_PROPERTIES_PATH = "/common/hadoop/hadoop.properties";


    /**
>>>>>>> e4edf3e4
     * common properties path
     */
    public static final String COMMON_PROPERTIES_PATH = "/common.properties";

    /**
     * dao properties path
     */
    public static final String DAO_PROPERTIES_PATH = "application.properties";

    /**
     * fs.defaultFS
     */
    public static final String FS_DEFAULTFS = "fs.defaultFS";


    /**
     * fs s3a endpoint
     */
    public static final String FS_S3A_ENDPOINT = "fs.s3a.endpoint";

    /**
     * fs s3a access key
     */
    public static final String FS_S3A_ACCESS_KEY = "fs.s3a.access.key";

    /**
     * fs s3a secret key
     */
    public static final String FS_S3A_SECRET_KEY = "fs.s3a.secret.key";


    /**
     * yarn.resourcemanager.ha.rm.idsfs.defaultFS
     */
    public static final String YARN_RESOURCEMANAGER_HA_RM_IDS = "yarn.resourcemanager.ha.rm.ids";

    /**
     * yarn.application.status.address
     */
    public static final String YARN_APPLICATION_STATUS_ADDRESS = "yarn.application.status.address";

    /**
     * hdfs configuration
     * hdfs.root.user
     */
    public static final String HDFS_ROOT_USER = "hdfs.root.user";

    /**
     * hdfs configuration
     * data.store2hdfs.basepath
     */
    public static final String DATA_STORE_2_HDFS_BASEPATH = "data.store2hdfs.basepath";

    /**
     * data.basedir.path
     */
    public static final String DATA_BASEDIR_PATH = "data.basedir.path";

    /**
     * data.download.basedir.path
     */
    public static final String DATA_DOWNLOAD_BASEDIR_PATH = "data.download.basedir.path";

    /**
     * process.exec.basepath
     */
    public static final String PROCESS_EXEC_BASEPATH = "process.exec.basepath";

    /**
     * dolphinscheduler.env.path
     */
    public static final String DOLPHINSCHEDULER_ENV_PATH = "dolphinscheduler.env.path";


    /**
     * python home
     */
    public static final String PYTHON_HOME="PYTHON_HOME";

    /**
     * resource.view.suffixs
     */
    public static final String RESOURCE_VIEW_SUFFIXS = "resource.view.suffixs";

    /**
     * development.state
     */
    public static final String DEVELOPMENT_STATE = "development.state";

    /**
     * res.upload.startup.type
     */
    public static final String RES_UPLOAD_STARTUP_TYPE = "res.upload.startup.type";

    /**
     * zookeeper quorum
     */
    public static final String ZOOKEEPER_QUORUM = "zookeeper.quorum";

    /**
     * MasterServer directory registered in zookeeper
     */
    //public static final String ZOOKEEPER_DOLPHINSCHEDULER_MASTERS = "zookeeper.dolphinscheduler.masters";
    public static final String ZOOKEEPER_DOLPHINSCHEDULER_MASTERS = "/masters";

    /**
     * WorkerServer directory registered in zookeeper
     */
    //public static final String ZOOKEEPER_DOLPHINSCHEDULER_WORKERS = "zookeeper.dolphinscheduler.workers";
    public static final String ZOOKEEPER_DOLPHINSCHEDULER_WORKERS = "/workers";

    /**
     * all servers directory registered in zookeeper
     */
    //public static final String ZOOKEEPER_DOLPHINSCHEDULER_DEAD_SERVERS = "zookeeper.dolphinscheduler.dead.servers";
    public static final String ZOOKEEPER_DOLPHINSCHEDULER_DEAD_SERVERS = "/dead-servers";

    /**
     * MasterServer lock directory registered in zookeeper
     */
    //public static final String ZOOKEEPER_DOLPHINSCHEDULER_LOCK_MASTERS = "zookeeper.dolphinscheduler.lock.masters";
    public static final String ZOOKEEPER_DOLPHINSCHEDULER_LOCK_MASTERS = "/lock/masters";

    /**
     * WorkerServer lock directory registered in zookeeper
     */
    //public static final String ZOOKEEPER_DOLPHINSCHEDULER_LOCK_WORKERS = "zookeeper.dolphinscheduler.lock.workers";
    public static final String ZOOKEEPER_DOLPHINSCHEDULER_LOCK_WORKERS = "/lock/workers";

    /**
     * MasterServer failover directory registered in zookeeper
     */
    //public static final String ZOOKEEPER_DOLPHINSCHEDULER_LOCK_FAILOVER_MASTERS = "zookeeper.dolphinscheduler.lock.failover.masters";
    public static final String ZOOKEEPER_DOLPHINSCHEDULER_LOCK_FAILOVER_MASTERS = "/lock/failover/masters";

    /**
     * WorkerServer failover directory registered in zookeeper
     */
    //public static final String ZOOKEEPER_DOLPHINSCHEDULER_LOCK_FAILOVER_WORKERS = "zookeeper.dolphinscheduler.lock.failover.workers";
    public static final String ZOOKEEPER_DOLPHINSCHEDULER_LOCK_FAILOVER_WORKERS = "/lock/failover/workers";

    /**
     * MasterServer startup  failover runing and fault tolerance process
     */
    //public static final String ZOOKEEPER_DOLPHINSCHEDULER_LOCK_FAILOVER_STARTUP_MASTERS = "zookeeper.dolphinscheduler.lock.failover.startup.masters";
    public static final String ZOOKEEPER_DOLPHINSCHEDULER_LOCK_FAILOVER_STARTUP_MASTERS = "/lock/failover/startup-masters";

    /**
     * need send warn times when master server or worker server failover
     */
    public static final int DOLPHINSCHEDULER_WARN_TIMES_FAILOVER = 3;

    /**
     * comma ,
     */
    public static final String COMMA = ",";

    /**
     * COLON :
     */
    public static final String COLON = ":";

    /**
     * SINGLE_SLASH /
     */
    public static final String SINGLE_SLASH = "/";

    /**
     * DOUBLE_SLASH //
     */
    public static final String DOUBLE_SLASH = "//";

    /**
     * SEMICOLON ;
     */
    public static final String SEMICOLON = ";";

    /**
     * EQUAL SIGN
     */
    public static final String EQUAL_SIGN = "=";

    /**
     * ZOOKEEPER_SESSION_TIMEOUT
     */
    public static final String ZOOKEEPER_SESSION_TIMEOUT = "zookeeper.session.timeout";

    public static final String ZOOKEEPER_CONNECTION_TIMEOUT = "zookeeper.connection.timeout";

    public static final String ZOOKEEPER_RETRY_SLEEP = "zookeeper.retry.sleep";

    public static final String ZOOKEEPER_RETRY_MAXTIME = "zookeeper.retry.maxtime";


    public static final String MASTER_HEARTBEAT_INTERVAL = "master.heartbeat.interval";

    public static final String MASTER_EXEC_THREADS = "master.exec.threads";

    public static final String MASTER_EXEC_TASK_THREADS = "master.exec.task.number";


    public static final String MASTER_COMMIT_RETRY_TIMES = "master.task.commit.retryTimes";

    public static final String MASTER_COMMIT_RETRY_INTERVAL = "master.task.commit.interval";


    public static final String WORKER_EXEC_THREADS = "worker.exec.threads";

    public static final String WORKER_HEARTBEAT_INTERVAL = "worker.heartbeat.interval";

    public static final String WORKER_FETCH_TASK_NUM = "worker.fetch.task.num";

    public static final String WORKER_MAX_CPULOAD_AVG = "worker.max.cpuload.avg";

    public static final String WORKER_RESERVED_MEMORY = "worker.reserved.memory";

    public static final String MASTER_MAX_CPULOAD_AVG = "master.max.cpuload.avg";

    public static final String MASTER_RESERVED_MEMORY = "master.reserved.memory";


    /**
     * dolphinscheduler tasks queue
     */
    public static final String DOLPHINSCHEDULER_TASKS_QUEUE = "tasks_queue";

    /**
     * dolphinscheduler need kill tasks queue
     */
    public static final String DOLPHINSCHEDULER_TASKS_KILL = "tasks_kill";

    public static final String ZOOKEEPER_DOLPHINSCHEDULER_ROOT = "zookeeper.dolphinscheduler.root";

    public static final String SCHEDULER_QUEUE_IMPL = "dolphinscheduler.queue.impl";


    /**
     * date format of yyyy-MM-dd HH:mm:ss
     */
    public static final String YYYY_MM_DD_HH_MM_SS = "yyyy-MM-dd HH:mm:ss";


    /**
     * date format of yyyyMMddHHmmss
     */
    public static final String YYYYMMDDHHMMSS = "yyyyMMddHHmmss";

    /**
     * http connect time out
     */
    public static final int HTTP_CONNECT_TIMEOUT = 60 * 1000;


    /**
     * http connect request time out
     */
    public static final int HTTP_CONNECTION_REQUEST_TIMEOUT = 60 * 1000;

    /**
     * httpclient soceket time out
     */
    public static final int SOCKET_TIMEOUT = 60 * 1000;

    /**
     * http header
     */
    public static final String HTTP_HEADER_UNKNOWN = "unKnown";

    /**
     * http X-Forwarded-For
     */
    public static final String HTTP_X_FORWARDED_FOR = "X-Forwarded-For";

    /**
     * http X-Real-IP
     */
    public static final String HTTP_X_REAL_IP = "X-Real-IP";

    /**
     * UTF-8
     */
    public static final String UTF_8 = "UTF-8";

    /**
     * user name regex
     */
    public static final Pattern REGEX_USER_NAME = Pattern.compile("^[a-zA-Z0-9._-]{3,20}$");

    /**
     * email regex
     */
    public static final Pattern REGEX_MAIL_NAME = Pattern.compile("^([a-z0-9A-Z]+[_|\\-|\\.]?)+[a-z0-9A-Z]@([a-z0-9A-Z]+(-[a-z0-9A-Z]+)?\\.)+[a-zA-Z]{2,}$");

    /**
     * read permission
     */
    public static final int READ_PERMISSION = 2 * 1;


    /**
     * write permission
     */
    public static final int WRITE_PERMISSION = 2 * 2;


    /**
     * execute permission
     */
    public static final int EXECUTE_PERMISSION = 1;

    /**
     * default admin permission
     */
    public static final int DEFAULT_ADMIN_PERMISSION = 7;


    /**
     * all permissions
     */
    public static final int ALL_PERMISSIONS = READ_PERMISSION | WRITE_PERMISSION | EXECUTE_PERMISSION;

    /**
     * max task timeout
     */
    public static final int MAX_TASK_TIMEOUT = 24 * 3600;


    /**
     * heartbeat threads number
     */
    public static final int defaulWorkerHeartbeatThreadNum = 1;

    /**
     * heartbeat interval
     */
    public static final int defaultWorkerHeartbeatInterval = 60;

    /**
     * worker fetch task number
     */
    public static final int defaultWorkerFetchTaskNum = 1;

    /**
     * worker execute threads number
     */
    public static final int defaultWorkerExecThreadNum = 10;

    /**
     * master cpu load
     */
    public static final int defaultMasterCpuLoad = Runtime.getRuntime().availableProcessors() * 2;

    /**
     * master reserved memory
     */
    public static final double defaultMasterReservedMemory = OSUtils.totalMemorySize() / 10;

    /**
     * worker cpu load
     */
    public static final int defaultWorkerCpuLoad = Runtime.getRuntime().availableProcessors() * 2;

    /**
     * worker reserved memory
     */
    public static final double defaultWorkerReservedMemory = OSUtils.totalMemorySize() / 10;


    /**
     * master execute threads number
     */
    public static final int defaultMasterExecThreadNum = 100;


    /**
     * default master concurrent task execute num
     */
    public static final int defaultMasterTaskExecNum = 20;

    /**
     * default log cache rows num,output when reach the number
     */
    public static final int defaultLogRowsNum = 4 * 16;

    /**
     * log flush interval，output when reach the interval
     */
    public static final int defaultLogFlushInterval = 1000;


    /**
     * default master heartbeat thread number
     */
    public static final int defaulMasterHeartbeatThreadNum = 1;


    /**
     * default master heartbeat interval
     */
    public static final int defaultMasterHeartbeatInterval = 60;

    /**
     * default master commit retry times
     */
    public static final int defaultMasterCommitRetryTimes = 5;


    /**
     * default master commit retry interval
     */
    public static final int defaultMasterCommitRetryInterval = 3000;

    /**
     * time unit secong to minutes
     */
    public static final int SEC_2_MINUTES_TIME_UNIT = 60;


    /***
     *
     * rpc port
     */
    public static final int RPC_PORT = 50051;

    /**
     * forbid running task
     */
    public static final String FLOWNODE_RUN_FLAG_FORBIDDEN = "FORBIDDEN";

    /**
     * task record configuration path
     */
    public static final String APPLICATION_PROPERTIES = "application-dao.properties";

    public static final String TASK_RECORD_URL = "task.record.datasource.url";

    public static final String TASK_RECORD_FLAG = "task.record.flag";

    public static final String TASK_RECORD_USER = "task.record.datasource.username";

    public static final String TASK_RECORD_PWD = "task.record.datasource.password";

    public static final String DEFAULT = "Default";
    public static final String USER = "user";
    public static final String PASSWORD = "password";
    public static final String XXXXXX = "******";
    public static final String NULL = "NULL";

    public static  String TASK_RECORD_TABLE_HIVE_LOG = "eamp_hive_log_hd";

    public static  String TASK_RECORD_TABLE_HISTORY_HIVE_LOG = "eamp_hive_hist_log_hd";


    /**
     * command parameter keys
     */
    public static final String CMDPARAM_RECOVER_PROCESS_ID_STRING = "ProcessInstanceId";

    public static final String CMDPARAM_RECOVERY_START_NODE_STRING = "StartNodeIdList";

    public static final String CMDPARAM_RECOVERY_WAITTING_THREAD = "WaittingThreadInstanceId";

    public static final String CMDPARAM_SUB_PROCESS = "processInstanceId";

    public static final String CMDPARAM_EMPTY_SUB_PROCESS = "0";

    public static final String CMDPARAM_SUB_PROCESS_PARENT_INSTANCE_ID = "parentProcessInstanceId";

    public static final String CMDPARAM_SUB_PROCESS_DEFINE_ID = "processDefinitionId";

    public static final String CMDPARAM_START_NODE_NAMES = "StartNodeNameList";

    /**
     * complement data start date
     */
    public static final String CMDPARAM_COMPLEMENT_DATA_START_DATE = "complementStartDate";

    /**
     * complement data end date
     */
    public static final String CMDPARAM_COMPLEMENT_DATA_END_DATE = "complementEndDate";

    /**
     * hadoop configuration
     */
    public static final String HADOOP_RM_STATE_ACTIVE = "ACTIVE";

    public static final String HADOOP_RM_STATE_STANDBY = "STANDBY";

    public static final String HADOOP_RESOURCE_MANAGER_HTTPADDRESS_PORT = "resource.manager.httpaddress.port";


    /**
     * data source config
     */

    public static final String SPRING_DATASOURCE_DRIVER_CLASS_NAME = "spring.datasource.driver-class-name";

    public static final String SPRING_DATASOURCE_URL = "spring.datasource.url";

    public static final String SPRING_DATASOURCE_USERNAME = "spring.datasource.username";

    public static final String SPRING_DATASOURCE_PASSWORD = "spring.datasource.password";

    public static final String SPRING_DATASOURCE_VALIDATION_QUERY_TIMEOUT = "spring.datasource.validationQueryTimeout";

    public static final String SPRING_DATASOURCE_INITIAL_SIZE = "spring.datasource.initialSize";

    public static final String SPRING_DATASOURCE_MIN_IDLE = "spring.datasource.minIdle";

    public static final String SPRING_DATASOURCE_MAX_ACTIVE = "spring.datasource.maxActive";

    public static final String SPRING_DATASOURCE_MAX_WAIT = "spring.datasource.maxWait";

    public static final String SPRING_DATASOURCE_TIME_BETWEEN_EVICTION_RUNS_MILLIS = "spring.datasource.timeBetweenEvictionRunsMillis";

    public static final String SPRING_DATASOURCE_TIME_BETWEEN_CONNECT_ERROR_MILLIS = "spring.datasource.timeBetweenConnectErrorMillis";

    public static final String SPRING_DATASOURCE_MIN_EVICTABLE_IDLE_TIME_MILLIS = "spring.datasource.minEvictableIdleTimeMillis";

    public static final String SPRING_DATASOURCE_VALIDATION_QUERY = "spring.datasource.validationQuery";

    public static final String SPRING_DATASOURCE_TEST_WHILE_IDLE = "spring.datasource.testWhileIdle";

    public static final String SPRING_DATASOURCE_TEST_ON_BORROW = "spring.datasource.testOnBorrow";

    public static final String SPRING_DATASOURCE_TEST_ON_RETURN = "spring.datasource.testOnReturn";

    public static final String SPRING_DATASOURCE_POOL_PREPARED_STATEMENTS = "spring.datasource.poolPreparedStatements";

    public static final String SPRING_DATASOURCE_DEFAULT_AUTO_COMMIT = "spring.datasource.defaultAutoCommit";

    public static final String SPRING_DATASOURCE_KEEP_ALIVE = "spring.datasource.keepAlive";

    public static final String SPRING_DATASOURCE_MAX_POOL_PREPARED_STATEMENT_PER_CONNECTION_SIZE = "spring.datasource.maxPoolPreparedStatementPerConnectionSize";

    public static final String DEVELOPMENT = "development";

    public static final String QUARTZ_PROPERTIES_PATH = "quartz.properties";

    /**
     * sleep time
     */
    public static final int SLEEP_TIME_MILLIS = 1000;

    /**
     * heartbeat for zk info length
     */
    public static final int HEARTBEAT_FOR_ZOOKEEPER_INFO_LENGTH = 7;


    /**
     * hadoop params constant
     */
    /**
     * jar
     */
    public static final String JAR = "jar";

    /**
     * hadoop
     */
    public static final String HADOOP = "hadoop";

    /**
     * -D parameter
     */
    public static final String D = "-D";

    /**
     * -D mapreduce.job.queuename=ququename
     */
    public static final String MR_QUEUE = "mapreduce.job.queuename";


    /**
     * spark params constant
     */
    public static final String MASTER = "--master";

    public static final String DEPLOY_MODE = "--deploy-mode";

    /**
     * --class CLASS_NAME
     */
    public static final String MAIN_CLASS = "--class";

    /**
     * --driver-cores NUM
     */
    public static final String DRIVER_CORES = "--driver-cores";

    /**
     * --driver-memory MEM
     */
    public static final String DRIVER_MEMORY = "--driver-memory";

    /**
     * --num-executors NUM
     */
    public static final String NUM_EXECUTORS = "--num-executors";

    /**
     * --executor-cores NUM
     */
    public static final String EXECUTOR_CORES = "--executor-cores";

    /**
     * --executor-memory MEM
     */
    public static final String EXECUTOR_MEMORY = "--executor-memory";


    /**
     * --queue QUEUE
     */
    public static final String SPARK_QUEUE = "--queue";


    /**
     * --queue --qu
     */
    public static final String FLINK_QUEUE = "--qu";


    /**
     * exit code success
     */
    public static final int EXIT_CODE_SUCCESS = 0;

    /**
     * exit code kill
     */
    public static final int EXIT_CODE_KILL = 137;

    /**
     * exit code failure
     */
    public static final int EXIT_CODE_FAILURE = -1;

    /**
     * date format of yyyyMMdd
     */
    public static final String PARAMETER_FORMAT_DATE = "yyyyMMdd";

    /**
     * date format of yyyyMMddHHmmss
     */
    public static final String PARAMETER_FORMAT_TIME = "yyyyMMddHHmmss";

    /**
     * system date(yyyyMMddHHmmss)
     */
    public static final String PARAMETER_DATETIME = "system.datetime";

    /**
     * system date(yyyymmdd) today
     */
    public static final String PARAMETER_CURRENT_DATE = "system.biz.curdate";

    /**
     * system date(yyyymmdd) yesterday
     */
    public static final String PARAMETER_BUSINESS_DATE = "system.biz.date";

    /**
     * ACCEPTED
     */
    public static final String ACCEPTED = "ACCEPTED";

    /**
     * SUCCEEDED
     */
    public static final String SUCCEEDED = "SUCCEEDED";
    /**
     * NEW
     */
    public static final String NEW = "NEW";
    /**
     * NEW_SAVING
     */
    public static final String NEW_SAVING = "NEW_SAVING";
    /**
     * SUBMITTED
     */
    public static final String SUBMITTED = "SUBMITTED";
    /**
     * FAILED
     */
    public static final String FAILED = "FAILED";
    /**
     * KILLED
     */
    public static final String KILLED = "KILLED";
    /**
     * RUNNING
     */
    public static final String RUNNING = "RUNNING";
    /**
     * underline  "_"
     */
    public static final String UNDERLINE = "_";
    /**
     * quartz job prifix
     */
    public static final String QUARTZ_JOB_PRIFIX = "job";
    /**
     * quartz job group prifix
     */
    public static final String QUARTZ_JOB_GROUP_PRIFIX = "jobgroup";
    /**
     * projectId
     */
    public static final String PROJECT_ID = "projectId";
    /**
     * processId
     */
    public static final String SCHEDULE_ID = "scheduleId";
    /**
     * schedule
     */
    public static final String SCHEDULE = "schedule";
    /**
     * application regex
     */
    public static final String APPLICATION_REGEX = "application_\\d+_\\d+";
    public static final String PID = "pid";
    /**
     * month_begin
     */
    public static final String MONTH_BEGIN = "month_begin";
    /**
     * add_months
     */
    public static final String ADD_MONTHS = "add_months";
    /**
     * month_end
     */
    public static final String MONTH_END = "month_end";
    /**
     * week_begin
     */
    public static final String WEEK_BEGIN = "week_begin";
    /**
     * week_end
     */
    public static final String WEEK_END = "week_end";
    /**
     * timestamp
     */
    public static final String TIMESTAMP = "timestamp";
    public static final char SUBTRACT_CHAR = '-';
    public static final char ADD_CHAR = '+';
    public static final char MULTIPLY_CHAR = '*';
    public static final char DIVISION_CHAR = '/';
    public static final char LEFT_BRACE_CHAR = '(';
    public static final char RIGHT_BRACE_CHAR = ')';
    public static final String ADD_STRING = "+";
    public static final String MULTIPLY_STRING = "*";
    public static final String DIVISION_STRING = "/";
    public static final String LEFT_BRACE_STRING = "(";
    public static final char P = 'P';
    public static final char N = 'N';
    public static final String SUBTRACT_STRING = "-";
    public static final String GLOBAL_PARAMS = "globalParams";
    public static final String LOCAL_PARAMS = "localParams";
    public static final String PROCESS_INSTANCE_STATE = "processInstanceState";
    public static final String TASK_LIST = "taskList";
    public static final String RWXR_XR_X = "rwxr-xr-x";

    /**
     * master/worker server use for zk
     */
    public static final String MASTER_PREFIX = "master";
    public static final String WORKER_PREFIX = "worker";
    public static final String DELETE_ZK_OP = "delete";
    public static final String ADD_ZK_OP = "add";
    public static final String ALIAS = "alias";
    public static final String CONTENT = "content";
    public static final String DEPENDENT_SPLIT = ":||";
    public static final String DEPENDENT_ALL = "ALL";


    /**
     *  preview schedule execute count
     */
    public static final int PREVIEW_SCHEDULE_EXECUTE_COUNT = 5;

    /**
     * kerberos
     */
    public static final String KERBEROS = "kerberos";

    /**
     * java.security.krb5.conf
     */
    public static final String JAVA_SECURITY_KRB5_CONF = "java.security.krb5.conf";

    /**
     * java.security.krb5.conf.path
     */
    public static final String JAVA_SECURITY_KRB5_CONF_PATH = "java.security.krb5.conf.path";

    /**
     * hadoop.security.authentication
     */
    public static final String HADOOP_SECURITY_AUTHENTICATION = "hadoop.security.authentication";

    /**
     * hadoop.security.authentication
     */
    public static final String HADOOP_SECURITY_AUTHENTICATION_STARTUP_STATE = "hadoop.security.authentication.startup.state";


    /**
     * loginUserFromKeytab user
     */
    public static final String LOGIN_USER_KEY_TAB_USERNAME = "login.user.keytab.username";

    /**
     * default worker group id
     */
    public static final int DEFAULT_WORKER_ID = -1;

    /**
     * loginUserFromKeytab path
     */
    public static final String LOGIN_USER_KEY_TAB_PATH = "login.user.keytab.path";

    /**
     * task log info format
     */
    public static final String TASK_LOG_INFO_FORMAT = "TaskLogInfo-%s";

    /**
     * hive conf
     */
    public static final String HIVE_CONF = "hiveconf:";

    //flink 任务
    public static final String FLINK_YARN_CLUSTER = "yarn-cluster";
    public static final String FLINK_RUN_MODE = "-m";
    public static final String FLINK_YARN_SLOT = "-ys";
    public static final String FLINK_APP_NAME = "-ynm";
    public static final String FLINK_TASK_MANAGE = "-yn";

    public static final String FLINK_JOB_MANAGE_MEM = "-yjm";
    public static final String FLINK_TASK_MANAGE_MEM = "-ytm";
    public static final String FLINK_detach = "-d";
    public static final String FLINK_MAIN_CLASS = "-c";


    public static final int[] NOT_TERMINATED_STATES = new int[]{
            ExecutionStatus.SUBMITTED_SUCCESS.ordinal(),
            ExecutionStatus.RUNNING_EXEUTION.ordinal(),
            ExecutionStatus.READY_PAUSE.ordinal(),
            ExecutionStatus.READY_STOP.ordinal(),
            ExecutionStatus.NEED_FAULT_TOLERANCE.ordinal(),
            ExecutionStatus.WAITTING_THREAD.ordinal(),
            ExecutionStatus.WAITTING_DEPEND.ordinal()
    };

    /**
     * status
     */
    public static final String STATUS = "status";

    /**
     * message
     */
    public static final String MSG = "msg";

    /**
     * data total
     * 数据总数
     */
    public  static final String COUNT = "count";

    /**
     * page size
     * 每页数据条数
     */
    public  static final String PAGE_SIZE = "pageSize";

    /**
     * current page no
     * 当前页码
     */
    public  static final String PAGE_NUMBER = "pageNo";

    /**
     * result
     */
    public static final String RESULT = "result";

    /**
     *
     */
    public static final String DATA_LIST = "data";

    public static final String TOTAL_LIST = "totalList";

    public static final String CURRENT_PAGE = "currentPage";

    public static final String TOTAL_PAGE = "totalPage";

    public static final String TOTAL = "total";

    /**
     * session user
     */
    public static final String SESSION_USER = "session.user";

    public static final String SESSION_ID = "sessionId";

    public static final String PASSWORD_DEFAULT = "******";

    /**
     * driver
     */
    public static final String ORG_POSTGRESQL_DRIVER = "org.postgresql.Driver";
    public static final String COM_MYSQL_JDBC_DRIVER = "com.mysql.jdbc.Driver";
    public static final String ORG_APACHE_HIVE_JDBC_HIVE_DRIVER = "org.apache.hive.jdbc.HiveDriver";
    public static final String COM_CLICKHOUSE_JDBC_DRIVER = "ru.yandex.clickhouse.ClickHouseDriver";
    public static final String COM_ORACLE_JDBC_DRIVER = "oracle.jdbc.driver.OracleDriver";
    public static final String COM_SQLSERVER_JDBC_DRIVER = "com.microsoft.sqlserver.jdbc.SQLServerDriver";
    public static final String COM_DB2_JDBC_DRIVER = "com.ibm.db2.jcc.DB2Driver";

    /**
     * database type
     */
    public static final String MYSQL = "MYSQL";
    public static final String POSTGRESQL = "POSTGRESQL";
    public static final String HIVE = "HIVE";
    public static final String SPARK = "SPARK";
    public static final String CLICKHOUSE = "CLICKHOUSE";
    public static final String ORACLE = "ORACLE";
    public static final String SQLSERVER = "SQLSERVER";
    public static final String DB2 = "DB2";

    /**
     * jdbc url
     */
    public static final String JDBC_MYSQL = "jdbc:mysql://";
    public static final String JDBC_POSTGRESQL = "jdbc:postgresql://";
    public static final String JDBC_HIVE_2 = "jdbc:hive2://";
    public static final String JDBC_CLICKHOUSE = "jdbc:clickhouse://";
    public static final String JDBC_ORACLE = "jdbc:oracle:thin:@//";
    public static final String JDBC_SQLSERVER = "jdbc:sqlserver://";
    public static final String JDBC_DB2 = "jdbc:db2://";


    public static final String ADDRESS = "address";
    public static final String DATABASE = "database";
    public static final String JDBC_URL = "jdbcUrl";
    public static final String PRINCIPAL = "principal";
    public static final String OTHER = "other";


    /**
     * session timeout
     */
    public static final int SESSION_TIME_OUT = 7200;
    public static final int maxFileSize = 1024 * 1024 * 1024;
    public static final String UDF = "UDF";
    public static final String CLASS = "class";
    public static final String RECEIVERS = "receivers";
    public static final String RECEIVERS_CC = "receiversCc";

}<|MERGE_RESOLUTION|>--- conflicted
+++ resolved
@@ -32,15 +32,12 @@
     public static final String ZOOKEEPER_PROPERTIES_PATH = "zookeeper.properties";
 
     /**
-<<<<<<< HEAD
-=======
      * hadoop properties path
      */
     public static final String HADOOP_PROPERTIES_PATH = "/common/hadoop/hadoop.properties";
 
 
     /**
->>>>>>> e4edf3e4
      * common properties path
      */
     public static final String COMMON_PROPERTIES_PATH = "/common.properties";
