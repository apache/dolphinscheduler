/*
 * Licensed to the Apache Software Foundation (ASF) under one or more
 * contributor license agreements.  See the NOTICE file distributed with
 * this work for additional information regarding copyright ownership.
 * The ASF licenses this file to You under the Apache License, Version 2.0
 * (the "License"); you may not use this file except in compliance with
 * the License.  You may obtain a copy of the License at
 *
 *    http://www.apache.org/licenses/LICENSE-2.0
 *
 * Unless required by applicable law or agreed to in writing, software
 * distributed under the License is distributed on an "AS IS" BASIS,
 * WITHOUT WARRANTIES OR CONDITIONS OF ANY KIND, either express or implied.
 * See the License for the specific language governing permissions and
 * limitations under the License.
 */

package org.apache.dolphinscheduler.common;

import org.apache.dolphinscheduler.common.enums.ExecutionStatus;
import org.apache.dolphinscheduler.common.utils.OSUtils;
import org.apache.dolphinscheduler.common.utils.StringUtils;

import java.util.regex.Pattern;

/**
 * Constants
 */
public final class Constants {

    private Constants() {
        throw new UnsupportedOperationException("Construct Constants");
    }

    /**
     * quartz config
     */
    public static final String ORG_QUARTZ_JOBSTORE_DRIVERDELEGATECLASS = "org.quartz.jobStore.driverDelegateClass";
    public static final String ORG_QUARTZ_SCHEDULER_INSTANCENAME = "org.quartz.scheduler.instanceName";
    public static final String ORG_QUARTZ_SCHEDULER_INSTANCEID = "org.quartz.scheduler.instanceId";
    public static final String ORG_QUARTZ_SCHEDULER_MAKESCHEDULERTHREADDAEMON = "org.quartz.scheduler.makeSchedulerThreadDaemon";
    public static final String ORG_QUARTZ_JOBSTORE_USEPROPERTIES = "org.quartz.jobStore.useProperties";
    public static final String ORG_QUARTZ_THREADPOOL_CLASS = "org.quartz.threadPool.class";
    public static final String ORG_QUARTZ_THREADPOOL_THREADCOUNT = "org.quartz.threadPool.threadCount";
    public static final String ORG_QUARTZ_THREADPOOL_MAKETHREADSDAEMONS = "org.quartz.threadPool.makeThreadsDaemons";
    public static final String ORG_QUARTZ_THREADPOOL_THREADPRIORITY = "org.quartz.threadPool.threadPriority";
    public static final String ORG_QUARTZ_JOBSTORE_CLASS = "org.quartz.jobStore.class";
    public static final String ORG_QUARTZ_JOBSTORE_TABLEPREFIX = "org.quartz.jobStore.tablePrefix";
    public static final String ORG_QUARTZ_JOBSTORE_ISCLUSTERED = "org.quartz.jobStore.isClustered";
    public static final String ORG_QUARTZ_JOBSTORE_MISFIRETHRESHOLD = "org.quartz.jobStore.misfireThreshold";
    public static final String ORG_QUARTZ_JOBSTORE_CLUSTERCHECKININTERVAL = "org.quartz.jobStore.clusterCheckinInterval";
    public static final String ORG_QUARTZ_JOBSTORE_ACQUIRETRIGGERSWITHINLOCK = "org.quartz.jobStore.acquireTriggersWithinLock";
    public static final String ORG_QUARTZ_JOBSTORE_DATASOURCE = "org.quartz.jobStore.dataSource";
    public static final String ORG_QUARTZ_DATASOURCE_MYDS_CONNECTIONPROVIDER_CLASS = "org.quartz.dataSource.myDs.connectionProvider.class";

    /**
     * quartz config default value
     */
    public static final String QUARTZ_TABLE_PREFIX = "QRTZ_";
    public static final String QUARTZ_MISFIRETHRESHOLD = "60000";
    public static final String QUARTZ_CLUSTERCHECKININTERVAL = "5000";
    public static final String QUARTZ_DATASOURCE = "myDs";
    public static final String QUARTZ_THREADCOUNT = "25";
    public static final String QUARTZ_THREADPRIORITY = "5";
    public static final String QUARTZ_INSTANCENAME = "DolphinScheduler";
    public static final String QUARTZ_INSTANCEID = "AUTO";
    public static final String QUARTZ_ACQUIRETRIGGERSWITHINLOCK = "true";

    /**
     * common properties path
     */
    public static final String COMMON_PROPERTIES_PATH = "/common.properties";

    /**
     * fs.defaultFS
     */
    public static final String FS_DEFAULTFS = "fs.defaultFS";


    /**
     * fs s3a endpoint
     */
    public static final String FS_S3A_ENDPOINT = "fs.s3a.endpoint";

    /**
     * fs s3a access key
     */
    public static final String FS_S3A_ACCESS_KEY = "fs.s3a.access.key";

    /**
     * fs s3a secret key
     */
    public static final String FS_S3A_SECRET_KEY = "fs.s3a.secret.key";


    /**
     * hadoop configuration
     */
    public static final String HADOOP_RM_STATE_ACTIVE = "ACTIVE";

    public static final String HADOOP_RM_STATE_STANDBY = "STANDBY";

    public static final String HADOOP_RESOURCE_MANAGER_HTTPADDRESS_PORT = "resource.manager.httpaddress.port";

    /**
     * yarn.resourcemanager.ha.rm.ids
     */
    public static final String YARN_RESOURCEMANAGER_HA_RM_IDS = "yarn.resourcemanager.ha.rm.ids";


    /**
     * yarn.application.status.address
     */
    public static final String YARN_APPLICATION_STATUS_ADDRESS = "yarn.application.status.address";

    /**
     * yarn.job.history.status.address
     */
    public static final String YARN_JOB_HISTORY_STATUS_ADDRESS = "yarn.job.history.status.address";

    /**
     * hdfs configuration
     * hdfs.root.user
     */
    public static final String HDFS_ROOT_USER = "hdfs.root.user";

    /**
     * hdfs/s3 configuration
     * resource.upload.path
     */
    public static final String RESOURCE_UPLOAD_PATH = "resource.upload.path";

    /**
     * data basedir path
     */
    public static final String DATA_BASEDIR_PATH = "data.basedir.path";

    /**
     * dolphinscheduler.env.path
     */
    public static final String DOLPHINSCHEDULER_ENV_PATH = "dolphinscheduler.env.path";

    /**
     * environment properties default path
     */
    public static final String ENV_PATH = "env/dolphinscheduler_env.sh";

    /**
     * python home
     */
    public static final String PYTHON_HOME = "PYTHON_HOME";

    /**
     * resource.view.suffixs
     */
    public static final String RESOURCE_VIEW_SUFFIXS = "resource.view.suffixs";

    public static final String RESOURCE_VIEW_SUFFIXS_DEFAULT_VALUE = "txt,log,sh,bat,conf,cfg,py,java,sql,xml,hql,properties,json,yml,yaml,ini,js";

    /**
     * development.state
     */
    public static final String DEVELOPMENT_STATE = "development.state";

    /**
     * sudo enable
     */
    public static final String SUDO_ENABLE = "sudo.enable";

    /**
     * string true
     */
    public static final String STRING_TRUE = "true";

    /**
     * string false
     */
    public static final String STRING_FALSE = "false";

    /**
     * resource storage type
     */
    public static final String RESOURCE_STORAGE_TYPE = "resource.storage.type";

    /**
     * MasterServer directory registered in zookeeper
     */
    public static final String REGISTRY_DOLPHINSCHEDULER_MASTERS = "/nodes/master";

    /**
     * WorkerServer directory registered in zookeeper
     */
    public static final String REGISTRY_DOLPHINSCHEDULER_WORKERS = "/nodes/worker";

    /**
     * all servers directory registered in zookeeper
     */
    public static final String REGISTRY_DOLPHINSCHEDULER_DEAD_SERVERS = "/dead-servers";

    /**
     * registry node prefix
     */
    public static final String REGISTRY_DOLPHINSCHEDULER_NODE = "/nodes";

    /**
     * MasterServer lock directory registered in zookeeper
     */
    public static final String REGISTRY_DOLPHINSCHEDULER_LOCK_MASTERS = "/lock/masters";


    /**
     * MasterServer failover directory registered in zookeeper
     */
    public static final String REGISTRY_DOLPHINSCHEDULER_LOCK_FAILOVER_MASTERS = "/lock/failover/masters";

    /**
     * WorkerServer failover directory registered in zookeeper
     */
    public static final String REGISTRY_DOLPHINSCHEDULER_LOCK_FAILOVER_WORKERS = "/lock/failover/workers";

    /**
     * MasterServer startup  failover runing and fault tolerance process
     */
    public static final String REGISTRY_DOLPHINSCHEDULER_LOCK_FAILOVER_STARTUP_MASTERS = "/lock/failover/startup-masters";


    /**
     * comma ,
     */
    public static final String COMMA = ",";

    /**
     * slash /
     */
    public static final String SLASH = "/";

    /**
     * COLON :
     */
    public static final String COLON = ":";

    /**
     * SPACE " "
     */
    public static final String SPACE = " ";

    /**
     * SINGLE_SLASH /
     */
    public static final String SINGLE_SLASH = "/";

    /**
     * DOUBLE_SLASH //
     */
    public static final String DOUBLE_SLASH = "//";

    /**
     * SINGLE_QUOTES "'"
     */
    public static final String SINGLE_QUOTES = "'";
    /**
     * DOUBLE_QUOTES "\""
     */
    public static final String DOUBLE_QUOTES = "\"";

    /**
     * SEMICOLON ;
     */
    public static final String SEMICOLON = ";";

    /**
     * EQUAL SIGN
     */
    public static final String EQUAL_SIGN = "=";
    /**
     * AT SIGN
     */
    public static final String AT_SIGN = "@";


    /**
     * date format of yyyy-MM-dd HH:mm:ss
     */
    public static final String YYYY_MM_DD_HH_MM_SS = "yyyy-MM-dd HH:mm:ss";


    /**
     * date format of yyyyMMddHHmmss
     */
    public static final String YYYYMMDDHHMMSS = "yyyyMMddHHmmss";

    /**
     * date format of yyyyMMddHHmmssSSS
     */
    public static final String YYYYMMDDHHMMSSSSS = "yyyyMMddHHmmssSSS";
    /**
     * http connect time out
     */
    public static final int HTTP_CONNECT_TIMEOUT = 60 * 1000;


    /**
     * http connect request time out
     */
    public static final int HTTP_CONNECTION_REQUEST_TIMEOUT = 60 * 1000;

    /**
     * httpclient soceket time out
     */
    public static final int SOCKET_TIMEOUT = 60 * 1000;

    /**
     * http header
     */
    public static final String HTTP_HEADER_UNKNOWN = "unKnown";

    /**
     * http X-Forwarded-For
     */
    public static final String HTTP_X_FORWARDED_FOR = "X-Forwarded-For";

    /**
     * http X-Real-IP
     */
    public static final String HTTP_X_REAL_IP = "X-Real-IP";

    /**
     * UTF-8
     */
    public static final String UTF_8 = "UTF-8";

    /**
     * user name regex
     */
    public static final Pattern REGEX_USER_NAME = Pattern.compile("^[a-zA-Z0-9._-]{3,39}$");

    /**
     * email regex
     */
    public static final Pattern REGEX_MAIL_NAME = Pattern.compile("^([a-z0-9A-Z]+[_|\\-|\\.]?)+[a-z0-9A-Z]@([a-z0-9A-Z]+(-[a-z0-9A-Z]+)?\\.)+[a-zA-Z]{2,}$");

    /**
     * default display rows
     */
    public static final int DEFAULT_DISPLAY_ROWS = 10;

    /**
     * read permission
     */
    public static final int READ_PERMISSION = 2 * 1;


    /**
     * write permission
     */
    public static final int WRITE_PERMISSION = 2 * 2;


    /**
     * execute permission
     */
    public static final int EXECUTE_PERMISSION = 1;

    /**
     * default admin permission
     */
    public static final int DEFAULT_ADMIN_PERMISSION = 7;


    /**
     * all permissions
     */
    public static final int ALL_PERMISSIONS = READ_PERMISSION | WRITE_PERMISSION | EXECUTE_PERMISSION;

    /**
     * max task timeout
     */
    public static final int MAX_TASK_TIMEOUT = 24 * 3600;


    /**
     * master cpu load
     */
    public static final int DEFAULT_MASTER_CPU_LOAD = Runtime.getRuntime().availableProcessors() * 2;

    /**
     * worker cpu load
     */
    public static final int DEFAULT_WORKER_CPU_LOAD = Runtime.getRuntime().availableProcessors() * 2;

    /**
     * worker host weight
     */
    public static final int DEFAULT_WORKER_HOST_WEIGHT = 100;

    /**
     * default log cache rows num,output when reach the number
     */
    public static final int DEFAULT_LOG_ROWS_NUM = 4 * 16;

    /**
     * log flush interval?output when reach the interval
     */
    public static final int DEFAULT_LOG_FLUSH_INTERVAL = 1000;


    /**
     * time unit secong to minutes
     */
    public static final int SEC_2_MINUTES_TIME_UNIT = 60;

    /***
     *
     * rpc port
     */
    public static final int RPC_PORT = 50051;

    /***
     * alert rpc port
     */
    public static final int ALERT_RPC_PORT = 50052;

    /**
     * forbid running task
     */
    public static final String FLOWNODE_RUN_FLAG_FORBIDDEN = "FORBIDDEN";

    /**
     * normal running task
     */
    public static final String FLOWNODE_RUN_FLAG_NORMAL = "NORMAL";

    /**
     * datasource configuration path
     */
    public static final String DATASOURCE_PROPERTIES = "/datasource.properties";

<<<<<<< HEAD
    public static final String DEFAULT = "default";
=======
    public static final String COMMON_TASK_TYPE = "common";

    public static final String DEFAULT = "Default";
>>>>>>> 93ef1236
    public static final String USER = "user";
    public static final String PASSWORD = "password";
    public static final String XXXXXX = "******";
    public static final String NULL = "NULL";
    public static final String THREAD_NAME_MASTER_SERVER = "Master-Server";
    public static final String THREAD_NAME_WORKER_SERVER = "Worker-Server";

    /**
     * command parameter keys
     */
    public static final String CMD_PARAM_RECOVER_PROCESS_ID_STRING = "ProcessInstanceId";

    public static final String CMD_PARAM_RECOVERY_START_NODE_STRING = "StartNodeIdList";

    public static final String CMD_PARAM_RECOVERY_WAITING_THREAD = "WaitingThreadInstanceId";

    public static final String CMD_PARAM_SUB_PROCESS = "processInstanceId";

    public static final String CMD_PARAM_EMPTY_SUB_PROCESS = "0";

    public static final String CMD_PARAM_SUB_PROCESS_PARENT_INSTANCE_ID = "parentProcessInstanceId";

    public static final String CMD_PARAM_SUB_PROCESS_DEFINE_ID = "processDefinitionId";

    public static final String CMD_PARAM_START_NODE_NAMES = "StartNodeNameList";

    public static final String CMD_PARAM_START_PARAMS = "StartParams";

    public static final String CMD_PARAM_FATHER_PARAMS = "fatherParams";

    /**
     * complement data start date
     */
    public static final String CMDPARAM_COMPLEMENT_DATA_START_DATE = "complementStartDate";

    /**
     * complement data end date
     */
    public static final String CMDPARAM_COMPLEMENT_DATA_END_DATE = "complementEndDate";


    /**
     * data source config
     */

    public static final String SPRING_DATASOURCE_DRIVER_CLASS_NAME = "spring.datasource.driver-class-name";

    public static final String SPRING_DATASOURCE_URL = "spring.datasource.url";

    public static final String SPRING_DATASOURCE_USERNAME = "spring.datasource.username";

    public static final String SPRING_DATASOURCE_PASSWORD = "spring.datasource.password";

    public static final String SPRING_DATASOURCE_VALIDATION_QUERY_TIMEOUT = "spring.datasource.validationQueryTimeout";

    public static final String SPRING_DATASOURCE_INITIAL_SIZE = "spring.datasource.initialSize";

    public static final String SPRING_DATASOURCE_MIN_IDLE = "spring.datasource.minIdle";

    public static final String SPRING_DATASOURCE_MAX_ACTIVE = "spring.datasource.maxActive";

    public static final String SPRING_DATASOURCE_MAX_WAIT = "spring.datasource.maxWait";

    public static final String SPRING_DATASOURCE_TIME_BETWEEN_EVICTION_RUNS_MILLIS = "spring.datasource.timeBetweenEvictionRunsMillis";

    public static final String SPRING_DATASOURCE_TIME_BETWEEN_CONNECT_ERROR_MILLIS = "spring.datasource.timeBetweenConnectErrorMillis";

    public static final String SPRING_DATASOURCE_MIN_EVICTABLE_IDLE_TIME_MILLIS = "spring.datasource.minEvictableIdleTimeMillis";

    public static final String SPRING_DATASOURCE_VALIDATION_QUERY = "spring.datasource.validationQuery";

    public static final String SPRING_DATASOURCE_TEST_WHILE_IDLE = "spring.datasource.testWhileIdle";

    public static final String SPRING_DATASOURCE_TEST_ON_BORROW = "spring.datasource.testOnBorrow";

    public static final String SPRING_DATASOURCE_TEST_ON_RETURN = "spring.datasource.testOnReturn";

    public static final String SPRING_DATASOURCE_POOL_PREPARED_STATEMENTS = "spring.datasource.poolPreparedStatements";

    public static final String SPRING_DATASOURCE_DEFAULT_AUTO_COMMIT = "spring.datasource.defaultAutoCommit";

    public static final String SPRING_DATASOURCE_KEEP_ALIVE = "spring.datasource.keepAlive";

    public static final String SPRING_DATASOURCE_MAX_POOL_PREPARED_STATEMENT_PER_CONNECTION_SIZE = "spring.datasource.maxPoolPreparedStatementPerConnectionSize";

    public static final String DEVELOPMENT = "development";

    public static final String QUARTZ_PROPERTIES_PATH = "quartz.properties";

    /**
     * sleep time
     */
    public static final int SLEEP_TIME_MILLIS = 1000;

    /**
     * master task instance cache-database refresh interval
     */
    public static final int CACHE_REFRESH_TIME_MILLIS = 20 * 1000;

    /**
     * heartbeat for zk info length
     */
    public static final int HEARTBEAT_FOR_ZOOKEEPER_INFO_LENGTH = 10;
    public static final int HEARTBEAT_WITH_WEIGHT_FOR_ZOOKEEPER_INFO_LENGTH = 11;

    /**
     * jar
     */
    public static final String JAR = "jar";

    /**
     * hadoop
     */
    public static final String HADOOP = "hadoop";

    /**
     * -D <property>=<value>
     */
    public static final String D = "-D";

    /**
     * -D mapreduce.job.name=name
     */
    public static final String MR_NAME = "mapreduce.job.name";

    /**
     * -D mapreduce.job.queuename=queuename
     */
    public static final String MR_QUEUE = "mapreduce.job.queuename";


    /**
     * spark params constant
     */
    public static final String MASTER = "--master";

    public static final String DEPLOY_MODE = "--deploy-mode";

    /**
     * --class CLASS_NAME
     */
    public static final String MAIN_CLASS = "--class";

    /**
     * --driver-cores NUM
     */
    public static final String DRIVER_CORES = "--driver-cores";

    /**
     * --driver-memory MEM
     */
    public static final String DRIVER_MEMORY = "--driver-memory";

    /**
     * --num-executors NUM
     */
    public static final String NUM_EXECUTORS = "--num-executors";

    /**
     * --executor-cores NUM
     */
    public static final String EXECUTOR_CORES = "--executor-cores";

    /**
     * --executor-memory MEM
     */
    public static final String EXECUTOR_MEMORY = "--executor-memory";

    /**
     * --name NAME
     */
    public static final String SPARK_NAME = "--name";

    /**
     * --queue QUEUE
     */
    public static final String SPARK_QUEUE = "--queue";


    /**
     * exit code success
     */
    public static final int EXIT_CODE_SUCCESS = 0;

    /**
     * exit code kill
     */
    public static final int EXIT_CODE_KILL = 137;

    /**
     * exit code failure
     */
    public static final int EXIT_CODE_FAILURE = -1;

    /**
     * process or task definition failure
     */
    public static final int DEFINITION_FAILURE = -1;

    /**
     * process or task definition first version
     */
    public static final int VERSION_FIRST  = 1;

    /**
     * date format of yyyyMMdd
     */
    public static final String PARAMETER_FORMAT_DATE = "yyyyMMdd";

    /**
     * date format of yyyyMMddHHmmss
     */
    public static final String PARAMETER_FORMAT_TIME = "yyyyMMddHHmmss";

    /**
     * system date(yyyyMMddHHmmss)
     */
    public static final String PARAMETER_DATETIME = "system.datetime";

    /**
     * system date(yyyymmdd) today
     */
    public static final String PARAMETER_CURRENT_DATE = "system.biz.curdate";

    /**
     * system date(yyyymmdd) yesterday
     */
    public static final String PARAMETER_BUSINESS_DATE = "system.biz.date";

    /**
     * the absolute path of current executing task
     */
    public static final String PARAMETER_TASK_EXECUTE_PATH = "system.task.execute.path";

    /**
     * the instance id of current task
     */
    public static final String PARAMETER_TASK_INSTANCE_ID = "system.task.instance.id";

    /**
     * ACCEPTED
     */
    public static final String ACCEPTED = "ACCEPTED";

    /**
     * SUCCEEDED
     */
    public static final String SUCCEEDED = "SUCCEEDED";
    /**
     * NEW
     */
    public static final String NEW = "NEW";
    /**
     * NEW_SAVING
     */
    public static final String NEW_SAVING = "NEW_SAVING";
    /**
     * SUBMITTED
     */
    public static final String SUBMITTED = "SUBMITTED";
    /**
     * FAILED
     */
    public static final String FAILED = "FAILED";
    /**
     * KILLED
     */
    public static final String KILLED = "KILLED";
    /**
     * RUNNING
     */
    public static final String RUNNING = "RUNNING";
    /**
     * underline  "_"
     */
    public static final String UNDERLINE = "_";
    /**
     * quartz job prifix
     */
    public static final String QUARTZ_JOB_PRIFIX = "job";
    /**
     * quartz job group prifix
     */
    public static final String QUARTZ_JOB_GROUP_PRIFIX = "jobgroup";
    /**
     * projectId
     */
    public static final String PROJECT_ID = "projectId";
    /**
     * processId
     */
    public static final String SCHEDULE_ID = "scheduleId";
    /**
     * schedule
     */
    public static final String SCHEDULE = "schedule";
    /**
     * application regex
     */
    public static final String APPLICATION_REGEX = "application_\\d+_\\d+";
    public static final String PID = OSUtils.isWindows() ? "handle" : "pid";
    /**
     * month_begin
     */
    public static final String MONTH_BEGIN = "month_begin";
    /**
     * add_months
     */
    public static final String ADD_MONTHS = "add_months";
    /**
     * month_end
     */
    public static final String MONTH_END = "month_end";
    /**
     * week_begin
     */
    public static final String WEEK_BEGIN = "week_begin";
    /**
     * week_end
     */
    public static final String WEEK_END = "week_end";
    /**
     * timestamp
     */
    public static final String TIMESTAMP = "timestamp";
    public static final char SUBTRACT_CHAR = '-';
    public static final char ADD_CHAR = '+';
    public static final char MULTIPLY_CHAR = '*';
    public static final char DIVISION_CHAR = '/';
    public static final char LEFT_BRACE_CHAR = '(';
    public static final char RIGHT_BRACE_CHAR = ')';
    public static final String ADD_STRING = "+";
    public static final String MULTIPLY_STRING = "*";
    public static final String DIVISION_STRING = "/";
    public static final String LEFT_BRACE_STRING = "(";
    public static final char P = 'P';
    public static final char N = 'N';
    public static final String SUBTRACT_STRING = "-";
    public static final String GLOBAL_PARAMS = "globalParams";
    public static final String LOCAL_PARAMS = "localParams";
    public static final String LOCAL_PARAMS_LIST = "localParamsList";
    public static final String SUBPROCESS_INSTANCE_ID = "subProcessInstanceId";
    public static final String PROCESS_INSTANCE_STATE = "processInstanceState";
    public static final String PARENT_WORKFLOW_INSTANCE = "parentWorkflowInstance";
    public static final String CONDITION_RESULT = "conditionResult";
    public static final String SWITCH_RESULT = "switchResult";
    public static final String DEPENDENCE = "dependence";
    public static final String TASK_TYPE = "taskType";
    public static final String TASK_LIST = "taskList";
    public static final String RWXR_XR_X = "rwxr-xr-x";
    public static final String QUEUE = "queue";
    public static final String QUEUE_NAME = "queueName";
    public static final int LOG_QUERY_SKIP_LINE_NUMBER = 0;
    public static final int LOG_QUERY_LIMIT = 4096;

    /**
     * master/worker server use for zk
     */
    public static final String MASTER_TYPE = "master";
    public static final String WORKER_TYPE = "worker";
    public static final String DELETE_OP = "delete";
    public static final String ADD_OP = "add";
    public static final String ALIAS = "alias";
    public static final String CONTENT = "content";
    public static final String DEPENDENT_SPLIT = ":||";
    public static final String DEPENDENT_ALL = "ALL";


    /**
     * preview schedule execute count
     */
    public static final int PREVIEW_SCHEDULE_EXECUTE_COUNT = 5;

    /**
     * kerberos
     */
    public static final String KERBEROS = "kerberos";

    /**
     * kerberos expire time
     */
    public static final String KERBEROS_EXPIRE_TIME = "kerberos.expire.time";

    /**
     * java.security.krb5.conf
     */
    public static final String JAVA_SECURITY_KRB5_CONF = "java.security.krb5.conf";

    /**
     * java.security.krb5.conf.path
     */
    public static final String JAVA_SECURITY_KRB5_CONF_PATH = "java.security.krb5.conf.path";

    /**
     * hadoop.security.authentication
     */
    public static final String HADOOP_SECURITY_AUTHENTICATION = "hadoop.security.authentication";

    /**
     * hadoop.security.authentication
     */
    public static final String HADOOP_SECURITY_AUTHENTICATION_STARTUP_STATE = "hadoop.security.authentication.startup.state";

    /**
     * com.amazonaws.services.s3.enableV4
     */
    public static final String AWS_S3_V4 = "com.amazonaws.services.s3.enableV4";

    /**
     * loginUserFromKeytab user
     */
    public static final String LOGIN_USER_KEY_TAB_USERNAME = "login.user.keytab.username";

    /**
     * loginUserFromKeytab path
     */
    public static final String LOGIN_USER_KEY_TAB_PATH = "login.user.keytab.path";

    /**
     * task log info format
     */
    public static final String TASK_LOG_INFO_FORMAT = "TaskLogInfo-%s";

    /**
     * hive conf
     */
    public static final String HIVE_CONF = "hiveconf:";

    /**
     * flink
     */
    public static final String FLINK_YARN_CLUSTER = "yarn-cluster";
    public static final String FLINK_RUN_MODE = "-m";
    public static final String FLINK_YARN_SLOT = "-ys";
    public static final String FLINK_APP_NAME = "-ynm";
    public static final String FLINK_QUEUE = "-yqu";
    public static final String FLINK_TASK_MANAGE = "-yn";

    public static final String FLINK_JOB_MANAGE_MEM = "-yjm";
    public static final String FLINK_TASK_MANAGE_MEM = "-ytm";
    public static final String FLINK_MAIN_CLASS = "-c";
    public static final String FLINK_PARALLELISM = "-p";
    public static final String FLINK_SHUTDOWN_ON_ATTACHED_EXIT = "-sae";


    public static final int[] NOT_TERMINATED_STATES = new int[] {
        ExecutionStatus.SUBMITTED_SUCCESS.ordinal(),
        ExecutionStatus.RUNNING_EXECUTION.ordinal(),
        ExecutionStatus.DELAY_EXECUTION.ordinal(),
        ExecutionStatus.READY_PAUSE.ordinal(),
        ExecutionStatus.READY_STOP.ordinal(),
        ExecutionStatus.NEED_FAULT_TOLERANCE.ordinal(),
        ExecutionStatus.WAITING_THREAD.ordinal(),
        ExecutionStatus.WAITING_DEPEND.ordinal()
    };

    /**
     * status
     */
    public static final String STATUS = "status";

    /**
     * message
     */
    public static final String MSG = "msg";

    /**
     * data total
     */
    public static final String COUNT = "count";

    /**
     * page size
     */
    public static final String PAGE_SIZE = "pageSize";

    /**
     * current page no
     */
    public static final String PAGE_NUMBER = "pageNo";


    /**
     *
     */
    public static final String DATA_LIST = "data";

    public static final String TOTAL_LIST = "totalList";

    public static final String CURRENT_PAGE = "currentPage";

    public static final String TOTAL_PAGE = "totalPage";

    public static final String TOTAL = "total";

    /**
     * workflow
     */
    public static final String WORKFLOW_LIST = "workFlowList";
    public static final String WORKFLOW_RELATION_LIST = "workFlowRelationList";

    /**
     * session user
     */
    public static final String SESSION_USER = "session.user";

    public static final String SESSION_ID = "sessionId";

    public static final String PASSWORD_DEFAULT = "******";

    /**
     * locale
     */
    public static final String LOCALE_LANGUAGE = "language";

    /**
     * driver
     */
    public static final String ORG_POSTGRESQL_DRIVER = "org.postgresql.Driver";
    public static final String COM_MYSQL_JDBC_DRIVER = "com.mysql.jdbc.Driver";
    public static final String ORG_APACHE_HIVE_JDBC_HIVE_DRIVER = "org.apache.hive.jdbc.HiveDriver";
    public static final String COM_CLICKHOUSE_JDBC_DRIVER = "ru.yandex.clickhouse.ClickHouseDriver";
    public static final String COM_ORACLE_JDBC_DRIVER = "oracle.jdbc.driver.OracleDriver";
    public static final String COM_SQLSERVER_JDBC_DRIVER = "com.microsoft.sqlserver.jdbc.SQLServerDriver";
    public static final String COM_DB2_JDBC_DRIVER = "com.ibm.db2.jcc.DB2Driver";
    public static final String COM_PRESTO_JDBC_DRIVER = "com.facebook.presto.jdbc.PrestoDriver";

    /**
     * database type
     */
    public static final String MYSQL = "MYSQL";
    public static final String POSTGRESQL = "POSTGRESQL";
    public static final String HIVE = "HIVE";
    public static final String SPARK = "SPARK";
    public static final String CLICKHOUSE = "CLICKHOUSE";
    public static final String ORACLE = "ORACLE";
    public static final String SQLSERVER = "SQLSERVER";
    public static final String DB2 = "DB2";
    public static final String PRESTO = "PRESTO";

    /**
     * jdbc url
     */
    public static final String JDBC_MYSQL = "jdbc:mysql://";
    public static final String JDBC_POSTGRESQL = "jdbc:postgresql://";
    public static final String JDBC_HIVE_2 = "jdbc:hive2://";
    public static final String JDBC_CLICKHOUSE = "jdbc:clickhouse://";
    public static final String JDBC_ORACLE_SID = "jdbc:oracle:thin:@";
    public static final String JDBC_ORACLE_SERVICE_NAME = "jdbc:oracle:thin:@//";
    public static final String JDBC_SQLSERVER = "jdbc:sqlserver://";
    public static final String JDBC_DB2 = "jdbc:db2://";
    public static final String JDBC_PRESTO = "jdbc:presto://";


    public static final String ADDRESS = "address";
    public static final String DATABASE = "database";
    public static final String JDBC_URL = "jdbcUrl";
    public static final String PRINCIPAL = "principal";
    public static final String OTHER = "other";
    public static final String ORACLE_DB_CONNECT_TYPE = "connectType";
    public static final String KERBEROS_KRB5_CONF_PATH = "javaSecurityKrb5Conf";
    public static final String KERBEROS_KEY_TAB_USERNAME = "loginUserKeytabUsername";
    public static final String KERBEROS_KEY_TAB_PATH = "loginUserKeytabPath";

    /**
     * session timeout
     */
    public static final int SESSION_TIME_OUT = 7200;
    public static final int MAX_FILE_SIZE = 1024 * 1024 * 1024;
    public static final String UDF = "UDF";
    public static final String CLASS = "class";
    public static final String RECEIVERS = "receivers";
    public static final String RECEIVERS_CC = "receiversCc";


    /**
     * dataSource sensitive param
     */
    public static final String DATASOURCE_PASSWORD_REGEX = "(?<=(\"password\":\")).*?(?=(\"))";

    /**
     * default worker group
     */
    public static final String DEFAULT_WORKER_GROUP = "default";

    public static final Integer TASK_INFO_LENGTH = 5;

    /**
     * new
     * schedule time
     */
    public static final String PARAMETER_SHECDULE_TIME = "schedule.time";
    /**
     * authorize writable perm
     */
    public static final int AUTHORIZE_WRITABLE_PERM = 7;
    /**
     * authorize readable perm
     */
    public static final int AUTHORIZE_READABLE_PERM = 4;


    /**
     * plugin configurations
     */
    public static final String PLUGIN_JAR_SUFFIX = ".jar";

    public static final int NORMAL_NODE_STATUS = 0;
    public static final int ABNORMAL_NODE_STATUS = 1;

    public static final String START_TIME = "start time";
    public static final String END_TIME = "end time";
    public static final String START_END_DATE = "startDate,endDate";

    /**
     * system line separator
     */
    public static final String SYSTEM_LINE_SEPARATOR = System.getProperty("line.separator");


    public static final String EXCEL_SUFFIX_XLS = ".xls";

    /**
     * datasource encryption salt
     */
    public static final String DATASOURCE_ENCRYPTION_SALT_DEFAULT = "!@#$%^&*";
    public static final String DATASOURCE_ENCRYPTION_ENABLE = "datasource.encryption.enable";
    public static final String DATASOURCE_ENCRYPTION_SALT = "datasource.encryption.salt";

    /**
     * network interface preferred
     */
    public static final String DOLPHIN_SCHEDULER_NETWORK_INTERFACE_PREFERRED = "dolphin.scheduler.network.interface.preferred";

    /**
     * network IP gets priority, default inner outer
     */
    public static final String DOLPHIN_SCHEDULER_NETWORK_PRIORITY_STRATEGY = "dolphin.scheduler.network.priority.strategy";

    /**
     * exec shell scripts
     */
    public static final String SH = "sh";

    /**
     * pstree, get pud and sub pid
     */
    public static final String PSTREE = "pstree";

    /**
     * snow flake, data center id, this id must be greater than 0 and less than 32
     */
    public static final String SNOW_FLAKE_DATA_CENTER_ID = "data.center.id";

    /**
     * docker & kubernetes
     */
    public static final boolean DOCKER_MODE = StringUtils.isNotEmpty(System.getenv("DOCKER"));
    public static final boolean KUBERNETES_MODE = StringUtils.isNotEmpty(System.getenv("KUBERNETES_SERVICE_HOST")) && StringUtils.isNotEmpty(System.getenv("KUBERNETES_SERVICE_PORT"));

    /**
     * task parameter keys
     */
    public static final String TASK_PARAMS = "params";
    public static final String TASK_PARAMS_DATASOURCE = "datasource";
    public static final String TASK_PARAMS_DATASOURCE_NAME = "datasourceName";
    public static final String TASK_DEPENDENCE = "dependence";
    public static final String TASK_DEPENDENCE_DEPEND_TASK_LIST = "dependTaskList";
    public static final String TASK_DEPENDENCE_DEPEND_ITEM_LIST = "dependItemList";
    public static final String TASK_DEPENDENCE_PROJECT_ID = "projectId";
    public static final String TASK_DEPENDENCE_PROJECT_NAME = "projectName";
    public static final String TASK_DEPENDENCE_DEFINITION_ID = "definitionId";
    public static final String TASK_DEPENDENCE_DEFINITION_NAME = "definitionName";
}<|MERGE_RESOLUTION|>--- conflicted
+++ resolved
@@ -435,13 +435,9 @@
      */
     public static final String DATASOURCE_PROPERTIES = "/datasource.properties";
 
-<<<<<<< HEAD
+    public static final String COMMON_TASK_TYPE = "common";
+
     public static final String DEFAULT = "default";
-=======
-    public static final String COMMON_TASK_TYPE = "common";
-
-    public static final String DEFAULT = "Default";
->>>>>>> 93ef1236
     public static final String USER = "user";
     public static final String PASSWORD = "password";
     public static final String XXXXXX = "******";
@@ -1020,7 +1016,7 @@
     /**
      * dataSource sensitive param
      */
-    public static final String DATASOURCE_PASSWORD_REGEX = "(?<=(\"password\":\")).*?(?=(\"))";
+    public static final String DATASOURCE_PASSWORD_REGEX = "(?<=((?i)password((\\\\\":\\\\\")|(=')))).*?(?=((\\\\\")|(')))";
 
     /**
      * default worker group
