--- conflicted
+++ resolved
@@ -75,17 +75,15 @@
 # datasource encryption salt
 datasource.encryption.salt=!@#$%^&*
 
-<<<<<<< HEAD
 # data quality option
 data-quality.jar.name=dolphinscheduler-data-quality-2.0.0-SNAPSHOT.jar
 
 #data-quality.error.output.path=/tmp/data-quality-error-data
 
 # Network IP gets priority, default inner outer
-=======
+
 # Whether hive SQL is executed in the same session
 support.hive.oneSession=false
->>>>>>> 45f6c419
 
 # use sudo or not, if set true, executing user is tenant user and deploy user needs sudo permissions; if set false, executing user is the deploy user and doesn't need sudo permissions
 sudo.enable=true
@@ -94,7 +92,6 @@
 #dolphin.scheduler.network.interface.preferred=
 
 # network IP gets priority, default: inner outer
-
 #dolphin.scheduler.network.priority.strategy=default
 
 # system env path
