#
# Licensed to the Apache Software Foundation (ASF) under one or more
# contributor license agreements.  See the NOTICE file distributed with
# this work for additional information regarding copyright ownership.
# The ASF licenses this file to You under the Apache License, Version 2.0
# (the "License"); you may not use this file except in compliance with
# the License.  You may obtain a copy of the License at
#
#     http://www.apache.org/licenses/LICENSE-2.0
#
# Unless required by applicable law or agreed to in writing, software
# distributed under the License is distributed on an "AS IS" BASIS,
# WITHOUT WARRANTIES OR CONDITIONS OF ANY KIND, either express or implied.
# See the License for the specific language governing permissions and
# limitations under the License.
#

# user data local directory path, please make sure the directory exists and have read write permissions
data.basedir.path=/tmp/dolphinscheduler

# resource view suffixs
#resource.view.suffixs=txt,log,sh,bat,conf,cfg,py,java,sql,xml,hql,properties,json,yml,yaml,ini,js

# resource storage type: HDFS, S3, OSS, NONE
resource.storage.type=NONE
# resource store on HDFS/S3 path, resource file will store to this base path, self configuration, please make sure the directory exists on hdfs and have read write permissions. "/dolphinscheduler" is recommended
resource.storage.upload.base.path=/dolphinscheduler

# The AWS access key. if resource.storage.type=S3 or use EMR-Task, This configuration is required
resource.aws.access.key.id=minioadmin
# The AWS secret access key. if resource.storage.type=S3 or use EMR-Task, This configuration is required
resource.aws.secret.access.key=minioadmin
# The AWS Region to use. if resource.storage.type=S3 or use EMR-Task, This configuration is required
resource.aws.region=cn-north-1
# The name of the bucket. You need to create them by yourself. Otherwise, the system cannot start. All buckets in Amazon S3 share a single namespace; ensure the bucket is given a unique name.
resource.aws.s3.bucket.name=dolphinscheduler
# You need to set this parameter when private cloud s3. If S3 uses public cloud, you only need to set resource.aws.region or set to the endpoint of a public cloud such as S3.cn-north-1.amazonaws.com.cn
resource.aws.s3.endpoint=http://localhost:9000

# alibaba cloud access key id, required if you set resource.storage.type=OSS
resource.alibaba.cloud.access.key.id=<your-access-key-id>
# alibaba cloud access key secret, required if you set resource.storage.type=OSS
resource.alibaba.cloud.access.key.secret=<your-access-key-secret>
# alibaba cloud region, required if you set resource.storage.type=OSS
resource.alibaba.cloud.region=cn-hangzhou
# oss bucket name, required if you set resource.storage.type=OSS
resource.alibaba.cloud.oss.bucket.name=dolphinscheduler
# oss bucket endpoint, required if you set resource.storage.type=OSS
resource.alibaba.cloud.oss.endpoint=https://oss-cn-hangzhou.aliyuncs.com

# if resource.storage.type=HDFS, the user must have the permission to create directories under the HDFS root path
resource.hdfs.root.user=hdfs
# if resource.storage.type=S3, the value like: s3a://dolphinscheduler; if resource.storage.type=HDFS and namenode HA is enabled, you need to copy core-site.xml and hdfs-site.xml to conf dir
resource.hdfs.fs.defaultFS=hdfs://mycluster:8020

# whether to startup kerberos
hadoop.security.authentication.startup.state=false

# java.security.krb5.conf path
java.security.krb5.conf.path=/opt/krb5.conf

# login user from keytab username
login.user.keytab.username=hdfs-mycluster@ESZ.COM

# login user from keytab path
login.user.keytab.path=/opt/hdfs.headless.keytab

# kerberos expire time, the unit is hour
kerberos.expire.time=2


# resourcemanager port, the default value is 8088 if not specified
resource.manager.httpaddress.port=8088
# if resourcemanager HA is enabled, please set the HA IPs; if resourcemanager is single, keep this value empty
yarn.resourcemanager.ha.rm.ids=192.168.xx.xx,192.168.xx.xx
# if resourcemanager HA is enabled or not use resourcemanager, please keep the default value; If resourcemanager is single, you only need to replace ds1 to actual resourcemanager hostname
yarn.application.status.address=http://ds1:%s/ws/v1/cluster/apps/%s
# job history status url when application number threshold is reached(default 10000, maybe it was set to 1000)
yarn.job.history.status.address=http://ds1:19888/ws/v1/history/mapreduce/jobs/%s

# datasource encryption enable
datasource.encryption.enable=false

# datasource encryption salt
datasource.encryption.salt=!@#$%^&*

# data quality option
data-quality.jar.name=dolphinscheduler-data-quality-dev-SNAPSHOT.jar

#data-quality.error.output.path=/tmp/data-quality-error-data

# Network IP gets priority, default inner outer

# Whether hive SQL is executed in the same session
support.hive.oneSession=false

# use sudo or not, if set true, executing user is tenant user and deploy user needs sudo permissions; if set false, executing user is the deploy user and doesn't need sudo permissions
sudo.enable=true

# network interface preferred like eth0, default: empty
#dolphin.scheduler.network.interface.preferred=

# network IP gets priority, default: inner outer
#dolphin.scheduler.network.priority.strategy=default

# system env path
#dolphinscheduler.env.path=dolphinscheduler_env.sh

# development state
development.state=false

# rpc port
alert.rpc.port=50052

# set path of conda.sh
conda.path=/opt/anaconda3/etc/profile.d/conda.sh

# Task resource limit state
task.resource.limit.state=false

# mlflow task plugin preset repository
ml.mlflow.preset_repository=https://github.com/apache/dolphinscheduler-mlflow
# mlflow task plugin preset repository version
ml.mlflow.preset_repository_version="main"

# way to collect applicationId: log(original regex match), aop
appId.collect=log

<<<<<<< HEAD
# maximum size of temporary storage at local (MB)
tmp.transfer.file.size=100
=======
# The default env list will be load by Shell task, e.g. /etc/profile,~/.bash_profile
shell.env_source_list=
>>>>>>> fde2c807
<|MERGE_RESOLUTION|>--- conflicted
+++ resolved
@@ -126,10 +126,8 @@
 # way to collect applicationId: log(original regex match), aop
 appId.collect=log
 
-<<<<<<< HEAD
-# maximum size of temporary storage at local (MB)
-tmp.transfer.file.size=100
-=======
 # The default env list will be load by Shell task, e.g. /etc/profile,~/.bash_profile
 shell.env_source_list=
->>>>>>> fde2c807
+
+# maximum size of temporary storage at local (MB)
+tmp.transfer.file.size=100