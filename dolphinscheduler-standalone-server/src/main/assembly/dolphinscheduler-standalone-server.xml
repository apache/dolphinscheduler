--- conflicted
+++ resolved
@@ -42,20 +42,11 @@
             <outputDirectory>libs/worker-server</outputDirectory>
         </fileSet>
         <fileSet>
-<<<<<<< HEAD
             <directory>${basedir}/../dolphinscheduler-python-gateway/target/python-gateway</directory>
             <includes>
                 <include>libs</include>
             </includes>
             <outputDirectory>.</outputDirectory>
-=======
-            <directory>${basedir}/../dolphinscheduler-log-server/target/logger-server/libs</directory>
-            <outputDirectory>libs/logger-server</outputDirectory>
-        </fileSet>
-        <fileSet>
-            <directory>${basedir}/../dolphinscheduler-python/target/python-gateway-server/libs</directory>
-            <outputDirectory>libs/python-gateway</outputDirectory>
->>>>>>> 3a87e76c
         </fileSet>
 
         <fileSet>
