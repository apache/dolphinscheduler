--- conflicted
+++ resolved
@@ -106,7 +106,11 @@
         email-attribute: mail
         # action when ldap user is not exist (supported types: CREATE,DENY)
         not-exist-action: CREATE
-<<<<<<< HEAD
+      ssl:
+        enable: false
+        # jks file absolute path && password
+        trust-store: "/ldapkeystore.jks"
+        trust-store-password: ""
     oauth2:
       enable: false
       provider:
@@ -133,13 +137,6 @@
 
 
 
-=======
-      ssl:
-        enable: false
-        # jks file absolute path && password
-        trust-store: "/ldapkeystore.jks"
-        trust-store-password: ""
->>>>>>> cb554762
 
 
 master:
