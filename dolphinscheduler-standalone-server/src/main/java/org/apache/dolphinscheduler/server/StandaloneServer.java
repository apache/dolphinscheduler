/*
 * Licensed to the Apache Software Foundation (ASF) under one or more
 * contributor license agreements.  See the NOTICE file distributed with
 * this work for additional information regarding copyright ownership.
 * The ASF licenses this file to You under the Apache License, Version 2.0
 * (the "License"); you may not use this file except in compliance with
 * the License.  You may obtain a copy of the License at
 *
 *    http://www.apache.org/licenses/LICENSE-2.0
 *
 * Unless required by applicable law or agreed to in writing, software
 * distributed under the License is distributed on an "AS IS" BASIS,
 * WITHOUT WARRANTIES OR CONDITIONS OF ANY KIND, either express or implied.
 * See the License for the specific language governing permissions and
 * limitations under the License.
 */

package org.apache.dolphinscheduler.server;

import static org.apache.dolphinscheduler.common.Constants.SPRING_DATASOURCE_DRIVER_CLASS_NAME;
import static org.apache.dolphinscheduler.common.Constants.SPRING_DATASOURCE_PASSWORD;
import static org.apache.dolphinscheduler.common.Constants.SPRING_DATASOURCE_URL;
import static org.apache.dolphinscheduler.common.Constants.SPRING_DATASOURCE_USERNAME;

import org.apache.dolphinscheduler.alert.AlertServer;
import org.apache.dolphinscheduler.api.ApiApplicationServer;
import org.apache.dolphinscheduler.common.utils.ScriptRunner;
import org.apache.dolphinscheduler.dao.datasource.ConnectionFactory;
import org.apache.dolphinscheduler.server.master.MasterServer;
import org.apache.dolphinscheduler.server.worker.WorkerServer;

import org.apache.curator.test.TestingServer;

import java.io.File;
import java.io.FileReader;
import java.io.IOException;
import java.nio.file.Files;
import java.nio.file.Path;
import java.nio.file.Paths;
import java.sql.SQLException;

import javax.sql.DataSource;

import org.h2.tools.Server;
import org.slf4j.Logger;
import org.slf4j.LoggerFactory;
import org.springframework.boot.autoconfigure.SpringBootApplication;
import org.springframework.boot.builder.SpringApplicationBuilder;

@SpringBootApplication
public class StandaloneServer {
    private static final Logger LOGGER = LoggerFactory.getLogger(StandaloneServer.class);

    public static void main(String[] args) throws Exception {
        Thread.currentThread().setName("Standalone-Server");

        System.setProperty("spring.profiles.active", "api");

        startDatabase();

        startRegistry();

        startAlertServer();

        setTaskPlugin();

        new SpringApplicationBuilder(
                ApiApplicationServer.class,
                MasterServer.class,
                WorkerServer.class
        ).run(args);
    }

    private static void startAlertServer() {
        final Path alertPluginPath = Paths.get(
                getCurrentPath(StandaloneServer.class),
                "../../../dolphinscheduler-alert-plugin/dolphinscheduler-alert-email/pom.xml"
        ).toAbsolutePath();
        if (Files.exists(alertPluginPath)) {
            System.setProperty("alert.plugin.binding", alertPluginPath.toString());
            System.setProperty("alert.plugin.dir", "");
        }
        AlertServer.getInstance().start();
    }

    private static void startRegistry() throws Exception {
        final TestingServer server = new TestingServer(true);
        System.setProperty("registry.servers", server.getConnectString());

        final Path registryPath = Paths.get(
                getCurrentPath(StandaloneServer.class),
                "../../../dolphinscheduler-registry-plugin/dolphinscheduler-registry-zookeeper/pom.xml"
        ).toAbsolutePath();
        if (Files.exists(registryPath)) {
            System.setProperty("registry.plugin.binding", registryPath.toString());
            System.setProperty("registry.plugin.dir", "");
        }
    }

    private static void startDatabase() throws IOException, SQLException {
        final Path temp = Files.createTempDirectory("dolphinscheduler_");
        LOGGER.info("H2 database directory: {}", temp);
        System.setProperty(
                SPRING_DATASOURCE_DRIVER_CLASS_NAME,
                org.h2.Driver.class.getName()
        );
        System.setProperty(
                SPRING_DATASOURCE_URL,
                String.format("jdbc:h2:tcp://localhost/%s;MODE=MySQL;DATABASE_TO_LOWER=true", temp.toAbsolutePath())
        );
        System.setProperty(SPRING_DATASOURCE_USERNAME, "sa");
        System.setProperty(SPRING_DATASOURCE_PASSWORD, "");

        Server.createTcpServer("-ifNotExists").start();

        final DataSource ds = ConnectionFactory.getInstance().getDataSource();
        final ScriptRunner runner = new ScriptRunner(ds.getConnection(), true, true);
        runner.runScript(new FileReader("sql/dolphinscheduler_h2.sql"));
    }

<<<<<<< HEAD
    public static String getCurrentPath(Class<?> cls) {
        String path = cls.getProtectionDomain().getCodeSource().getLocation().getPath();
        path = path.replaceFirst("file:/", "");
        if (path.lastIndexOf(File.separator) >= 0) {
            path = path.substring(0, path.lastIndexOf(File.separator));
        }
        if (path.substring(0, 1).equalsIgnoreCase("/")) {
            String osName = System.getProperty("os.name").toLowerCase();
            if (osName.contains("window")) {
                path = path.substring(1);
            }
        }
        return path;
    }

=======
    private static void setTaskPlugin() {
        final Path taskPluginPath = Paths.get(
                StandaloneServer.class.getProtectionDomain().getCodeSource().getLocation().getPath(),
                "../../../dolphinscheduler-task-plugin/dolphinscheduler-task-shell/pom.xml"
        ).toAbsolutePath();
        if (Files.exists(taskPluginPath)) {
            System.setProperty("task.plugin.binding", taskPluginPath.toString());
            System.setProperty("task.plugin.dir", "");
        }
    }
>>>>>>> a1e447d3
}<|MERGE_RESOLUTION|>--- conflicted
+++ resolved
@@ -118,7 +118,6 @@
         runner.runScript(new FileReader("sql/dolphinscheduler_h2.sql"));
     }
 
-<<<<<<< HEAD
     public static String getCurrentPath(Class<?> cls) {
         String path = cls.getProtectionDomain().getCodeSource().getLocation().getPath();
         path = path.replaceFirst("file:/", "");
@@ -134,10 +133,9 @@
         return path;
     }
 
-=======
     private static void setTaskPlugin() {
         final Path taskPluginPath = Paths.get(
-                StandaloneServer.class.getProtectionDomain().getCodeSource().getLocation().getPath(),
+                getCurrentPath(StandaloneServer.class),
                 "../../../dolphinscheduler-task-plugin/dolphinscheduler-task-shell/pom.xml"
         ).toAbsolutePath();
         if (Files.exists(taskPluginPath)) {
@@ -145,5 +143,5 @@
             System.setProperty("task.plugin.dir", "");
         }
     }
->>>>>>> a1e447d3
+
 }