/*
 * Licensed to the Apache Software Foundation (ASF) under one or more
 * contributor license agreements.  See the NOTICE file distributed with
 * this work for additional information regarding copyright ownership.
 * The ASF licenses this file to You under the Apache License, Version 2.0
 * (the "License"); you may not use this file except in compliance with
 * the License.  You may obtain a copy of the License at
 *
 *    http://www.apache.org/licenses/LICENSE-2.0
 *
 * Unless required by applicable law or agreed to in writing, software
 * distributed under the License is distributed on an "AS IS" BASIS,
 * WITHOUT WARRANTIES OR CONDITIONS OF ANY KIND, either express or implied.
 * See the License for the specific language governing permissions and
 * limitations under the License.
 */

package org.apache.dolphinscheduler.api.controller;

import static org.springframework.test.web.servlet.request.MockMvcRequestBuilders.delete;
import static org.springframework.test.web.servlet.request.MockMvcRequestBuilders.get;
import static org.springframework.test.web.servlet.request.MockMvcRequestBuilders.post;
import static org.springframework.test.web.servlet.request.MockMvcRequestBuilders.put;
import static org.springframework.test.web.servlet.result.MockMvcResultMatchers.content;
import static org.springframework.test.web.servlet.result.MockMvcResultMatchers.status;

import org.apache.dolphinscheduler.api.enums.Status;
import org.apache.dolphinscheduler.api.utils.Result;
import org.apache.dolphinscheduler.common.utils.JSONUtils;
<<<<<<< HEAD
import org.apache.dolphinscheduler.common.utils.PropertyUtils;
import org.junit.After;
import org.junit.Assert;
import org.junit.Before;
import org.junit.Test;
import org.mockito.MockedStatic;
import org.mockito.Mockito;
=======

import org.junit.jupiter.api.Assertions;
import org.junit.jupiter.api.Test;
>>>>>>> b953cdc5
import org.slf4j.Logger;
import org.slf4j.LoggerFactory;
import org.springframework.http.MediaType;
import org.springframework.test.web.servlet.MvcResult;
import org.springframework.util.LinkedMultiValueMap;
import org.springframework.util.MultiValueMap;

public class TenantControllerTest extends AbstractControllerTest {

    private static final Logger logger = LoggerFactory.getLogger(TenantControllerTest.class);

    private MockedStatic<PropertyUtils> mockedStaticPropertyUtils;

    @Test
    public void testCreateTenant() throws Exception {
        mockedStaticPropertyUtils = Mockito.mockStatic(PropertyUtils.class);

        MultiValueMap<String, String> paramsMap = new LinkedMultiValueMap<>();
<<<<<<< HEAD
        paramsMap.add("tenantCode","hayden");
        paramsMap.add("queueId","1");
        paramsMap.add("description","tenant description");
        Mockito.when(PropertyUtils.getResUploadStartupState()).thenReturn(false);
=======
        paramsMap.add("tenantCode", "hayden");
        paramsMap.add("queueId", "1");
        paramsMap.add("description", "tenant description");
>>>>>>> b953cdc5

        MvcResult mvcResult = mockMvc.perform(post("/tenants")
                .header(SESSION_ID, sessionId)
                .params(paramsMap))
                .andExpect(content().contentType(MediaType.APPLICATION_JSON))
                .andReturn();

        Result result = JSONUtils.parseObject(mvcResult.getResponse().getContentAsString(), Result.class);
        Assertions.assertEquals(Status.SUCCESS.getCode(), result.getCode().intValue());
        logger.info(mvcResult.getResponse().getContentAsString());

        mockedStaticPropertyUtils.close();
    }

    @Test
    public void testQueryTenantlistPaging() throws Exception {
        MultiValueMap<String, String> paramsMap = new LinkedMultiValueMap<>();
        paramsMap.add("pageNo", "1");
        paramsMap.add("searchVal", "tenant");
        paramsMap.add("pageSize", "30");

        MvcResult mvcResult = mockMvc.perform(get("/tenants/")
                .header(SESSION_ID, sessionId)
                .params(paramsMap))
                .andExpect(status().isOk())
                .andExpect(content().contentType(MediaType.APPLICATION_JSON))
                .andReturn();

        Result result = JSONUtils.parseObject(mvcResult.getResponse().getContentAsString(), Result.class);
        Assertions.assertEquals(Status.SUCCESS.getCode(), result.getCode().intValue());
        logger.info(mvcResult.getResponse().getContentAsString());
    }

    @Test
    public void testUpdateTenant() throws Exception {
        MultiValueMap<String, String> paramsMap = new LinkedMultiValueMap<>();
        paramsMap.add("id", "9");
        paramsMap.add("tenantCode", "cxc_te");
        paramsMap.add("queueId", "1");
        paramsMap.add("description", "tenant description");

        MvcResult mvcResult = mockMvc.perform(put("/tenants/{id}", 9)
                .header(SESSION_ID, sessionId)
                .params(paramsMap))
                .andExpect(status().isOk())
                .andExpect(content().contentType(MediaType.APPLICATION_JSON))
                .andReturn();

        Result result = JSONUtils.parseObject(mvcResult.getResponse().getContentAsString(), Result.class);
        Assertions.assertEquals(Status.TENANT_NOT_EXIST.getCode(), result.getCode().intValue());
        logger.info(mvcResult.getResponse().getContentAsString());

    }

    @Test
    public void testVerifyTenantCode() throws Exception {
        MultiValueMap<String, String> paramsMap = new LinkedMultiValueMap<>();
        paramsMap.add("tenantCode", "cxc_test");

        MvcResult mvcResult = mockMvc.perform(get("/tenants/verify-code")
                .header(SESSION_ID, sessionId)
                .params(paramsMap))
                .andExpect(status().isOk())
                .andExpect(content().contentType(MediaType.APPLICATION_JSON))
                .andReturn();

        Result result = JSONUtils.parseObject(mvcResult.getResponse().getContentAsString(), Result.class);
        Assertions.assertEquals(Status.SUCCESS.getCode(), result.getCode().intValue());
        logger.info(mvcResult.getResponse().getContentAsString());

    }

    // @Test
    public void testVerifyTenantCodeExists() throws Exception {
        MultiValueMap<String, String> paramsMap = new LinkedMultiValueMap<>();
        paramsMap.add("tenantCode", "hayden");

        MvcResult mvcResult = mockMvc.perform(get("/tenants/verify-code")
                .header(SESSION_ID, sessionId)
                .params(paramsMap))
                .andExpect(status().isOk())
                .andExpect(content().contentType(MediaType.APPLICATION_JSON))
                .andReturn();

        Result result = JSONUtils.parseObject(mvcResult.getResponse().getContentAsString(), Result.class);
        Assertions.assertEquals(Status.OS_TENANT_CODE_EXIST.getCode(), result.getCode().intValue());
        logger.info(mvcResult.getResponse().getContentAsString());

    }

    @Test
    public void testQueryTenantlist() throws Exception {

        MvcResult mvcResult = mockMvc.perform(get("/tenants/list")
                .header(SESSION_ID, sessionId))
                .andExpect(status().isOk())
                .andExpect(content().contentType(MediaType.APPLICATION_JSON))
                .andReturn();

        Result result = JSONUtils.parseObject(mvcResult.getResponse().getContentAsString(), Result.class);
        Assertions.assertEquals(Status.SUCCESS.getCode(), result.getCode().intValue());
        logger.info(mvcResult.getResponse().getContentAsString());
        logger.info(mvcResult.getResponse().getContentAsString());
    }

    @Test
    public void testDeleteTenantById() throws Exception {
        MultiValueMap<String, String> paramsMap = new LinkedMultiValueMap<>();
        paramsMap.add("id", "64");

        MvcResult mvcResult = mockMvc.perform(delete("/tenants/{id}", 64)
                .header(SESSION_ID, sessionId)
                .params(paramsMap))
                .andExpect(status().isOk())
                .andExpect(content().contentType(MediaType.APPLICATION_JSON))
                .andReturn();
        Result result = JSONUtils.parseObject(mvcResult.getResponse().getContentAsString(), Result.class);
        Assertions.assertEquals(Status.TENANT_NOT_EXIST.getCode(), result.getCode().intValue());
        logger.info(mvcResult.getResponse().getContentAsString());
    }
}<|MERGE_RESOLUTION|>--- conflicted
+++ resolved
@@ -27,19 +27,9 @@
 import org.apache.dolphinscheduler.api.enums.Status;
 import org.apache.dolphinscheduler.api.utils.Result;
 import org.apache.dolphinscheduler.common.utils.JSONUtils;
-<<<<<<< HEAD
-import org.apache.dolphinscheduler.common.utils.PropertyUtils;
-import org.junit.After;
-import org.junit.Assert;
-import org.junit.Before;
-import org.junit.Test;
-import org.mockito.MockedStatic;
-import org.mockito.Mockito;
-=======
 
 import org.junit.jupiter.api.Assertions;
 import org.junit.jupiter.api.Test;
->>>>>>> b953cdc5
 import org.slf4j.Logger;
 import org.slf4j.LoggerFactory;
 import org.springframework.http.MediaType;
@@ -58,16 +48,10 @@
         mockedStaticPropertyUtils = Mockito.mockStatic(PropertyUtils.class);
 
         MultiValueMap<String, String> paramsMap = new LinkedMultiValueMap<>();
-<<<<<<< HEAD
         paramsMap.add("tenantCode","hayden");
         paramsMap.add("queueId","1");
         paramsMap.add("description","tenant description");
         Mockito.when(PropertyUtils.getResUploadStartupState()).thenReturn(false);
-=======
-        paramsMap.add("tenantCode", "hayden");
-        paramsMap.add("queueId", "1");
-        paramsMap.add("description", "tenant description");
->>>>>>> b953cdc5
 
         MvcResult mvcResult = mockMvc.perform(post("/tenants")
                 .header(SESSION_ID, sessionId)
