/*
 * Licensed to the Apache Software Foundation (ASF) under one or more
 * contributor license agreements.  See the NOTICE file distributed with
 * this work for additional information regarding copyright ownership.
 * The ASF licenses this file to You under the Apache License, Version 2.0
 * (the "License"); you may not use this file except in compliance with
 * the License.  You may obtain a copy of the License at
 *
 *    http://www.apache.org/licenses/LICENSE-2.0
 *
 * Unless required by applicable law or agreed to in writing, software
 * distributed under the License is distributed on an "AS IS" BASIS,
 * WITHOUT WARRANTIES OR CONDITIONS OF ANY KIND, either express or implied.
 * See the License for the specific language governing permissions and
 * limitations under the License.
 */

package org.apache.dolphinscheduler.api.service;

import static org.apache.dolphinscheduler.api.constants.ApiFuncIdentificationConstant.RERUN;
import static org.apache.dolphinscheduler.api.constants.ApiFuncIdentificationConstant.WORKFLOW_START;
import static org.mockito.ArgumentMatchers.any;
import static org.mockito.ArgumentMatchers.argThat;
import static org.mockito.Mockito.RETURNS_DEEP_STUBS;
import static org.mockito.Mockito.doReturn;
import static org.mockito.Mockito.times;
import static org.mockito.Mockito.verify;
import static org.mockito.Mockito.when;

import org.apache.dolphinscheduler.api.dto.workflowInstance.WorkflowExecuteResponse;
import org.apache.dolphinscheduler.api.enums.ExecuteType;
import org.apache.dolphinscheduler.api.enums.Status;
import org.apache.dolphinscheduler.api.exceptions.ServiceException;
import org.apache.dolphinscheduler.api.permission.ResourcePermissionCheckService;
import org.apache.dolphinscheduler.api.service.impl.BaseServiceImpl;
import org.apache.dolphinscheduler.api.service.impl.ExecutorServiceImpl;
import org.apache.dolphinscheduler.api.service.impl.ProjectServiceImpl;
import org.apache.dolphinscheduler.common.constants.Constants;
import org.apache.dolphinscheduler.common.enums.CommandType;
import org.apache.dolphinscheduler.common.enums.ComplementDependentMode;
import org.apache.dolphinscheduler.common.enums.FailureStrategy;
import org.apache.dolphinscheduler.common.enums.Priority;
import org.apache.dolphinscheduler.common.enums.ReleaseState;
import org.apache.dolphinscheduler.common.enums.RunMode;
import org.apache.dolphinscheduler.common.enums.TaskDependType;
import org.apache.dolphinscheduler.common.enums.TaskGroupQueueStatus;
import org.apache.dolphinscheduler.common.enums.WarningType;
import org.apache.dolphinscheduler.common.enums.WorkflowExecutionStatus;
import org.apache.dolphinscheduler.common.model.Server;
import org.apache.dolphinscheduler.dao.entity.Command;
import org.apache.dolphinscheduler.dao.entity.DependentProcessDefinition;
import org.apache.dolphinscheduler.dao.entity.ProcessDefinition;
import org.apache.dolphinscheduler.dao.entity.ProcessInstance;
import org.apache.dolphinscheduler.dao.entity.ProcessTaskRelation;
import org.apache.dolphinscheduler.dao.entity.Project;
import org.apache.dolphinscheduler.dao.entity.Schedule;
import org.apache.dolphinscheduler.dao.entity.TaskGroupQueue;
import org.apache.dolphinscheduler.dao.entity.Tenant;
import org.apache.dolphinscheduler.dao.entity.User;
import org.apache.dolphinscheduler.dao.mapper.ProcessDefinitionMapper;
import org.apache.dolphinscheduler.dao.mapper.ProcessInstanceMapper;
import org.apache.dolphinscheduler.dao.mapper.ProcessTaskRelationMapper;
import org.apache.dolphinscheduler.dao.mapper.ProjectMapper;
import org.apache.dolphinscheduler.dao.mapper.TaskDefinitionLogMapper;
import org.apache.dolphinscheduler.dao.mapper.TaskDefinitionMapper;
import org.apache.dolphinscheduler.dao.mapper.TaskGroupQueueMapper;
import org.apache.dolphinscheduler.service.command.CommandService;
import org.apache.dolphinscheduler.service.process.ProcessService;
import org.apache.dolphinscheduler.service.process.TriggerRelationService;

import java.util.ArrayList;
import java.util.Collections;
import java.util.Date;
import java.util.HashMap;
import java.util.LinkedList;
import java.util.List;
import java.util.Map;
import java.util.Optional;

import org.assertj.core.util.Lists;
import org.junit.jupiter.api.Assertions;
import org.junit.jupiter.api.BeforeEach;
import org.junit.jupiter.api.Test;
import org.junit.jupiter.api.extension.ExtendWith;
import org.mockito.InjectMocks;
import org.mockito.Mock;
import org.mockito.Mockito;
import org.mockito.junit.jupiter.MockitoExtension;
import org.mockito.junit.jupiter.MockitoSettings;
import org.mockito.quality.Strictness;
import org.slf4j.Logger;
import org.slf4j.LoggerFactory;

/**
 * executor service 2 test
 */
@ExtendWith(MockitoExtension.class)
@MockitoSettings(strictness = Strictness.LENIENT)
public class ExecutorServiceTest {

    private static final Logger logger = LoggerFactory.getLogger(ExecutorServiceTest.class);

    private static final Logger baseServiceLogger = LoggerFactory.getLogger(BaseServiceImpl.class);

    @Mock
    private ResourcePermissionCheckService resourcePermissionCheckService;

    @InjectMocks
    private ExecutorServiceImpl executorService;

    @Mock
    private ProcessService processService;

    @Mock
    private CommandService commandService;

    @Mock
    private WorkerGroupService workerGroupService;

    @Mock
    private ProcessDefinitionMapper processDefinitionMapper;

    @Mock
    private ProcessTaskRelationMapper processTaskRelationMapper;

    @Mock
    private TaskDefinitionMapper taskDefinitionMapper;

    @Mock
    private TaskDefinitionLogMapper taskDefinitionLogMapper;

    @Mock
    private ProjectMapper projectMapper;

    @Mock
    private ProjectServiceImpl projectService;

    @Mock
    private MonitorService monitorService;

    @Mock
    private TaskGroupQueueMapper taskGroupQueueMapper;

    @Mock
    private ProcessInstanceMapper processInstanceMapper;

    @Mock
    private TriggerRelationService triggerRelationService;

    private int processDefinitionId = 1;

    private int processDefinitionVersion = 1;

    private long processDefinitionCode = 1L;

    private int processInstanceId = 1;

    private int tenantId = 1;

    private int userId = 1;

    private int taskQueueId = 1;

    private ProcessDefinition processDefinition = new ProcessDefinition();

    private ProcessInstance processInstance = new ProcessInstance();

    private TaskGroupQueue taskGroupQueue = new TaskGroupQueue();

    private List<ProcessTaskRelation> processTaskRelations = new ArrayList<>();

    private User loginUser = new User();

    private long projectCode = 1L;

    private String projectName = "projectName";

    private Project project = new Project();

    private String cronTime;

    @BeforeEach
    public void init() {
        // user
        loginUser.setId(userId);

        // processDefinition
        processDefinition.setId(processDefinitionId);
        processDefinition.setReleaseState(ReleaseState.ONLINE);
        processDefinition.setTenantId(tenantId);
        processDefinition.setUserId(userId);
        processDefinition.setVersion(1);
        processDefinition.setCode(1L);
        processDefinition.setProjectCode(projectCode);

        // processInstance
        processInstance.setId(processInstanceId);
        processInstance.setState(WorkflowExecutionStatus.FAILURE);
        processInstance.setExecutorId(userId);
        processInstance.setTenantId(tenantId);
        processInstance.setProcessDefinitionVersion(1);
        processInstance.setProcessDefinitionCode(1L);

        // project
        project.setCode(projectCode);
        project.setName(projectName);

        // taskGroupQueue
        taskGroupQueue.setId(taskQueueId);
        taskGroupQueue.setStatus(TaskGroupQueueStatus.WAIT_QUEUE);
        taskGroupQueue.setProcessId(processInstanceId);

        // cronRangeTime
        cronTime = "2020-01-01 00:00:00,2020-01-31 23:00:00";

        // processTaskRelations
        ProcessTaskRelation processTaskRelation1 = new ProcessTaskRelation();
        processTaskRelation1.setPostTaskCode(123456789L);
        ProcessTaskRelation processTaskRelation2 = new ProcessTaskRelation();
        processTaskRelation2.setPostTaskCode(987654321L);
        processTaskRelations.add(processTaskRelation1);
        processTaskRelations.add(processTaskRelation2);

        // mock
        Mockito.when(projectMapper.queryByCode(projectCode)).thenReturn(project);
        Mockito.when(projectService.checkProjectAndAuth(loginUser, project, projectCode, WORKFLOW_START))
                .thenReturn(checkProjectAndAuth());
        Mockito.when(processDefinitionMapper.queryByCode(processDefinitionCode)).thenReturn(this.processDefinition);
        Mockito.when(processService.getTenantForProcess(tenantId, userId)).thenReturn(new Tenant());
        doReturn(1).when(commandService).createCommand(argThat(c -> c.getId() == null));
        doReturn(0).when(commandService).createCommand(argThat(c -> c.getId() != null));
        Mockito.when(monitorService.getServerListFromRegistry(true)).thenReturn(getMasterServersList());
        Mockito.when(processService.findProcessInstanceDetailById(processInstanceId))
                .thenReturn(Optional.ofNullable(processInstance));
        Mockito.when(processService.findProcessDefinition(1L, 1)).thenReturn(this.processDefinition);
        Mockito.when(taskGroupQueueMapper.selectById(1)).thenReturn(taskGroupQueue);
        Mockito.when(processInstanceMapper.selectById(1)).thenReturn(processInstance);
<<<<<<< HEAD
        Mockito.when(triggerRelationService.saveProcessInstanceTrigger(Mockito.any(), Mockito.any()))
                .thenReturn(1);
=======
        Mockito.when(processService.findRelationByCode(processDefinitionCode, processDefinitionVersion))
                .thenReturn(processTaskRelations);
>>>>>>> 3a6e1039
    }

    @Test
    public void testForceStartTaskInstance() {

        Map<String, Object> result = executorService.forceStartTaskInstance(loginUser, taskQueueId);
        Assertions.assertEquals(Status.SUCCESS, result.get(Constants.STATUS));
    }

    /**
     * not complement
     */
    @Test
    public void testNoComplement() {

        Mockito.when(processService.queryReleaseSchedulerListByProcessDefinitionCode(processDefinitionCode))
                .thenReturn(zeroSchedulerList());
        Map<String, Object> result = executorService.execProcessInstance(loginUser, projectCode,
                processDefinitionCode,
                "{\"complementStartDate\":\"2020-01-01 00:00:00\",\"complementEndDate\":\"2020-01-31 23:00:00\"}",
                CommandType.START_PROCESS,
                null, null,
                null, null, null,
                RunMode.RUN_MODE_SERIAL,
                Priority.LOW, Constants.DEFAULT_WORKER_GROUP, 100L, 10, null, 0, Constants.DRY_RUN_FLAG_NO,
                Constants.TEST_FLAG_NO,
                ComplementDependentMode.OFF_MODE, null);
        Assertions.assertEquals(Status.SUCCESS, result.get(Constants.STATUS));
        verify(commandService, times(1)).createCommand(any(Command.class));

    }

    /**
     * not complement
     */
    @Test
    public void testComplementWithStartNodeList() {

        Mockito.when(processService.queryReleaseSchedulerListByProcessDefinitionCode(processDefinitionCode))
                .thenReturn(zeroSchedulerList());
        Map<String, Object> result = executorService.execProcessInstance(loginUser, projectCode,
                processDefinitionCode,
                "{\"complementStartDate\":\"2020-01-01 00:00:00\",\"complementEndDate\":\"2020-01-31 23:00:00\"}",
                CommandType.START_PROCESS,
                null, "123456789,987654321",
                null, null, null,
                RunMode.RUN_MODE_SERIAL,
                Priority.LOW, Constants.DEFAULT_WORKER_GROUP, 100L, 110, null, 0, Constants.DRY_RUN_FLAG_NO,
                Constants.TEST_FLAG_NO,
                ComplementDependentMode.OFF_MODE, null);
        Assertions.assertEquals(Status.SUCCESS, result.get(Constants.STATUS));
        verify(commandService, times(1)).createCommand(any(Command.class));

    }

    @Test
    public void testComplementWithOldStartNodeList() {
        Mockito.when(processService.queryReleaseSchedulerListByProcessDefinitionCode(processDefinitionCode))
                .thenReturn(zeroSchedulerList());
        Map<String, Object> result = new HashMap<>();
        try {
            result = executorService.execProcessInstance(loginUser, projectCode,
                    processDefinitionCode,
                    "{\"complementStartDate\":\"2020-01-01 00:00:00\",\"complementEndDate\":\"2020-01-31 23:00:00\"}",
                    CommandType.START_PROCESS,
                    null, "1123456789,987654321",
                    null, null, null,
                    RunMode.RUN_MODE_SERIAL,
                    Priority.LOW, Constants.DEFAULT_WORKER_GROUP, 100L, 110, null, 0, Constants.DRY_RUN_FLAG_NO,
                    Constants.TEST_FLAG_NO,
                    ComplementDependentMode.OFF_MODE, null);
        } catch (ServiceException e) {
            Assertions.assertEquals(Status.START_NODE_NOT_EXIST_IN_LAST_PROCESS.getCode(), e.getCode());
        }
    }

    @Test
    public void testComplementWithDependentMode() {
        Schedule schedule = new Schedule();
        schedule.setStartTime(new Date());
        schedule.setEndTime(new Date());
        schedule.setCrontab("0 0 7 * * ? *");
        schedule.setFailureStrategy(FailureStrategy.CONTINUE);
        schedule.setReleaseState(ReleaseState.OFFLINE);
        schedule.setWarningType(WarningType.NONE);
        schedule.setCreateTime(new Date());
        schedule.setUpdateTime(new Date());
        List<Schedule> schedules = Lists.newArrayList(schedule);
        Mockito.when(processService.queryReleaseSchedulerListByProcessDefinitionCode(
                processDefinitionCode))
                .thenReturn(schedules);

        DependentProcessDefinition dependentProcessDefinition = new DependentProcessDefinition();
        dependentProcessDefinition.setProcessDefinitionCode(2);
        dependentProcessDefinition.setProcessDefinitionVersion(1);
        dependentProcessDefinition.setTaskDefinitionCode(1);
        dependentProcessDefinition.setWorkerGroup(Constants.DEFAULT_WORKER_GROUP);
        dependentProcessDefinition.setTaskParams(
                "{\"localParams\":[],\"resourceList\":[],\"dependence\":{\"relation\":\"AND\",\"dependTaskList\":[{\"relation\":\"AND\",\"dependItemList\":[{\"depTaskCode\":2,\"status\":\"SUCCESS\"}]}]},\"conditionResult\":{\"successNode\":[1],\"failedNode\":[1]}}");
        Mockito.when(processService.queryDependentProcessDefinitionByProcessDefinitionCode(processDefinitionCode))
                .thenReturn(Lists.newArrayList(dependentProcessDefinition));

        Map<Long, String> processDefinitionWorkerGroupMap = new HashMap<>();
        processDefinitionWorkerGroupMap.put(1L, Constants.DEFAULT_WORKER_GROUP);
        Mockito.when(workerGroupService.queryWorkerGroupByProcessDefinitionCodes(Lists.newArrayList(1L)))
                .thenReturn(processDefinitionWorkerGroupMap);

        Command command = new Command();
        command.setId(1);
        command.setCommandType(CommandType.COMPLEMENT_DATA);
        command.setCommandParam(
                "{\"StartNodeList\":\"1\",\"complementStartDate\":\"2020-01-01 00:00:00\",\"complementEndDate\":\"2020-01-31 23:00:00\"}");
        command.setWorkerGroup(Constants.DEFAULT_WORKER_GROUP);
        command.setProcessDefinitionCode(processDefinitionCode);
        command.setExecutorId(1);

        int count = executorService.createComplementDependentCommand(schedules, command);
        Assertions.assertEquals(1, count);
    }

    /**
     * date error
     */
    @Test
    public void testDateError() {

        Mockito.when(processService.queryReleaseSchedulerListByProcessDefinitionCode(processDefinitionCode))
                .thenReturn(zeroSchedulerList());
        Map<String, Object> result = executorService.execProcessInstance(loginUser, projectCode,
                processDefinitionCode,
                "{\"complementStartDate\":\"2022-01-07 12:12:12\",\"complementEndDate\":\"2022-01-06 12:12:12\"}",
                CommandType.COMPLEMENT_DATA,
                null, null,
                null, null, null,
                RunMode.RUN_MODE_SERIAL,
                Priority.LOW, Constants.DEFAULT_WORKER_GROUP, 100L, 110, null, 0, Constants.DRY_RUN_FLAG_NO,
                Constants.TEST_FLAG_NO,
                ComplementDependentMode.OFF_MODE, null);
        Assertions.assertEquals(Status.START_PROCESS_INSTANCE_ERROR, result.get(Constants.STATUS));
        verify(commandService, times(0)).createCommand(any(Command.class));
    }

    /**
     * serial
     */
    @Test
    public void testSerial() {

        Mockito.when(processService.queryReleaseSchedulerListByProcessDefinitionCode(processDefinitionCode))
                .thenReturn(zeroSchedulerList());
        Map<String, Object> result = executorService.execProcessInstance(loginUser, projectCode,
                processDefinitionCode,
                "{\"complementStartDate\":\"2020-01-01 00:00:00\",\"complementEndDate\":\"2020-01-31 23:00:00\"}",
                CommandType.COMPLEMENT_DATA,
                null, null,
                null, null, null,
                RunMode.RUN_MODE_SERIAL,
                Priority.LOW, Constants.DEFAULT_WORKER_GROUP, 100L, 110, null, 0, Constants.DRY_RUN_FLAG_NO,
                Constants.TEST_FLAG_NO,
                ComplementDependentMode.OFF_MODE, null);
        Assertions.assertEquals(Status.SUCCESS, result.get(Constants.STATUS));
        verify(commandService, times(1)).createCommand(any(Command.class));
    }

    /**
     * without schedule
     */
    @Test
    public void testParallelWithOutSchedule() {

        Mockito.when(processService.queryReleaseSchedulerListByProcessDefinitionCode(processDefinitionCode))
                .thenReturn(zeroSchedulerList());
        Map<String, Object> result = executorService.execProcessInstance(loginUser, projectCode,
                processDefinitionCode,
                "{\"complementStartDate\":\"2020-01-01 00:00:00\",\"complementEndDate\":\"2020-01-31 23:00:00\"}",
                CommandType.COMPLEMENT_DATA,
                null, null,
                null, null, null,
                RunMode.RUN_MODE_PARALLEL,
                Priority.LOW, Constants.DEFAULT_WORKER_GROUP, 100L, 110, null, 0, Constants.DRY_RUN_FLAG_NO,
                Constants.TEST_FLAG_NO,
                ComplementDependentMode.OFF_MODE, null);
        Assertions.assertEquals(Status.SUCCESS, result.get(Constants.STATUS));
        verify(commandService, times(31)).createCommand(any(Command.class));

    }

    /**
     * with schedule
     */
    @Test
    public void testParallelWithSchedule() {

        Mockito.when(processService.queryReleaseSchedulerListByProcessDefinitionCode(processDefinitionCode))
                .thenReturn(oneSchedulerList());
        Map<String, Object> result = executorService.execProcessInstance(loginUser, projectCode,
                processDefinitionCode,
                "{\"complementStartDate\":\"2020-01-01 00:00:00\",\"complementEndDate\":\"2020-01-31 23:00:00\"}",
                CommandType.COMPLEMENT_DATA,
                null, null,
                null, null, null,
                RunMode.RUN_MODE_PARALLEL,
                Priority.LOW, Constants.DEFAULT_WORKER_GROUP, 100L, 110, null, 15, Constants.DRY_RUN_FLAG_NO,
                Constants.TEST_FLAG_NO,
                ComplementDependentMode.OFF_MODE, null);
        Assertions.assertEquals(Status.SUCCESS, result.get(Constants.STATUS));
        verify(commandService, times(15)).createCommand(any(Command.class));

    }

    @Test
    public void testNoMasterServers() {
        Mockito.when(monitorService.getServerListFromRegistry(true)).thenReturn(new ArrayList<>());

        Map<String, Object> result = executorService.execProcessInstance(loginUser, projectCode,
                processDefinitionCode,
                "{\"complementStartDate\":\"2020-01-01 00:00:00\",\"complementEndDate\":\"2020-01-31 23:00:00\"}",
                CommandType.COMPLEMENT_DATA,
                null, null,
                null, null, null,
                RunMode.RUN_MODE_PARALLEL,
                Priority.LOW, Constants.DEFAULT_WORKER_GROUP, 100L, 110, null, 0, Constants.DRY_RUN_FLAG_NO,
                Constants.TEST_FLAG_NO,
                ComplementDependentMode.OFF_MODE, null);
        Assertions.assertEquals(result.get(Constants.STATUS), Status.MASTER_NOT_EXISTS);

    }

    @Test
    public void testExecuteRepeatRunning() {
        Mockito.when(commandService.verifyIsNeedCreateCommand(any(Command.class))).thenReturn(true);
        Mockito.when(projectService.checkProjectAndAuth(loginUser, project, projectCode, RERUN))
                .thenReturn(checkProjectAndAuth());
        Map<String, Object> result =
                executorService.execute(loginUser, projectCode, processInstanceId, ExecuteType.REPEAT_RUNNING);
        Assertions.assertEquals(Status.SUCCESS, result.get(Constants.STATUS));
    }

    @Test
    public void testOfTestRun() {
        Mockito.when(commandService.verifyIsNeedCreateCommand(any(Command.class))).thenReturn(true);
        Mockito.when(projectService.checkProjectAndAuth(loginUser, project, projectCode, RERUN))
                .thenReturn(checkProjectAndAuth());
        Map<String, Object> result = executorService.execProcessInstance(loginUser, projectCode,
                processDefinitionCode,
                "{\"complementStartDate\":\"2020-01-01 00:00:00\",\"complementEndDate\":\"2020-01-31 23:00:00\"}",
                CommandType.COMPLEMENT_DATA,
                null, null,
                null, null, 0,
                RunMode.RUN_MODE_PARALLEL,
                Priority.LOW, Constants.DEFAULT_WORKER_GROUP, 100L, 110, null, 15, Constants.DRY_RUN_FLAG_NO,
                Constants.TEST_FLAG_YES,
                ComplementDependentMode.OFF_MODE, null);
        Assertions.assertEquals(Status.SUCCESS, result.get(Constants.STATUS));
    }

    @Test
    public void testStartCheckByProcessDefinedCode() {
        List<Long> ids = new ArrayList<>();
        ids.add(1L);
        Mockito.doNothing().when(processService).recurseFindSubProcess(1, ids);

        List<ProcessDefinition> processDefinitionList = new ArrayList<>();
        ProcessDefinition processDefinition = new ProcessDefinition();
        processDefinition.setId(1);
        processDefinition.setReleaseState(ReleaseState.ONLINE);
        processDefinitionList.add(processDefinition);
        Mockito.when(processDefinitionMapper.queryDefinitionListByIdList(new Integer[ids.size()]))
                .thenReturn(processDefinitionList);

        Map<String, Object> result = executorService.startCheckByProcessDefinedCode(1L);
        Assertions.assertEquals(Status.SUCCESS, result.get(Constants.STATUS));
    }

    private List<Server> getMasterServersList() {
        List<Server> masterServerList = new ArrayList<>();
        Server masterServer1 = new Server();
        masterServer1.setId(1);
        masterServer1.setHost("192.168.220.188");
        masterServer1.setPort(1121);
        masterServerList.add(masterServer1);

        Server masterServer2 = new Server();
        masterServer2.setId(2);
        masterServer2.setHost("192.168.220.189");
        masterServer2.setPort(1122);
        masterServerList.add(masterServer2);

        return masterServerList;
    }

    private List zeroSchedulerList() {
        return Collections.EMPTY_LIST;
    }

    private List<Schedule> oneSchedulerList() {
        List<Schedule> schedulerList = new LinkedList<>();
        Schedule schedule = new Schedule();
        schedule.setCrontab("0 0 0 1/2 * ?");
        schedulerList.add(schedule);
        return schedulerList;
    }

    private Map<String, Object> checkProjectAndAuth() {
        Map<String, Object> result = new HashMap<>();
        result.put(Constants.STATUS, Status.SUCCESS);
        return result;
    }

    @Test
    public void testCreateComplementToParallel() {
        List<String> result = new ArrayList<>();
        int expectedParallelismNumber = 3;
        LinkedList<Integer> listDate = new LinkedList<>();
        listDate.add(0);
        listDate.add(1);
        listDate.add(2);
        listDate.add(3);
        listDate.add(4);

        int listDateSize = listDate.size();
        int createCount = Math.min(listDate.size(), expectedParallelismNumber);
        logger.info("In parallel mode, current expectedParallelismNumber:{}", createCount);

        int itemsPerCommand = (listDateSize / createCount);
        int remainingItems = (listDateSize % createCount);
        int startDateIndex = 0;
        int endDateIndex = 0;

        for (int i = 1; i <= createCount; i++) {
            int extra = (i <= remainingItems) ? 1 : 0;
            int singleCommandItems = (itemsPerCommand + extra);

            if (i == 1) {
                endDateIndex += singleCommandItems - 1;
            } else {
                startDateIndex = endDateIndex + 1;
                endDateIndex += singleCommandItems;
            }

            logger.info("startDate:{}, endDate:{}", listDate.get(startDateIndex), listDate.get(endDateIndex));
            result.add(listDate.get(startDateIndex) + "," + listDate.get(endDateIndex));
        }

        Assertions.assertEquals("0,1", result.get(0));
        Assertions.assertEquals("2,3", result.get(1));
        Assertions.assertEquals("4,4", result.get(2));
    }

    @Test
    public void testExecuteTask() {
        String startNodeList = "1234567870";
        TaskDependType taskDependType = TaskDependType.TASK_ONLY;

        ProcessInstance processInstanceMock = Mockito.mock(ProcessInstance.class, RETURNS_DEEP_STUBS);
        Mockito.when(processService.findProcessInstanceDetailById(processInstanceId))
                .thenReturn(Optional.ofNullable(processInstanceMock));

        ProcessDefinition processDefinition = new ProcessDefinition();
        processDefinition.setProjectCode(projectCode);
        Mockito.when(processService.findProcessDefinition(Mockito.anyLong(), Mockito.anyInt()))
                .thenReturn(processDefinition);

        Mockito.when(processService.getTenantForProcess(Mockito.anyInt(), Mockito.anyInt())).thenReturn(new Tenant());

        when(processInstanceMock.getState().isFinished()).thenReturn(false);
        WorkflowExecuteResponse responseInstanceIsNotFinished =
                executorService.executeTask(loginUser, projectCode, processInstanceId, startNodeList, taskDependType);
        Assertions.assertEquals(Status.WORKFLOW_INSTANCE_IS_NOT_FINISHED.getCode(),
                responseInstanceIsNotFinished.getCode());

        when(processInstanceMock.getState().isFinished()).thenReturn(true);
        WorkflowExecuteResponse responseStartNodeListError =
                executorService.executeTask(loginUser, projectCode, processInstanceId, "1234567870,", taskDependType);
        Assertions.assertEquals(Status.REQUEST_PARAMS_NOT_VALID_ERROR.getCode(), responseStartNodeListError.getCode());

        Mockito.when(taskDefinitionLogMapper.queryMaxVersionForDefinition(Mockito.anyLong())).thenReturn(null);
        WorkflowExecuteResponse responseNotDefineTask =
                executorService.executeTask(loginUser, projectCode, processInstanceId, startNodeList, taskDependType);
        Assertions.assertEquals(Status.EXECUTE_NOT_DEFINE_TASK.getCode(), responseNotDefineTask.getCode());

        Mockito.when(taskDefinitionLogMapper.queryMaxVersionForDefinition(Mockito.anyLong())).thenReturn(1);
        Mockito.when(commandService.verifyIsNeedCreateCommand(any())).thenReturn(true);
        WorkflowExecuteResponse responseSuccess =
                executorService.executeTask(loginUser, projectCode, processInstanceId, startNodeList, taskDependType);
        Assertions.assertEquals(Status.SUCCESS.getCode(), responseSuccess.getCode());

    }

}<|MERGE_RESOLUTION|>--- conflicted
+++ resolved
@@ -235,13 +235,10 @@
         Mockito.when(processService.findProcessDefinition(1L, 1)).thenReturn(this.processDefinition);
         Mockito.when(taskGroupQueueMapper.selectById(1)).thenReturn(taskGroupQueue);
         Mockito.when(processInstanceMapper.selectById(1)).thenReturn(processInstance);
-<<<<<<< HEAD
         Mockito.when(triggerRelationService.saveProcessInstanceTrigger(Mockito.any(), Mockito.any()))
                 .thenReturn(1);
-=======
         Mockito.when(processService.findRelationByCode(processDefinitionCode, processDefinitionVersion))
                 .thenReturn(processTaskRelations);
->>>>>>> 3a6e1039
     }
 
     @Test
