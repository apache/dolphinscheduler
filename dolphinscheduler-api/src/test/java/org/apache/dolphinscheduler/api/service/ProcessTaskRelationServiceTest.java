/*
 * Licensed to the Apache Software Foundation (ASF) under one or more
 * contributor license agreements.  See the NOTICE file distributed with
 * this work for additional information regarding copyright ownership.
 * The ASF licenses this file to You under the Apache License, Version 2.0
 * (the "License"); you may not use this file except in compliance with
 * the License.  You may obtain a copy of the License at
 *
 *    http://www.apache.org/licenses/LICENSE-2.0
 *
 * Unless required by applicable law or agreed to in writing, software
 * distributed under the License is distributed on an "AS IS" BASIS,
 * WITHOUT WARRANTIES OR CONDITIONS OF ANY KIND, either express or implied.
 * See the License for the specific language governing permissions and
 * limitations under the License.
 */

package org.apache.dolphinscheduler.api.service;

import static org.mockito.ArgumentMatchers.isA;

import org.apache.dolphinscheduler.api.dto.taskRelation.TaskRelationCreateRequest;
import org.apache.dolphinscheduler.api.enums.Status;
import org.apache.dolphinscheduler.api.exceptions.ServiceException;
import org.apache.dolphinscheduler.api.service.impl.ProcessTaskRelationServiceImpl;
import org.apache.dolphinscheduler.api.service.impl.ProjectServiceImpl;
import org.apache.dolphinscheduler.common.Constants;
import org.apache.dolphinscheduler.common.enums.UserType;
import org.apache.dolphinscheduler.dao.entity.ProcessDefinition;
import org.apache.dolphinscheduler.dao.entity.ProcessTaskRelation;
import org.apache.dolphinscheduler.dao.entity.ProcessTaskRelationLog;
import org.apache.dolphinscheduler.dao.entity.Project;
import org.apache.dolphinscheduler.dao.entity.TaskDefinition;
import org.apache.dolphinscheduler.dao.entity.TaskDefinitionLog;
import org.apache.dolphinscheduler.dao.entity.User;
import org.apache.dolphinscheduler.dao.mapper.ProcessDefinitionMapper;
import org.apache.dolphinscheduler.dao.mapper.ProcessTaskRelationLogMapper;
import org.apache.dolphinscheduler.dao.mapper.ProcessTaskRelationMapper;
import org.apache.dolphinscheduler.dao.mapper.ProjectMapper;
import org.apache.dolphinscheduler.dao.mapper.TaskDefinitionLogMapper;
import org.apache.dolphinscheduler.dao.mapper.TaskDefinitionMapper;
import org.apache.dolphinscheduler.service.process.ProcessService;

import org.apache.commons.collections.CollectionUtils;

import java.text.MessageFormat;
import java.util.ArrayList;
import java.util.Collections;
import java.util.HashMap;
import java.util.List;
import java.util.Map;
import java.util.Objects;
import java.util.Set;
import java.util.stream.Collectors;

import org.junit.jupiter.api.Assertions;
import org.junit.jupiter.api.BeforeEach;
import org.junit.jupiter.api.Test;
import org.junit.jupiter.api.extension.ExtendWith;
import org.mockito.InjectMocks;
import org.mockito.Mock;
import org.mockito.Mockito;
import org.mockito.junit.jupiter.MockitoExtension;
import org.mockito.junit.jupiter.MockitoSettings;
import org.mockito.quality.Strictness;

import com.baomidou.mybatisplus.core.metadata.IPage;
import com.baomidou.mybatisplus.extension.plugins.pagination.Page;
import com.google.common.collect.Lists;

/**
 * process task instance relation service test
 */
@ExtendWith(MockitoExtension.class)
@MockitoSettings(strictness = Strictness.LENIENT)
public class ProcessTaskRelationServiceTest {

    @InjectMocks
    ProcessTaskRelationServiceImpl processTaskRelationService;

    @Mock
    private ProjectMapper projectMapper;

    @Mock
    private ProjectServiceImpl projectService;

    @Mock
    private ProcessTaskRelationMapper processTaskRelationMapper;

    @Mock
    private TaskDefinitionLogMapper taskDefinitionLogMapper;

    @Mock
    private ProcessDefinitionMapper processDefinitionMapper;

    @Mock
    private TaskDefinitionMapper taskDefinitionMapper;

    @Mock
    private ProcessTaskRelationLogMapper processTaskRelationLogMapper;

    @Mock
    private ProcessService processService;

    private static final long PROJECT_CODE = 1L;
    private static final long PROCESS_DEFINITION_CODE = 2L;
    private static final long UPSTREAM_TASK_CODE = 3L;
    private static final long DOWNSTREAM_TASK_CODE = 4L;
    protected User user;
    protected Exception exception;

    @BeforeEach
    public void before() {
        User loginUser = new User();
        loginUser.setId(1);
        loginUser.setTenantId(2);
        loginUser.setUserType(UserType.GENERAL_USER);
        loginUser.setUserName("admin");
        user = loginUser;
    }

    /**
     * get mock Project
     *
     * @param projectCode projectCode
     * @return Project
     */
    private Project getProject(long projectCode) {
        Project project = new Project();
        project.setCode(projectCode);
        project.setId(1);
        project.setName("project_test1");
        project.setUserId(1);
        return project;
    }

    private void putMsg(Map<String, Object> result, Status status, Object... statusParams) {
        result.put(Constants.STATUS, status);
        if (statusParams != null && statusParams.length > 0) {
            result.put(Constants.MSG, MessageFormat.format(status.getMsg(), statusParams));
        } else {
            result.put(Constants.MSG, status.getMsg());
        }
    }

    private TaskDefinitionLog buildTaskDefinitionLog(long projectCode, long code, int version) {

        TaskDefinitionLog taskDefinitionLog = new TaskDefinitionLog() {

            @Override
            public boolean equals(Object o) {
                if (this == o) {
                    return true;
                }
                if (!(o instanceof TaskDefinitionLog)) {
                    return false;
                }
                TaskDefinitionLog that = (TaskDefinitionLog) o;
                return getCode() == that.getCode()
                        && getVersion() == that.getVersion()
                        && getProjectCode() == that.getProjectCode();
            }

            @Override
            public int hashCode() {
                return Objects.hash(getCode(), getVersion(), getProjectCode());
            }
        };
        taskDefinitionLog.setProjectCode(projectCode);
        taskDefinitionLog.setCode(code);
        taskDefinitionLog.setVersion(version);
        return taskDefinitionLog;
    }

    private TaskDefinition buildTaskDefinition(long projectCode, long code, int version) {

        TaskDefinition taskDefinition = new TaskDefinition() {

            @Override
            public boolean equals(Object o) {
                if (this == o) {
                    return true;
                }
                if (!(o instanceof TaskDefinition)) {
                    return false;
                }
                TaskDefinition that = (TaskDefinition) o;
                return getCode() == that.getCode()
                        && getVersion() == that.getVersion()
                        && getProjectCode() == that.getProjectCode();
            }

            @Override
            public int hashCode() {
                return Objects.hash(getCode(), getVersion(), getProjectCode());
            }
        };
        taskDefinition.setProjectCode(projectCode);
        taskDefinition.setCode(code);
        taskDefinition.setVersion(version);
        return taskDefinition;
    }

    private List<ProcessTaskRelation> getProcessTaskUpstreamRelationList(long projectCode, long taskCode) {
        ProcessTaskRelation processTaskRelationUpstream0 = new ProcessTaskRelation();
        processTaskRelationUpstream0.setPostTaskCode(taskCode);
        processTaskRelationUpstream0.setPreTaskVersion(1);
        processTaskRelationUpstream0.setProjectCode(projectCode);
        processTaskRelationUpstream0.setPreTaskCode(123);
        processTaskRelationUpstream0.setProcessDefinitionCode(123);
        ProcessTaskRelation processTaskRelationUpstream1 = new ProcessTaskRelation();
        processTaskRelationUpstream1.setPostTaskCode(taskCode);
        processTaskRelationUpstream1.setPreTaskVersion(1);
        processTaskRelationUpstream1.setPreTaskCode(123);
        processTaskRelationUpstream1.setProcessDefinitionCode(124);
        processTaskRelationUpstream1.setProjectCode(projectCode);
        ProcessTaskRelation processTaskRelationUpstream2 = new ProcessTaskRelation();
        processTaskRelationUpstream2.setPostTaskCode(taskCode);
        processTaskRelationUpstream2.setPreTaskVersion(2);
        processTaskRelationUpstream2.setPreTaskCode(123);
        processTaskRelationUpstream2.setProcessDefinitionCode(125);
        processTaskRelationUpstream2.setProjectCode(projectCode);
        List<ProcessTaskRelation> processTaskRelationList = new ArrayList<>();
        processTaskRelationList.add(processTaskRelationUpstream0);
        processTaskRelationList.add(processTaskRelationUpstream1);
        processTaskRelationList.add(processTaskRelationUpstream2);
        return processTaskRelationList;
    }

    private List<ProcessTaskRelation> getProcessTaskDownstreamRelationList(long projectCode, long taskCode) {
        ProcessTaskRelation processTaskRelationDownstream0 = new ProcessTaskRelation();
        processTaskRelationDownstream0.setPreTaskCode(taskCode);
        processTaskRelationDownstream0.setPostTaskCode(456);
        processTaskRelationDownstream0.setPostTaskVersion(1);
        processTaskRelationDownstream0.setProjectCode(projectCode);
        ProcessTaskRelation processTaskRelationDownstream1 = new ProcessTaskRelation();
        processTaskRelationDownstream1.setPreTaskCode(taskCode);
        processTaskRelationDownstream1.setPostTaskCode(456);
        processTaskRelationDownstream1.setPostTaskVersion(1);
        processTaskRelationDownstream1.setProjectCode(projectCode);
        ProcessTaskRelation processTaskRelationDownstream2 = new ProcessTaskRelation();
        processTaskRelationDownstream2.setPreTaskCode(taskCode);
        processTaskRelationDownstream2.setPostTaskCode(4567);
        processTaskRelationDownstream2.setPostTaskVersion(1);
        processTaskRelationDownstream2.setProjectCode(projectCode);
        List<ProcessTaskRelation> processTaskRelationList = new ArrayList<>();
        processTaskRelationList.add(processTaskRelationDownstream0);
        processTaskRelationList.add(processTaskRelationDownstream1);
        processTaskRelationList.add(processTaskRelationDownstream2);
        return processTaskRelationList;
    }

    private ProcessDefinition getProcessDefinition() {
        ProcessDefinition processDefinition = new ProcessDefinition();
        processDefinition.setId(1);
        processDefinition.setProjectCode(1L);
        processDefinition.setName("test_pdf");
        processDefinition.setTenantId(1);
        processDefinition.setDescription("");
        processDefinition.setCode(1L);
        processDefinition.setVersion(1);
        return processDefinition;
    }

    private TaskDefinition getTaskDefinition() {
        TaskDefinition taskDefinition = new TaskDefinition();
        taskDefinition.setProjectCode(1L);
        taskDefinition.setCode(1L);
        taskDefinition.setVersion(1);
        taskDefinition.setTaskType("SHELL");
        return taskDefinition;
    }

    @Test
    public void testCreateProcessTaskRelation() {
        long projectCode = 1L;
        long processDefinitionCode = 1L;
        long preTaskCode = 0L;
        long postTaskCode = 1L;

        Project project = getProject(projectCode);
        Mockito.when(projectMapper.queryByCode(projectCode)).thenReturn(project);

        Map<String, Object> result = new HashMap<>();
        putMsg(result, Status.SUCCESS, projectCode);
<<<<<<< HEAD
=======
        Mockito.when(projectService.checkProjectAndAuth(user, project, projectCode, null)).thenReturn(result);
>>>>>>> 70aef3ec
        Mockito.when(processDefinitionMapper.queryByCode(processDefinitionCode)).thenReturn(getProcessDefinition());
        Mockito.when(
                processTaskRelationMapper.queryByCode(projectCode, processDefinitionCode, preTaskCode, postTaskCode))
                .thenReturn(Lists.newArrayList());
        Mockito.when(taskDefinitionMapper.queryByCode(postTaskCode)).thenReturn(getTaskDefinition());

        List<ProcessTaskRelation> processTaskRelationList = Lists.newArrayList();
        List<ProcessTaskRelationLog> processTaskRelationLogList = Lists.newArrayList();
        ProcessTaskRelation processTaskRelation = new ProcessTaskRelation();
        processTaskRelation.setProjectCode(projectCode);
        processTaskRelation.setProcessDefinitionCode(processDefinitionCode);
        processTaskRelation.setPreTaskCode(0L);
        processTaskRelation.setPreTaskVersion(0);
        processTaskRelation.setPostTaskCode(postTaskCode);
        processTaskRelation.setPostTaskVersion(1);
        processTaskRelationList.add(processTaskRelation);
        processTaskRelationLogList.add(new ProcessTaskRelationLog(processTaskRelation));

        Mockito.when(processTaskRelationMapper.batchInsert(processTaskRelationList)).thenReturn(1);
        Mockito.when(processTaskRelationLogMapper.batchInsert(processTaskRelationLogList)).thenReturn(1);
        Assertions.assertEquals(Status.SUCCESS, result.get(Constants.STATUS));
    }

    @Test
    public void testQueryDownstreamRelation() {
        long projectCode = 1L;
        long taskCode = 2L;

        Project project = getProject(projectCode);
        Mockito.when(projectMapper.queryByCode(projectCode)).thenReturn(project);

        Map<String, Object> result = new HashMap<>();
        putMsg(result, Status.SUCCESS, projectCode);
<<<<<<< HEAD
=======
        Mockito.when(projectService.checkProjectAndAuth(user, project, projectCode, null)).thenReturn(result);
>>>>>>> 70aef3ec

        List<ProcessTaskRelation> processTaskRelationList = getProcessTaskDownstreamRelationList(projectCode, taskCode);

        Mockito.when(processTaskRelationMapper.queryDownstreamByCode(projectCode, taskCode))
                .thenReturn(processTaskRelationList);

        if (CollectionUtils.isNotEmpty(processTaskRelationList)) {
            Set<TaskDefinition> taskDefinitions = processTaskRelationList
                    .stream()
                    .map(processTaskRelation -> {
                        TaskDefinition taskDefinition = buildTaskDefinition(
                                processTaskRelation.getProjectCode(),
                                processTaskRelation.getPostTaskCode(),
                                processTaskRelation.getPostTaskVersion());
                        return taskDefinition;
                    })
                    .collect(Collectors.toSet());

            Set<TaskDefinitionLog> taskDefinitionLogSet = processTaskRelationList
                    .stream()
                    .map(processTaskRelation -> {
                        TaskDefinitionLog taskDefinitionLog = buildTaskDefinitionLog(
                                processTaskRelation.getProjectCode(),
                                processTaskRelation.getPostTaskCode(),
                                processTaskRelation.getPostTaskVersion());
                        return taskDefinitionLog;
                    })
                    .collect(Collectors.toSet());
            List<TaskDefinitionLog> taskDefinitionLogList = taskDefinitionLogSet.stream().collect(Collectors.toList());
            Mockito.when(taskDefinitionLogMapper.queryByTaskDefinitions(taskDefinitions))
                    .thenReturn(taskDefinitionLogList);
        }
        Map<String, Object> relation = processTaskRelationService
                .queryDownstreamRelation(user, projectCode, taskCode);
        Assertions.assertEquals(Status.SUCCESS, relation.get(Constants.STATUS));
        Assertions.assertEquals(2, ((List) relation.get("data")).size());
    }

    @Test
    public void testQueryUpstreamRelation() {
        long projectCode = 1L;
        long taskCode = 2L;

        Project project = getProject(projectCode);
        Mockito.when(projectMapper.queryByCode(projectCode)).thenReturn(project);

        Map<String, Object> result = new HashMap<>();
        putMsg(result, Status.SUCCESS, projectCode);
<<<<<<< HEAD
        List<ProcessTaskRelation> processTaskRelationList = getProcessTaskUpstreamRelationList(projectCode,taskCode);
=======
        Mockito.when(projectService.checkProjectAndAuth(user, project, projectCode, null)).thenReturn(result);
        List<ProcessTaskRelation> processTaskRelationList = getProcessTaskUpstreamRelationList(projectCode, taskCode);
>>>>>>> 70aef3ec

        Mockito.when(processTaskRelationMapper.queryUpstreamByCode(projectCode, taskCode))
                .thenReturn(processTaskRelationList);

        if (CollectionUtils.isNotEmpty(processTaskRelationList)) {
            Set<TaskDefinition> taskDefinitions = processTaskRelationList
                    .stream()
                    .map(processTaskRelation -> {
                        TaskDefinition taskDefinition = buildTaskDefinition(
                                processTaskRelation.getProjectCode(),
                                processTaskRelation.getPreTaskCode(),
                                processTaskRelation.getPreTaskVersion());
                        return taskDefinition;
                    })
                    .collect(Collectors.toSet());

            Set<TaskDefinitionLog> taskDefinitionLogSet = processTaskRelationList
                    .stream()
                    .map(processTaskRelation -> {
                        TaskDefinitionLog taskDefinitionLog = buildTaskDefinitionLog(
                                processTaskRelation.getProjectCode(),
                                processTaskRelation.getPreTaskCode(),
                                processTaskRelation.getPreTaskVersion());
                        return taskDefinitionLog;
                    })
                    .collect(Collectors.toSet());
            List<TaskDefinitionLog> taskDefinitionLogList = taskDefinitionLogSet.stream().collect(Collectors.toList());
            Mockito.when(taskDefinitionLogMapper.queryByTaskDefinitions(taskDefinitions))
                    .thenReturn(taskDefinitionLogList);
        }
        Map<String, Object> relation = processTaskRelationService
                .queryUpstreamRelation(user, projectCode, taskCode);
        Assertions.assertEquals(Status.SUCCESS, relation.get(Constants.STATUS));
        Assertions.assertEquals(2, ((List) relation.get("data")).size());
    }

    @Test
    public void testDeleteDownstreamRelation() {
        long projectCode = 1L;
        long taskCode = 2L;
        Project project = getProject(projectCode);
        Mockito.when(projectMapper.queryByCode(projectCode)).thenReturn(project);

        Map<String, Object> result = new HashMap<>();
        putMsg(result, Status.SUCCESS, projectCode);
<<<<<<< HEAD
=======
        Mockito.when(projectService.checkProjectAndAuth(user, project, projectCode, null)).thenReturn(result);
>>>>>>> 70aef3ec
        List<ProcessTaskRelation> processTaskRelationList = new ArrayList<>();
        ProcessTaskRelation processTaskRelation = new ProcessTaskRelation();
        processTaskRelation.setProjectCode(projectCode);
        processTaskRelation.setProcessDefinitionCode(1L);
        processTaskRelation.setPreTaskCode(taskCode);
        processTaskRelation.setPostTaskCode(123L);
        processTaskRelationList.add(processTaskRelation);
        Mockito.when(processTaskRelationMapper.queryDownstreamByCode(projectCode, taskCode))
                .thenReturn(processTaskRelationList);
        ProcessTaskRelationLog processTaskRelationLog = new ProcessTaskRelationLog(processTaskRelation);
        Mockito.when(processTaskRelationMapper.deleteRelation(processTaskRelationLog)).thenReturn(1);
        Mockito.when(processTaskRelationLogMapper.deleteRelation(processTaskRelationLog)).thenReturn(1);
        ProcessDefinition processDefinition = getProcessDefinition();
        Mockito.when(processDefinitionMapper.queryByCode(1L)).thenReturn(processDefinition);
        Mockito.when(processService.saveProcessDefine(user, processDefinition, Boolean.TRUE, Boolean.TRUE))
                .thenReturn(1);
        Map<String, Object> result1 =
                processTaskRelationService.deleteDownstreamRelation(user, projectCode, "123", taskCode);
        Assertions.assertEquals(Status.SUCCESS, result1.get(Constants.STATUS));
    }

    @Test
    public void testDeleteUpstreamRelation() {
        long projectCode = 1L;
        long taskCode = 2L;
        Project project = getProject(projectCode);
        Mockito.when(projectMapper.queryByCode(projectCode)).thenReturn(project);

        Map<String, Object> result = new HashMap<>();
        putMsg(result, Status.SUCCESS, projectCode);
        List<ProcessTaskRelation> processTaskRelationList = Lists.newArrayList();
        ProcessTaskRelation processTaskRelation = new ProcessTaskRelation();
        processTaskRelation.setProjectCode(projectCode);
        processTaskRelation.setProcessDefinitionCode(1L);
        processTaskRelation.setPreTaskCode(0L);
        processTaskRelation.setPreTaskVersion(0);
        processTaskRelation.setPostTaskCode(taskCode);
        processTaskRelation.setPostTaskVersion(1);
        processTaskRelationList.add(processTaskRelation);
<<<<<<< HEAD
        Mockito.when(processTaskRelationMapper.queryUpstreamByCode(projectCode, taskCode)).thenReturn(processTaskRelationList);
=======
        Mockito.when(projectService.checkProjectAndAuth(user, project, projectCode, null)).thenReturn(result);
        Mockito.when(processTaskRelationMapper.queryUpstreamByCode(projectCode, taskCode))
                .thenReturn(processTaskRelationList);
>>>>>>> 70aef3ec
        Mockito.when(processDefinitionMapper.queryByCode(1L)).thenReturn(getProcessDefinition());
        Mockito.when(processTaskRelationMapper.queryByProcessCode(projectCode, 1L)).thenReturn(processTaskRelationList);
        List<ProcessTaskRelationLog> relationLogs =
                processTaskRelationList.stream().map(ProcessTaskRelationLog::new).collect(Collectors.toList());
        Mockito.when(processService.saveTaskRelation(user, 1L, 1L,
                1, relationLogs, Lists.newArrayList(), Boolean.TRUE)).thenReturn(0);
        Assertions.assertEquals(Status.SUCCESS, result.get(Constants.STATUS));
    }

    @Test
    public void testDeleteTaskProcessRelation() {
        long projectCode = 1L;
        long taskCode = 1L;
        long processDefinitionCode = 1L;
        long preTaskCode = 4L;
        long postTaskCode = 5L;
        Project project = getProject(projectCode);
        Mockito.when(projectMapper.queryByCode(projectCode)).thenReturn(project);

        Map<String, Object> result = new HashMap<>();
        putMsg(result, Status.SUCCESS, projectCode);
<<<<<<< HEAD
        Mockito.when(processTaskRelationMapper.queryByCode(projectCode, processDefinitionCode, preTaskCode, postTaskCode)).thenReturn(Lists.newArrayList());
=======
        Mockito.when(projectService.checkProjectAndAuth(user, project, projectCode, null)).thenReturn(result);
        Mockito.when(
                processTaskRelationMapper.queryByCode(projectCode, processDefinitionCode, preTaskCode, postTaskCode))
                .thenReturn(Lists.newArrayList());
>>>>>>> 70aef3ec
        Mockito.when(processDefinitionMapper.queryByCode(processDefinitionCode)).thenReturn(getProcessDefinition());
        Mockito.when(taskDefinitionMapper.queryByCode(taskCode)).thenReturn(getTaskDefinition());
        TaskDefinition taskDefinition = new TaskDefinition();
        taskDefinition.setTaskType("CONDITIONS");
        Mockito.when(taskDefinitionMapper.queryByCode(taskCode)).thenReturn(taskDefinition);
        List<ProcessTaskRelation> processTaskRelationList = Lists.newArrayList();
        ProcessTaskRelation processTaskRelation = new ProcessTaskRelation();
        processTaskRelation.setProjectCode(projectCode);
        processTaskRelation.setProcessDefinitionCode(1L);
        processTaskRelation.setPreTaskCode(0L);
        processTaskRelation.setPreTaskVersion(0);
        processTaskRelation.setPostTaskCode(taskCode);
        processTaskRelation.setPostTaskVersion(1);
        processTaskRelationList.add(processTaskRelation);
        Mockito.when(processTaskRelationMapper.queryByProcessCode(projectCode, processDefinitionCode))
                .thenReturn(processTaskRelationList);
        List<ProcessTaskRelationLog> relationLogs =
                processTaskRelationList.stream().map(ProcessTaskRelationLog::new).collect(Collectors.toList());

        Mockito.when(processService.saveTaskRelation(user, 1L, 1L,
                1, relationLogs, Lists.newArrayList(), Boolean.TRUE)).thenReturn(0);
        Assertions.assertEquals(Status.SUCCESS, result.get(Constants.STATUS));
    }

    @Test
    public void testDeleteEdge() {
        long projectCode = 1L;
        long processDefinitionCode = 3L;
        long preTaskCode = 0L;
        long postTaskCode = 5L;
        Project project = getProject(projectCode);
        Mockito.when(projectMapper.queryByCode(projectCode)).thenReturn(project);

        Map<String, Object> result = new HashMap<>();
        putMsg(result, Status.SUCCESS, projectCode);
<<<<<<< HEAD
=======
        Mockito.when(projectService.checkProjectAndAuth(user, project, projectCode, null)).thenReturn(result);
>>>>>>> 70aef3ec
        ProcessTaskRelation processTaskRelation = new ProcessTaskRelation();
        processTaskRelation.setProjectCode(projectCode);
        processTaskRelation.setProcessDefinitionCode(processDefinitionCode);
        processTaskRelation.setProcessDefinitionVersion(1);
        processTaskRelation.setPreTaskCode(preTaskCode);
        processTaskRelation.setPostTaskCode(postTaskCode);
        ProcessTaskRelationLog processTaskRelationLog = new ProcessTaskRelationLog(processTaskRelation);
        processTaskRelationLog.setOperator(user.getId());
        List<ProcessTaskRelation> processTaskRelationList = new ArrayList<>();
        processTaskRelationList.add(processTaskRelation);
<<<<<<< HEAD
=======
        Mockito.when(projectService.checkProjectAndAuth(user, project, projectCode, null)).thenReturn(result);
>>>>>>> 70aef3ec
        Mockito.when(processTaskRelationMapper.queryByProcessCode(projectCode, 1L)).thenReturn(processTaskRelationList);
        List<ProcessTaskRelationLog> relationLogs =
                processTaskRelationList.stream().map(ProcessTaskRelationLog::new).collect(Collectors.toList());
        Mockito.when(processService.saveTaskRelation(user, 1L, 1L,
                1, relationLogs, Lists.newArrayList(), Boolean.TRUE)).thenReturn(0);
        Assertions.assertEquals(Status.SUCCESS, result.get(Constants.STATUS));
    }

    @Test
    public void testCreateProcessTaskRelationV2() {
        TaskRelationCreateRequest taskRelationCreateRequest = new TaskRelationCreateRequest();
        taskRelationCreateRequest.setWorkflowCode(PROCESS_DEFINITION_CODE);

        // error process definition not exists
        exception = Assertions.assertThrows(ServiceException.class,
                () -> processTaskRelationService.createProcessTaskRelationV2(user, taskRelationCreateRequest));
        Assertions.assertEquals(Status.PROCESS_DEFINE_NOT_EXIST.getCode(), ((ServiceException) exception).getCode());

        // error project without permissions
        Mockito.when(processDefinitionMapper.queryByCode(PROCESS_DEFINITION_CODE)).thenReturn(getProcessDefinition());
        Mockito.when(projectMapper.queryByCode(PROJECT_CODE)).thenReturn(getProject(PROJECT_CODE));
        Mockito.doThrow(new ServiceException(Status.USER_NO_OPERATION_PROJECT_PERM)).when(projectService)
                .checkProjectAndAuthThrowException(user, getProject(PROJECT_CODE), null);
        exception = Assertions.assertThrows(ServiceException.class,
                () -> processTaskRelationService.createProcessTaskRelationV2(user, taskRelationCreateRequest));
        Assertions.assertEquals(Status.USER_NO_OPERATION_PROJECT_PERM.getCode(),
                ((ServiceException) exception).getCode());

        // error insert process task relation
        Mockito.doNothing().when(projectService).checkProjectAndAuthThrowException(user, getProject(PROJECT_CODE),
                null);
        Mockito.when(processTaskRelationMapper.insert(isA(ProcessTaskRelation.class))).thenReturn(0);
        Mockito.when(taskDefinitionMapper.queryByCode(isA(Long.class))).thenReturn(getTaskDefinition());
        exception = Assertions.assertThrows(ServiceException.class,
                () -> processTaskRelationService.createProcessTaskRelationV2(user, taskRelationCreateRequest));
        Assertions.assertEquals(Status.CREATE_PROCESS_TASK_RELATION_ERROR.getCode(),
                ((ServiceException) exception).getCode());

        // error insert process task relation log
        Mockito.when(processTaskRelationMapper.insert(isA(ProcessTaskRelation.class))).thenReturn(1);
        Mockito.when(processTaskRelationLogMapper.insert(isA(ProcessTaskRelationLog.class))).thenReturn(0);
        exception = Assertions.assertThrows(ServiceException.class,
                () -> processTaskRelationService.createProcessTaskRelationV2(user, taskRelationCreateRequest));
        Assertions.assertEquals(Status.CREATE_PROCESS_TASK_RELATION_LOG_ERROR.getCode(),
                ((ServiceException) exception).getCode());

        // success
        Mockito.when(processTaskRelationLogMapper.insert(isA(ProcessTaskRelationLog.class))).thenReturn(1);
        Assertions.assertDoesNotThrow(
                () -> processTaskRelationService.createProcessTaskRelationV2(user, taskRelationCreateRequest));
    }

    @Test
    public void testDeleteTaskProcessRelationV2() {
        TaskRelationCreateRequest taskRelationCreateRequest = new TaskRelationCreateRequest();
        taskRelationCreateRequest.setWorkflowCode(PROCESS_DEFINITION_CODE);

        // error task relation size
        Mockito.when(
                processTaskRelationMapper.filterProcessTaskRelation(isA(Page.class), isA(ProcessTaskRelation.class)))
                .thenReturn(getMultiProcessTaskRelations());
        exception = Assertions.assertThrows(ServiceException.class, () -> processTaskRelationService
                .deleteTaskProcessRelationV2(user, UPSTREAM_TASK_CODE, DOWNSTREAM_TASK_CODE));
        Assertions.assertEquals(Status.PROCESS_TASK_RELATION_NOT_EXPECT.getCode(),
                ((ServiceException) exception).getCode());

        // success
        Mockito.when(
                processTaskRelationMapper.filterProcessTaskRelation(isA(Page.class), isA(ProcessTaskRelation.class)))
                .thenReturn(getOneProcessTaskRelation());
        Assertions.assertDoesNotThrow(() -> processTaskRelationService.deleteTaskProcessRelationV2(user,
                UPSTREAM_TASK_CODE, DOWNSTREAM_TASK_CODE));
    }

    private IPage<ProcessTaskRelation> getOneProcessTaskRelation() {
        IPage<ProcessTaskRelation> processTaskRelationIPage = new Page<>();
        ProcessTaskRelation processTaskRelation = new ProcessTaskRelation();
        processTaskRelation.setProcessDefinitionCode(PROCESS_DEFINITION_CODE);
        processTaskRelation.setPreTaskCode(UPSTREAM_TASK_CODE);
        processTaskRelation.setPostTaskCode(DOWNSTREAM_TASK_CODE);
        processTaskRelationIPage.setRecords(Collections.singletonList(processTaskRelation));
        return processTaskRelationIPage;
    }

    private IPage<ProcessTaskRelation> getMultiProcessTaskRelations() {
        IPage<ProcessTaskRelation> processTaskRelationIPage = new Page<>();
        List<ProcessTaskRelation> processTaskRelations = new ArrayList<>();

        ProcessTaskRelation processTaskRelation0 = new ProcessTaskRelation();
        processTaskRelation0.setProcessDefinitionCode(PROCESS_DEFINITION_CODE);
        processTaskRelation0.setPreTaskCode(UPSTREAM_TASK_CODE);
        processTaskRelation0.setPostTaskCode(DOWNSTREAM_TASK_CODE);
        processTaskRelations.add(processTaskRelation0);

        ProcessTaskRelation processTaskRelation1 = new ProcessTaskRelation();
        processTaskRelation1.setProcessDefinitionCode(PROCESS_DEFINITION_CODE);
        processTaskRelation1.setPreTaskCode(UPSTREAM_TASK_CODE);
        processTaskRelation1.setPostTaskCode(DOWNSTREAM_TASK_CODE);
        processTaskRelations.add(processTaskRelation1);

        processTaskRelationIPage.setRecords(processTaskRelations);
        return processTaskRelationIPage;
    }
}<|MERGE_RESOLUTION|>--- conflicted
+++ resolved
@@ -283,10 +283,6 @@
 
         Map<String, Object> result = new HashMap<>();
         putMsg(result, Status.SUCCESS, projectCode);
-<<<<<<< HEAD
-=======
-        Mockito.when(projectService.checkProjectAndAuth(user, project, projectCode, null)).thenReturn(result);
->>>>>>> 70aef3ec
         Mockito.when(processDefinitionMapper.queryByCode(processDefinitionCode)).thenReturn(getProcessDefinition());
         Mockito.when(
                 processTaskRelationMapper.queryByCode(projectCode, processDefinitionCode, preTaskCode, postTaskCode))
@@ -320,10 +316,6 @@
 
         Map<String, Object> result = new HashMap<>();
         putMsg(result, Status.SUCCESS, projectCode);
-<<<<<<< HEAD
-=======
-        Mockito.when(projectService.checkProjectAndAuth(user, project, projectCode, null)).thenReturn(result);
->>>>>>> 70aef3ec
 
         List<ProcessTaskRelation> processTaskRelationList = getProcessTaskDownstreamRelationList(projectCode, taskCode);
 
@@ -372,13 +364,7 @@
 
         Map<String, Object> result = new HashMap<>();
         putMsg(result, Status.SUCCESS, projectCode);
-<<<<<<< HEAD
-        List<ProcessTaskRelation> processTaskRelationList = getProcessTaskUpstreamRelationList(projectCode,taskCode);
-=======
-        Mockito.when(projectService.checkProjectAndAuth(user, project, projectCode, null)).thenReturn(result);
         List<ProcessTaskRelation> processTaskRelationList = getProcessTaskUpstreamRelationList(projectCode, taskCode);
->>>>>>> 70aef3ec
-
         Mockito.when(processTaskRelationMapper.queryUpstreamByCode(projectCode, taskCode))
                 .thenReturn(processTaskRelationList);
 
@@ -423,10 +409,6 @@
 
         Map<String, Object> result = new HashMap<>();
         putMsg(result, Status.SUCCESS, projectCode);
-<<<<<<< HEAD
-=======
-        Mockito.when(projectService.checkProjectAndAuth(user, project, projectCode, null)).thenReturn(result);
->>>>>>> 70aef3ec
         List<ProcessTaskRelation> processTaskRelationList = new ArrayList<>();
         ProcessTaskRelation processTaskRelation = new ProcessTaskRelation();
         processTaskRelation.setProjectCode(projectCode);
@@ -466,13 +448,8 @@
         processTaskRelation.setPostTaskCode(taskCode);
         processTaskRelation.setPostTaskVersion(1);
         processTaskRelationList.add(processTaskRelation);
-<<<<<<< HEAD
-        Mockito.when(processTaskRelationMapper.queryUpstreamByCode(projectCode, taskCode)).thenReturn(processTaskRelationList);
-=======
-        Mockito.when(projectService.checkProjectAndAuth(user, project, projectCode, null)).thenReturn(result);
         Mockito.when(processTaskRelationMapper.queryUpstreamByCode(projectCode, taskCode))
                 .thenReturn(processTaskRelationList);
->>>>>>> 70aef3ec
         Mockito.when(processDefinitionMapper.queryByCode(1L)).thenReturn(getProcessDefinition());
         Mockito.when(processTaskRelationMapper.queryByProcessCode(projectCode, 1L)).thenReturn(processTaskRelationList);
         List<ProcessTaskRelationLog> relationLogs =
@@ -494,14 +471,9 @@
 
         Map<String, Object> result = new HashMap<>();
         putMsg(result, Status.SUCCESS, projectCode);
-<<<<<<< HEAD
-        Mockito.when(processTaskRelationMapper.queryByCode(projectCode, processDefinitionCode, preTaskCode, postTaskCode)).thenReturn(Lists.newArrayList());
-=======
-        Mockito.when(projectService.checkProjectAndAuth(user, project, projectCode, null)).thenReturn(result);
         Mockito.when(
                 processTaskRelationMapper.queryByCode(projectCode, processDefinitionCode, preTaskCode, postTaskCode))
                 .thenReturn(Lists.newArrayList());
->>>>>>> 70aef3ec
         Mockito.when(processDefinitionMapper.queryByCode(processDefinitionCode)).thenReturn(getProcessDefinition());
         Mockito.when(taskDefinitionMapper.queryByCode(taskCode)).thenReturn(getTaskDefinition());
         TaskDefinition taskDefinition = new TaskDefinition();
@@ -537,10 +509,6 @@
 
         Map<String, Object> result = new HashMap<>();
         putMsg(result, Status.SUCCESS, projectCode);
-<<<<<<< HEAD
-=======
-        Mockito.when(projectService.checkProjectAndAuth(user, project, projectCode, null)).thenReturn(result);
->>>>>>> 70aef3ec
         ProcessTaskRelation processTaskRelation = new ProcessTaskRelation();
         processTaskRelation.setProjectCode(projectCode);
         processTaskRelation.setProcessDefinitionCode(processDefinitionCode);
@@ -551,10 +519,6 @@
         processTaskRelationLog.setOperator(user.getId());
         List<ProcessTaskRelation> processTaskRelationList = new ArrayList<>();
         processTaskRelationList.add(processTaskRelation);
-<<<<<<< HEAD
-=======
-        Mockito.when(projectService.checkProjectAndAuth(user, project, projectCode, null)).thenReturn(result);
->>>>>>> 70aef3ec
         Mockito.when(processTaskRelationMapper.queryByProcessCode(projectCode, 1L)).thenReturn(processTaskRelationList);
         List<ProcessTaskRelationLog> relationLogs =
                 processTaskRelationList.stream().map(ProcessTaskRelationLog::new).collect(Collectors.toList());
@@ -577,14 +541,14 @@
         Mockito.when(processDefinitionMapper.queryByCode(PROCESS_DEFINITION_CODE)).thenReturn(getProcessDefinition());
         Mockito.when(projectMapper.queryByCode(PROJECT_CODE)).thenReturn(getProject(PROJECT_CODE));
         Mockito.doThrow(new ServiceException(Status.USER_NO_OPERATION_PROJECT_PERM)).when(projectService)
-                .checkProjectAndAuthThrowException(user, getProject(PROJECT_CODE), null);
+                .hasProjectAndPerm(user, getProject(PROJECT_CODE), null);
         exception = Assertions.assertThrows(ServiceException.class,
                 () -> processTaskRelationService.createProcessTaskRelationV2(user, taskRelationCreateRequest));
         Assertions.assertEquals(Status.USER_NO_OPERATION_PROJECT_PERM.getCode(),
                 ((ServiceException) exception).getCode());
 
         // error insert process task relation
-        Mockito.doNothing().when(projectService).checkProjectAndAuthThrowException(user, getProject(PROJECT_CODE),
+        Mockito.doNothing().when(projectService).hasProjectAndPerm(user, getProject(PROJECT_CODE),
                 null);
         Mockito.when(processTaskRelationMapper.insert(isA(ProcessTaskRelation.class))).thenReturn(0);
         Mockito.when(taskDefinitionMapper.queryByCode(isA(Long.class))).thenReturn(getTaskDefinition());
