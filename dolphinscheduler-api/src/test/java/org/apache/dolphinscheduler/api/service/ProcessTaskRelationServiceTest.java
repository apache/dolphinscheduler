/*
 * Licensed to the Apache Software Foundation (ASF) under one or more
 * contributor license agreements.  See the NOTICE file distributed with
 * this work for additional information regarding copyright ownership.
 * The ASF licenses this file to You under the Apache License, Version 2.0
 * (the "License"); you may not use this file except in compliance with
 * the License.  You may obtain a copy of the License at
 *
 *    http://www.apache.org/licenses/LICENSE-2.0
 *
 * Unless required by applicable law or agreed to in writing, software
 * distributed under the License is distributed on an "AS IS" BASIS,
 * WITHOUT WARRANTIES OR CONDITIONS OF ANY KIND, either express or implied.
 * See the License for the specific language governing permissions and
 * limitations under the License.
 */

package org.apache.dolphinscheduler.api.service;

import static org.mockito.ArgumentMatchers.isA;

import org.apache.dolphinscheduler.api.dto.taskRelation.TaskRelationCreateRequest;
import org.apache.dolphinscheduler.api.enums.Status;
import org.apache.dolphinscheduler.api.exceptions.ServiceException;
import org.apache.dolphinscheduler.api.service.impl.ProcessTaskRelationServiceImpl;
import org.apache.dolphinscheduler.api.service.impl.ProjectServiceImpl;
import org.apache.dolphinscheduler.common.Constants;
import org.apache.dolphinscheduler.common.enums.UserType;
import org.apache.dolphinscheduler.dao.entity.ProcessDefinition;
import org.apache.dolphinscheduler.dao.entity.ProcessTaskRelation;
import org.apache.dolphinscheduler.dao.entity.ProcessTaskRelationLog;
import org.apache.dolphinscheduler.dao.entity.Project;
import org.apache.dolphinscheduler.dao.entity.TaskDefinition;
import org.apache.dolphinscheduler.dao.entity.TaskDefinitionLog;
import org.apache.dolphinscheduler.dao.entity.User;
import org.apache.dolphinscheduler.dao.mapper.ProcessDefinitionMapper;
import org.apache.dolphinscheduler.dao.mapper.ProcessTaskRelationLogMapper;
import org.apache.dolphinscheduler.dao.mapper.ProcessTaskRelationMapper;
import org.apache.dolphinscheduler.dao.mapper.ProjectMapper;
import org.apache.dolphinscheduler.dao.mapper.TaskDefinitionLogMapper;
import org.apache.dolphinscheduler.dao.mapper.TaskDefinitionMapper;
import org.apache.dolphinscheduler.service.process.ProcessService;

import org.apache.commons.collections.CollectionUtils;

import java.text.MessageFormat;
import java.util.ArrayList;
<<<<<<< HEAD
=======
import java.util.Collections;
import java.util.HashMap;
>>>>>>> 22103f97
import java.util.List;
import java.util.Map;
import java.util.Objects;
import java.util.Set;
import java.util.stream.Collectors;
<<<<<<< HEAD

import org.junit.Assert;
import org.junit.Ignore;
import org.junit.Test;
import org.junit.runner.RunWith;
=======
import org.junit.jupiter.api.Assertions;
import org.junit.jupiter.api.BeforeEach;
import org.junit.jupiter.api.Test;
import org.junit.jupiter.api.extension.ExtendWith;
>>>>>>> 22103f97
import org.mockito.InjectMocks;
import org.mockito.Mock;
import org.mockito.Mockito;
import org.mockito.junit.jupiter.MockitoExtension;
import org.mockito.junit.jupiter.MockitoSettings;
import org.mockito.quality.Strictness;

import com.baomidou.mybatisplus.core.metadata.IPage;
import com.baomidou.mybatisplus.extension.plugins.pagination.Page;
import com.google.common.collect.Lists;

/**
 * process task instance relation service test
 */
@ExtendWith(MockitoExtension.class)
@MockitoSettings(strictness = Strictness.LENIENT)
public class ProcessTaskRelationServiceTest {

    @InjectMocks
    ProcessTaskRelationServiceImpl processTaskRelationService;

    @Mock
    private ProjectMapper projectMapper;

    @Mock
    private ProjectServiceImpl projectService;

    @Mock
    private ProcessTaskRelationMapper processTaskRelationMapper;

    @Mock
    private TaskDefinitionLogMapper taskDefinitionLogMapper;

    @Mock
    private ProcessDefinitionMapper processDefinitionMapper;

    @Mock
    private TaskDefinitionMapper taskDefinitionMapper;

    @Mock
    private ProcessTaskRelationLogMapper processTaskRelationLogMapper;

    @Mock
    private ProcessService processService;

    private static final long PROJECT_CODE = 1L;
    private static final long PROCESS_DEFINITION_CODE = 2L;
    private static final long UPSTREAM_TASK_CODE = 3L;
    private static final long DOWNSTREAM_TASK_CODE = 4L;
    protected User user;
    protected Exception exception;

    @BeforeEach
    public void before() {
        User loginUser = new User();
        loginUser.setId(1);
        loginUser.setTenantId(2);
        loginUser.setUserType(UserType.GENERAL_USER);
        loginUser.setUserName("admin");
        user = loginUser;
    }

    /**
     * get mock Project
     *
     * @param projectCode projectCode
     * @return Project
     */
    private Project getProject(long projectCode) {
        Project project = new Project();
        project.setCode(projectCode);
        project.setId(1);
        project.setName("project_test1");
        project.setUserId(1);
        return project;
    }

    private void putMsg(Map<String, Object> result, Status status, Object... statusParams) {
        result.put(Constants.STATUS, status);
        if (statusParams != null && statusParams.length > 0) {
            result.put(Constants.MSG, MessageFormat.format(status.getMsg(), statusParams));
        } else {
            result.put(Constants.MSG, status.getMsg());
        }
    }

    private TaskDefinitionLog buildTaskDefinitionLog(long projectCode, long code, int version) {

        TaskDefinitionLog taskDefinitionLog = new TaskDefinitionLog() {

            @Override
            public boolean equals(Object o) {
                if (this == o) {
                    return true;
                }
                if (!(o instanceof TaskDefinitionLog)) {
                    return false;
                }
                TaskDefinitionLog that = (TaskDefinitionLog) o;
                return getCode() == that.getCode()
                        && getVersion() == that.getVersion()
                        && getProjectCode() == that.getProjectCode();
            }

            @Override
            public int hashCode() {
                return Objects.hash(getCode(), getVersion(), getProjectCode());
            }
        };
        taskDefinitionLog.setProjectCode(projectCode);
        taskDefinitionLog.setCode(code);
        taskDefinitionLog.setVersion(version);
        return taskDefinitionLog;
    }

    private TaskDefinition buildTaskDefinition(long projectCode, long code, int version) {

        TaskDefinition taskDefinition = new TaskDefinition() {

            @Override
            public boolean equals(Object o) {
                if (this == o) {
                    return true;
                }
                if (!(o instanceof TaskDefinition)) {
                    return false;
                }
                TaskDefinition that = (TaskDefinition) o;
                return getCode() == that.getCode()
                        && getVersion() == that.getVersion()
                        && getProjectCode() == that.getProjectCode();
            }

            @Override
            public int hashCode() {
                return Objects.hash(getCode(), getVersion(), getProjectCode());
            }
        };
        taskDefinition.setProjectCode(projectCode);
        taskDefinition.setCode(code);
        taskDefinition.setVersion(version);
        return taskDefinition;
    }

    private List<ProcessTaskRelation> getProcessTaskUpstreamRelationList(long projectCode, long taskCode) {
        ProcessTaskRelation processTaskRelationUpstream0 = new ProcessTaskRelation();
        processTaskRelationUpstream0.setPostTaskCode(taskCode);
        processTaskRelationUpstream0.setPreTaskVersion(1);
        processTaskRelationUpstream0.setProjectCode(projectCode);
        processTaskRelationUpstream0.setPreTaskCode(123);
        processTaskRelationUpstream0.setProcessDefinitionCode(123);
        ProcessTaskRelation processTaskRelationUpstream1 = new ProcessTaskRelation();
        processTaskRelationUpstream1.setPostTaskCode(taskCode);
        processTaskRelationUpstream1.setPreTaskVersion(1);
        processTaskRelationUpstream1.setPreTaskCode(123);
        processTaskRelationUpstream1.setProcessDefinitionCode(124);
        processTaskRelationUpstream1.setProjectCode(projectCode);
        ProcessTaskRelation processTaskRelationUpstream2 = new ProcessTaskRelation();
        processTaskRelationUpstream2.setPostTaskCode(taskCode);
        processTaskRelationUpstream2.setPreTaskVersion(2);
        processTaskRelationUpstream2.setPreTaskCode(123);
        processTaskRelationUpstream2.setProcessDefinitionCode(125);
        processTaskRelationUpstream2.setProjectCode(projectCode);
        List<ProcessTaskRelation> processTaskRelationList = new ArrayList<>();
        processTaskRelationList.add(processTaskRelationUpstream0);
        processTaskRelationList.add(processTaskRelationUpstream1);
        processTaskRelationList.add(processTaskRelationUpstream2);
        return processTaskRelationList;
    }

    private List<ProcessTaskRelation> getProcessTaskDownstreamRelationList(long projectCode, long taskCode) {
        ProcessTaskRelation processTaskRelationDownstream0 = new ProcessTaskRelation();
        processTaskRelationDownstream0.setPreTaskCode(taskCode);
        processTaskRelationDownstream0.setPostTaskCode(456);
        processTaskRelationDownstream0.setPostTaskVersion(1);
        processTaskRelationDownstream0.setProjectCode(projectCode);
        ProcessTaskRelation processTaskRelationDownstream1 = new ProcessTaskRelation();
        processTaskRelationDownstream1.setPreTaskCode(taskCode);
        processTaskRelationDownstream1.setPostTaskCode(456);
        processTaskRelationDownstream1.setPostTaskVersion(1);
        processTaskRelationDownstream1.setProjectCode(projectCode);
        ProcessTaskRelation processTaskRelationDownstream2 = new ProcessTaskRelation();
        processTaskRelationDownstream2.setPreTaskCode(taskCode);
        processTaskRelationDownstream2.setPostTaskCode(4567);
        processTaskRelationDownstream2.setPostTaskVersion(1);
        processTaskRelationDownstream2.setProjectCode(projectCode);
        List<ProcessTaskRelation> processTaskRelationList = new ArrayList<>();
        processTaskRelationList.add(processTaskRelationDownstream0);
        processTaskRelationList.add(processTaskRelationDownstream1);
        processTaskRelationList.add(processTaskRelationDownstream2);
        return processTaskRelationList;
    }

    private ProcessDefinition getProcessDefinition() {
        ProcessDefinition processDefinition = new ProcessDefinition();
        processDefinition.setId(1);
        processDefinition.setProjectCode(1L);
        processDefinition.setName("test_pdf");
        processDefinition.setTenantId(1);
        processDefinition.setDescription("");
        processDefinition.setCode(1L);
        processDefinition.setVersion(1);
        return processDefinition;
    }

    private TaskDefinition getTaskDefinition() {
        TaskDefinition taskDefinition = new TaskDefinition();
        taskDefinition.setProjectCode(1L);
        taskDefinition.setCode(1L);
        taskDefinition.setVersion(1);
        taskDefinition.setTaskType("SHELL");
        return taskDefinition;
    }

    @Test
    @Ignore
    public void testCreateProcessTaskRelation() {
        long projectCode = 1L;
        long processDefinitionCode = 1L;
        long preTaskCode = 0L;
        long postTaskCode = 1L;

        Project project = getProject(projectCode);
        Mockito.when(projectMapper.queryByCode(projectCode)).thenReturn(project);

<<<<<<< HEAD
        User loginUser = new User();
        loginUser.setId(-1);
        loginUser.setUserType(UserType.GENERAL_USER);

        Mockito.doNothing().when(projectService).checkProjectAuth(loginUser, project, null);
=======
        Map<String, Object> result = new HashMap<>();
        putMsg(result, Status.SUCCESS, projectCode);
        Mockito.when(projectService.checkProjectAndAuth(user, project, projectCode, null)).thenReturn(result);
>>>>>>> 22103f97
        Mockito.when(processDefinitionMapper.queryByCode(processDefinitionCode)).thenReturn(getProcessDefinition());
        Mockito.when(
                processTaskRelationMapper.queryByCode(projectCode, processDefinitionCode, preTaskCode, postTaskCode))
                .thenReturn(Lists.newArrayList());
        Mockito.when(taskDefinitionMapper.queryByCode(postTaskCode)).thenReturn(getTaskDefinition());

        List<ProcessTaskRelation> processTaskRelationList = Lists.newArrayList();
        List<ProcessTaskRelationLog> processTaskRelationLogList = Lists.newArrayList();
        ProcessTaskRelation processTaskRelation = new ProcessTaskRelation();
        processTaskRelation.setProjectCode(projectCode);
        processTaskRelation.setProcessDefinitionCode(processDefinitionCode);
        processTaskRelation.setPreTaskCode(0L);
        processTaskRelation.setPreTaskVersion(0);
        processTaskRelation.setPostTaskCode(postTaskCode);
        processTaskRelation.setPostTaskVersion(1);
        processTaskRelationList.add(processTaskRelation);
        processTaskRelationLogList.add(new ProcessTaskRelationLog(processTaskRelation));

        Mockito.when(processTaskRelationMapper.batchInsert(processTaskRelationList)).thenReturn(1);
<<<<<<< HEAD
        Mockito.when(processTaskRelationLogMapper.batchInsert(processTaskRelationList)).thenReturn(1);
=======
        Mockito.when(processTaskRelationLogMapper.batchInsert(processTaskRelationLogList)).thenReturn(1);
        Assertions.assertEquals(Status.SUCCESS, result.get(Constants.STATUS));
>>>>>>> 22103f97
    }

    @Test
    public void testQueryDownstreamRelation() {
        long projectCode = 1L;
        long taskCode = 2L;

        Project project = getProject(projectCode);
        Mockito.when(projectMapper.queryByCode(projectCode)).thenReturn(project);

<<<<<<< HEAD
        User loginUser = new User();
        loginUser.setId(-1);
        loginUser.setUserType(UserType.GENERAL_USER);

        Mockito.doNothing().when(projectService).checkProjectAuth(loginUser, project, null);
        List<ProcessTaskRelation> processTaskRelationList = getProcessTaskDownstreamRelationList(projectCode, taskCode);

=======
        Map<String, Object> result = new HashMap<>();
        putMsg(result, Status.SUCCESS, projectCode);
        Mockito.when(projectService.checkProjectAndAuth(user, project, projectCode, null)).thenReturn(result);

        List<ProcessTaskRelation> processTaskRelationList = getProcessTaskDownstreamRelationList(projectCode, taskCode);

>>>>>>> 22103f97
        Mockito.when(processTaskRelationMapper.queryDownstreamByCode(projectCode, taskCode))
                .thenReturn(processTaskRelationList);

        if (CollectionUtils.isNotEmpty(processTaskRelationList)) {
            Set<TaskDefinition> taskDefinitions = processTaskRelationList
                    .stream()
                    .map(processTaskRelation -> buildTaskDefinition(
                            processTaskRelation.getProjectCode(),
                            processTaskRelation.getPostTaskCode(),
                            processTaskRelation.getPostTaskVersion()))
                    .collect(Collectors.toSet());

            Set<TaskDefinitionLog> taskDefinitionLogSet = processTaskRelationList
                    .stream()
<<<<<<< HEAD
                    .map(processTaskRelation -> buildTaskDefinitionLog(
                            processTaskRelation.getProjectCode(),
                            processTaskRelation.getPostTaskCode(),
                            processTaskRelation.getPostTaskVersion()))
=======
                    .map(processTaskRelation -> {
                        TaskDefinitionLog taskDefinitionLog = buildTaskDefinitionLog(
                                processTaskRelation.getProjectCode(),
                                processTaskRelation.getPostTaskCode(),
                                processTaskRelation.getPostTaskVersion());
                        return taskDefinitionLog;
                    })
>>>>>>> 22103f97
                    .collect(Collectors.toSet());
            List<TaskDefinitionLog> taskDefinitionLogList = taskDefinitionLogSet.stream().collect(Collectors.toList());
            Mockito.when(taskDefinitionLogMapper.queryByTaskDefinitions(taskDefinitions))
                    .thenReturn(taskDefinitionLogList);
        }
        Map<String, Object> relation = processTaskRelationService
                .queryDownstreamRelation(user, projectCode, taskCode);
        Assertions.assertEquals(Status.SUCCESS, relation.get(Constants.STATUS));
        Assertions.assertEquals(2, ((List) relation.get("data")).size());
    }

    @Test
    public void testQueryUpstreamRelation() {
        long projectCode = 1L;
        long taskCode = 2L;

        Project project = getProject(projectCode);
        Mockito.when(projectMapper.queryByCode(projectCode)).thenReturn(project);

<<<<<<< HEAD
        User loginUser = new User();
        loginUser.setId(-1);
        loginUser.setUserType(UserType.GENERAL_USER);

        Mockito.doNothing().when(projectService).checkProjectAuth(loginUser, project, null);
=======
        Map<String, Object> result = new HashMap<>();
        putMsg(result, Status.SUCCESS, projectCode);
        Mockito.when(projectService.checkProjectAndAuth(user, project, projectCode, null)).thenReturn(result);
>>>>>>> 22103f97
        List<ProcessTaskRelation> processTaskRelationList = getProcessTaskUpstreamRelationList(projectCode, taskCode);

        Mockito.when(processTaskRelationMapper.queryUpstreamByCode(projectCode, taskCode))
                .thenReturn(processTaskRelationList);

        if (CollectionUtils.isNotEmpty(processTaskRelationList)) {
            Set<TaskDefinition> taskDefinitions = processTaskRelationList
                    .stream()
                    .map(processTaskRelation -> buildTaskDefinition(
                            processTaskRelation.getProjectCode(),
                            processTaskRelation.getPreTaskCode(),
                            processTaskRelation.getPreTaskVersion()))
                    .collect(Collectors.toSet());

            Set<TaskDefinitionLog> taskDefinitionLogSet = processTaskRelationList
                    .stream()
                    .map(processTaskRelation -> buildTaskDefinitionLog(
                            processTaskRelation.getProjectCode(),
                            processTaskRelation.getPreTaskCode(),
                            processTaskRelation.getPreTaskVersion()))
                    .collect(Collectors.toSet());
            List<TaskDefinitionLog> taskDefinitionLogList = taskDefinitionLogSet.stream().collect(Collectors.toList());
            Mockito.when(taskDefinitionLogMapper.queryByTaskDefinitions(taskDefinitions))
                    .thenReturn(taskDefinitionLogList);
        }
        Map<String, Object> relation = processTaskRelationService
                .queryUpstreamRelation(user, projectCode, taskCode);
        Assertions.assertEquals(Status.SUCCESS, relation.get(Constants.STATUS));
        Assertions.assertEquals(2, ((List) relation.get("data")).size());
    }

    @Test
    public void testDeleteDownstreamRelation() {
        long projectCode = 1L;
        long taskCode = 2L;
        Project project = getProject(projectCode);
        Mockito.when(projectMapper.queryByCode(projectCode)).thenReturn(project);

<<<<<<< HEAD
        User loginUser = new User();
        loginUser.setId(-1);
        loginUser.setUserType(UserType.GENERAL_USER);
        Mockito.doNothing().when(projectService).checkProjectAuth(loginUser, project, null);
=======
        Map<String, Object> result = new HashMap<>();
        putMsg(result, Status.SUCCESS, projectCode);
        Mockito.when(projectService.checkProjectAndAuth(user, project, projectCode, null)).thenReturn(result);
>>>>>>> 22103f97
        List<ProcessTaskRelation> processTaskRelationList = new ArrayList<>();
        ProcessTaskRelation processTaskRelation = new ProcessTaskRelation();
        processTaskRelation.setProjectCode(projectCode);
        processTaskRelation.setProcessDefinitionCode(1L);
        processTaskRelation.setPreTaskCode(taskCode);
        processTaskRelation.setPostTaskCode(123L);
        processTaskRelationList.add(processTaskRelation);
        Mockito.when(processTaskRelationMapper.queryDownstreamByCode(projectCode, taskCode))
                .thenReturn(processTaskRelationList);
        ProcessTaskRelationLog processTaskRelationLog = new ProcessTaskRelationLog(processTaskRelation);
        Mockito.when(processTaskRelationMapper.deleteRelation(processTaskRelationLog)).thenReturn(1);
        Mockito.when(processTaskRelationLogMapper.deleteRelation(processTaskRelationLog)).thenReturn(1);
        ProcessDefinition processDefinition = getProcessDefinition();
        Mockito.when(processDefinitionMapper.queryByCode(1L)).thenReturn(processDefinition);
<<<<<<< HEAD
        Mockito.when(processService.saveProcessDefine(loginUser, processDefinition, Boolean.TRUE, Boolean.TRUE))
                .thenReturn(1);
        Map<String, Object> result1 =
                processTaskRelationService.deleteDownstreamRelation(loginUser, projectCode, "123", taskCode);
        Assert.assertEquals(Status.SUCCESS, result1.get(Constants.STATUS));
=======
        Mockito.when(processService.saveProcessDefine(user, processDefinition, Boolean.TRUE, Boolean.TRUE))
                .thenReturn(1);
        Map<String, Object> result1 =
                processTaskRelationService.deleteDownstreamRelation(user, projectCode, "123", taskCode);
        Assertions.assertEquals(Status.SUCCESS, result1.get(Constants.STATUS));
>>>>>>> 22103f97
    }

    @Test
    @Ignore
    public void testDeleteUpstreamRelation() {
        long projectCode = 1L;
        long taskCode = 2L;
        Project project = getProject(projectCode);
        Mockito.when(projectMapper.queryByCode(projectCode)).thenReturn(project);

<<<<<<< HEAD
        User loginUser = new User();
        loginUser.setId(-1);
        loginUser.setUserType(UserType.GENERAL_USER);
=======
        Map<String, Object> result = new HashMap<>();
        putMsg(result, Status.SUCCESS, projectCode);
>>>>>>> 22103f97
        List<ProcessTaskRelation> processTaskRelationList = Lists.newArrayList();
        ProcessTaskRelation processTaskRelation = new ProcessTaskRelation();
        processTaskRelation.setProjectCode(projectCode);
        processTaskRelation.setProcessDefinitionCode(1L);
        processTaskRelation.setPreTaskCode(0L);
        processTaskRelation.setPreTaskVersion(0);
        processTaskRelation.setPostTaskCode(taskCode);
        processTaskRelation.setPostTaskVersion(1);
        processTaskRelationList.add(processTaskRelation);
<<<<<<< HEAD
        Mockito.doNothing().when(projectService).checkProjectAuth(loginUser, project, null);
=======
        Mockito.when(projectService.checkProjectAndAuth(user, project, projectCode, null)).thenReturn(result);
>>>>>>> 22103f97
        Mockito.when(processTaskRelationMapper.queryUpstreamByCode(projectCode, taskCode))
                .thenReturn(processTaskRelationList);
        Mockito.when(processDefinitionMapper.queryByCode(1L)).thenReturn(getProcessDefinition());
        Mockito.when(processTaskRelationMapper.queryByProcessCode(projectCode, 1L)).thenReturn(processTaskRelationList);
        List<ProcessTaskRelationLog> relationLogs =
                processTaskRelationList.stream().map(ProcessTaskRelationLog::new).collect(Collectors.toList());
<<<<<<< HEAD
        Mockito.when(processService.saveTaskRelation(loginUser, 1L, 1L,
                1, relationLogs, Lists.newArrayList(), Boolean.TRUE)).thenReturn(0);
=======
        Mockito.when(processService.saveTaskRelation(user, 1L, 1L,
                1, relationLogs, Lists.newArrayList(), Boolean.TRUE)).thenReturn(0);
        Assertions.assertEquals(Status.SUCCESS, result.get(Constants.STATUS));
>>>>>>> 22103f97
    }

    @Test
    @Ignore
    public void testDeleteTaskProcessRelation() {
        long projectCode = 1L;
        long taskCode = 1L;
        long processDefinitionCode = 1L;
        long preTaskCode = 4L;
        long postTaskCode = 5L;
        Project project = getProject(projectCode);
        Mockito.when(projectMapper.queryByCode(projectCode)).thenReturn(project);

<<<<<<< HEAD
        User loginUser = new User();
        loginUser.setId(-1);
        loginUser.setUserType(UserType.GENERAL_USER);
        Mockito.doNothing().when(projectService).checkProjectAuth(loginUser, project, null);
=======
        Map<String, Object> result = new HashMap<>();
        putMsg(result, Status.SUCCESS, projectCode);
        Mockito.when(projectService.checkProjectAndAuth(user, project, projectCode, null)).thenReturn(result);
>>>>>>> 22103f97
        Mockito.when(
                processTaskRelationMapper.queryByCode(projectCode, processDefinitionCode, preTaskCode, postTaskCode))
                .thenReturn(Lists.newArrayList());
        Mockito.when(processDefinitionMapper.queryByCode(processDefinitionCode)).thenReturn(getProcessDefinition());
        Mockito.when(taskDefinitionMapper.queryByCode(taskCode)).thenReturn(getTaskDefinition());
        TaskDefinition taskDefinition = new TaskDefinition();
        taskDefinition.setTaskType("CONDITIONS");
        Mockito.when(taskDefinitionMapper.queryByCode(taskCode)).thenReturn(taskDefinition);
        List<ProcessTaskRelation> processTaskRelationList = Lists.newArrayList();
        ProcessTaskRelation processTaskRelation = new ProcessTaskRelation();
        processTaskRelation.setProjectCode(projectCode);
        processTaskRelation.setProcessDefinitionCode(1L);
        processTaskRelation.setPreTaskCode(0L);
        processTaskRelation.setPreTaskVersion(0);
        processTaskRelation.setPostTaskCode(taskCode);
        processTaskRelation.setPostTaskVersion(1);
        processTaskRelationList.add(processTaskRelation);
        Mockito.when(processTaskRelationMapper.queryByProcessCode(projectCode, processDefinitionCode))
                .thenReturn(processTaskRelationList);
        List<ProcessTaskRelationLog> relationLogs =
                processTaskRelationList.stream().map(ProcessTaskRelationLog::new).collect(Collectors.toList());
<<<<<<< HEAD
        Mockito.when(processService.saveTaskRelation(loginUser, 1L, 1L,
                1, relationLogs, Lists.newArrayList(), Boolean.TRUE)).thenReturn(0);
=======

        Mockito.when(processService.saveTaskRelation(user, 1L, 1L,
                1, relationLogs, Lists.newArrayList(), Boolean.TRUE)).thenReturn(0);
        Assertions.assertEquals(Status.SUCCESS, result.get(Constants.STATUS));
>>>>>>> 22103f97
    }

    @Test
    @Ignore
    public void testDeleteEdge() {
        long projectCode = 1L;
        long processDefinitionCode = 3L;
        long preTaskCode = 0L;
        long postTaskCode = 5L;
        Project project = getProject(projectCode);
        Mockito.when(projectMapper.queryByCode(projectCode)).thenReturn(project);

<<<<<<< HEAD
        User loginUser = new User();
        loginUser.setId(-1);
        loginUser.setUserType(UserType.GENERAL_USER);
        Mockito.doNothing().when(projectService).checkProjectAuth(loginUser, project, null);
=======
        Map<String, Object> result = new HashMap<>();
        putMsg(result, Status.SUCCESS, projectCode);
        Mockito.when(projectService.checkProjectAndAuth(user, project, projectCode, null)).thenReturn(result);
>>>>>>> 22103f97
        ProcessTaskRelation processTaskRelation = new ProcessTaskRelation();
        processTaskRelation.setProjectCode(projectCode);
        processTaskRelation.setProcessDefinitionCode(processDefinitionCode);
        processTaskRelation.setProcessDefinitionVersion(1);
        processTaskRelation.setPreTaskCode(preTaskCode);
        processTaskRelation.setPostTaskCode(postTaskCode);
        ProcessTaskRelationLog processTaskRelationLog = new ProcessTaskRelationLog(processTaskRelation);
        processTaskRelationLog.setOperator(user.getId());
        List<ProcessTaskRelation> processTaskRelationList = new ArrayList<>();
        processTaskRelationList.add(processTaskRelation);
<<<<<<< HEAD
        Mockito.when(processTaskRelationMapper.queryByProcessCode(projectCode, 1L)).thenReturn(processTaskRelationList);
        List<ProcessTaskRelationLog> relationLogs =
                processTaskRelationList.stream().map(ProcessTaskRelationLog::new).collect(Collectors.toList());
        Mockito.when(processService.saveTaskRelation(loginUser, 1L, 1L,
                1, relationLogs, Lists.newArrayList(), Boolean.TRUE)).thenReturn(0);
=======
        Mockito.when(projectService.checkProjectAndAuth(user, project, projectCode, null)).thenReturn(result);
        Mockito.when(processTaskRelationMapper.queryByProcessCode(projectCode, 1L)).thenReturn(processTaskRelationList);
        List<ProcessTaskRelationLog> relationLogs =
                processTaskRelationList.stream().map(ProcessTaskRelationLog::new).collect(Collectors.toList());
        Mockito.when(processService.saveTaskRelation(user, 1L, 1L,
                1, relationLogs, Lists.newArrayList(), Boolean.TRUE)).thenReturn(0);
        Assertions.assertEquals(Status.SUCCESS, result.get(Constants.STATUS));
    }

    @Test
    public void testCreateProcessTaskRelationV2() {
        TaskRelationCreateRequest taskRelationCreateRequest = new TaskRelationCreateRequest();
        taskRelationCreateRequest.setWorkflowCode(PROCESS_DEFINITION_CODE);

        // error process definition not exists
        exception = Assertions.assertThrows(ServiceException.class,
                () -> processTaskRelationService.createProcessTaskRelationV2(user, taskRelationCreateRequest));
        Assertions.assertEquals(Status.PROCESS_DEFINE_NOT_EXIST.getCode(), ((ServiceException) exception).getCode());

        // error project without permissions
        Mockito.when(processDefinitionMapper.queryByCode(PROCESS_DEFINITION_CODE)).thenReturn(getProcessDefinition());
        Mockito.when(projectMapper.queryByCode(PROJECT_CODE)).thenReturn(getProject(PROJECT_CODE));
        Mockito.doThrow(new ServiceException(Status.USER_NO_OPERATION_PROJECT_PERM)).when(projectService)
                .checkProjectAndAuthThrowException(user, getProject(PROJECT_CODE), null);
        exception = Assertions.assertThrows(ServiceException.class,
                () -> processTaskRelationService.createProcessTaskRelationV2(user, taskRelationCreateRequest));
        Assertions.assertEquals(Status.USER_NO_OPERATION_PROJECT_PERM.getCode(),
                ((ServiceException) exception).getCode());

        // error insert process task relation
        Mockito.doNothing().when(projectService).checkProjectAndAuthThrowException(user, getProject(PROJECT_CODE),
                null);
        Mockito.when(processTaskRelationMapper.insert(isA(ProcessTaskRelation.class))).thenReturn(0);
        Mockito.when(taskDefinitionMapper.queryByCode(isA(Long.class))).thenReturn(getTaskDefinition());
        exception = Assertions.assertThrows(ServiceException.class,
                () -> processTaskRelationService.createProcessTaskRelationV2(user, taskRelationCreateRequest));
        Assertions.assertEquals(Status.CREATE_PROCESS_TASK_RELATION_ERROR.getCode(),
                ((ServiceException) exception).getCode());

        // error insert process task relation log
        Mockito.when(processTaskRelationMapper.insert(isA(ProcessTaskRelation.class))).thenReturn(1);
        Mockito.when(processTaskRelationLogMapper.insert(isA(ProcessTaskRelationLog.class))).thenReturn(0);
        exception = Assertions.assertThrows(ServiceException.class,
                () -> processTaskRelationService.createProcessTaskRelationV2(user, taskRelationCreateRequest));
        Assertions.assertEquals(Status.CREATE_PROCESS_TASK_RELATION_LOG_ERROR.getCode(),
                ((ServiceException) exception).getCode());

        // success
        Mockito.when(processTaskRelationLogMapper.insert(isA(ProcessTaskRelationLog.class))).thenReturn(1);
        Assertions.assertDoesNotThrow(
                () -> processTaskRelationService.createProcessTaskRelationV2(user, taskRelationCreateRequest));
    }

    @Test
    public void testDeleteTaskProcessRelationV2() {
        TaskRelationCreateRequest taskRelationCreateRequest = new TaskRelationCreateRequest();
        taskRelationCreateRequest.setWorkflowCode(PROCESS_DEFINITION_CODE);

        // error task relation size
        Mockito.when(
                processTaskRelationMapper.filterProcessTaskRelation(isA(Page.class), isA(ProcessTaskRelation.class)))
                .thenReturn(getMultiProcessTaskRelations());
        exception = Assertions.assertThrows(ServiceException.class, () -> processTaskRelationService
                .deleteTaskProcessRelationV2(user, UPSTREAM_TASK_CODE, DOWNSTREAM_TASK_CODE));
        Assertions.assertEquals(Status.PROCESS_TASK_RELATION_NOT_EXPECT.getCode(),
                ((ServiceException) exception).getCode());

        // success
        Mockito.when(
                processTaskRelationMapper.filterProcessTaskRelation(isA(Page.class), isA(ProcessTaskRelation.class)))
                .thenReturn(getOneProcessTaskRelation());
        Assertions.assertDoesNotThrow(() -> processTaskRelationService.deleteTaskProcessRelationV2(user,
                UPSTREAM_TASK_CODE, DOWNSTREAM_TASK_CODE));
    }

    private IPage<ProcessTaskRelation> getOneProcessTaskRelation() {
        IPage<ProcessTaskRelation> processTaskRelationIPage = new Page<>();
        ProcessTaskRelation processTaskRelation = new ProcessTaskRelation();
        processTaskRelation.setProcessDefinitionCode(PROCESS_DEFINITION_CODE);
        processTaskRelation.setPreTaskCode(UPSTREAM_TASK_CODE);
        processTaskRelation.setPostTaskCode(DOWNSTREAM_TASK_CODE);
        processTaskRelationIPage.setRecords(Collections.singletonList(processTaskRelation));
        return processTaskRelationIPage;
    }

    private IPage<ProcessTaskRelation> getMultiProcessTaskRelations() {
        IPage<ProcessTaskRelation> processTaskRelationIPage = new Page<>();
        List<ProcessTaskRelation> processTaskRelations = new ArrayList<>();

        ProcessTaskRelation processTaskRelation0 = new ProcessTaskRelation();
        processTaskRelation0.setProcessDefinitionCode(PROCESS_DEFINITION_CODE);
        processTaskRelation0.setPreTaskCode(UPSTREAM_TASK_CODE);
        processTaskRelation0.setPostTaskCode(DOWNSTREAM_TASK_CODE);
        processTaskRelations.add(processTaskRelation0);

        ProcessTaskRelation processTaskRelation1 = new ProcessTaskRelation();
        processTaskRelation1.setProcessDefinitionCode(PROCESS_DEFINITION_CODE);
        processTaskRelation1.setPreTaskCode(UPSTREAM_TASK_CODE);
        processTaskRelation1.setPostTaskCode(DOWNSTREAM_TASK_CODE);
        processTaskRelations.add(processTaskRelation1);

        processTaskRelationIPage.setRecords(processTaskRelations);
        return processTaskRelationIPage;
>>>>>>> 22103f97
    }
}<|MERGE_RESOLUTION|>--- conflicted
+++ resolved
@@ -45,28 +45,18 @@
 
 import java.text.MessageFormat;
 import java.util.ArrayList;
-<<<<<<< HEAD
-=======
 import java.util.Collections;
-import java.util.HashMap;
->>>>>>> 22103f97
 import java.util.List;
 import java.util.Map;
 import java.util.Objects;
 import java.util.Set;
 import java.util.stream.Collectors;
-<<<<<<< HEAD
-
-import org.junit.Assert;
+
 import org.junit.Ignore;
-import org.junit.Test;
-import org.junit.runner.RunWith;
-=======
 import org.junit.jupiter.api.Assertions;
 import org.junit.jupiter.api.BeforeEach;
 import org.junit.jupiter.api.Test;
 import org.junit.jupiter.api.extension.ExtendWith;
->>>>>>> 22103f97
 import org.mockito.InjectMocks;
 import org.mockito.Mock;
 import org.mockito.Mockito;
@@ -292,17 +282,7 @@
         Project project = getProject(projectCode);
         Mockito.when(projectMapper.queryByCode(projectCode)).thenReturn(project);
 
-<<<<<<< HEAD
-        User loginUser = new User();
-        loginUser.setId(-1);
-        loginUser.setUserType(UserType.GENERAL_USER);
-
-        Mockito.doNothing().when(projectService).checkProjectAuth(loginUser, project, null);
-=======
-        Map<String, Object> result = new HashMap<>();
-        putMsg(result, Status.SUCCESS, projectCode);
-        Mockito.when(projectService.checkProjectAndAuth(user, project, projectCode, null)).thenReturn(result);
->>>>>>> 22103f97
+        Mockito.doNothing().when(projectService).checkProjectAuth(user, project, null);
         Mockito.when(processDefinitionMapper.queryByCode(processDefinitionCode)).thenReturn(getProcessDefinition());
         Mockito.when(
                 processTaskRelationMapper.queryByCode(projectCode, processDefinitionCode, preTaskCode, postTaskCode))
@@ -322,12 +302,7 @@
         processTaskRelationLogList.add(new ProcessTaskRelationLog(processTaskRelation));
 
         Mockito.when(processTaskRelationMapper.batchInsert(processTaskRelationList)).thenReturn(1);
-<<<<<<< HEAD
         Mockito.when(processTaskRelationLogMapper.batchInsert(processTaskRelationList)).thenReturn(1);
-=======
-        Mockito.when(processTaskRelationLogMapper.batchInsert(processTaskRelationLogList)).thenReturn(1);
-        Assertions.assertEquals(Status.SUCCESS, result.get(Constants.STATUS));
->>>>>>> 22103f97
     }
 
     @Test
@@ -337,23 +312,9 @@
 
         Project project = getProject(projectCode);
         Mockito.when(projectMapper.queryByCode(projectCode)).thenReturn(project);
-
-<<<<<<< HEAD
-        User loginUser = new User();
-        loginUser.setId(-1);
-        loginUser.setUserType(UserType.GENERAL_USER);
-
-        Mockito.doNothing().when(projectService).checkProjectAuth(loginUser, project, null);
+        Mockito.doNothing().when(projectService).checkProjectAuth(user, project, null);
         List<ProcessTaskRelation> processTaskRelationList = getProcessTaskDownstreamRelationList(projectCode, taskCode);
 
-=======
-        Map<String, Object> result = new HashMap<>();
-        putMsg(result, Status.SUCCESS, projectCode);
-        Mockito.when(projectService.checkProjectAndAuth(user, project, projectCode, null)).thenReturn(result);
-
-        List<ProcessTaskRelation> processTaskRelationList = getProcessTaskDownstreamRelationList(projectCode, taskCode);
-
->>>>>>> 22103f97
         Mockito.when(processTaskRelationMapper.queryDownstreamByCode(projectCode, taskCode))
                 .thenReturn(processTaskRelationList);
 
@@ -368,12 +329,6 @@
 
             Set<TaskDefinitionLog> taskDefinitionLogSet = processTaskRelationList
                     .stream()
-<<<<<<< HEAD
-                    .map(processTaskRelation -> buildTaskDefinitionLog(
-                            processTaskRelation.getProjectCode(),
-                            processTaskRelation.getPostTaskCode(),
-                            processTaskRelation.getPostTaskVersion()))
-=======
                     .map(processTaskRelation -> {
                         TaskDefinitionLog taskDefinitionLog = buildTaskDefinitionLog(
                                 processTaskRelation.getProjectCode(),
@@ -381,7 +336,6 @@
                                 processTaskRelation.getPostTaskVersion());
                         return taskDefinitionLog;
                     })
->>>>>>> 22103f97
                     .collect(Collectors.toSet());
             List<TaskDefinitionLog> taskDefinitionLogList = taskDefinitionLogSet.stream().collect(Collectors.toList());
             Mockito.when(taskDefinitionLogMapper.queryByTaskDefinitions(taskDefinitions))
@@ -401,17 +355,7 @@
         Project project = getProject(projectCode);
         Mockito.when(projectMapper.queryByCode(projectCode)).thenReturn(project);
 
-<<<<<<< HEAD
-        User loginUser = new User();
-        loginUser.setId(-1);
-        loginUser.setUserType(UserType.GENERAL_USER);
-
-        Mockito.doNothing().when(projectService).checkProjectAuth(loginUser, project, null);
-=======
-        Map<String, Object> result = new HashMap<>();
-        putMsg(result, Status.SUCCESS, projectCode);
-        Mockito.when(projectService.checkProjectAndAuth(user, project, projectCode, null)).thenReturn(result);
->>>>>>> 22103f97
+        Mockito.doNothing().when(projectService).checkProjectAuth(user, project, null);
         List<ProcessTaskRelation> processTaskRelationList = getProcessTaskUpstreamRelationList(projectCode, taskCode);
 
         Mockito.when(processTaskRelationMapper.queryUpstreamByCode(projectCode, taskCode))
@@ -450,16 +394,7 @@
         Project project = getProject(projectCode);
         Mockito.when(projectMapper.queryByCode(projectCode)).thenReturn(project);
 
-<<<<<<< HEAD
-        User loginUser = new User();
-        loginUser.setId(-1);
-        loginUser.setUserType(UserType.GENERAL_USER);
-        Mockito.doNothing().when(projectService).checkProjectAuth(loginUser, project, null);
-=======
-        Map<String, Object> result = new HashMap<>();
-        putMsg(result, Status.SUCCESS, projectCode);
-        Mockito.when(projectService.checkProjectAndAuth(user, project, projectCode, null)).thenReturn(result);
->>>>>>> 22103f97
+        Mockito.doNothing().when(projectService).checkProjectAuth(user, project, null);
         List<ProcessTaskRelation> processTaskRelationList = new ArrayList<>();
         ProcessTaskRelation processTaskRelation = new ProcessTaskRelation();
         processTaskRelation.setProjectCode(projectCode);
@@ -474,19 +409,11 @@
         Mockito.when(processTaskRelationLogMapper.deleteRelation(processTaskRelationLog)).thenReturn(1);
         ProcessDefinition processDefinition = getProcessDefinition();
         Mockito.when(processDefinitionMapper.queryByCode(1L)).thenReturn(processDefinition);
-<<<<<<< HEAD
-        Mockito.when(processService.saveProcessDefine(loginUser, processDefinition, Boolean.TRUE, Boolean.TRUE))
-                .thenReturn(1);
-        Map<String, Object> result1 =
-                processTaskRelationService.deleteDownstreamRelation(loginUser, projectCode, "123", taskCode);
-        Assert.assertEquals(Status.SUCCESS, result1.get(Constants.STATUS));
-=======
         Mockito.when(processService.saveProcessDefine(user, processDefinition, Boolean.TRUE, Boolean.TRUE))
                 .thenReturn(1);
         Map<String, Object> result1 =
                 processTaskRelationService.deleteDownstreamRelation(user, projectCode, "123", taskCode);
         Assertions.assertEquals(Status.SUCCESS, result1.get(Constants.STATUS));
->>>>>>> 22103f97
     }
 
     @Test
@@ -497,14 +424,6 @@
         Project project = getProject(projectCode);
         Mockito.when(projectMapper.queryByCode(projectCode)).thenReturn(project);
 
-<<<<<<< HEAD
-        User loginUser = new User();
-        loginUser.setId(-1);
-        loginUser.setUserType(UserType.GENERAL_USER);
-=======
-        Map<String, Object> result = new HashMap<>();
-        putMsg(result, Status.SUCCESS, projectCode);
->>>>>>> 22103f97
         List<ProcessTaskRelation> processTaskRelationList = Lists.newArrayList();
         ProcessTaskRelation processTaskRelation = new ProcessTaskRelation();
         processTaskRelation.setProjectCode(projectCode);
@@ -514,25 +433,17 @@
         processTaskRelation.setPostTaskCode(taskCode);
         processTaskRelation.setPostTaskVersion(1);
         processTaskRelationList.add(processTaskRelation);
-<<<<<<< HEAD
-        Mockito.doNothing().when(projectService).checkProjectAuth(loginUser, project, null);
-=======
-        Mockito.when(projectService.checkProjectAndAuth(user, project, projectCode, null)).thenReturn(result);
->>>>>>> 22103f97
+        Mockito.doNothing().when(projectService).checkProjectAuth(user, project, null);
         Mockito.when(processTaskRelationMapper.queryUpstreamByCode(projectCode, taskCode))
                 .thenReturn(processTaskRelationList);
         Mockito.when(processDefinitionMapper.queryByCode(1L)).thenReturn(getProcessDefinition());
         Mockito.when(processTaskRelationMapper.queryByProcessCode(projectCode, 1L)).thenReturn(processTaskRelationList);
         List<ProcessTaskRelationLog> relationLogs =
                 processTaskRelationList.stream().map(ProcessTaskRelationLog::new).collect(Collectors.toList());
-<<<<<<< HEAD
-        Mockito.when(processService.saveTaskRelation(loginUser, 1L, 1L,
-                1, relationLogs, Lists.newArrayList(), Boolean.TRUE)).thenReturn(0);
-=======
         Mockito.when(processService.saveTaskRelation(user, 1L, 1L,
                 1, relationLogs, Lists.newArrayList(), Boolean.TRUE)).thenReturn(0);
-        Assertions.assertEquals(Status.SUCCESS, result.get(Constants.STATUS));
->>>>>>> 22103f97
+        Mockito.when(processService.saveTaskRelation(user, 1L, 1L,
+                1, relationLogs, Lists.newArrayList(), Boolean.TRUE)).thenReturn(0);
     }
 
     @Test
@@ -546,16 +457,7 @@
         Project project = getProject(projectCode);
         Mockito.when(projectMapper.queryByCode(projectCode)).thenReturn(project);
 
-<<<<<<< HEAD
-        User loginUser = new User();
-        loginUser.setId(-1);
-        loginUser.setUserType(UserType.GENERAL_USER);
-        Mockito.doNothing().when(projectService).checkProjectAuth(loginUser, project, null);
-=======
-        Map<String, Object> result = new HashMap<>();
-        putMsg(result, Status.SUCCESS, projectCode);
-        Mockito.when(projectService.checkProjectAndAuth(user, project, projectCode, null)).thenReturn(result);
->>>>>>> 22103f97
+        Mockito.doNothing().when(projectService).checkProjectAuth(user, project, null);
         Mockito.when(
                 processTaskRelationMapper.queryByCode(projectCode, processDefinitionCode, preTaskCode, postTaskCode))
                 .thenReturn(Lists.newArrayList());
@@ -577,15 +479,8 @@
                 .thenReturn(processTaskRelationList);
         List<ProcessTaskRelationLog> relationLogs =
                 processTaskRelationList.stream().map(ProcessTaskRelationLog::new).collect(Collectors.toList());
-<<<<<<< HEAD
-        Mockito.when(processService.saveTaskRelation(loginUser, 1L, 1L,
-                1, relationLogs, Lists.newArrayList(), Boolean.TRUE)).thenReturn(0);
-=======
-
         Mockito.when(processService.saveTaskRelation(user, 1L, 1L,
                 1, relationLogs, Lists.newArrayList(), Boolean.TRUE)).thenReturn(0);
-        Assertions.assertEquals(Status.SUCCESS, result.get(Constants.STATUS));
->>>>>>> 22103f97
     }
 
     @Test
@@ -598,16 +493,7 @@
         Project project = getProject(projectCode);
         Mockito.when(projectMapper.queryByCode(projectCode)).thenReturn(project);
 
-<<<<<<< HEAD
-        User loginUser = new User();
-        loginUser.setId(-1);
-        loginUser.setUserType(UserType.GENERAL_USER);
-        Mockito.doNothing().when(projectService).checkProjectAuth(loginUser, project, null);
-=======
-        Map<String, Object> result = new HashMap<>();
-        putMsg(result, Status.SUCCESS, projectCode);
-        Mockito.when(projectService.checkProjectAndAuth(user, project, projectCode, null)).thenReturn(result);
->>>>>>> 22103f97
+        Mockito.doNothing().when(projectService).checkProjectAuth(user, project, null);
         ProcessTaskRelation processTaskRelation = new ProcessTaskRelation();
         processTaskRelation.setProjectCode(projectCode);
         processTaskRelation.setProcessDefinitionCode(processDefinitionCode);
@@ -618,20 +504,11 @@
         processTaskRelationLog.setOperator(user.getId());
         List<ProcessTaskRelation> processTaskRelationList = new ArrayList<>();
         processTaskRelationList.add(processTaskRelation);
-<<<<<<< HEAD
-        Mockito.when(processTaskRelationMapper.queryByProcessCode(projectCode, 1L)).thenReturn(processTaskRelationList);
-        List<ProcessTaskRelationLog> relationLogs =
-                processTaskRelationList.stream().map(ProcessTaskRelationLog::new).collect(Collectors.toList());
-        Mockito.when(processService.saveTaskRelation(loginUser, 1L, 1L,
-                1, relationLogs, Lists.newArrayList(), Boolean.TRUE)).thenReturn(0);
-=======
-        Mockito.when(projectService.checkProjectAndAuth(user, project, projectCode, null)).thenReturn(result);
         Mockito.when(processTaskRelationMapper.queryByProcessCode(projectCode, 1L)).thenReturn(processTaskRelationList);
         List<ProcessTaskRelationLog> relationLogs =
                 processTaskRelationList.stream().map(ProcessTaskRelationLog::new).collect(Collectors.toList());
         Mockito.when(processService.saveTaskRelation(user, 1L, 1L,
                 1, relationLogs, Lists.newArrayList(), Boolean.TRUE)).thenReturn(0);
-        Assertions.assertEquals(Status.SUCCESS, result.get(Constants.STATUS));
     }
 
     @Test
@@ -728,6 +605,5 @@
 
         processTaskRelationIPage.setRecords(processTaskRelations);
         return processTaskRelationIPage;
->>>>>>> 22103f97
     }
 }