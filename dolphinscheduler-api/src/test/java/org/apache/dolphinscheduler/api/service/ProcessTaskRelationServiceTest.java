/*
 * Licensed to the Apache Software Foundation (ASF) under one or more
 * contributor license agreements.  See the NOTICE file distributed with
 * this work for additional information regarding copyright ownership.
 * The ASF licenses this file to You under the Apache License, Version 2.0
 * (the "License"); you may not use this file except in compliance with
 * the License.  You may obtain a copy of the License at
 *
 *    http://www.apache.org/licenses/LICENSE-2.0
 *
 * Unless required by applicable law or agreed to in writing, software
 * distributed under the License is distributed on an "AS IS" BASIS,
 * WITHOUT WARRANTIES OR CONDITIONS OF ANY KIND, either express or implied.
 * See the License for the specific language governing permissions and
 * limitations under the License.
 */

package org.apache.dolphinscheduler.api.service;

import org.apache.dolphinscheduler.api.enums.Status;
import org.apache.dolphinscheduler.api.service.impl.ProcessTaskRelationServiceImpl;
import org.apache.dolphinscheduler.api.service.impl.ProjectServiceImpl;
import org.apache.dolphinscheduler.common.Constants;
import org.apache.dolphinscheduler.common.enums.TaskType;
import org.apache.dolphinscheduler.common.enums.UserType;
import org.apache.dolphinscheduler.dao.entity.ProcessDefinition;
import org.apache.dolphinscheduler.dao.entity.ProcessTaskRelation;
import org.apache.dolphinscheduler.dao.entity.ProcessTaskRelationLog;
import org.apache.dolphinscheduler.dao.entity.Project;
import org.apache.dolphinscheduler.dao.entity.TaskDefinition;
import org.apache.dolphinscheduler.dao.entity.TaskDefinitionLog;
import org.apache.dolphinscheduler.dao.entity.User;
import org.apache.dolphinscheduler.dao.mapper.ProcessDefinitionMapper;
import org.apache.dolphinscheduler.dao.mapper.ProcessTaskRelationLogMapper;
import org.apache.dolphinscheduler.dao.mapper.ProcessTaskRelationMapper;
import org.apache.dolphinscheduler.dao.mapper.ProjectMapper;
import org.apache.dolphinscheduler.dao.mapper.TaskDefinitionLogMapper;
import org.apache.dolphinscheduler.dao.mapper.TaskDefinitionMapper;

import org.apache.commons.collections.CollectionUtils;

import java.text.MessageFormat;
import java.util.ArrayList;
import java.util.HashMap;
import java.util.List;
import java.util.Map;
import java.util.Objects;
import java.util.Set;
import java.util.stream.Collectors;

import org.junit.Assert;
import org.junit.Test;
import org.junit.runner.RunWith;
import org.mockito.InjectMocks;
import org.mockito.Mock;
import org.mockito.Mockito;
import org.mockito.junit.MockitoJUnitRunner;

import com.google.common.collect.Lists;

/**
 * process task instance relation service test
 */
@RunWith(MockitoJUnitRunner.Silent.class)
public class ProcessTaskRelationServiceTest {

    @InjectMocks
    ProcessTaskRelationServiceImpl processTaskRelationService;

    @Mock
    private ProjectMapper projectMapper;

    @Mock
    private ProjectServiceImpl projectService;

    @Mock
    private ProcessTaskRelationMapper processTaskRelationMapper;

    @Mock
    private TaskDefinitionLogMapper taskDefinitionLogMapper;

    @Mock
    private ProcessDefinitionMapper processDefinitionMapper;

    @Mock
    private TaskDefinitionMapper taskDefinitionMapper;

    @Mock
    private ProcessTaskRelationLogMapper processTaskRelationLogMapper;

    /**
     * get Mock Admin User
     *
     * @return admin user
     */
    private User getAdminUser() {
        User loginUser = new User();
        loginUser.setId(-1);
        loginUser.setUserName("admin");
        loginUser.setUserType(UserType.GENERAL_USER);
        return loginUser;
    }

    /**
     * get mock Project
     *
     * @param projectCode projectCode
     * @return Project
     */
    private Project getProject(long projectCode) {
        Project project = new Project();
        project.setCode(projectCode);
        project.setId(1);
        project.setName("project_test1");
        project.setUserId(1);
        return project;
    }

    private void putMsg(Map<String, Object> result, Status status, Object... statusParams) {
        result.put(Constants.STATUS, status);
        if (statusParams != null && statusParams.length > 0) {
            result.put(Constants.MSG, MessageFormat.format(status.getMsg(), statusParams));
        } else {
            result.put(Constants.MSG, status.getMsg());
        }
    }

    private TaskDefinitionLog buildTaskDefinitionLog(long projectCode, long code, int version) {

        TaskDefinitionLog taskDefinitionLog = new TaskDefinitionLog() {
            @Override
            public boolean equals(Object o) {
                if (this == o) {
                    return true;
                }
                if (!(o instanceof TaskDefinitionLog)) {
                    return false;
                }
                TaskDefinitionLog that = (TaskDefinitionLog) o;
                return getCode() == that.getCode()
                        && getVersion() == that.getVersion()
                        && getProjectCode() == that.getProjectCode();
            }

            @Override
            public int hashCode() {
                return Objects.hash(getCode(), getVersion(), getProjectCode());
            }
        };
        taskDefinitionLog.setProjectCode(projectCode);
        taskDefinitionLog.setCode(code);
        taskDefinitionLog.setVersion(version);
        return taskDefinitionLog;
    }

    private TaskDefinition buildTaskDefinition(long projectCode, long code, int version) {

        TaskDefinition taskDefinition = new TaskDefinition() {
            @Override
            public boolean equals(Object o) {
                if (this == o) {
                    return true;
                }
                if (!(o instanceof TaskDefinition)) {
                    return false;
                }
                TaskDefinition that = (TaskDefinition) o;
                return getCode() == that.getCode()
                        && getVersion() == that.getVersion()
                        && getProjectCode() == that.getProjectCode();
            }

            @Override
            public int hashCode() {
                return Objects.hash(getCode(), getVersion(), getProjectCode());
            }
        };
        taskDefinition.setProjectCode(projectCode);
        taskDefinition.setCode(code);
        taskDefinition.setVersion(version);
        return taskDefinition;
    }

    private List<ProcessTaskRelation> getProcessTaskUpstreamRelationList(long projectCode, long taskCode) {
        ProcessTaskRelation processTaskRelationUpstream0 = new ProcessTaskRelation();
        processTaskRelationUpstream0.setPostTaskCode(taskCode);
        processTaskRelationUpstream0.setPreTaskVersion(1);
        processTaskRelationUpstream0.setProjectCode(projectCode);
        processTaskRelationUpstream0.setPreTaskCode(123);
        processTaskRelationUpstream0.setProcessDefinitionCode(123);
        ProcessTaskRelation processTaskRelationUpstream1 = new ProcessTaskRelation();
        processTaskRelationUpstream1.setPostTaskCode(taskCode);
        processTaskRelationUpstream1.setPreTaskVersion(1);
        processTaskRelationUpstream1.setPreTaskCode(123);
        processTaskRelationUpstream0.setProcessDefinitionCode(124);
        processTaskRelationUpstream1.setProjectCode(projectCode);
        ProcessTaskRelation processTaskRelationUpstream2 = new ProcessTaskRelation();
        processTaskRelationUpstream2.setPostTaskCode(taskCode);
        processTaskRelationUpstream2.setPreTaskVersion(2);
        processTaskRelationUpstream1.setPreTaskCode(123);
        processTaskRelationUpstream0.setProcessDefinitionCode(125);
        processTaskRelationUpstream2.setProjectCode(projectCode);
        List<ProcessTaskRelation> processTaskRelationList = new ArrayList<>();
        processTaskRelationList.add(processTaskRelationUpstream0);
        processTaskRelationList.add(processTaskRelationUpstream1);
        processTaskRelationList.add(processTaskRelationUpstream2);
        return processTaskRelationList;
    }

    private List<ProcessTaskRelation> getProcessTaskDownstreamRelationList(long projectCode,long taskCode) {
        ProcessTaskRelation processTaskRelationDownstream0 = new ProcessTaskRelation();
        processTaskRelationDownstream0.setPreTaskCode(taskCode);
        processTaskRelationDownstream0.setPostTaskCode(456);
        processTaskRelationDownstream0.setPostTaskVersion(1);
        processTaskRelationDownstream0.setProjectCode(projectCode);
        ProcessTaskRelation processTaskRelationDownstream1 = new ProcessTaskRelation();
        processTaskRelationDownstream1.setPreTaskCode(taskCode);
        processTaskRelationDownstream1.setPostTaskCode(456);
        processTaskRelationDownstream1.setPostTaskVersion(1);
        processTaskRelationDownstream1.setProjectCode(projectCode);
        ProcessTaskRelation processTaskRelationDownstream2 = new ProcessTaskRelation();
        processTaskRelationDownstream2.setPreTaskCode(taskCode);
        processTaskRelationDownstream2.setPostTaskCode(4567);
        processTaskRelationDownstream2.setPostTaskVersion(1);
        processTaskRelationDownstream2.setProjectCode(projectCode);
        List<ProcessTaskRelation> processTaskRelationList = new ArrayList<>();
        processTaskRelationList.add(processTaskRelationDownstream0);
        processTaskRelationList.add(processTaskRelationDownstream1);
        processTaskRelationList.add(processTaskRelationDownstream2);
        return processTaskRelationList;
    }

    private ProcessDefinition getProcessDefinition() {
        ProcessDefinition processDefinition = new ProcessDefinition();
        processDefinition.setId(1);
        processDefinition.setProjectCode(1L);
        processDefinition.setName("test_pdf");
        processDefinition.setTenantId(1);
        processDefinition.setDescription("");
        processDefinition.setCode(1L);
        return processDefinition;
    }

    private TaskDefinition getTaskDefinition() {
        TaskDefinition taskDefinition = new TaskDefinition();
        taskDefinition.setProjectCode(1L);
        taskDefinition.setCode(1L);
        taskDefinition.setVersion(1);
        return taskDefinition;
    }

    @Test
    public void testCreateProcessTaskRelation() {
        long projectCode = 1L;
        long processDefinitionCode = 1L;
        long preTaskCode = 0L;
        long postTaskCode = 1L;

        Project project = getProject(projectCode);
        Mockito.when(projectMapper.queryByCode(projectCode)).thenReturn(project);

        User loginUser = new User();
        loginUser.setId(-1);
        loginUser.setUserType(UserType.GENERAL_USER);

        Map<String, Object> result = new HashMap<>();
        putMsg(result, Status.SUCCESS, projectCode);
        Mockito.when(projectService.checkProjectAndAuth(loginUser, project, projectCode)).thenReturn(result);
        Mockito.when(processDefinitionMapper.queryByCode(processDefinitionCode)).thenReturn(getProcessDefinition());
        Mockito.when(processTaskRelationMapper.queryByCode(projectCode, processDefinitionCode, preTaskCode, postTaskCode)).thenReturn(Lists.newArrayList());
        Mockito.when(taskDefinitionMapper.queryByCode(postTaskCode)).thenReturn(getTaskDefinition());
        List<ProcessTaskRelationLog> processTaskRelationList = Lists.newArrayList();
        ProcessTaskRelationLog processTaskRelationLog = new ProcessTaskRelationLog();
        processTaskRelationLog.setProjectCode(projectCode);
        processTaskRelationLog.setProcessDefinitionCode(processDefinitionCode);
        processTaskRelationLog.setPreTaskCode(0L);
        processTaskRelationLog.setPreTaskVersion(0);
        processTaskRelationLog.setPostTaskCode(postTaskCode);
        processTaskRelationLog.setPostTaskVersion(1);
        processTaskRelationList.add(processTaskRelationLog);
        Mockito.when(processTaskRelationMapper.batchInsert(processTaskRelationList)).thenReturn(1);
        Mockito.when(processTaskRelationLogMapper.batchInsert(processTaskRelationList)).thenReturn(1);
    }

    @Test
    public void testQueryDownstreamRelation() {
        long projectCode = 1L;
        long taskCode = 2L;

        Project project = getProject(projectCode);
        Mockito.when(projectMapper.queryByCode(projectCode)).thenReturn(project);

        User loginUser = new User();
        loginUser.setId(-1);
        loginUser.setUserType(UserType.GENERAL_USER);

        Map<String, Object> result = new HashMap<>();
        putMsg(result, Status.SUCCESS, projectCode);
        Mockito.when(projectService.checkProjectAndAuth(loginUser, project, projectCode)).thenReturn(result);

        List<ProcessTaskRelation> processTaskRelationList = getProcessTaskDownstreamRelationList(projectCode,taskCode);

        Mockito.when(processTaskRelationMapper.queryDownstreamByCode(projectCode,taskCode))
                .thenReturn(processTaskRelationList);

        if (CollectionUtils.isNotEmpty(processTaskRelationList)) {
            Set<TaskDefinition> taskDefinitions = processTaskRelationList
                    .stream()
                    .map(processTaskRelation -> {
                        TaskDefinition taskDefinition = buildTaskDefinition(
                                processTaskRelation.getProjectCode(),
                                processTaskRelation.getPostTaskCode(),
                                processTaskRelation.getPostTaskVersion());
                        return taskDefinition;
                    })
                    .collect(Collectors.toSet());

            Set<TaskDefinitionLog> taskDefinitionLogSet = processTaskRelationList
                    .stream()
                    .map(processTaskRelation -> {
                        TaskDefinitionLog taskDefinitionLog = buildTaskDefinitionLog(
                                processTaskRelation.getProjectCode(),
                                processTaskRelation.getPostTaskCode(),
                                processTaskRelation.getPostTaskVersion()
                        );
                        return taskDefinitionLog;
                    })
                    .collect(Collectors.toSet());
            List<TaskDefinitionLog> taskDefinitionLogList = taskDefinitionLogSet.stream().collect(Collectors.toList());
            Mockito.when(taskDefinitionLogMapper.queryByTaskDefinitions(taskDefinitions))
                    .thenReturn(taskDefinitionLogList);
        }
        Map<String, Object> relation = processTaskRelationService
                .queryDownstreamRelation(loginUser, projectCode, taskCode);
        Assert.assertEquals(Status.SUCCESS, relation.get(Constants.STATUS));
        Assert.assertEquals(2, ((List) relation.get("data")).size());
    }

    @Test
    public void testQueryUpstreamRelation() {
        long projectCode = 1L;
        long taskCode = 2L;

        Project project = getProject(projectCode);
        Mockito.when(projectMapper.queryByCode(projectCode)).thenReturn(project);

        User loginUser = new User();
        loginUser.setId(-1);
        loginUser.setUserType(UserType.GENERAL_USER);

        Map<String, Object> result = new HashMap<>();
        putMsg(result, Status.SUCCESS, projectCode);
        Mockito.when(projectService.checkProjectAndAuth(loginUser, project, projectCode)).thenReturn(result);
        List<ProcessTaskRelation> processTaskRelationList = getProcessTaskUpstreamRelationList(projectCode,taskCode);

        Mockito.when(processTaskRelationMapper.queryUpstreamByCode(projectCode, taskCode)).thenReturn(processTaskRelationList);

        if (CollectionUtils.isNotEmpty(processTaskRelationList)) {
            Set<TaskDefinition> taskDefinitions = processTaskRelationList
                    .stream()
                    .map(processTaskRelation -> {
                        TaskDefinition taskDefinition = buildTaskDefinition(
                                processTaskRelation.getProjectCode(),
                                processTaskRelation.getPreTaskCode(),
                                processTaskRelation.getPreTaskVersion());
                        return taskDefinition;
                    })
                    .collect(Collectors.toSet());

            Set<TaskDefinitionLog> taskDefinitionLogSet = processTaskRelationList
                    .stream()
                    .map(processTaskRelation -> {
                        TaskDefinitionLog taskDefinitionLog = buildTaskDefinitionLog(
                                processTaskRelation.getProjectCode(),
                                processTaskRelation.getPreTaskCode(),
                                processTaskRelation.getPreTaskVersion());
                        return taskDefinitionLog;
                    })
                    .collect(Collectors.toSet());
            List<TaskDefinitionLog> taskDefinitionLogList = taskDefinitionLogSet.stream().collect(Collectors.toList());
            Mockito.when(taskDefinitionLogMapper.queryByTaskDefinitions(taskDefinitions))
                    .thenReturn(taskDefinitionLogList);
        }
        Map<String, Object> relation = processTaskRelationService
                .queryUpstreamRelation(loginUser, projectCode, taskCode);
        Assert.assertEquals(Status.SUCCESS, relation.get(Constants.STATUS));
        Assert.assertEquals(2, ((List) relation.get("data")).size());
    }

    @Test
    public void testDeleteDownstreamRelation() {
        long projectCode = 1L;
        long taskCode = 2L;
        Project project = getProject(projectCode);
        Mockito.when(projectMapper.queryByCode(projectCode)).thenReturn(project);

        User loginUser = new User();
        loginUser.setId(-1);
        loginUser.setUserType(UserType.GENERAL_USER);
        Map<String, Object> result = new HashMap<>();
        putMsg(result, Status.SUCCESS, projectCode);
        Mockito.when(projectService.checkProjectAndAuth(loginUser, project, projectCode)).thenReturn(result);
        List<ProcessTaskRelation> processTaskRelationList = getProcessTaskUpstreamRelationList(projectCode, taskCode);
        Mockito.when(processTaskRelationMapper.queryUpstreamByCodes(projectCode, taskCode, new Long[]{123L})).thenReturn(processTaskRelationList);
        List<Map<Long, Integer>> countListGroupByProcessDefinitionCode = new ArrayList<>();
        countListGroupByProcessDefinitionCode.add(new HashMap<Long, Integer>() {
            {
                put(123L, 2);
            }
        });
        countListGroupByProcessDefinitionCode.add(new HashMap<Long, Integer>() {
            {
                put(124L, 1);
            }
        });
        countListGroupByProcessDefinitionCode.add(new HashMap<Long, Integer>() {
            {
                put(125L, 3);
            }
        });
        Mockito.when(processTaskRelationMapper.countUpstreamByCodeGroupByProcessDefinitionCode(projectCode, new Long[]{123L, 124L, 125L}, 2)).thenReturn(countListGroupByProcessDefinitionCode);
        Mockito.when(processTaskRelationMapper.batchUpdateProcessTaskRelationPreTask(new ArrayList())).thenReturn(3);
        Mockito.when(processTaskRelationMapper.deleteBatchIds(new ArrayList())).thenReturn(3);
        Map<String, Object> result1 = processTaskRelationService.deleteDownstreamRelation(loginUser, projectCode, "123", taskCode);
        Assert.assertEquals(Status.SUCCESS, result1.get(Constants.STATUS));
    }

    @Test
    public void testDeleteUpstreamRelation() {
        long projectCode = 1L;
        long taskCode = 2L;
        Project project = getProject(projectCode);
        Mockito.when(projectMapper.queryByCode(projectCode)).thenReturn(project);

        User loginUser = new User();
        loginUser.setId(-1);
        loginUser.setUserType(UserType.GENERAL_USER);
        Map<String, Object> result = new HashMap<>();
        putMsg(result, Status.SUCCESS, projectCode);
        Mockito.when(projectService.checkProjectAndAuth(loginUser, project, projectCode)).thenReturn(result);
        List<ProcessTaskRelation> processTaskRelationList = getProcessTaskUpstreamRelationList(projectCode, taskCode);
        Mockito.when(processTaskRelationMapper.queryUpstreamByCodes(projectCode, taskCode, new Long[]{123L})).thenReturn(processTaskRelationList);
        List<Map<Long, Integer>> countListGroupByProcessDefinitionCode = new ArrayList<>();
        countListGroupByProcessDefinitionCode.add(new HashMap<Long, Integer>() {
            {
                put(123L, 2);
            }
        });
        countListGroupByProcessDefinitionCode.add(new HashMap<Long, Integer>() {
            {
                put(124L, 1);
            }
        });
        countListGroupByProcessDefinitionCode.add(new HashMap<Long, Integer>() {
            {
                put(125L, 3);
            }
        });
        Mockito.when(processTaskRelationMapper.countUpstreamByCodeGroupByProcessDefinitionCode(projectCode, new Long[]{123L, 124L, 125L}, 2)).thenReturn(countListGroupByProcessDefinitionCode);
        Mockito.when(processTaskRelationMapper.batchUpdateProcessTaskRelationPreTask(new ArrayList())).thenReturn(3);
        Mockito.when(processTaskRelationMapper.deleteBatchIds(new ArrayList())).thenReturn(3);
        Map<String, Object> result1 = processTaskRelationService.deleteUpstreamRelation(loginUser, projectCode, "123", taskCode);
        Assert.assertEquals(Status.SUCCESS, result1.get(Constants.STATUS));
    }

    @Test
<<<<<<< HEAD
    public void testDeleteEdge() {
        long projectCode = 1L;
=======
    public void testDeleteTaskProcessRelation() {
        long projectCode = 1L;
        long taskCode = 2L;
>>>>>>> f865c263
        long processDefinitionCode = 3L;
        long preTaskCode = 4L;
        long postTaskCode = 5L;
        Project project = getProject(projectCode);
        Mockito.when(projectMapper.queryByCode(projectCode)).thenReturn(project);

        User loginUser = new User();
        loginUser.setId(-1);
        loginUser.setUserType(UserType.GENERAL_USER);
        Map<String, Object> result = new HashMap<>();
        putMsg(result, Status.SUCCESS, projectCode);
        Mockito.when(projectService.checkProjectAndAuth(loginUser, project, projectCode)).thenReturn(result);
<<<<<<< HEAD
        ProcessTaskRelation processTaskRelation = new ProcessTaskRelation();
        processTaskRelation.setProjectCode(projectCode);
        processTaskRelation.setProcessDefinitionCode(processDefinitionCode);
        processTaskRelation.setPreTaskCode(preTaskCode);
        processTaskRelation.setPostTaskCode(postTaskCode);
        List<ProcessTaskRelation> processTaskRelationList = new ArrayList<>();
        processTaskRelationList.add(processTaskRelation);
        Mockito.when(processTaskRelationMapper.queryByCode(projectCode, processDefinitionCode, preTaskCode, postTaskCode)).thenReturn(processTaskRelationList);
        Mockito.when(processTaskRelationMapper.countByCode(projectCode, processDefinitionCode, 0L, postTaskCode)).thenReturn(1);
        Mockito.when(processTaskRelationMapper.deleteById(processTaskRelation.getId())).thenReturn(1);
        Mockito.when(processTaskRelationMapper.updateById(processTaskRelation)).thenReturn(1);
        result = processTaskRelationService.deleteEdge(loginUser,projectCode,processDefinitionCode,preTaskCode,postTaskCode);
=======
        Mockito.when(processTaskRelationMapper.queryByCode(projectCode, processDefinitionCode, preTaskCode, postTaskCode)).thenReturn(Lists.newArrayList());
        ProcessTaskRelationLog processTaskRelationLog = new ProcessTaskRelationLog();
        processTaskRelationLog.setProjectCode(projectCode);
        processTaskRelationLog.setPreTaskCode(taskCode);
        processTaskRelationLog.setProcessDefinitionCode(processDefinitionCode);
        Mockito.when(processTaskRelationMapper.deleteRelation(processTaskRelationLog)).thenReturn(1);
        TaskDefinition taskDefinition = new TaskDefinition();
        taskDefinition.setTaskType(TaskType.CONDITIONS.getDesc());
        Mockito.when(taskDefinitionMapper.queryByCode(taskCode)).thenReturn(taskDefinition);
        Mockito.when(taskDefinitionMapper.deleteByCode(taskCode)).thenReturn(1);
        result = processTaskRelationService.deleteTaskProcessRelation(loginUser, projectCode, processDefinitionCode, taskCode);
>>>>>>> f865c263
        Assert.assertEquals(Status.SUCCESS, result.get(Constants.STATUS));
    }
}<|MERGE_RESOLUTION|>--- conflicted
+++ resolved
@@ -464,14 +464,9 @@
     }
 
     @Test
-<<<<<<< HEAD
-    public void testDeleteEdge() {
-        long projectCode = 1L;
-=======
     public void testDeleteTaskProcessRelation() {
         long projectCode = 1L;
         long taskCode = 2L;
->>>>>>> f865c263
         long processDefinitionCode = 3L;
         long preTaskCode = 4L;
         long postTaskCode = 5L;
@@ -484,7 +479,35 @@
         Map<String, Object> result = new HashMap<>();
         putMsg(result, Status.SUCCESS, projectCode);
         Mockito.when(projectService.checkProjectAndAuth(loginUser, project, projectCode)).thenReturn(result);
-<<<<<<< HEAD
+        Mockito.when(processTaskRelationMapper.queryByCode(projectCode, processDefinitionCode, preTaskCode, postTaskCode)).thenReturn(Lists.newArrayList());
+        ProcessTaskRelationLog processTaskRelationLog = new ProcessTaskRelationLog();
+        processTaskRelationLog.setProjectCode(projectCode);
+        processTaskRelationLog.setPreTaskCode(taskCode);
+        processTaskRelationLog.setProcessDefinitionCode(processDefinitionCode);
+        Mockito.when(processTaskRelationMapper.deleteRelation(processTaskRelationLog)).thenReturn(1);
+        TaskDefinition taskDefinition = new TaskDefinition();
+        taskDefinition.setTaskType(TaskType.CONDITIONS.getDesc());
+        Mockito.when(taskDefinitionMapper.queryByCode(taskCode)).thenReturn(taskDefinition);
+        Mockito.when(taskDefinitionMapper.deleteByCode(taskCode)).thenReturn(1);
+        result = processTaskRelationService.deleteTaskProcessRelation(loginUser, projectCode, processDefinitionCode, taskCode);
+        Assert.assertEquals(Status.SUCCESS, result.get(Constants.STATUS));
+    }
+
+    @Test
+    public void testDeleteEdge() {
+        long projectCode = 1L;
+        long processDefinitionCode = 3L;
+        long preTaskCode = 4L;
+        long postTaskCode = 5L;
+        Project project = getProject(projectCode);
+        Mockito.when(projectMapper.queryByCode(projectCode)).thenReturn(project);
+
+        User loginUser = new User();
+        loginUser.setId(-1);
+        loginUser.setUserType(UserType.GENERAL_USER);
+        Map<String, Object> result = new HashMap<>();
+        putMsg(result, Status.SUCCESS, projectCode);
+        Mockito.when(projectService.checkProjectAndAuth(loginUser, project, projectCode)).thenReturn(result);
         ProcessTaskRelation processTaskRelation = new ProcessTaskRelation();
         processTaskRelation.setProjectCode(projectCode);
         processTaskRelation.setProcessDefinitionCode(processDefinitionCode);
@@ -496,20 +519,7 @@
         Mockito.when(processTaskRelationMapper.countByCode(projectCode, processDefinitionCode, 0L, postTaskCode)).thenReturn(1);
         Mockito.when(processTaskRelationMapper.deleteById(processTaskRelation.getId())).thenReturn(1);
         Mockito.when(processTaskRelationMapper.updateById(processTaskRelation)).thenReturn(1);
-        result = processTaskRelationService.deleteEdge(loginUser,projectCode,processDefinitionCode,preTaskCode,postTaskCode);
-=======
-        Mockito.when(processTaskRelationMapper.queryByCode(projectCode, processDefinitionCode, preTaskCode, postTaskCode)).thenReturn(Lists.newArrayList());
-        ProcessTaskRelationLog processTaskRelationLog = new ProcessTaskRelationLog();
-        processTaskRelationLog.setProjectCode(projectCode);
-        processTaskRelationLog.setPreTaskCode(taskCode);
-        processTaskRelationLog.setProcessDefinitionCode(processDefinitionCode);
-        Mockito.when(processTaskRelationMapper.deleteRelation(processTaskRelationLog)).thenReturn(1);
-        TaskDefinition taskDefinition = new TaskDefinition();
-        taskDefinition.setTaskType(TaskType.CONDITIONS.getDesc());
-        Mockito.when(taskDefinitionMapper.queryByCode(taskCode)).thenReturn(taskDefinition);
-        Mockito.when(taskDefinitionMapper.deleteByCode(taskCode)).thenReturn(1);
-        result = processTaskRelationService.deleteTaskProcessRelation(loginUser, projectCode, processDefinitionCode, taskCode);
->>>>>>> f865c263
+        result = processTaskRelationService.deleteEdge(loginUser, projectCode, processDefinitionCode, preTaskCode, postTaskCode);
         Assert.assertEquals(Status.SUCCESS, result.get(Constants.STATUS));
     }
 }