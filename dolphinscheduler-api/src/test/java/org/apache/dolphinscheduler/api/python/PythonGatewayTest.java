--- conflicted
+++ resolved
@@ -97,7 +97,6 @@
     }
 
     @Test
-<<<<<<< HEAD
     public void testQueryProjectByName() {
         Project project = getTestProject();
         Mockito.when(projectMapper.queryByName(project.getName())).thenReturn(project);
@@ -179,7 +178,7 @@
         User result = usersService.queryUser(user.getId());
         Assert.assertNull(result);
     }
-=======
+
     public void testCreateResource() {
         User user = getTestUser();
         String resourceDir = "/dir1/dir2/";
@@ -198,8 +197,6 @@
                 user.getUserName(), resourceFullName, desc, content);
         Assert.assertEquals(id, resourceId);
     }
-
->>>>>>> 0db9bbd5
 
     @Test
     public void testQueryResourcesFileInfo() {
