--- conflicted
+++ resolved
@@ -30,14 +30,9 @@
 import static org.apache.dolphinscheduler.common.Constants.EMPTY_STRING;
 import static org.mockito.ArgumentMatchers.isA;
 
-<<<<<<< HEAD
-import com.baomidou.mybatisplus.core.metadata.IPage;
-import com.baomidou.mybatisplus.extension.plugins.pagination.Page;
-=======
 import org.apache.dolphinscheduler.api.dto.workflow.WorkflowCreateRequest;
 import org.apache.dolphinscheduler.api.dto.workflow.WorkflowFilterRequest;
 import org.apache.dolphinscheduler.api.dto.workflow.WorkflowUpdateRequest;
->>>>>>> 70aef3ec
 import org.apache.dolphinscheduler.api.enums.Status;
 import org.apache.dolphinscheduler.api.exceptions.ServiceException;
 import org.apache.dolphinscheduler.api.service.impl.ProcessDefinitionServiceImpl;
@@ -192,33 +187,13 @@
 
     @Test
     public void testQueryProcessDefinitionList() {
-<<<<<<< HEAD
-        long projectCode = 1L;
-=======
-        Mockito.when(projectMapper.queryByCode(projectCode)).thenReturn(getProject(projectCode));
->>>>>>> 70aef3ec
-
-        Project project = getProject(projectCode);
-
-        Map<String, Object> result = new HashMap<>();
-        putMsg(result, Status.PROJECT_NOT_FOUND, projectCode);
-
-<<<<<<< HEAD
+        Mockito.when(projectMapper.queryByCode(projectCode)).thenReturn(getProject(projectCode));
+
+        Project project = getProject(projectCode);
+
+        Map<String, Object> result = new HashMap<>();
         //project check auth success
         putMsg(result, Status.SUCCESS, projectCode);
-
-=======
-        // project not found
-        Mockito.when(projectService.checkProjectAndAuth(user, project, projectCode, WORKFLOW_DEFINITION))
-                .thenReturn(result);
-        Map<String, Object> map = processDefinitionService.queryProcessDefinitionList(user, projectCode);
-        Assertions.assertEquals(Status.PROJECT_NOT_FOUND, map.get(Constants.STATUS));
-
-        // project check auth success
-        putMsg(result, Status.SUCCESS, projectCode);
-        Mockito.when(projectService.checkProjectAndAuth(user, project, projectCode, WORKFLOW_DEFINITION))
-                .thenReturn(result);
->>>>>>> 70aef3ec
         List<ProcessDefinition> resourceList = new ArrayList<>();
         resourceList.add(getProcessDefinition());
         Mockito.when(processDefinitionMapper.queryAllDefinitionList(project.getCode())).thenReturn(resourceList);
@@ -228,30 +203,14 @@
     }
 
     @Test
-<<<<<<< HEAD
-    public void testQueryProcessDefinitionByCode() {
-        long projectCode = 1L;
-=======
     public void testQueryProcessDefinitionListPaging() {
         Mockito.when(projectMapper.queryByCode(projectCode)).thenReturn(getProject(projectCode));
 
         Project project = getProject(projectCode);
 
-        // project not found
-        try {
-            Mockito.when(projectMapper.queryByCode(projectCode)).thenReturn(null);
-            Mockito.doThrow(new ServiceException(Status.PROJECT_NOT_EXIST)).when(projectService)
-                    .checkProjectAndAuthThrowException(user, null, WORKFLOW_DEFINITION);
-            processDefinitionService.queryProcessDefinitionListPaging(user, projectCode, "", "", 1, 5, 0);
-        } catch (ServiceException serviceException) {
-            Assertions.assertEquals(Status.PROJECT_NOT_EXIST.getCode(), serviceException.getCode());
-        }
-
         Map<String, Object> result = new HashMap<>();
         putMsg(result, Status.SUCCESS, projectCode);
         user.setId(1);
-        Mockito.doNothing().when(projectService).checkProjectAndAuthThrowException(user, project,
-                WORKFLOW_DEFINITION);
         Mockito.when(projectMapper.queryByCode(projectCode)).thenReturn(project);
         PageListingResult<ProcessDefinition> pageListingResult = PageListingResult.<ProcessDefinition>builder()
                 .records(Collections.emptyList())
@@ -277,30 +236,15 @@
         Mockito.when(projectMapper.queryByCode(projectCode)).thenReturn(getProject(projectCode));
 
         Project project = getProject(projectCode);
->>>>>>> 70aef3ec
 
         Tenant tenant = new Tenant();
         tenant.setId(1);
         tenant.setTenantCode("root");
         Map<String, Object> result = new HashMap<>();
-        putMsg(result, Status.PROJECT_NOT_FOUND, projectCode);
-
-<<<<<<< HEAD
+
         //project check auth success, instance not exist
         putMsg(result, Status.SUCCESS, projectCode);
 
-=======
-        // project check auth fail
-        Mockito.when(projectService.checkProjectAndAuth(user, project, projectCode, WORKFLOW_DEFINITION))
-                .thenReturn(result);
-        Map<String, Object> map = processDefinitionService.queryProcessDefinitionByCode(user, 1L, 1L);
-        Assertions.assertEquals(Status.PROJECT_NOT_FOUND, map.get(Constants.STATUS));
-
-        // project check auth success, instance not exist
-        putMsg(result, Status.SUCCESS, projectCode);
-        Mockito.when(projectService.checkProjectAndAuth(user, project, projectCode, WORKFLOW_DEFINITION))
-                .thenReturn(result);
->>>>>>> 70aef3ec
         DagData dagData = new DagData(getProcessDefinition(), null, null);
         Mockito.when(processService.genDagData(Mockito.any())).thenReturn(dagData);
 
@@ -311,12 +255,6 @@
         // instance exit
         Mockito.when(processDefinitionMapper.queryByCode(46L)).thenReturn(getProcessDefinition());
         putMsg(result, Status.SUCCESS, projectCode);
-<<<<<<< HEAD
-
-=======
-        Mockito.when(projectService.checkProjectAndAuth(user, project, projectCode, WORKFLOW_DEFINITION))
-                .thenReturn(result);
->>>>>>> 70aef3ec
         Mockito.when(tenantMapper.queryById(1)).thenReturn(tenant);
         Map<String, Object> successRes =
                 processDefinitionService.queryProcessDefinitionByCode(user, projectCode, 46L);
@@ -325,35 +263,13 @@
 
     @Test
     public void testQueryProcessDefinitionByName() {
-<<<<<<< HEAD
-        long projectCode = 1L;
-=======
-        Mockito.when(projectMapper.queryByCode(projectCode)).thenReturn(getProject(projectCode));
-
->>>>>>> 70aef3ec
-        Project project = getProject(projectCode);
-
-        Map<String, Object> result = new HashMap<>();
-        putMsg(result, Status.PROJECT_NOT_FOUND, projectCode);
-
-<<<<<<< HEAD
+        Mockito.when(projectMapper.queryByCode(projectCode)).thenReturn(getProject(projectCode));
+
+        Project project = getProject(projectCode);
+
+        Map<String, Object> result = new HashMap<>();
         //project check auth success, instance not exist
         putMsg(result, Status.SUCCESS, projectCode);
-        Mockito.when(processDefineMapper.queryByDefineName(project.getCode(), "test_def")).thenReturn(null);
-=======
-        // project check auth fail
-        Mockito.when(projectService.checkProjectAndAuth(user, project, projectCode, WORKFLOW_DEFINITION))
-                .thenReturn(result);
-        Map<String, Object> map =
-                processDefinitionService.queryProcessDefinitionByName(user, projectCode, "test_def");
-        Assertions.assertEquals(Status.PROJECT_NOT_FOUND, map.get(Constants.STATUS));
-
-        // project check auth success, instance not exist
-        putMsg(result, Status.SUCCESS, projectCode);
-        Mockito.when(projectService.checkProjectAndAuth(user, project, projectCode, WORKFLOW_DEFINITION))
-                .thenReturn(result);
-        Mockito.when(processDefinitionMapper.queryByDefineName(project.getCode(), "test_def")).thenReturn(null);
->>>>>>> 70aef3ec
 
         Map<String, Object> instanceNotExitRes =
                 processDefinitionService.queryProcessDefinitionByName(user, projectCode, "test_def");
@@ -363,60 +279,28 @@
         Mockito.when(processDefinitionMapper.queryByDefineName(project.getCode(), "test"))
                 .thenReturn(getProcessDefinition());
         putMsg(result, Status.SUCCESS, projectCode);
-<<<<<<< HEAD
-        Map<String, Object> successRes = processDefinitionService.queryProcessDefinitionByName(loginUser, projectCode, "test");
-        Assert.assertEquals(Status.SUCCESS, successRes.get(Constants.STATUS));
-=======
-        Mockito.when(projectService.checkProjectAndAuth(user, project, projectCode, WORKFLOW_DEFINITION))
-                .thenReturn(result);
+
         Map<String, Object> successRes =
                 processDefinitionService.queryProcessDefinitionByName(user, projectCode, "test");
         Assertions.assertEquals(Status.SUCCESS, successRes.get(Constants.STATUS));
->>>>>>> 70aef3ec
     }
 
     @Test
     public void testBatchCopyProcessDefinition() {
         Project project = getProject(projectCode);
-<<<<<<< HEAD
-        User loginUser = new User();
-        loginUser.setId(1);
-        loginUser.setUserType(UserType.GENERAL_USER);
-        Map<String, Object> result = new HashMap<>();
-        putMsg(result, Status.SUCCESS, projectCode);
-=======
-
-        Mockito.when(projectMapper.queryByCode(projectCode)).thenReturn(getProject(projectCode));
-        Map<String, Object> result = new HashMap<>();
-        putMsg(result, Status.SUCCESS, projectCode);
-        Mockito.when(projectService.checkProjectAndAuth(user, project, projectCode, WORKFLOW_BATCH_COPY))
-                .thenReturn(result);
->>>>>>> 70aef3ec
+
+        Mockito.when(projectMapper.queryByCode(projectCode)).thenReturn(getProject(projectCode));
+        Map<String, Object> result = new HashMap<>();
+        putMsg(result, Status.SUCCESS, projectCode);
 
         // copy project definition ids empty test
         Map<String, Object> map =
                 processDefinitionService.batchCopyProcessDefinition(user, projectCode, StringUtils.EMPTY, 2L);
         Assertions.assertEquals(Status.PROCESS_DEFINITION_CODES_IS_EMPTY, map.get(Constants.STATUS));
 
-<<<<<<< HEAD
-        // project check auth success, target project name not equal project name, check auth target project fail
-        projectCode = 2L;
-=======
-        // project check auth fail
-        putMsg(result, Status.PROJECT_NOT_FOUND, projectCode);
-        Mockito.when(projectService.checkProjectAndAuth(user, project, projectCode, WORKFLOW_BATCH_COPY))
-                .thenReturn(result);
-        Map<String, Object> map1 = processDefinitionService.batchCopyProcessDefinition(
-                user, projectCode, String.valueOf(project.getId()), 2L);
-        Assertions.assertEquals(Status.PROJECT_NOT_FOUND, map1.get(Constants.STATUS));
-
         // project check auth success, target project name not equal project name, check auth target project fail
         Project project1 = getProject(projectCodeOther);
         Mockito.when(projectMapper.queryByCode(projectCodeOther)).thenReturn(project1);
-        Mockito.when(projectService.checkProjectAndAuth(user, project, projectCodeOther, WORKFLOW_BATCH_COPY))
-                .thenReturn(result);
->>>>>>> 70aef3ec
-
         putMsg(result, Status.SUCCESS, projectCodeOther);
         ProcessDefinition definition = getProcessDefinition();
         List<ProcessDefinition> processDefinitionList = new ArrayList<>();
@@ -440,32 +324,14 @@
 
     @Test
     public void testBatchMoveProcessDefinition() {
-<<<<<<< HEAD
-        long projectCode = 1L;
-        long projectCode2 = 2L;
-
-        User loginUser = new User();
-        loginUser.setId(-1);
-        loginUser.setUserType(UserType.GENERAL_USER);
-=======
         Project project1 = getProject(projectCode);
         Mockito.when(projectMapper.queryByCode(projectCode)).thenReturn(project1);
 
         Project project2 = getProject(projectCodeOther);
         Mockito.when(projectMapper.queryByCode(projectCodeOther)).thenReturn(project2);
->>>>>>> 70aef3ec
-
-        Map<String, Object> result = new HashMap<>();
-        putMsg(result, Status.SUCCESS, projectCode);
-
-<<<<<<< HEAD
-=======
-        Mockito.when(projectService.checkProjectAndAuth(user, project1, projectCode, TASK_DEFINITION_MOVE))
-                .thenReturn(result);
-        Mockito.when(projectService.checkProjectAndAuth(user, project2, projectCodeOther, TASK_DEFINITION_MOVE))
-                .thenReturn(result);
-
->>>>>>> 70aef3ec
+        Map<String, Object> result = new HashMap<>();
+        putMsg(result, Status.SUCCESS, projectCode);
+
         ProcessDefinition definition = getProcessDefinition();
         definition.setVersion(1);
         List<ProcessDefinition> processDefinitionList = new ArrayList<>();
@@ -502,37 +368,7 @@
                 () -> processDefinitionService.deleteProcessDefinitionByCode(user, 2L));
         Assertions.assertEquals(Status.PROCESS_DEFINE_NOT_EXIST.getCode(), ((ServiceException) exception).getCode());
 
-<<<<<<< HEAD
-        Map<String, Object> result = new HashMap<>();
-
         // project check auth success, instance not exist
-        putMsg(result, Status.SUCCESS, projectCode);
-
-        Mockito.when(processDefineMapper.queryByCode(1L)).thenReturn(null);
-        Map<String, Object> instanceNotExitRes =
-                processDefinitionService.deleteProcessDefinitionByCode(loginUser, projectCode, 1L);
-        Assert.assertEquals(Status.PROCESS_DEFINE_NOT_EXIST, instanceNotExitRes.get(Constants.STATUS));
-
-        ProcessDefinition processDefinition = getProcessDefinition();
-        putMsg(result, Status.SUCCESS, projectCode);
-        //user no auth
-        loginUser.setUserType(UserType.GENERAL_USER);
-        Mockito.when(processDefineMapper.queryByCode(46L)).thenReturn(processDefinition);
-        Map<String, Object> userNoAuthRes =
-                processDefinitionService.deleteProcessDefinitionByCode(loginUser, projectCode, 46L);
-        Assert.assertEquals(Status.USER_NO_OPERATION_PERM, userNoAuthRes.get(Constants.STATUS));
-=======
-        // project check auth fail
-        Mockito.when(processDefinitionMapper.queryByCode(6L)).thenReturn(this.getProcessDefinition());
-        Mockito.doThrow(new ServiceException(Status.PROJECT_NOT_FOUND)).when(projectService)
-                .checkProjectAndAuthThrowException(user, project, WORKFLOW_DEFINITION_DELETE);
-        exception = Assertions.assertThrows(ServiceException.class,
-                () -> processDefinitionService.deleteProcessDefinitionByCode(user, 6L));
-        Assertions.assertEquals(Status.PROJECT_NOT_FOUND.getCode(), ((ServiceException) exception).getCode());
-
-        // project check auth success, instance not exist
-        Mockito.doNothing().when(projectService).checkProjectAndAuthThrowException(user, project,
-                WORKFLOW_DEFINITION_DELETE);
         Mockito.when(processDefinitionMapper.queryByCode(1L)).thenReturn(null);
         exception = Assertions.assertThrows(ServiceException.class,
                 () -> processDefinitionService.deleteProcessDefinitionByCode(user, 1L));
@@ -544,7 +380,6 @@
         exception = Assertions.assertThrows(ServiceException.class,
                 () -> processDefinitionService.deleteProcessDefinitionByCode(user, 46L));
         Assertions.assertEquals(Status.USER_NO_OPERATION_PERM.getCode(), ((ServiceException) exception).getCode());
->>>>>>> 70aef3ec
 
         // process definition online
         user.setUserType(UserType.ADMIN_USER);
@@ -657,15 +492,6 @@
         Project project = getProject(projectCode);
 
         Map<String, Object> result = new HashMap<>();
-<<<<<<< HEAD
-=======
-        putMsg(result, Status.PROJECT_NOT_FOUND, projectCode);
-        Mockito.when(projectService.checkProjectAndAuth(user, project, projectCode, WORKFLOW_ONLINE_OFFLINE))
-                .thenReturn(result);
-        Map<String, Object> map = processDefinitionService.releaseProcessDefinition(user, projectCode,
-                processDefinitionCode, ReleaseState.OFFLINE);
-        Assertions.assertEquals(Status.PROJECT_NOT_FOUND, map.get(Constants.STATUS));
->>>>>>> 70aef3ec
 
         // project check auth success, processes definition online
         putMsg(result, Status.SUCCESS, projectCode);
@@ -694,24 +520,10 @@
 
     @Test
     public void testVerifyProcessDefinitionName() {
-<<<<<<< HEAD
-        long projectCode = 1L;
-
-=======
-        Mockito.when(projectMapper.queryByCode(projectCode)).thenReturn(getProject(projectCode));
->>>>>>> 70aef3ec
-        Project project = getProject(projectCode);
-
-        Map<String, Object> result = new HashMap<>();
-<<<<<<< HEAD
-=======
-        putMsg(result, Status.PROJECT_NOT_FOUND, projectCode);
-        Mockito.when(projectService.checkProjectAndAuth(user, project, projectCode, WORKFLOW_CREATE))
-                .thenReturn(result);
-        Map<String, Object> map = processDefinitionService.verifyProcessDefinitionName(user,
-                projectCode, "test_pdf", 0);
-        Assertions.assertEquals(Status.PROJECT_NOT_FOUND, map.get(Constants.STATUS));
->>>>>>> 70aef3ec
+        Mockito.when(projectMapper.queryByCode(projectCode)).thenReturn(getProject(projectCode));
+        Project project = getProject(projectCode);
+
+        Map<String, Object> result = new HashMap<>();
 
         // project check auth success, process not exist
         putMsg(result, Status.SUCCESS, projectCode);
@@ -742,27 +554,10 @@
 
     @Test
     public void testGetTaskNodeListByDefinitionCode() {
-<<<<<<< HEAD
-        long projectCode = 1L;
-        User loginUser = new User();
-        loginUser.setId(-1);
-        loginUser.setUserType(UserType.GENERAL_USER);
-=======
-        Mockito.when(projectMapper.queryByCode(projectCode)).thenReturn(getProject(projectCode));
-        Project project = getProject(projectCode);
->>>>>>> 70aef3ec
-
-        Map<String, Object> result = new HashMap<>();
-<<<<<<< HEAD
-=======
-        putMsg(result, Status.SUCCESS, projectCode);
-        Mockito.when(projectService.checkProjectAndAuth(user, project, projectCode, null)).thenReturn(result);
-        // process definition not exist
-        Mockito.when(processDefinitionMapper.queryByCode(46L)).thenReturn(null);
-        Map<String, Object> processDefinitionNullRes =
-                processDefinitionService.getTaskNodeListByDefinitionCode(user, projectCode, 46L);
-        Assertions.assertEquals(Status.PROCESS_DEFINE_NOT_EXIST, processDefinitionNullRes.get(Constants.STATUS));
->>>>>>> 70aef3ec
+        Mockito.when(projectMapper.queryByCode(projectCode)).thenReturn(getProject(projectCode));
+        Project project = getProject(projectCode);
+
+        Map<String, Object> result = new HashMap<>();
 
         // success
         ProcessDefinition processDefinition = getProcessDefinition();
@@ -776,22 +571,11 @@
 
     @Test
     public void testGetTaskNodeListByDefinitionCodes() {
-<<<<<<< HEAD
-        long projectCode = 1L;
-
-=======
-        Mockito.when(projectMapper.queryByCode(projectCode)).thenReturn(getProject(projectCode));
->>>>>>> 70aef3ec
-        Project project = getProject(projectCode);
-
-        Map<String, Object> result = new HashMap<>();
-<<<<<<< HEAD
-
-        String defineCodes = "46";
-        Set<Long> defineCodeSet = Lists.newArrayList(defineCodes.split(Constants.COMMA)).stream().map(Long::parseLong).collect(Collectors.toSet());
-=======
-        putMsg(result, Status.SUCCESS, projectCode);
-        Mockito.when(projectService.checkProjectAndAuth(user, project, projectCode, null)).thenReturn(result);
+        Mockito.when(projectMapper.queryByCode(projectCode)).thenReturn(getProject(projectCode));
+        Project project = getProject(projectCode);
+
+        Map<String, Object> result = new HashMap<>();
+        putMsg(result, Status.SUCCESS, projectCode);
         // process definition not exist
         String defineCodes = "46";
         Set<Long> defineCodeSet = Lists.newArrayList(defineCodes.split(Constants.COMMA)).stream().map(Long::parseLong)
@@ -800,7 +584,6 @@
         Map<String, Object> processNotExistRes =
                 processDefinitionService.getNodeListMapByDefinitionCodes(user, projectCode, defineCodes);
         Assertions.assertEquals(Status.PROCESS_DEFINE_NOT_EXIST, processNotExistRes.get(Constants.STATUS));
->>>>>>> 70aef3ec
 
         putMsg(result, Status.SUCCESS, projectCode);
         ProcessDefinition processDefinition = getProcessDefinition();
@@ -824,12 +607,7 @@
         Map<String, Object> result = new HashMap<>();
         Project project = getProject(projectCode);
         putMsg(result, Status.SUCCESS, projectCode);
-<<<<<<< HEAD
-
-=======
-        Mockito.when(projectService.checkProjectAndAuth(user, project, projectCode, WORKFLOW_DEFINITION))
-                .thenReturn(result);
->>>>>>> 70aef3ec
+
         ProcessDefinition processDefinition = getProcessDefinition();
         List<ProcessDefinition> processDefinitionList = new ArrayList<>();
         processDefinitionList.add(processDefinition);
@@ -844,15 +622,9 @@
         Project project1 = getProject(projectCode);
         Map<String, Object> result = new HashMap<>();
         putMsg(result, Status.SUCCESS, projectCode);
-<<<<<<< HEAD
-
-        //process definition not exist
-=======
+
         Mockito.when(projectMapper.queryByCode(1)).thenReturn(project1);
-        Mockito.when(projectService.checkProjectAndAuth(user, project1, projectCode, WORKFLOW_TREE_VIEW))
-                .thenReturn(result);
         // process definition not exist
->>>>>>> 70aef3ec
         ProcessDefinition processDefinition = getProcessDefinition();
         Map<String, Object> processDefinitionNullRes =
                 processDefinitionService.viewTree(user, processDefinition.getProjectCode(), 46, 10);
@@ -860,13 +632,8 @@
 
         // task instance not existproject
         putMsg(result, Status.SUCCESS, projectCode);
-<<<<<<< HEAD
-        Mockito.when(processDefineMapper.queryByCode(46L)).thenReturn(processDefinition);
-=======
         Mockito.when(projectMapper.queryByCode(1)).thenReturn(project1);
-        Mockito.when(projectService.checkProjectAndAuth(user, project1, 1, WORKFLOW_TREE_VIEW)).thenReturn(result);
         Mockito.when(processDefinitionMapper.queryByCode(46L)).thenReturn(processDefinition);
->>>>>>> 70aef3ec
         Mockito.when(processService.genDagGraph(processDefinition)).thenReturn(new DAG<>());
         Map<String, Object> taskNullRes =
                 processDefinitionService.viewTree(user, processDefinition.getProjectCode(), 46, 10);
@@ -886,11 +653,8 @@
         Project project1 = getProject(1);
         Map<String, Object> result = new HashMap<>();
         result.put(Constants.STATUS, Status.SUCCESS);
-<<<<<<< HEAD
-=======
+
         Mockito.when(projectMapper.queryByCode(1)).thenReturn(project1);
-        Mockito.when(projectService.checkProjectAndAuth(user, project1, 1, WORKFLOW_TREE_VIEW)).thenReturn(result);
->>>>>>> 70aef3ec
 
         Mockito.when(processService.genDagGraph(processDefinition)).thenReturn(new DAG<>());
         Map<String, Object> taskNotNuLLRes =
@@ -903,16 +667,8 @@
         Map<String, Object> result = new HashMap<>();
         putMsg(result, Status.SUCCESS);
 
-<<<<<<< HEAD
-        long projectCode = 1L;
-        Map<String, Object> updateResult = processDefinitionService.updateProcessDefinition(loginUser, projectCode, "test", 1,
-                "", "", "", 0, "root", null,"",null, ProcessExecutionTypeEnum.PARALLEL);
-        Assert.assertEquals(Status.DATA_IS_NOT_VALID, updateResult.get(Constants.STATUS));
-=======
-        Project project = getProject(projectCode);
-        Mockito.when(projectMapper.queryByCode(projectCode)).thenReturn(getProject(projectCode));
-        Mockito.when(projectService.checkProjectAndAuth(user, project, projectCode, WORKFLOW_UPDATE))
-                .thenReturn(result);
+        Project project = getProject(projectCode);
+        Mockito.when(projectMapper.queryByCode(projectCode)).thenReturn(getProject(projectCode));
 
         try {
             processDefinitionService.updateProcessDefinition(user, projectCode, "test", 1,
@@ -921,28 +677,12 @@
         } catch (ServiceException ex) {
             Assertions.assertEquals(Status.DATA_IS_NOT_VALID.getCode(), ex.getCode());
         }
->>>>>>> 70aef3ec
     }
 
     @Test
     public void testBatchExportProcessDefinitionByCodes() {
         processDefinitionService.batchExportProcessDefinitionByCodes(null, 1L, null, null);
-<<<<<<< HEAD
-
-        User loginUser = new User();
-        loginUser.setId(1);
-        loginUser.setUserType(UserType.ADMIN_USER);
-
-        long projectCode = 1L;
-        processDefinitionService.batchExportProcessDefinitionByCodes(
-                loginUser, projectCode, "1", null);
-
-        ProcessDefinition processDefinition = new ProcessDefinition();
-        processDefinition.setId(1);
-        Map<String, Object> checkResult = new HashMap<>();
-        checkResult.put(Constants.STATUS, Status.SUCCESS);
-        HttpServletResponse response = mock(HttpServletResponse.class);
-=======
+
         Project project = getProject(projectCode);
 
         Map<String, Object> result = new HashMap<>();
@@ -954,7 +694,6 @@
         processDefinition.setId(1);
         Mockito.when(projectMapper.queryByCode(projectCode)).thenReturn(project);
         HttpServletResponse response = Mockito.mock(HttpServletResponse.class);
->>>>>>> 70aef3ec
 
         DagData dagData = new DagData(getProcessDefinition(), null, null);
         Mockito.when(processService.genDagData(Mockito.any())).thenReturn(dagData);
@@ -990,16 +729,7 @@
         Project project = getProject(projectCode);
         Map<String, Object> result = new HashMap<>();
         result.put(Constants.STATUS, Status.SUCCESS);
-<<<<<<< HEAD
-        Mockito.when(processService.saveTaskDefine(Mockito.same(loginUser), Mockito.eq(projectCode), Mockito.notNull(), Mockito.anyBoolean())).thenReturn(2);
-        Mockito.when(processService.saveProcessDefine(Mockito.same(loginUser), Mockito.notNull(), Mockito.notNull(), Mockito.anyBoolean())).thenReturn(1);
-        Mockito.when(processService.saveTaskRelation(Mockito.same(loginUser), Mockito.eq(projectCode), Mockito.anyLong(),
-            Mockito.eq(1), Mockito.notNull(), Mockito.notNull(), Mockito.anyBoolean())).thenReturn(0);
-        result = processDefinitionService.importSqlProcessDefinition(loginUser, projectCode, mockMultipartFile);
-=======
-        Mockito.when(projectMapper.queryByCode(projectCode)).thenReturn(getProject(projectCode));
-        Mockito.when(projectService.checkProjectAndAuth(user, project, projectCode, WORKFLOW_IMPORT))
-                .thenReturn(result);
+        Mockito.when(projectMapper.queryByCode(projectCode)).thenReturn(getProject(projectCode));
         Mockito.when(processService.saveTaskDefine(Mockito.same(user), Mockito.eq(projectCode), Mockito.notNull(),
                 Mockito.anyBoolean())).thenReturn(2);
         Mockito.when(processService.saveProcessDefine(Mockito.same(user), Mockito.notNull(), Mockito.notNull(),
@@ -1009,8 +739,6 @@
                         Mockito.eq(1), Mockito.notNull(), Mockito.notNull(), Mockito.anyBoolean()))
                 .thenReturn(0);
         result = processDefinitionService.importSqlProcessDefinition(user, projectCode, mockMultipartFile);
->>>>>>> 70aef3ec
-
         Assertions.assertEquals(result.get(Constants.STATUS), Status.SUCCESS);
     }
 
@@ -1043,7 +771,7 @@
         // project permission error
         Mockito.when(projectMapper.queryByCode(projectCode)).thenReturn(project);
         Mockito.doThrow(new ServiceException(Status.USER_NO_OPERATION_PROJECT_PERM)).when(projectService)
-                .checkProjectAndAuthThrowException(user, project, WORKFLOW_CREATE);
+                .hasProjectAndPerm(user, project, WORKFLOW_CREATE);
         exception = Assertions.assertThrows(ServiceException.class,
                 () -> processDefinitionService.createSingleProcessDefinition(user, workflowCreateRequest));
         Assertions.assertEquals(Status.USER_NO_OPERATION_PROJECT_PERM.getCode(),
@@ -1052,14 +780,14 @@
         // description too long
         workflowCreateRequest.setDescription(taskDefinitionJson);
         Mockito.doThrow(new ServiceException(Status.DESCRIPTION_TOO_LONG_ERROR)).when(projectService)
-                .checkProjectAndAuthThrowException(user, project, WORKFLOW_CREATE);
+                .hasProjectAndPerm(user, project, WORKFLOW_CREATE);
         exception = Assertions.assertThrows(ServiceException.class,
                 () -> processDefinitionService.createSingleProcessDefinition(user, workflowCreateRequest));
         Assertions.assertEquals(Status.DESCRIPTION_TOO_LONG_ERROR.getCode(), ((ServiceException) exception).getCode());
         workflowCreateRequest.setDescription(EMPTY_STRING);
 
         // duplicate process definition name
-        Mockito.doNothing().when(projectService).checkProjectAndAuthThrowException(user, project, WORKFLOW_CREATE);
+        Mockito.doNothing().when(projectService).hasProjectAndPerm(user, project, WORKFLOW_CREATE);
         Mockito.when(processDefinitionMapper.verifyByDefineName(project.getCode(), name))
                 .thenReturn(this.getProcessDefinition());
         exception = Assertions.assertThrows(ServiceException.class,
@@ -1104,7 +832,7 @@
         // project permission error
         Mockito.when(projectMapper.queryByName(project.getName())).thenReturn(project);
         Mockito.doThrow(new ServiceException(Status.USER_NO_OPERATION_PROJECT_PERM, user.getUserName(), projectCode))
-                .when(projectService).checkProjectAndAuthThrowException(user, project, WORKFLOW_DEFINITION);
+                .when(projectService).hasProjectAndPerm(user, project, WORKFLOW_DEFINITION);
         exception = Assertions.assertThrows(ServiceException.class,
                 () -> processDefinitionService.filterProcessDefinition(user, workflowFilterRequest));
         Assertions.assertEquals(Status.USER_NO_OPERATION_PROJECT_PERM.getCode(),
@@ -1124,14 +852,14 @@
         Mockito.when(projectMapper.queryByCode(projectCode)).thenReturn(this.getProject(projectCode));
         Mockito.doThrow(new ServiceException(Status.USER_NO_OPERATION_PROJECT_PERM, user.getUserName(), projectCode))
                 .when(projectService)
-                .checkProjectAndAuthThrowException(user, this.getProject(projectCode), WORKFLOW_DEFINITION);
+                .hasProjectAndPerm(user, this.getProject(projectCode), WORKFLOW_DEFINITION);
         exception = Assertions.assertThrows(ServiceException.class,
                 () -> processDefinitionService.getProcessDefinition(user, processDefinitionCode));
         Assertions.assertEquals(Status.USER_NO_OPERATION_PROJECT_PERM.getCode(),
                 ((ServiceException) exception).getCode());
 
         // success
-        Mockito.doNothing().when(projectService).checkProjectAndAuthThrowException(user, this.getProject(projectCode),
+        Mockito.doNothing().when(projectService).hasProjectAndPerm(user, this.getProject(projectCode),
                 WORKFLOW_DEFINITION);
         ProcessDefinition processDefinition =
                 processDefinitionService.getProcessDefinition(user, processDefinitionCode);
@@ -1165,7 +893,7 @@
         Mockito.when(projectMapper.queryByCode(projectCode)).thenReturn(this.getProject(projectCode));
         Mockito.doThrow(new ServiceException(Status.USER_NO_OPERATION_PROJECT_PERM, user.getUserName(), projectCode))
                 .when(projectService)
-                .checkProjectAndAuthThrowException(user, this.getProject(projectCode), WORKFLOW_DEFINITION);
+                .hasProjectAndPerm(user, this.getProject(projectCode), WORKFLOW_DEFINITION);
         exception = Assertions.assertThrows(ServiceException.class,
                 () -> processDefinitionService.getProcessDefinition(user, processDefinitionCode));
         Assertions.assertEquals(Status.USER_NO_OPERATION_PROJECT_PERM.getCode(),
@@ -1174,14 +902,14 @@
         // error description too long
         workflowUpdateRequest.setDescription(taskDefinitionJson);
         Mockito.doThrow(new ServiceException(Status.DESCRIPTION_TOO_LONG_ERROR)).when(projectService)
-                .checkProjectAndAuthThrowException(user, this.getProject(projectCode), WORKFLOW_UPDATE);
+                .hasProjectAndPerm(user, this.getProject(projectCode), WORKFLOW_UPDATE);
         exception = Assertions.assertThrows(ServiceException.class, () -> processDefinitionService
                 .updateSingleProcessDefinition(user, processDefinitionCode, workflowUpdateRequest));
         Assertions.assertEquals(Status.DESCRIPTION_TOO_LONG_ERROR.getCode(), ((ServiceException) exception).getCode());
         workflowUpdateRequest.setDescription(EMPTY_STRING);
 
         // error new definition name already exists
-        Mockito.doNothing().when(projectService).checkProjectAndAuthThrowException(user, this.getProject(projectCode),
+        Mockito.doNothing().when(projectService).hasProjectAndPerm(user, this.getProject(projectCode),
                 WORKFLOW_UPDATE);
         Mockito.when(processDefinitionMapper.verifyByDefineName(projectCode, workflowUpdateRequest.getName()))
                 .thenReturn(this.getProcessDefinition());
