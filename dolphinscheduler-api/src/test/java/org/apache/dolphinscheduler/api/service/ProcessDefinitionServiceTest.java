--- conflicted
+++ resolved
@@ -23,7 +23,6 @@
 import static org.apache.dolphinscheduler.api.constants.ApiFuncIdentificationConstant.WORKFLOW_DEFINITION;
 import static org.apache.dolphinscheduler.api.constants.ApiFuncIdentificationConstant.WORKFLOW_DEFINITION_DELETE;
 import static org.apache.dolphinscheduler.api.constants.ApiFuncIdentificationConstant.WORKFLOW_IMPORT;
-import static org.apache.dolphinscheduler.api.constants.ApiFuncIdentificationConstant.WORKFLOW_ONLINE_OFFLINE;
 import static org.apache.dolphinscheduler.api.constants.ApiFuncIdentificationConstant.WORKFLOW_TREE_VIEW;
 import static org.apache.dolphinscheduler.api.constants.ApiFuncIdentificationConstant.WORKFLOW_UPDATE;
 import static org.apache.dolphinscheduler.common.Constants.DEFAULT;
@@ -89,6 +88,7 @@
 
 import javax.servlet.http.HttpServletResponse;
 
+import org.junit.Assert;
 import org.junit.jupiter.api.Assertions;
 import org.junit.jupiter.api.BeforeEach;
 import org.junit.jupiter.api.Test;
@@ -161,9 +161,6 @@
     @Mock
     private WorkFlowLineageService workFlowLineageService;
 
-<<<<<<< HEAD
-    private Exception exception;
-=======
     protected User user;
     protected Exception exception;
     protected final static long projectCode = 1L;
@@ -186,7 +183,6 @@
         loginUser.setUserName("admin");
         user = loginUser;
     }
->>>>>>> 22103f97
 
     @Test
     public void testQueryProcessDefinitionList() {
@@ -195,27 +191,15 @@
         Project project = getProject(projectCode);
 
         // project not found
-<<<<<<< HEAD
         Mockito.doThrow(new ServiceException(Status.PROJECT_NOT_FOUND, projectCode)).when(projectService)
-                .checkProjectAuth(loginUser, project, WORKFLOW_DEFINITION);
-        exception = Assertions.assertThrows(ServiceException.class,
-                () -> processDefinitionService.queryProcessDefinitionList(loginUser, projectCode));
+                .checkProjectAuth(user, project, WORKFLOW_DEFINITION);
+        exception = Assertions.assertThrows(ServiceException.class,
+                () -> processDefinitionService.queryProcessDefinitionList(user, projectCode));
         Assert.assertEquals(Status.PROJECT_NOT_FOUND.getCode(), ((ServiceException) exception).getCode());
 
         // project check auth success
         Mockito.doNothing().when(projectService).checkProjectAuth(loginUser, project,
                 WORKFLOW_DEFINITION);
-=======
-        Mockito.when(projectService.checkProjectAndAuth(user, project, projectCode, WORKFLOW_DEFINITION))
-                .thenReturn(result);
-        Map<String, Object> map = processDefinitionService.queryProcessDefinitionList(user, projectCode);
-        Assertions.assertEquals(Status.PROJECT_NOT_FOUND, map.get(Constants.STATUS));
-
-        // project check auth success
-        putMsg(result, Status.SUCCESS, projectCode);
-        Mockito.when(projectService.checkProjectAndAuth(user, project, projectCode, WORKFLOW_DEFINITION))
-                .thenReturn(result);
->>>>>>> 22103f97
         List<ProcessDefinition> resourceList = new ArrayList<>();
         resourceList.add(getProcessDefinition());
         Mockito.when(processDefinitionMapper.queryAllDefinitionList(project.getCode())).thenReturn(resourceList);
@@ -234,26 +218,16 @@
         try {
             Mockito.when(projectMapper.queryByCode(projectCode)).thenReturn(null);
             Mockito.doThrow(new ServiceException(Status.PROJECT_NOT_EXIST)).when(projectService)
-<<<<<<< HEAD
-                    .checkProjectAuth(loginUser, null, WORKFLOW_DEFINITION);
-            processDefinitionService.queryProcessDefinitionListPaging(loginUser, projectCode, "", "", 1, 5, 0);
-=======
-                    .checkProjectAndAuthThrowException(user, null, WORKFLOW_DEFINITION);
+                    .checkProjectAuth(user, null, WORKFLOW_DEFINITION);
             processDefinitionService.queryProcessDefinitionListPaging(user, projectCode, "", "", 1, 5, 0);
->>>>>>> 22103f97
         } catch (ServiceException serviceException) {
             Assertions.assertEquals(Status.PROJECT_NOT_EXIST.getCode(), serviceException.getCode());
         }
 
         Map<String, Object> result = new HashMap<>();
         putMsg(result, Status.SUCCESS, projectCode);
-<<<<<<< HEAD
-        loginUser.setId(1);
-        Mockito.doNothing().when(projectService).checkProjectAuth(loginUser, project,
-=======
         user.setId(1);
-        Mockito.doNothing().when(projectService).checkProjectAndAuthThrowException(user, project,
->>>>>>> 22103f97
+        Mockito.doNothing().when(projectService).checkProjectAuth(user, project,
                 WORKFLOW_DEFINITION);
         Mockito.when(projectMapper.queryByCode(projectCode)).thenReturn(project);
         PageListingResult<ProcessDefinition> pageListingResult = PageListingResult.<ProcessDefinition>builder()
@@ -286,27 +260,15 @@
         tenant.setTenantCode("root");
 
         // project check auth fail
-<<<<<<< HEAD
         Mockito.doThrow(new ServiceException(Status.PROJECT_NOT_FOUND, projectCode)).when(projectService)
-                .checkProjectAuth(loginUser, project, WORKFLOW_DEFINITION);
-        exception = Assertions.assertThrows(ServiceException.class,
-                () -> processDefinitionService.queryProcessDefinitionByCode(loginUser, 1L, 1L));
+                .checkProjectAuth(user, project, WORKFLOW_DEFINITION);
+        exception = Assertions.assertThrows(ServiceException.class,
+                () -> processDefinitionService.queryProcessDefinitionByCode(user, 1L, 1L));
         Assert.assertEquals(Status.PROJECT_NOT_FOUND.getCode(), ((ServiceException) exception).getCode());
 
         // project check auth success, instance not exist
-        Mockito.doNothing().when(projectService).checkProjectAuth(loginUser, project,
+        Mockito.doNothing().when(projectService).checkProjectAuth(user, project,
                 WORKFLOW_DEFINITION);
-=======
-        Mockito.when(projectService.checkProjectAndAuth(user, project, projectCode, WORKFLOW_DEFINITION))
-                .thenReturn(result);
-        Map<String, Object> map = processDefinitionService.queryProcessDefinitionByCode(user, 1L, 1L);
-        Assertions.assertEquals(Status.PROJECT_NOT_FOUND, map.get(Constants.STATUS));
-
-        // project check auth success, instance not exist
-        putMsg(result, Status.SUCCESS, projectCode);
-        Mockito.when(projectService.checkProjectAndAuth(user, project, projectCode, WORKFLOW_DEFINITION))
-                .thenReturn(result);
->>>>>>> 22103f97
         DagData dagData = new DagData(getProcessDefinition(), null, null);
         Mockito.when(processService.genDagData(Mockito.any())).thenReturn(dagData);
 
@@ -315,16 +277,9 @@
         Assertions.assertEquals(Status.PROCESS_DEFINE_NOT_EXIST, instanceNotexitRes.get(Constants.STATUS));
 
         // instance exit
-<<<<<<< HEAD
-        Mockito.when(processDefineMapper.queryByCode(46L)).thenReturn(getProcessDefinition());
-        Mockito.doNothing().when(projectService).checkProjectAuth(loginUser, project,
+        Mockito.when(processDefinitionMapper.queryByCode(46L)).thenReturn(getProcessDefinition());
+        Mockito.doNothing().when(projectService).checkProjectAuth(user, project,
                 WORKFLOW_DEFINITION);
-=======
-        Mockito.when(processDefinitionMapper.queryByCode(46L)).thenReturn(getProcessDefinition());
-        putMsg(result, Status.SUCCESS, projectCode);
-        Mockito.when(projectService.checkProjectAndAuth(user, project, projectCode, WORKFLOW_DEFINITION))
-                .thenReturn(result);
->>>>>>> 22103f97
         Mockito.when(tenantMapper.queryById(1)).thenReturn(tenant);
         Map<String, Object> successRes =
                 processDefinitionService.queryProcessDefinitionByCode(user, projectCode, 46L);
@@ -337,39 +292,17 @@
 
         Project project = getProject(projectCode);
 
-<<<<<<< HEAD
-        User loginUser = new User();
-        loginUser.setId(-1);
-        loginUser.setUserType(UserType.GENERAL_USER);
-
         // project check auth fail
         Mockito.doThrow(new ServiceException(Status.PROJECT_NOT_FOUND, projectCode)).when(projectService)
-                .checkProjectAuth(loginUser, project, WORKFLOW_DEFINITION);
-        exception = Assertions.assertThrows(ServiceException.class,
-                () -> processDefinitionService.queryProcessDefinitionByName(loginUser, projectCode, "test_def"));
+                .checkProjectAuth(user, project, WORKFLOW_DEFINITION);
+        exception = Assertions.assertThrows(ServiceException.class,
+                () -> processDefinitionService.queryProcessDefinitionByName(user, projectCode, "test_def"));
         Assert.assertEquals(Status.PROJECT_NOT_FOUND.getCode(), ((ServiceException) exception).getCode());
 
         // project check auth success, instance not exist
-        Mockito.doNothing().when(projectService).checkProjectAuth(loginUser, project,
+        Mockito.doNothing().when(projectService).checkProjectAuth(user, project,
                 WORKFLOW_DEFINITION);
-        Mockito.when(processDefineMapper.queryByDefineName(project.getCode(), "test_def")).thenReturn(null);
-=======
-        Map<String, Object> result = new HashMap<>();
-        putMsg(result, Status.PROJECT_NOT_FOUND, projectCode);
-
-        // project check auth fail
-        Mockito.when(projectService.checkProjectAndAuth(user, project, projectCode, WORKFLOW_DEFINITION))
-                .thenReturn(result);
-        Map<String, Object> map =
-                processDefinitionService.queryProcessDefinitionByName(user, projectCode, "test_def");
-        Assertions.assertEquals(Status.PROJECT_NOT_FOUND, map.get(Constants.STATUS));
-
-        // project check auth success, instance not exist
-        putMsg(result, Status.SUCCESS, projectCode);
-        Mockito.when(projectService.checkProjectAndAuth(user, project, projectCode, WORKFLOW_DEFINITION))
-                .thenReturn(result);
         Mockito.when(processDefinitionMapper.queryByDefineName(project.getCode(), "test_def")).thenReturn(null);
->>>>>>> 22103f97
 
         Map<String, Object> instanceNotExitRes =
                 processDefinitionService.queryProcessDefinitionByName(user, projectCode, "test_def");
@@ -378,14 +311,8 @@
         // instance exit
         Mockito.when(processDefinitionMapper.queryByDefineName(project.getCode(), "test"))
                 .thenReturn(getProcessDefinition());
-<<<<<<< HEAD
-        Mockito.doNothing().when(projectService).checkProjectAuth(loginUser, project,
+        Mockito.doNothing().when(projectService).checkProjectAuth(user, project,
                 WORKFLOW_DEFINITION);
-=======
-        putMsg(result, Status.SUCCESS, projectCode);
-        Mockito.when(projectService.checkProjectAndAuth(user, project, projectCode, WORKFLOW_DEFINITION))
-                .thenReturn(result);
->>>>>>> 22103f97
         Map<String, Object> successRes =
                 processDefinitionService.queryProcessDefinitionByName(user, projectCode, "test");
         Assertions.assertEquals(Status.SUCCESS, successRes.get(Constants.STATUS));
@@ -396,15 +323,8 @@
         Project project = getProject(projectCode);
 
         Mockito.when(projectMapper.queryByCode(projectCode)).thenReturn(getProject(projectCode));
-<<<<<<< HEAD
-        Mockito.doNothing().when(projectService).checkProjectAuth(loginUser, project,
+        Mockito.doNothing().when(projectService).checkProjectAuth(user, project,
                 WORKFLOW_BATCH_COPY);
-=======
-        Map<String, Object> result = new HashMap<>();
-        putMsg(result, Status.SUCCESS, projectCode);
-        Mockito.when(projectService.checkProjectAndAuth(user, project, projectCode, WORKFLOW_BATCH_COPY))
-                .thenReturn(result);
->>>>>>> 22103f97
 
         // copy project definition ids empty test
         Map<String, Object> map =
@@ -412,46 +332,19 @@
         Assertions.assertEquals(Status.PROCESS_DEFINITION_CODES_IS_EMPTY, map.get(Constants.STATUS));
 
         // project check auth fail
-<<<<<<< HEAD
         Mockito.doThrow(new ServiceException(Status.PROJECT_NOT_FOUND, 1)).when(projectService)
-                .checkProjectAuth(loginUser, project, WORKFLOW_BATCH_COPY);
+                .checkProjectAuth(user, project, WORKFLOW_BATCH_COPY);
         long finalProjectCode = projectCode;
         exception = Assertions.assertThrows(ServiceException.class, () -> processDefinitionService
-                .batchCopyProcessDefinition(loginUser, finalProjectCode, String.valueOf(project.getId()), 2L));
+                .batchCopyProcessDefinition(user, finalProjectCode, String.valueOf(project.getId()), 2L));
         Assert.assertEquals(Status.PROJECT_NOT_FOUND.getCode(), ((ServiceException) exception).getCode());
-
-        // project check auth success, target project name not equal project name, check auth target project fail
-        projectCode = 2L;
-        Project project1 = getProject(projectCode);
-        Mockito.when(projectMapper.queryByCode(projectCode)).thenReturn(project1);
-
-        ProcessDefinition definition = getProcessDefinition();
-        List<ProcessDefinition> processDefinitionList = new ArrayList<>();
-        processDefinitionList.add(definition);
-        Set<Long> definitionCodes =
-                Arrays.stream("46".split(Constants.COMMA)).map(Long::parseLong).collect(Collectors.toSet());
-        Mockito.when(processDefineMapper.queryByCodes(definitionCodes)).thenReturn(processDefinitionList);
-        Mockito.when(processService.saveProcessDefine(loginUser, definition, Boolean.TRUE, Boolean.TRUE)).thenReturn(2);
-        Mockito.doNothing().when(projectService).checkProjectAuth(loginUser, getProject(projectCode),
-                WORKFLOW_BATCH_COPY);
-        long finalProjectCode1 = projectCode;
-        Assertions.assertDoesNotThrow(
-                () -> processDefinitionService.batchCopyProcessDefinition(loginUser, finalProjectCode1, "46", 1L));
-=======
-        putMsg(result, Status.PROJECT_NOT_FOUND, projectCode);
-        Mockito.when(projectService.checkProjectAndAuth(user, project, projectCode, WORKFLOW_BATCH_COPY))
-                .thenReturn(result);
-        Map<String, Object> map1 = processDefinitionService.batchCopyProcessDefinition(
-                user, projectCode, String.valueOf(project.getId()), 2L);
-        Assertions.assertEquals(Status.PROJECT_NOT_FOUND, map1.get(Constants.STATUS));
 
         // project check auth success, target project name not equal project name, check auth target project fail
         Project project1 = getProject(projectCodeOther);
         Mockito.when(projectMapper.queryByCode(projectCodeOther)).thenReturn(project1);
-        Mockito.when(projectService.checkProjectAndAuth(user, project, projectCodeOther, WORKFLOW_BATCH_COPY))
-                .thenReturn(result);
-
-        putMsg(result, Status.SUCCESS, projectCodeOther);
+        Mockito.doNothing().when(projectService).checkProjectAuth(user, getProject(projectCode),
+                WORKFLOW_BATCH_COPY);
+
         ProcessDefinition definition = getProcessDefinition();
         List<ProcessDefinition> processDefinitionList = new ArrayList<>();
         processDefinitionList.add(definition);
@@ -470,7 +363,6 @@
         Map<String, Object> map3 = processDefinitionService.batchCopyProcessDefinition(
                 user, projectCodeOther, String.valueOf(processDefinitionCode), projectCode);
         Assertions.assertEquals(Status.SUCCESS, map3.get(Constants.STATUS));
->>>>>>> 22103f97
     }
 
     @Test
@@ -481,35 +373,15 @@
         Project project2 = getProject(projectCodeOther);
         Mockito.when(projectMapper.queryByCode(projectCodeOther)).thenReturn(project2);
 
-<<<<<<< HEAD
-        Mockito.doNothing().when(projectService).checkProjectAuth(loginUser, project1,
+        Mockito.doNothing().when(projectService).checkProjectAuth(user, project1,
                 TASK_DEFINITION_MOVE);
-        Mockito.doNothing().when(projectService).checkProjectAuth(loginUser, project2,
+        Mockito.doNothing().when(projectService).checkProjectAuth(user, project2,
                 TASK_DEFINITION_MOVE);
-=======
-        Map<String, Object> result = new HashMap<>();
-        putMsg(result, Status.SUCCESS, projectCode);
-
-        Mockito.when(projectService.checkProjectAndAuth(user, project1, projectCode, TASK_DEFINITION_MOVE))
-                .thenReturn(result);
-        Mockito.when(projectService.checkProjectAndAuth(user, project2, projectCodeOther, TASK_DEFINITION_MOVE))
-                .thenReturn(result);
->>>>>>> 22103f97
 
         ProcessDefinition definition = getProcessDefinition();
         definition.setVersion(1);
         List<ProcessDefinition> processDefinitionList = new ArrayList<>();
         processDefinitionList.add(definition);
-<<<<<<< HEAD
-        Set<Long> definitionCodes =
-                Arrays.stream("46".split(Constants.COMMA)).map(Long::parseLong).collect(Collectors.toSet());
-        Mockito.when(processDefineMapper.queryByCodes(definitionCodes)).thenReturn(processDefinitionList);
-        Mockito.when(processService.saveProcessDefine(loginUser, definition, Boolean.TRUE, Boolean.TRUE)).thenReturn(2);
-        Mockito.when(processTaskRelationMapper.queryByProcessCode(projectCode, 46L))
-                .thenReturn(getProcessTaskRelation(projectCode));
-        Assertions.assertDoesNotThrow(
-                () -> processDefinitionService.batchMoveProcessDefinition(loginUser, projectCode, "46", projectCode2));
-=======
         Set<Long> definitionCodes = new HashSet<>();
         // Change this catch NumberFormatException
         for (String code : String.valueOf(processDefinitionCode).split(Constants.COMMA)) {
@@ -524,12 +396,10 @@
         Mockito.when(processService.saveProcessDefine(user, definition, Boolean.TRUE, Boolean.TRUE)).thenReturn(2);
         Mockito.when(processTaskRelationMapper.queryByProcessCode(projectCode, processDefinitionCode))
                 .thenReturn(getProcessTaskRelation());
-        putMsg(result, Status.SUCCESS);
 
         Map<String, Object> successRes = processDefinitionService.batchMoveProcessDefinition(
                 user, projectCode, String.valueOf(processDefinitionCode), projectCodeOther);
         Assertions.assertEquals(Status.SUCCESS, successRes.get(Constants.STATUS));
->>>>>>> 22103f97
     }
 
     @Test
@@ -544,34 +414,14 @@
         Assertions.assertEquals(Status.PROCESS_DEFINE_NOT_EXIST.getCode(), ((ServiceException) exception).getCode());
 
         // project check auth fail
-<<<<<<< HEAD
         Mockito.doThrow(new ServiceException(Status.PROJECT_NOT_FOUND, projectCode)).when(projectService)
-                .checkProjectAuth(loginUser, project, WORKFLOW_DEFINITION_DELETE);
-        exception = Assertions.assertThrows(ServiceException.class,
-                () -> processDefinitionService.deleteProcessDefinitionByCode(loginUser, projectCode, 6L));
-        Assert.assertEquals(Status.PROJECT_NOT_FOUND.getCode(), ((ServiceException) exception).getCode());
-
-        // project check auth success, instance not exist
-        Mockito.doNothing().when(projectService).checkProjectAuth(loginUser, project,
-                WORKFLOW_DEFINITION_DELETE);
-        Mockito.when(processDefineMapper.queryByCode(1L)).thenReturn(null);
-        Map<String, Object> instanceNotExitRes =
-                processDefinitionService.deleteProcessDefinitionByCode(loginUser, projectCode, 1L);
-        Assert.assertEquals(Status.PROCESS_DEFINE_NOT_EXIST, instanceNotExitRes.get(Constants.STATUS));
-
-        ProcessDefinition processDefinition = getProcessDefinition();
-        Mockito.doNothing().when(projectService).checkProjectAuth(loginUser, project,
-                WORKFLOW_DEFINITION_DELETE);
-=======
-        Mockito.when(processDefinitionMapper.queryByCode(6L)).thenReturn(this.getProcessDefinition());
-        Mockito.doThrow(new ServiceException(Status.PROJECT_NOT_FOUND)).when(projectService)
-                .checkProjectAndAuthThrowException(user, project, WORKFLOW_DEFINITION_DELETE);
+                .checkProjectAuth(user, project, WORKFLOW_DEFINITION_DELETE);
         exception = Assertions.assertThrows(ServiceException.class,
                 () -> processDefinitionService.deleteProcessDefinitionByCode(user, 6L));
         Assertions.assertEquals(Status.PROJECT_NOT_FOUND.getCode(), ((ServiceException) exception).getCode());
 
         // project check auth success, instance not exist
-        Mockito.doNothing().when(projectService).checkProjectAndAuthThrowException(user, project,
+        Mockito.doNothing().when(projectService).checkProjectAuth(user, project,
                 WORKFLOW_DEFINITION_DELETE);
         Mockito.when(processDefinitionMapper.queryByCode(1L)).thenReturn(null);
         exception = Assertions.assertThrows(ServiceException.class,
@@ -579,7 +429,6 @@
         Assertions.assertEquals(Status.PROCESS_DEFINE_NOT_EXIST.getCode(), ((ServiceException) exception).getCode());
 
         ProcessDefinition processDefinition = getProcessDefinition();
->>>>>>> 22103f97
         // user no auth
         Mockito.when(processDefinitionMapper.queryByCode(46L)).thenReturn(processDefinition);
         exception = Assertions.assertThrows(ServiceException.class,
@@ -587,11 +436,7 @@
         Assertions.assertEquals(Status.USER_NO_OPERATION_PERM.getCode(), ((ServiceException) exception).getCode());
 
         // process definition online
-<<<<<<< HEAD
-        loginUser.setUserType(UserType.ADMIN_USER);
-=======
         user.setUserType(UserType.ADMIN_USER);
->>>>>>> 22103f97
         processDefinition.setReleaseState(ReleaseState.ONLINE);
         Mockito.when(processDefinitionMapper.queryByCode(46L)).thenReturn(processDefinition);
         exception = Assertions.assertThrows(ServiceException.class,
@@ -600,11 +445,7 @@
 
         // scheduler list elements > 1
         processDefinition.setReleaseState(ReleaseState.OFFLINE);
-<<<<<<< HEAD
-        Mockito.when(processDefineMapper.queryByCode(46L)).thenReturn(processDefinition);
-=======
         Mockito.when(processDefinitionMapper.queryByCode(46L)).thenReturn(processDefinition);
->>>>>>> 22103f97
         Mockito.when(scheduleMapper.queryByProcessDefinitionCode(46L)).thenReturn(getSchedule());
         Mockito.when(scheduleMapper.deleteById(46)).thenReturn(1);
         Mockito.when(processDefinitionMapper.deleteById(processDefinition.getId())).thenReturn(1);
@@ -623,11 +464,7 @@
         Assertions.assertEquals(Status.SCHEDULE_STATE_ONLINE.getCode(), ((ServiceException) exception).getCode());
 
         // process used by other task, sub process
-<<<<<<< HEAD
-        loginUser.setUserType(UserType.ADMIN_USER);
-=======
         user.setUserType(UserType.ADMIN_USER);
->>>>>>> 22103f97
         TaskMainInfo taskMainInfo = getTaskMainInfo().get(0);
         Mockito.when(workFlowLineageService.queryTaskDepOnProcess(project.getCode(), processDefinition.getCode()))
                 .thenReturn(ImmutableSet.copyOf(getTaskMainInfo()));
@@ -645,8 +482,6 @@
         Mockito.when(scheduleMapper.queryByProcessDefinitionCode(46L)).thenReturn(getSchedule());
         Mockito.when(workFlowLineageService.queryTaskDepOnProcess(project.getCode(), processDefinition.getCode()))
                 .thenReturn(Collections.emptySet());
-<<<<<<< HEAD
-=======
         Assertions.assertDoesNotThrow(() -> processDefinitionService.deleteProcessDefinitionByCode(user, 46L));
     }
 
@@ -699,7 +534,6 @@
         Mockito.when(workFlowLineageService.queryTaskDepOnProcess(project.getCode(), process.getCode()))
                 .thenReturn(Collections.emptySet());
         putMsg(result, Status.SUCCESS, projectCode);
->>>>>>> 22103f97
         Map<String, Object> deleteSuccess =
                 processDefinitionService.batchDeleteProcessDefinitionByCodes(user, projectCode, singleCodes);
         Assertions.assertEquals(Status.SUCCESS, deleteSuccess.get(Constants.STATUS));
@@ -712,28 +546,16 @@
         Project project = getProject(projectCode);
 
         // project check auth fail
-<<<<<<< HEAD
         Mockito.doThrow(new ServiceException(Status.PROJECT_NOT_FOUND, projectCode)).when(projectService)
-                .checkProjectAuth(loginUser, project, null);
+                .checkProjectAuth(user, project, null);
         exception = Assertions.assertThrows(ServiceException.class, () -> processDefinitionService
-                .releaseProcessDefinition(loginUser, projectCode, 6, ReleaseState.OFFLINE));
-        Assert.assertEquals(Status.PROJECT_NOT_FOUND.getCode(), ((ServiceException) exception).getCode());
-
-        // project check auth success, processs definition online
-        Mockito.when(processDefineMapper.queryByCode(46L)).thenReturn(getProcessDefinition());
-=======
-        Map<String, Object> result = new HashMap<>();
-        putMsg(result, Status.PROJECT_NOT_FOUND, projectCode);
-        Mockito.when(projectService.checkProjectAndAuth(user, project, projectCode, WORKFLOW_ONLINE_OFFLINE))
-                .thenReturn(result);
+                .releaseProcessDefinition(user, projectCode, 6, ReleaseState.OFFLINE));
         Map<String, Object> map = processDefinitionService.releaseProcessDefinition(user, projectCode,
                 processDefinitionCode, ReleaseState.OFFLINE);
         Assertions.assertEquals(Status.PROJECT_NOT_FOUND, map.get(Constants.STATUS));
 
         // project check auth success, processes definition online
-        putMsg(result, Status.SUCCESS, projectCode);
         Mockito.when(processDefinitionMapper.queryByCode(46L)).thenReturn(getProcessDefinition());
->>>>>>> 22103f97
         List<ProcessTaskRelation> processTaskRelationList = new ArrayList<>();
         ProcessTaskRelation processTaskRelation = new ProcessTaskRelation();
         processTaskRelation.setProjectCode(projectCode);
@@ -762,35 +584,18 @@
         Project project = getProject(projectCode);
 
         // project check auth fail
-<<<<<<< HEAD
         Mockito.doThrow(new ServiceException(Status.PROJECT_NOT_FOUND, projectCode)).when(projectService)
-                .checkProjectAuth(loginUser, project, WORKFLOW_CREATE);
-        exception = Assertions.assertThrows(ServiceException.class,
-                () -> processDefinitionService.verifyProcessDefinitionName(loginUser, projectCode, "test_pdf", 0));
-        Assert.assertEquals(Status.PROJECT_NOT_FOUND.getCode(), ((ServiceException) exception).getCode());
+                .checkProjectAuth(user, project, WORKFLOW_CREATE);
+        Map<String, Object> map =
+                processDefinitionService.verifyProcessDefinitionName(user, projectCode, "test_pdf", 0);
+        Assertions.assertEquals(Status.PROJECT_NOT_FOUND, map.get(Constants.STATUS));
 
         // project check auth success, process not exist
-        Mockito.when(processDefineMapper.verifyByDefineName(project.getCode(), "test_pdf")).thenReturn(null);
-        Mockito.doNothing().when(projectService).checkProjectAuth(loginUser, project, WORKFLOW_CREATE);
-        Map<String, Object> processNotExistRes = processDefinitionService.verifyProcessDefinitionName(loginUser,
-                projectCode, "test_pdf", 0);
-        Assert.assertEquals(Status.SUCCESS, processNotExistRes.get(Constants.STATUS));
-=======
-        Map<String, Object> result = new HashMap<>();
-        putMsg(result, Status.PROJECT_NOT_FOUND, projectCode);
-        Mockito.when(projectService.checkProjectAndAuth(user, project, projectCode, WORKFLOW_CREATE))
-                .thenReturn(result);
-        Map<String, Object> map = processDefinitionService.verifyProcessDefinitionName(user,
-                projectCode, "test_pdf", 0);
-        Assertions.assertEquals(Status.PROJECT_NOT_FOUND, map.get(Constants.STATUS));
-
-        // project check auth success, process not exist
-        putMsg(result, Status.SUCCESS, projectCode);
         Mockito.when(processDefinitionMapper.verifyByDefineName(project.getCode(), "test_pdf")).thenReturn(null);
+        Mockito.doNothing().when(projectService).checkProjectAuth(user, project, WORKFLOW_CREATE);
         Map<String, Object> processNotExistRes =
                 processDefinitionService.verifyProcessDefinitionName(user, projectCode, "test_pdf", 0);
         Assertions.assertEquals(Status.SUCCESS, processNotExistRes.get(Constants.STATUS));
->>>>>>> 22103f97
 
         // process exist
         Mockito.when(processDefinitionMapper.verifyByDefineName(project.getCode(), "test_pdf"))
@@ -818,13 +623,7 @@
         Project project = getProject(projectCode);
 
         // project check auth fail
-<<<<<<< HEAD
-        Mockito.doNothing().when(projectService).checkProjectAuth(loginUser, project, null);
-=======
-        Map<String, Object> result = new HashMap<>();
-        putMsg(result, Status.SUCCESS, projectCode);
-        Mockito.when(projectService.checkProjectAndAuth(user, project, projectCode, null)).thenReturn(result);
->>>>>>> 22103f97
+        Mockito.doNothing().when(projectService).checkProjectAuth(user, project, null);
         // process definition not exist
         Mockito.when(processDefinitionMapper.queryByCode(46L)).thenReturn(null);
         Map<String, Object> processDefinitionNullRes =
@@ -846,13 +645,7 @@
         Project project = getProject(projectCode);
 
         // project check auth fail
-<<<<<<< HEAD
-        Mockito.doNothing().when(projectService).checkProjectAuth(loginUser, project, null);
-=======
-        Map<String, Object> result = new HashMap<>();
-        putMsg(result, Status.SUCCESS, projectCode);
-        Mockito.when(projectService.checkProjectAndAuth(user, project, projectCode, null)).thenReturn(result);
->>>>>>> 22103f97
+        Mockito.doNothing().when(projectService).checkProjectAuth(user, project, null);
         // process definition not exist
         String defineCodes = "46";
         Set<Long> defineCodeSet = Lists.newArrayList(defineCodes.split(Constants.COMMA)).stream().map(Long::parseLong)
@@ -880,23 +673,9 @@
 
     @Test
     public void testQueryAllProcessDefinitionByProjectCode() {
-<<<<<<< HEAD
-        User loginUser = new User();
-        loginUser.setId(1);
-        loginUser.setUserType(UserType.GENERAL_USER);
-        long projectCode = 2L;
         Project project = getProject(projectCode);
         Mockito.when(projectMapper.queryByCode(projectCode)).thenReturn(project);
-        Mockito.doNothing().when(projectService).checkProjectAuth(loginUser, project,
-                WORKFLOW_DEFINITION);
-=======
-        Map<String, Object> result = new HashMap<>();
-        Project project = getProject(projectCode);
-        Mockito.when(projectMapper.queryByCode(projectCode)).thenReturn(project);
-        putMsg(result, Status.SUCCESS, projectCode);
-        Mockito.when(projectService.checkProjectAndAuth(user, project, projectCode, WORKFLOW_DEFINITION))
-                .thenReturn(result);
->>>>>>> 22103f97
+        Mockito.doNothing().when(projectService).checkProjectAuth(user, project, WORKFLOW_DEFINITION);
         ProcessDefinition processDefinition = getProcessDefinition();
         List<ProcessDefinition> processDefinitionList = new ArrayList<>();
         processDefinitionList.add(processDefinition);
@@ -909,16 +688,8 @@
     @Test
     public void testViewTree() {
         Project project1 = getProject(projectCode);
-<<<<<<< HEAD
-        Mockito.doNothing().when(projectService).checkProjectAuth(loginUser, project1,
-                WORKFLOW_TREE_VIEW);
-=======
-        Map<String, Object> result = new HashMap<>();
-        putMsg(result, Status.SUCCESS, projectCode);
         Mockito.when(projectMapper.queryByCode(1)).thenReturn(project1);
-        Mockito.when(projectService.checkProjectAndAuth(user, project1, projectCode, WORKFLOW_TREE_VIEW))
-                .thenReturn(result);
->>>>>>> 22103f97
+        Mockito.doNothing().when(projectService).checkProjectAuth(user, project1, WORKFLOW_TREE_VIEW);
         // process definition not exist
         ProcessDefinition processDefinition = getProcessDefinition();
         Map<String, Object> processDefinitionNullRes =
@@ -927,14 +698,8 @@
 
         // task instance not exist project
         Mockito.when(projectMapper.queryByCode(1)).thenReturn(project1);
-<<<<<<< HEAD
-        Mockito.doNothing().when(projectService).checkProjectAuth(loginUser, project1,
-                WORKFLOW_TREE_VIEW);
-        Mockito.when(processDefineMapper.queryByCode(46L)).thenReturn(processDefinition);
-=======
-        Mockito.when(projectService.checkProjectAndAuth(user, project1, 1, WORKFLOW_TREE_VIEW)).thenReturn(result);
+        Mockito.doNothing().when(projectService).checkProjectAuth(user, project1, WORKFLOW_TREE_VIEW);
         Mockito.when(processDefinitionMapper.queryByCode(46L)).thenReturn(processDefinition);
->>>>>>> 22103f97
         Mockito.when(processService.genDagGraph(processDefinition)).thenReturn(new DAG<>());
         Map<String, Object> taskNullRes =
                 processDefinitionService.viewTree(user, processDefinition.getProjectCode(), 46, 10);
@@ -953,12 +718,8 @@
 
         Project project1 = getProject(1);
         Mockito.when(projectMapper.queryByCode(1)).thenReturn(project1);
-<<<<<<< HEAD
-        Mockito.doNothing().when(projectService).checkProjectAuth(loginUser, project1,
+        Mockito.doNothing().when(projectService).checkProjectAuth(user, project1,
                 WORKFLOW_TREE_VIEW);
-=======
-        Mockito.when(projectService.checkProjectAndAuth(user, project1, 1, WORKFLOW_TREE_VIEW)).thenReturn(result);
->>>>>>> 22103f97
 
         Mockito.when(processService.genDagGraph(processDefinition)).thenReturn(new DAG<>());
         Map<String, Object> taskNotNuLLRes =
@@ -968,24 +729,9 @@
 
     @Test
     public void testUpdateProcessDefinition() {
-<<<<<<< HEAD
-        User loginUser = new User();
-        loginUser.setId(1);
-        loginUser.setUserType(UserType.ADMIN_USER);
-
-        long projectCode = 1L;
-        Project project = getProject(projectCode);
-        Mockito.when(projectMapper.queryByCode(projectCode)).thenReturn(getProject(projectCode));
-        Mockito.doNothing().when(projectService).checkProjectAuth(loginUser, project, WORKFLOW_UPDATE);
-=======
-        Map<String, Object> result = new HashMap<>();
-        putMsg(result, Status.SUCCESS);
-
-        Project project = getProject(projectCode);
-        Mockito.when(projectMapper.queryByCode(projectCode)).thenReturn(getProject(projectCode));
-        Mockito.when(projectService.checkProjectAndAuth(user, project, projectCode, WORKFLOW_UPDATE))
-                .thenReturn(result);
->>>>>>> 22103f97
+        Project project = getProject(projectCode);
+        Mockito.when(projectMapper.queryByCode(projectCode)).thenReturn(getProject(projectCode));
+        Mockito.doNothing().when(projectService).checkProjectAuth(user, project, WORKFLOW_UPDATE);
 
         try {
             processDefinitionService.updateProcessDefinition(user, projectCode, "test", 1,
@@ -1042,22 +788,11 @@
 
         Mockito.when(dataSourceMapper.queryDataSourceByNameAndUserId(user.getId(), "mysql_1")).thenReturn(dataSource);
 
-<<<<<<< HEAD
-        long projectCode = 1001;
-        Project project1 = getProject(projectCode);
-        Mockito.when(projectMapper.queryByCode(projectCode)).thenReturn(getProject(projectCode));
-        Mockito.doNothing().when(projectService).checkProjectAuth(loginUser, project1,
+        Project project = getProject(projectCode);
+        Mockito.when(projectMapper.queryByCode(projectCode)).thenReturn(getProject(projectCode));
+        Mockito.doNothing().when(projectService).checkProjectAuth(user, project,
                 WORKFLOW_IMPORT);
-        Mockito.when(processService.saveTaskDefine(Mockito.same(loginUser), Mockito.eq(projectCode), Mockito.notNull(),
-=======
-        Project project = getProject(projectCode);
-        Map<String, Object> result = new HashMap<>();
-        result.put(Constants.STATUS, Status.SUCCESS);
-        Mockito.when(projectMapper.queryByCode(projectCode)).thenReturn(getProject(projectCode));
-        Mockito.when(projectService.checkProjectAndAuth(user, project, projectCode, WORKFLOW_IMPORT))
-                .thenReturn(result);
         Mockito.when(processService.saveTaskDefine(Mockito.same(user), Mockito.eq(projectCode), Mockito.notNull(),
->>>>>>> 22103f97
                 Mockito.anyBoolean())).thenReturn(2);
         Mockito.when(processService.saveProcessDefine(Mockito.same(user), Mockito.notNull(), Mockito.notNull(),
                 Mockito.anyBoolean())).thenReturn(1);
@@ -1065,12 +800,8 @@
                 processService.saveTaskRelation(Mockito.same(user), Mockito.eq(projectCode), Mockito.anyLong(),
                         Mockito.eq(1), Mockito.notNull(), Mockito.notNull(), Mockito.anyBoolean()))
                 .thenReturn(0);
-<<<<<<< HEAD
         Map<String, Object> result =
-                processDefinitionService.importSqlProcessDefinition(loginUser, projectCode, mockMultipartFile);
-=======
-        result = processDefinitionService.importSqlProcessDefinition(user, projectCode, mockMultipartFile);
->>>>>>> 22103f97
+                processDefinitionService.importSqlProcessDefinition(user, projectCode, mockMultipartFile);
 
         Assertions.assertEquals(result.get(Constants.STATUS), Status.SUCCESS);
     }
