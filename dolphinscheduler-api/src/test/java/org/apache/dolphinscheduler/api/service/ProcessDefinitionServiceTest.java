--- conflicted
+++ resolved
@@ -221,13 +221,8 @@
         putMsg(result, Status.PROJECT_NOT_FOUND, projectCode);
 
         //project check auth fail
-<<<<<<< HEAD
-        Mockito.when(projectService.checkProjectAndAuth(loginUser, project, projectCode)).thenReturn(result);
+        Mockito.when(projectService.checkProjectAndAuth(loginUser, project, projectCode,WORKFLOW_DEFINITION)).thenReturn(result);
         Map<String, Object> map = processDefinitionService.queryProcessDefinitionByCode(loginUser, 1L, 1L, false);
-=======
-        Mockito.when(projectService.checkProjectAndAuth(loginUser, project, projectCode,WORKFLOW_DEFINITION)).thenReturn(result);
-        Map<String, Object> map = processDefinitionService.queryProcessDefinitionByCode(loginUser, 1L, 1L);
->>>>>>> 0aba68f3
         Assert.assertEquals(Status.PROJECT_NOT_FOUND, map.get(Constants.STATUS));
 
         //project check auth success, instance not exist
