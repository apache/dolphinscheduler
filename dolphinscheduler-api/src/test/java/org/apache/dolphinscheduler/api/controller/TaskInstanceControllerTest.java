--- conflicted
+++ resolved
@@ -34,20 +34,11 @@
 import org.apache.dolphinscheduler.common.utils.JSONUtils;
 import org.apache.dolphinscheduler.dao.entity.TaskInstance;
 import org.apache.dolphinscheduler.dao.entity.User;
+import org.apache.dolphinscheduler.plugin.task.api.enums.TaskExecutionStatus;
 
-<<<<<<< HEAD
-import java.util.HashMap;
-import java.util.Map;
-
-import org.apache.dolphinscheduler.plugin.task.api.enums.TaskExecutionStatus;
-import org.junit.Assert;
-import org.junit.Ignore;
-import org.junit.Test;
-=======
 import org.junit.jupiter.api.Assertions;
 import org.junit.jupiter.api.Disabled;
 import org.junit.jupiter.api.Test;
->>>>>>> 2a44a7f3
 import org.mockito.InjectMocks;
 import org.mockito.Mock;
 import org.mockito.Mockito;
@@ -75,14 +66,16 @@
         result.setCode(Status.SUCCESS.getCode());
         result.setMsg(Status.SUCCESS.getMsg());
 
-        when(taskInstanceService.queryTaskListPaging(any(), eq(1L), eq(1), eq(""), eq(""), eq(""), eq(""), eq(""), any(), any(),
-            eq(""), Mockito.any(), eq("192.168.xx.xx"), eq(TaskExecuteType.BATCH), any(), any())).thenReturn(result);
+        when(taskInstanceService.queryTaskListPaging(any(), eq(1L), eq(1), eq(""), eq(""), eq(""), eq(""), any(), any(),
+                eq(""), Mockito.any(), eq("192.168.xx.xx"), eq(TaskExecuteType.BATCH), any(), any()))
+                        .thenReturn(result);
         Result taskResult = taskInstanceController.queryTaskListPaging(null, 1L, 1, "", "", "",
-            "", "",  "",TaskExecutionStatus.SUCCESS, "192.168.xx.xx", "2020-01-01 00:00:00", "2020-01-02 00:00:00", TaskExecuteType.BATCH, pageNo, pageSize);
-        Assert.assertEquals(Integer.valueOf(Status.SUCCESS.getCode()), taskResult.getCode());
+                "", "", TaskExecutionStatus.SUCCESS, "192.168.xx.xx", "2020-01-01 00:00:00", "2020-01-02 00:00:00",
+                TaskExecuteType.BATCH, pageNo, pageSize);
+        Assertions.assertEquals(Integer.valueOf(Status.SUCCESS.getCode()), taskResult.getCode());
     }
 
-    @Ignore
+    @Disabled
     @Test
     public void testForceTaskSuccess() throws Exception {
         MultiValueMap<String, String> paramsMap = new LinkedMultiValueMap<>();
@@ -100,7 +93,7 @@
                 .andReturn();
 
         Result result = JSONUtils.parseObject(mvcResult.getResponse().getContentAsString(), Result.class);
-        Assert.assertEquals(Status.SUCCESS.getCode(), result.getCode().intValue());
+        Assertions.assertEquals(Status.SUCCESS.getCode(), result.getCode().intValue());
     }
 
 }