/*
 * Licensed to the Apache Software Foundation (ASF) under one or more
 * contributor license agreements.  See the NOTICE file distributed with
 * this work for additional information regarding copyright ownership.
 * The ASF licenses this file to You under the Apache License, Version 2.0
 * (the "License"); you may not use this file except in compliance with
 * the License.  You may obtain a copy of the License at
 *
 *    http://www.apache.org/licenses/LICENSE-2.0
 *
 * Unless required by applicable law or agreed to in writing, software
 * distributed under the License is distributed on an "AS IS" BASIS,
 * WITHOUT WARRANTIES OR CONDITIONS OF ANY KIND, either express or implied.
 * See the License for the specific language governing permissions and
 * limitations under the License.
 */

package org.apache.dolphinscheduler.api.controller;

import static org.mockito.ArgumentMatchers.any;
import static org.mockito.ArgumentMatchers.anyInt;
import static org.mockito.ArgumentMatchers.anyLong;
import static org.mockito.ArgumentMatchers.eq;
import static org.mockito.Mockito.when;
import static org.springframework.test.web.servlet.request.MockMvcRequestBuilders.post;
import static org.springframework.test.web.servlet.result.MockMvcResultMatchers.content;
import static org.springframework.test.web.servlet.result.MockMvcResultMatchers.status;

import org.apache.dolphinscheduler.api.enums.Status;
import org.apache.dolphinscheduler.api.service.TaskInstanceService;
import org.apache.dolphinscheduler.api.utils.PageInfo;
import org.apache.dolphinscheduler.api.utils.Result;
import org.apache.dolphinscheduler.common.Constants;
import org.apache.dolphinscheduler.common.enums.TaskExecuteType;
import org.apache.dolphinscheduler.common.utils.JSONUtils;
import org.apache.dolphinscheduler.dao.entity.TaskInstance;
import org.apache.dolphinscheduler.dao.entity.User;

import java.util.HashMap;
import java.util.Map;

import org.apache.dolphinscheduler.plugin.task.api.enums.TaskExecutionStatus;
import org.junit.Assert;
import org.junit.Ignore;
import org.junit.Test;
import org.mockito.InjectMocks;
import org.mockito.Mock;
import org.mockito.Mockito;
import org.springframework.http.MediaType;
import org.springframework.test.web.servlet.MvcResult;
import org.springframework.util.LinkedMultiValueMap;
import org.springframework.util.MultiValueMap;

public class TaskInstanceControllerTest extends AbstractControllerTest {

    @InjectMocks
    private TaskInstanceController taskInstanceController;

    @Mock
    private TaskInstanceService taskInstanceService;

    @Test
    public void testQueryTaskListPaging() {

        Result result = new Result();
        Integer pageNo = 1;
        Integer pageSize = 20;
        PageInfo pageInfo = new PageInfo<TaskInstance>(pageNo, pageSize);
        result.setData(pageInfo);
        result.setCode(Status.SUCCESS.getCode());
        result.setMsg(Status.SUCCESS.getMsg());

<<<<<<< HEAD
        when(taskInstanceService.queryTaskListPaging(any(), eq(1L), eq(1), eq(""), eq(""), eq(""), eq(""), any(), any(),
            eq(""), Mockito.any(), eq("192.168.xx.xx"), TaskExecuteType.BATCH, any(), any())).thenReturn(result);
        Result taskResult = taskInstanceController.queryTaskListPaging(null, 1L, 1, "", "", "",
            "", "", ExecutionStatus.SUCCESS, "192.168.xx.xx", "2020-01-01 00:00:00", "2020-01-02 00:00:00", TaskExecuteType.BATCH, pageNo, pageSize);
=======
        when(taskInstanceService.queryTaskListPaging(any(), eq(1L), eq(1), eq(""), eq(""), eq(""), any(), any(),
                eq(""), Mockito.any(), eq("192.168.xx.xx"), any(), any())).thenReturn(result);
        Result taskResult = taskInstanceController.queryTaskListPaging(null, 1L, 1, "", "",
                "", "", TaskExecutionStatus.SUCCESS, "192.168.xx.xx", "2020-01-01 00:00:00", "2020-01-02 00:00:00",
                pageNo, pageSize);
>>>>>>> 87744151
        Assert.assertEquals(Integer.valueOf(Status.SUCCESS.getCode()), taskResult.getCode());
    }

    @Ignore
    @Test
    public void testForceTaskSuccess() throws Exception {
        MultiValueMap<String, String> paramsMap = new LinkedMultiValueMap<>();
        paramsMap.add("taskInstanceId", "104");

        Map<String, Object> mockResult = new HashMap<>(5);
        mockResult.put(Constants.STATUS, Status.SUCCESS);
        mockResult.put(Constants.MSG, Status.SUCCESS.getMsg());
        when(taskInstanceService.forceTaskSuccess(any(User.class), anyLong(), anyInt())).thenReturn(mockResult);

        MvcResult mvcResult = mockMvc.perform(post("/projects/{projectName}/task-instance/force-success", "cxc_1113")
                .header(SESSION_ID, sessionId)
                .params(paramsMap))
            .andExpect(status().isOk())
            .andExpect(content().contentType(MediaType.APPLICATION_JSON))
            .andReturn();

        Result result = JSONUtils.parseObject(mvcResult.getResponse().getContentAsString(), Result.class);
        Assert.assertEquals(Status.SUCCESS.getCode(), result.getCode().intValue());
    }

}<|MERGE_RESOLUTION|>--- conflicted
+++ resolved
@@ -70,18 +70,10 @@
         result.setCode(Status.SUCCESS.getCode());
         result.setMsg(Status.SUCCESS.getMsg());
 
-<<<<<<< HEAD
         when(taskInstanceService.queryTaskListPaging(any(), eq(1L), eq(1), eq(""), eq(""), eq(""), eq(""), any(), any(),
             eq(""), Mockito.any(), eq("192.168.xx.xx"), TaskExecuteType.BATCH, any(), any())).thenReturn(result);
         Result taskResult = taskInstanceController.queryTaskListPaging(null, 1L, 1, "", "", "",
-            "", "", ExecutionStatus.SUCCESS, "192.168.xx.xx", "2020-01-01 00:00:00", "2020-01-02 00:00:00", TaskExecuteType.BATCH, pageNo, pageSize);
-=======
-        when(taskInstanceService.queryTaskListPaging(any(), eq(1L), eq(1), eq(""), eq(""), eq(""), any(), any(),
-                eq(""), Mockito.any(), eq("192.168.xx.xx"), any(), any())).thenReturn(result);
-        Result taskResult = taskInstanceController.queryTaskListPaging(null, 1L, 1, "", "",
-                "", "", TaskExecutionStatus.SUCCESS, "192.168.xx.xx", "2020-01-01 00:00:00", "2020-01-02 00:00:00",
-                pageNo, pageSize);
->>>>>>> 87744151
+            "", "", TaskExecutionStatus.SUCCESS, "192.168.xx.xx", "2020-01-01 00:00:00", "2020-01-02 00:00:00", TaskExecuteType.BATCH, pageNo, pageSize);
         Assert.assertEquals(Integer.valueOf(Status.SUCCESS.getCode()), taskResult.getCode());
     }
 
