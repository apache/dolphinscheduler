--- conflicted
+++ resolved
@@ -124,20 +124,6 @@
 
     @Before
     public void setUp() {
-<<<<<<< HEAD
-        // PowerMockito.mockStatic(HadoopUtils.class);
-        PowerMockito.mockStatic(FileUtils.class);
-        PowerMockito.mockStatic(Files.class);
-        PowerMockito.mockStatic(org.apache.dolphinscheduler.api.utils.FileUtils.class);
-        try {
-            // new HadoopUtils
-            // PowerMockito.whenNew(HadoopUtils.class).withNoArguments().thenReturn(hadoopUtils);
-        } catch (Exception e) {
-            e.printStackTrace();
-        }
-        // PowerMockito.when(HadoopUtils.getInstance()).thenReturn(hadoopUtils);
-        PowerMockito.mockStatic(PropertyUtils.class);
-=======
         mockedStaticFileUtils = Mockito.mockStatic(FileUtils.class);
         mockedStaticFiles = Mockito.mockStatic(Files.class);
         mockedStaticDolphinschedulerFileUtils =
@@ -152,7 +138,6 @@
         mockedStaticFiles.close();
         mockedStaticDolphinschedulerFileUtils.close();
         mockedStaticPropertyUtils.close();
->>>>>>> 6fc209ab
     }
 
     @Test
@@ -181,11 +166,7 @@
         Mockito.when(tenantMapper.queryById(1)).thenReturn(getTenant());
 
         // HDFS_NOT_STARTUP
-<<<<<<< HEAD
-        PowerMockito.when(PropertyUtils.getResUploadStartupState()).thenReturn(false);
-=======
         Mockito.when(PropertyUtils.getResUploadStartupState()).thenReturn(false);
->>>>>>> 6fc209ab
         result = resourcesService.createResource(user, "ResourcesServiceTest", "ResourcesServiceTest",
                 ResourceType.FILE, null, -1, "/");
         logger.info(result.toString());
@@ -209,11 +190,7 @@
         Assert.assertEquals(Status.RESOURCE_SUFFIX_FORBID_CHANGE.getMsg(), result.getMsg());
 
         // UDF_RESOURCE_SUFFIX_NOT_JAR
-<<<<<<< HEAD
-        PowerMockito.when(resourcePermissionCheckService.operationPermissionCheck(AuthorizationType.RESOURCE_FILE_ID,
-=======
         Mockito.when(resourcePermissionCheckService.operationPermissionCheck(AuthorizationType.RESOURCE_FILE_ID,
->>>>>>> 6fc209ab
                 null, 1, ApiFuncIdentificationConstant.UDF_UPLOAD, serviceLogger)).thenReturn(true);
         Mockito.when(resourcePermissionCheckService.resourcePermissionCheck(AuthorizationType.RESOURCE_FILE_ID,
                 null, 1, serviceLogger)).thenReturn(true);
@@ -227,24 +204,15 @@
         Assert.assertEquals(Status.UDF_RESOURCE_SUFFIX_NOT_JAR.getMsg(), result.getMsg());
 
         // FULL_FILE_NAME_TOO_LONG
-<<<<<<< HEAD
-        PowerMockito.when(resourcePermissionCheckService.operationPermissionCheck(AuthorizationType.RESOURCE_FILE_ID,
-=======
         Mockito.when(resourcePermissionCheckService.operationPermissionCheck(AuthorizationType.RESOURCE_FILE_ID,
->>>>>>> 6fc209ab
                 null, 1, ApiFuncIdentificationConstant.FILE_UPLOAD, serviceLogger)).thenReturn(true);
         Mockito.when(resourcePermissionCheckService.resourcePermissionCheck(AuthorizationType.RESOURCE_FILE_ID,
                 null, 1, serviceLogger)).thenReturn(true);
 
         String tooLongFileName = getRandomStringWithLength(Constants.RESOURCE_FULL_NAME_MAX_LENGTH) + ".pdf";
         mockMultipartFile = new MockMultipartFile(tooLongFileName, tooLongFileName, "pdf", "test".getBytes());
-<<<<<<< HEAD
-        PowerMockito.when(PropertyUtils.getResUploadStartupState()).thenReturn(true);
-        PowerMockito.when(Files.getFileExtension(tooLongFileName)).thenReturn("pdf");
-=======
         Mockito.when(PropertyUtils.getResUploadStartupState()).thenReturn(true);
         Mockito.when(Files.getFileExtension(tooLongFileName)).thenReturn("pdf");
->>>>>>> 6fc209ab
         result = resourcesService.createResource(user, tooLongFileName, tooLongFileName, ResourceType.FILE,
                 mockMultipartFile, -1, "/");
         logger.info(result.toString());
@@ -285,11 +253,7 @@
         logger.info(result.toString());
         Assert.assertEquals(Status.PARENT_RESOURCE_NOT_EXIST.getMsg(), result.getMsg());
         // RESOURCE_EXIST
-<<<<<<< HEAD
-        PowerMockito.when(PropertyUtils.getResUploadStartupState()).thenReturn(true);
-=======
-        Mockito.when(PropertyUtils.getResUploadStartupState()).thenReturn(true);
->>>>>>> 6fc209ab
+        Mockito.when(PropertyUtils.getResUploadStartupState()).thenReturn(true);
         Mockito.when(resourcesMapper.existResource("/directoryTest", 0)).thenReturn(true);
         result = resourcesService.createDirectory(user, "directoryTest", "directory test", ResourceType.FILE, -1, "/");
         logger.info(result.toString());
@@ -315,32 +279,19 @@
         user.setId(1);
         user.setUserType(UserType.GENERAL_USER);
         // HDFS_NOT_STARTUP
-<<<<<<< HEAD
-        Result result = resourcesService.updateResource(user, 1, "", "", "ResourcesServiceTest", "ResourcesServiceTest",
-=======
         Result result = resourcesService.updateResource(user, 1, "ResourcesServiceTest", "ResourcesServiceTest",
->>>>>>> 6fc209ab
                 ResourceType.FILE, null);
         logger.info(result.toString());
         Assert.assertEquals(Status.STORAGE_NOT_STARTUP.getMsg(), result.getMsg());
 
         // RESOURCE_NOT_EXIST
-<<<<<<< HEAD
-        PowerMockito.when(resourcePermissionCheckService.operationPermissionCheck(AuthorizationType.RESOURCE_FILE_ID,
-=======
         Mockito.when(resourcePermissionCheckService.operationPermissionCheck(AuthorizationType.RESOURCE_FILE_ID,
->>>>>>> 6fc209ab
                 null, 1, ApiFuncIdentificationConstant.FILE_UPDATE, serviceLogger)).thenReturn(true);
         Mockito.when(resourcePermissionCheckService.resourcePermissionCheck(AuthorizationType.RESOURCE_FILE_ID,
                 new Object[]{0}, 1, serviceLogger)).thenReturn(true);
         Mockito.when(resourcesMapper.selectById(1)).thenReturn(getResource());
-<<<<<<< HEAD
-        PowerMockito.when(PropertyUtils.getResUploadStartupState()).thenReturn(true);
-        result = resourcesService.updateResource(user, 0, "", "", "ResourcesServiceTest", "ResourcesServiceTest",
-=======
         Mockito.when(PropertyUtils.getResUploadStartupState()).thenReturn(true);
         result = resourcesService.updateResource(user, 0, "ResourcesServiceTest", "ResourcesServiceTest",
->>>>>>> 6fc209ab
                 ResourceType.FILE, null);
         logger.info(result.toString());
         Assert.assertEquals(Status.RESOURCE_NOT_EXIST.getMsg(), result.getMsg());
@@ -361,24 +312,12 @@
         user.setId(1);
         Mockito.when(userMapper.selectById(1)).thenReturn(getUser());
         Mockito.when(tenantMapper.queryById(1)).thenReturn(getTenant());
-<<<<<<< HEAD
-        PowerMockito.when(storageOperate.getFileName(Mockito.any(), Mockito.any(), Mockito.anyString()))
-                .thenReturn("test1");
-=======
         Mockito.when(storageOperate.getFileName(Mockito.any(), Mockito.any(), Mockito.anyString())).thenReturn("test1");
->>>>>>> 6fc209ab
 
         Mockito.when(resourcePermissionCheckService.operationPermissionCheck(AuthorizationType.UDF_FILE, null,
                 1, ApiFuncIdentificationConstant.UDF_UPDATE, serviceLogger)).thenReturn(true);
-<<<<<<< HEAD
-        PowerMockito.when(
-                resourcePermissionCheckService.resourcePermissionCheck(AuthorizationType.UDF_FILE, new Object[]{1},
-                        1, serviceLogger))
-                .thenReturn(true);
-=======
         Mockito.when(resourcePermissionCheckService.resourcePermissionCheck(AuthorizationType.UDF_FILE, new Object[]{1},
                 1, serviceLogger)).thenReturn(true);
->>>>>>> 6fc209ab
         try {
             Mockito.when(storageOperate.exists(Mockito.any())).thenReturn(false);
         } catch (IOException e) {
@@ -397,50 +336,26 @@
             logger.error(e.getMessage(), e);
         }
 
-<<<<<<< HEAD
-        PowerMockito.when(resourcePermissionCheckService.operationPermissionCheck(AuthorizationType.RESOURCE_FILE_ID,
-                new Object[]{1}, 1, ApiFuncIdentificationConstant.FILE_UPDATE, serviceLogger)).thenReturn(true);
-        PowerMockito.when(resourcePermissionCheckService.resourcePermissionCheck(AuthorizationType.RESOURCE_FILE_ID,
-                new Object[]{1}, 1, serviceLogger)).thenReturn(true);
-        result = resourcesService.updateResource(user, 1, "", "", "ResourcesServiceTest.jar", "ResourcesServiceTest",
-=======
         Mockito.when(resourcePermissionCheckService.operationPermissionCheck(AuthorizationType.RESOURCE_FILE_ID, null,
                 1, ApiFuncIdentificationConstant.FILE_UPDATE, serviceLogger)).thenReturn(true);
         Mockito.when(resourcePermissionCheckService.resourcePermissionCheck(AuthorizationType.RESOURCE_FILE_ID,
                 new Object[]{1},
                 1, serviceLogger)).thenReturn(true);
         result = resourcesService.updateResource(user, 1, "ResourcesServiceTest.jar", "ResourcesServiceTest",
->>>>>>> 6fc209ab
                 ResourceType.FILE, null);
         logger.info(result.toString());
         Assert.assertEquals(Status.SUCCESS.getMsg(), result.getMsg());
 
         // RESOURCE_EXIST
         Mockito.when(resourcesMapper.existResource("/ResourcesServiceTest1.jar", 0)).thenReturn(true);
-<<<<<<< HEAD
-        result = resourcesService.updateResource(user, 1, "", "", "ResourcesServiceTest1.jar", "ResourcesServiceTest",
-=======
         result = resourcesService.updateResource(user, 1, "ResourcesServiceTest1.jar", "ResourcesServiceTest",
->>>>>>> 6fc209ab
                 ResourceType.FILE, null);
         logger.info(result.toString());
         Assert.assertEquals(Status.RESOURCE_EXIST.getMsg(), result.getMsg());
         // USER_NOT_EXIST
-<<<<<<< HEAD
-        PowerMockito
-                .when(resourcePermissionCheckService.operationPermissionCheck(AuthorizationType.RESOURCE_FILE_ID, null,
-                        1, ApiFuncIdentificationConstant.UDF_UPDATE, serviceLogger))
-                .thenReturn(true);
-        PowerMockito.when(resourcePermissionCheckService.resourcePermissionCheck(AuthorizationType.RESOURCE_FILE_ID,
-                new Object[]{1},
-                1, serviceLogger)).thenReturn(true);
-        Mockito.when(userMapper.selectById(Mockito.anyInt())).thenReturn(null);
-        result = resourcesService.updateResource(user, 1, "", "", "ResourcesServiceTest1.jar", "ResourcesServiceTest",
-=======
 
         Mockito.when(userMapper.selectById(Mockito.anyInt())).thenReturn(null);
         result = resourcesService.updateResource(user, 1, "ResourcesServiceTest1.jar", "ResourcesServiceTest",
->>>>>>> 6fc209ab
                 ResourceType.UDF, null);
         logger.info(result.toString());
         Assert.assertTrue(Status.USER_NOT_EXIST.getCode() == result.getCode());
@@ -448,33 +363,16 @@
         // TENANT_NOT_EXIST
         Mockito.when(userMapper.selectById(1)).thenReturn(getUser());
         Mockito.when(tenantMapper.queryById(Mockito.anyInt())).thenReturn(null);
-<<<<<<< HEAD
-        result = resourcesService.updateResource(user, 1, "", "", "ResourcesServiceTest1.jar", "ResourcesServiceTest",
-=======
         result = resourcesService.updateResource(user, 1, "ResourcesServiceTest1.jar", "ResourcesServiceTest",
->>>>>>> 6fc209ab
                 ResourceType.UDF, null);
         logger.info(result.toString());
         Assert.assertEquals(Status.CURRENT_LOGIN_USER_TENANT_NOT_EXIST.getMsg(), result.getMsg());
 
         // SUCCESS
         Mockito.when(tenantMapper.queryById(1)).thenReturn(getTenant());
-<<<<<<< HEAD
-        PowerMockito.when(storageOperate.getResourceFileName(Mockito.any(), Mockito.any())).thenReturn("test");
-        try {
-            // PowerMockito.when(HadoopUtils.getInstance().copy(Mockito.anyString(), Mockito.anyString(), true,
-            // true)).thenReturn(true);
-        } catch (Exception e) {
-            logger.error(e.getMessage(), e);
-        }
-
-        result = resourcesService.updateResource(user, 1, "", "", "ResourcesServiceTest1.jar",
-                "ResourcesServiceTest1.jar", ResourceType.UDF, null);
-=======
 
         result = resourcesService.updateResource(user, 1, "ResourcesServiceTest1.jar", "ResourcesServiceTest1.jar",
                 ResourceType.UDF, null);
->>>>>>> 6fc209ab
         logger.info(result.toString());
         Assert.assertEquals(Status.SUCCESS.getMsg(), result.getMsg());
 
@@ -491,35 +389,13 @@
         resourcePage.setTotal(1);
         resourcePage.setRecords(getResourceList());
 
-<<<<<<< HEAD
-        PowerMockito
-                .when(resourcePermissionCheckService.operationPermissionCheck(AuthorizationType.RESOURCE_FILE_ID, null,
-                        1, ApiFuncIdentificationConstant.FILE_VIEW, serviceLogger))
-                .thenReturn(true);
-        PowerMockito
-                .when(resourcePermissionCheckService.resourcePermissionCheck(AuthorizationType.RESOURCE_FILE_ID, null,
-                        0, serviceLogger))
-                .thenReturn(true);
-        PowerMockito
-                .when(resourcePermissionCheckService.userOwnedResourceIdsAcquisition(AuthorizationType.RESOURCE_FILE_ID,
-                        1, resourceLogger))
-                .thenReturn(getSetIds());
-=======
         Mockito.when(resourcePermissionCheckService.userOwnedResourceIdsAcquisition(AuthorizationType.RESOURCE_FILE_ID,
                 1, resourceLogger)).thenReturn(getSetIds());
->>>>>>> 6fc209ab
 
         Mockito.when(
                 resourcesMapper.queryResourcePaging(Mockito.any(Page.class), eq(-1), eq(0), eq("test"), Mockito.any()))
                 .thenReturn(resourcePage);
-<<<<<<< HEAD
-//        Result result =
-//                resourcesService.queryResourceListPaging(loginUser, -1, "", "", ResourceType.FILE, "test", 1, 10);
-        Result result =
-                resourcesService.queryResource(loginUser, "/dd", 1,  ResourceType.FILE, "");
-=======
         Result result = resourcesService.queryResourceListPaging(loginUser, -1, ResourceType.FILE, "test", 1, 10);
->>>>>>> 6fc209ab
         logger.info(result.toString());
         Assert.assertEquals(Status.SUCCESS.getCode(), (int) result.getCode());
         PageInfo pageInfo = (PageInfo) result.getData();
@@ -533,14 +409,8 @@
         loginUser.setId(0);
         loginUser.setUserType(UserType.ADMIN_USER);
 
-<<<<<<< HEAD
-        PowerMockito.when(resourcePermissionCheckService
-                .userOwnedResourceIdsAcquisition(AuthorizationType.RESOURCE_FILE_ID, 0, resourceLogger))
-                .thenReturn(getSetIds());
-=======
         Mockito.when(resourcePermissionCheckService.userOwnedResourceIdsAcquisition(AuthorizationType.RESOURCE_FILE_ID,
                 0, resourceLogger)).thenReturn(getSetIds());
->>>>>>> 6fc209ab
         Mockito.when(resourcesMapper.selectBatchIds(Mockito.anySet())).thenReturn(getResourceList());
 
         Map<String, Object> result = resourcesService.queryResourceList(loginUser, ResourceType.FILE, "");
@@ -550,11 +420,7 @@
         Assert.assertTrue(CollectionUtils.isNotEmpty(resourceList));
 
         // test udf
-<<<<<<< HEAD
-        PowerMockito.when(resourcePermissionCheckService.userOwnedResourceIdsAcquisition(AuthorizationType.UDF_FILE, 0,
-=======
         Mockito.when(resourcePermissionCheckService.userOwnedResourceIdsAcquisition(AuthorizationType.UDF_FILE, 0,
->>>>>>> 6fc209ab
                 resourceLogger)).thenReturn(getSetIds());
         Mockito.when(resourcesMapper.selectBatchIds(Mockito.anySet()))
                 .thenReturn(Arrays.asList(getResource(11, ResourceType.UDF),
@@ -584,17 +450,9 @@
         Mockito.when(resourcesMapper.selectById(1)).thenReturn(getResource());
         Mockito.when(tenantMapper.queryById(1)).thenReturn(getTenant());
 
-<<<<<<< HEAD
-        PowerMockito
-                .when(resourcePermissionCheckService.operationPermissionCheck(AuthorizationType.RESOURCE_FILE_ID, null,
-                        0, ApiFuncIdentificationConstant.FILE_DELETE, serviceLogger))
-                .thenReturn(true);
-        PowerMockito.when(resourcePermissionCheckService.resourcePermissionCheck(AuthorizationType.RESOURCE_FILE_ID,
-=======
         Mockito.when(resourcePermissionCheckService.operationPermissionCheck(AuthorizationType.RESOURCE_FILE_ID, null,
                 0, ApiFuncIdentificationConstant.FILE_DELETE, serviceLogger)).thenReturn(true);
         Mockito.when(resourcePermissionCheckService.resourcePermissionCheck(AuthorizationType.RESOURCE_FILE_ID,
->>>>>>> 6fc209ab
                 new Object[]{1},
                 0, serviceLogger)).thenReturn(true);
         try {
@@ -604,19 +462,6 @@
             Assert.assertEquals(Status.STORAGE_NOT_STARTUP.getMsg(), result.getMsg());
 
             // RESOURCE_NOT_EXIST
-<<<<<<< HEAD
-            PowerMockito.when(PropertyUtils.getResUploadStartupState()).thenReturn(true);
-            Mockito.when(resourcesMapper.selectById(1)).thenReturn(getResource());
-
-            PowerMockito.when(
-                    resourcePermissionCheckService.operationPermissionCheck(AuthorizationType.RESOURCE_FILE_ID, null,
-                            0, ApiFuncIdentificationConstant.FILE_DELETE, serviceLogger))
-                    .thenReturn(true);
-            PowerMockito.when(resourcePermissionCheckService.resourcePermissionCheck(AuthorizationType.RESOURCE_FILE_ID,
-                    new Object[]{2},
-                    0, serviceLogger)).thenReturn(true);
-            result = resourcesService.delete(loginUser, 2, "", "");
-=======
             Mockito.when(PropertyUtils.getResUploadStartupState()).thenReturn(true);
             Mockito.when(resourcesMapper.selectById(1)).thenReturn(getResource());
 
@@ -626,7 +471,6 @@
                     .thenReturn(true);
 
             result = resourcesService.delete(loginUser, 2);
->>>>>>> 6fc209ab
             logger.info(result.toString());
             Assert.assertEquals(Status.RESOURCE_NOT_EXIST.getMsg(), result.getMsg());
 
@@ -639,19 +483,11 @@
             loginUser.setUserType(UserType.ADMIN_USER);
             loginUser.setTenantId(2);
             Mockito.when(userMapper.selectById(Mockito.anyInt())).thenReturn(loginUser);
-<<<<<<< HEAD
-            PowerMockito.when(
-                    resourcePermissionCheckService.operationPermissionCheck(AuthorizationType.RESOURCE_FILE_ID, null,
-                            0, ApiFuncIdentificationConstant.FILE_DELETE, serviceLogger))
-                    .thenReturn(true);
-            PowerMockito.when(resourcePermissionCheckService.resourcePermissionCheck(AuthorizationType.RESOURCE_FILE_ID,
-=======
             Mockito.when(
                     resourcePermissionCheckService.operationPermissionCheck(AuthorizationType.RESOURCE_FILE_ID, null,
                             0, ApiFuncIdentificationConstant.FILE_DELETE, serviceLogger))
                     .thenReturn(true);
             Mockito.when(resourcePermissionCheckService.resourcePermissionCheck(AuthorizationType.RESOURCE_FILE_ID,
->>>>>>> 6fc209ab
                     new Object[]{1},
                     0, serviceLogger)).thenReturn(true);
             result = resourcesService.delete(loginUser, 1, "", "");
@@ -660,11 +496,6 @@
 
             // SUCCESS
             loginUser.setTenantId(1);
-<<<<<<< HEAD
-            Mockito.when(storageOperate.delete(Mockito.anyString(), Mockito.anyBoolean()))
-                    .thenReturn(true);
-=======
->>>>>>> 6fc209ab
             Mockito.when(processDefinitionMapper.listResources()).thenReturn(getResources());
             Mockito.when(resourcesMapper.deleteIds(Mockito.any())).thenReturn(1);
             Mockito.when(resourceUserMapper.deleteResourceUserArray(Mockito.anyInt(), Mockito.any())).thenReturn(1);
@@ -681,21 +512,10 @@
     @Test
     public void testVerifyResourceName() {
 
-<<<<<<< HEAD
-        PowerMockito
-                .when(resourcePermissionCheckService.operationPermissionCheck(AuthorizationType.RESOURCE_FILE_ID, null,
-                        1, ApiFuncIdentificationConstant.FILE_RENAME, serviceLogger))
-                .thenReturn(true);
-        PowerMockito
-                .when(resourcePermissionCheckService.resourcePermissionCheck(AuthorizationType.RESOURCE_FILE_ID, null,
-                        1, serviceLogger))
-                .thenReturn(true);
-=======
         Mockito.when(resourcePermissionCheckService.operationPermissionCheck(AuthorizationType.RESOURCE_FILE_ID, null,
                 1, ApiFuncIdentificationConstant.FILE_RENAME, serviceLogger)).thenReturn(true);
         Mockito.when(resourcePermissionCheckService.resourcePermissionCheck(AuthorizationType.RESOURCE_FILE_ID, null,
                 1, serviceLogger)).thenReturn(true);
->>>>>>> 6fc209ab
         User user = new User();
         user.setId(1);
         user.setUserType(UserType.GENERAL_USER);
@@ -707,31 +527,14 @@
         // TENANT_NOT_EXIST
         Mockito.when(tenantMapper.queryById(1)).thenReturn(getTenant());
         String unExistFullName = "/test.jar";
-<<<<<<< HEAD
-        try {
-            Mockito.when(storageOperate.exists(eq(unExistFullName))).thenReturn(false);
-        } catch (IOException e) {
-            logger.error("hadoop error", e);
-        }
-=======
-
->>>>>>> 6fc209ab
+
         result = resourcesService.verifyResourceName("/test.jar", ResourceType.FILE, user);
         logger.info(result.toString());
         Assert.assertEquals(Status.CURRENT_LOGIN_USER_TENANT_NOT_EXIST.getMsg(), result.getMsg());
 
         // RESOURCE_FILE_EXIST
         user.setTenantId(1);
-<<<<<<< HEAD
-        try {
-            Mockito.when(storageOperate.exists(eq("test"))).thenReturn(true);
-        } catch (IOException e) {
-            logger.error("hadoop error", e);
-        }
-        PowerMockito.when(storageOperate.getResourceFileName("123", "test1")).thenReturn("test");
-=======
-
->>>>>>> 6fc209ab
+
         result = resourcesService.verifyResourceName("/ResourcesServiceTest.jar", ResourceType.FILE, user);
         logger.info(result.toString());
         Assert.assertTrue(Status.RESOURCE_EXIST.getCode() == result.getCode());
@@ -746,65 +549,29 @@
     @Test
     public void testReadResource() {
 
-<<<<<<< HEAD
-        PowerMockito
-                .when(resourcePermissionCheckService.operationPermissionCheck(AuthorizationType.RESOURCE_FILE_ID, null,
-                        1, ApiFuncIdentificationConstant.FILE_VIEW, serviceLogger))
-                .thenReturn(true);
-        PowerMockito.when(resourcePermissionCheckService.resourcePermissionCheck(AuthorizationType.RESOURCE_FILE_ID,
-=======
         Mockito.when(resourcePermissionCheckService.operationPermissionCheck(AuthorizationType.RESOURCE_FILE_ID, null,
                 1, ApiFuncIdentificationConstant.FILE_VIEW, serviceLogger)).thenReturn(true);
         Mockito.when(resourcePermissionCheckService.resourcePermissionCheck(AuthorizationType.RESOURCE_FILE_ID,
->>>>>>> 6fc209ab
                 new Object[]{1},
                 1, serviceLogger)).thenReturn(true);
         Mockito.when(PropertyUtils.getResUploadStartupState()).thenReturn(false);
 
         // HDFS_NOT_STARTUP
-<<<<<<< HEAD
-        Result result = resourcesService.readResource(getUser(), "1", "", "",1, 10);
-=======
         Result result = resourcesService.readResource(getUser(), 1, 1, 10);
->>>>>>> 6fc209ab
         logger.info(result.toString());
         Assert.assertEquals(Status.STORAGE_NOT_STARTUP.getMsg(), result.getMsg());
 
         // RESOURCE_NOT_EXIST
         Mockito.when(resourcesMapper.selectById(1)).thenReturn(getResource());
-<<<<<<< HEAD
-        PowerMockito.when(PropertyUtils.getResUploadStartupState()).thenReturn(true);
-        PowerMockito
-                .when(resourcePermissionCheckService.operationPermissionCheck(AuthorizationType.RESOURCE_FILE_ID, null,
-                        1, ApiFuncIdentificationConstant.FILE_VIEW, serviceLogger))
-                .thenReturn(true);
-        PowerMockito.when(resourcePermissionCheckService.resourcePermissionCheck(AuthorizationType.RESOURCE_FILE_ID,
-                new Object[]{2},
-                1, serviceLogger)).thenReturn(true);
-        result = resourcesService.readResource(getUser(), "2", "", "", 1, 10);
-=======
         Mockito.when(PropertyUtils.getResUploadStartupState()).thenReturn(true);
         Mockito.when(resourcePermissionCheckService.operationPermissionCheck(AuthorizationType.RESOURCE_FILE_ID, null,
                 1, ApiFuncIdentificationConstant.FILE_VIEW, serviceLogger)).thenReturn(true);
 
         result = resourcesService.readResource(getUser(), 2, 1, 10);
->>>>>>> 6fc209ab
         logger.info(result.toString());
         Assert.assertEquals(Status.RESOURCE_NOT_EXIST.getMsg(), result.getMsg());
 
         // RESOURCE_SUFFIX_NOT_SUPPORT_VIEW
-<<<<<<< HEAD
-        PowerMockito
-                .when(resourcePermissionCheckService.operationPermissionCheck(AuthorizationType.RESOURCE_FILE_ID, null,
-                        1, ApiFuncIdentificationConstant.FILE_VIEW, serviceLogger))
-                .thenReturn(true);
-        PowerMockito.when(resourcePermissionCheckService.resourcePermissionCheck(AuthorizationType.RESOURCE_FILE_ID,
-                new Object[]{1},
-                1, serviceLogger)).thenReturn(true);
-        PowerMockito.when(FileUtils.getResourceViewSuffixes()).thenReturn("class");
-        PowerMockito.when(PropertyUtils.getResUploadStartupState()).thenReturn(true);
-        result = resourcesService.readResource(getUser(), "1", "", "", 1, 10);
-=======
         Mockito.when(resourcePermissionCheckService.operationPermissionCheck(AuthorizationType.RESOURCE_FILE_ID, null,
                 1, ApiFuncIdentificationConstant.FILE_VIEW, serviceLogger)).thenReturn(true);
         Mockito.when(resourcePermissionCheckService.resourcePermissionCheck(AuthorizationType.RESOURCE_FILE_ID,
@@ -813,20 +580,13 @@
         Mockito.when(FileUtils.getResourceViewSuffixes()).thenReturn("class");
         Mockito.when(PropertyUtils.getResUploadStartupState()).thenReturn(true);
         result = resourcesService.readResource(getUser(), 1, 1, 10);
->>>>>>> 6fc209ab
         logger.info(result.toString());
         Assert.assertEquals(Status.RESOURCE_SUFFIX_NOT_SUPPORT_VIEW.getMsg(), result.getMsg());
 
         // USER_NOT_EXIST
-<<<<<<< HEAD
-        PowerMockito.when(FileUtils.getResourceViewSuffixes()).thenReturn("jar");
-        PowerMockito.when(Files.getFileExtension("ResourcesServiceTest.jar")).thenReturn("jar");
-        result = resourcesService.readResource(getUser(), "1", "", "", 1, 10);
-=======
         Mockito.when(FileUtils.getResourceViewSuffixes()).thenReturn("jar");
         Mockito.when(Files.getFileExtension("ResourcesServiceTest.jar")).thenReturn("jar");
         result = resourcesService.readResource(getUser(), 1, 1, 10);
->>>>>>> 6fc209ab
         logger.info(result.toString());
         Assert.assertEquals(Status.USER_NOT_EXIST.getCode(), (int) result.getCode());
 
@@ -838,17 +598,8 @@
 
         // RESOURCE_FILE_NOT_EXIST
         Mockito.when(tenantMapper.queryById(1)).thenReturn(getTenant());
-<<<<<<< HEAD
-        try {
-            Mockito.when(storageOperate.exists(Mockito.anyString())).thenReturn(false);
-        } catch (IOException e) {
-            logger.error("hadoop error", e);
-        }
-        result = resourcesService.readResource(getUser(), "1", "", "", 1, 10);
-=======
 
         result = resourcesService.readResource(getUser(), 1, 1, 10);
->>>>>>> 6fc209ab
         logger.info(result.toString());
         Assert.assertEquals(Status.RESOURCE_FILE_NOT_EXIST.getCode(), (int) result.getCode());
 
@@ -868,28 +619,12 @@
     @Test
     public void testOnlineCreateResource() {
 
-<<<<<<< HEAD
-        PowerMockito
-                .when(resourcePermissionCheckService.operationPermissionCheck(AuthorizationType.RESOURCE_FILE_ID, null,
-                        1, ApiFuncIdentificationConstant.FILE_ONLINE_CREATE, serviceLogger))
-                .thenReturn(true);
-        PowerMockito
-                .when(resourcePermissionCheckService.resourcePermissionCheck(AuthorizationType.RESOURCE_FILE_ID, null,
-                        1, serviceLogger))
-                .thenReturn(true);
-
-        PowerMockito.when(PropertyUtils.getResUploadStartupState()).thenReturn(false);
-        PowerMockito.when(storageOperate.getResourceFileName(Mockito.anyString(), eq("hdfsdDir")))
-                .thenReturn("hdfsDir");
-        PowerMockito.when(storageOperate.getUdfDir("udfDir")).thenReturn("udfDir");
-=======
         Mockito.when(resourcePermissionCheckService.operationPermissionCheck(AuthorizationType.RESOURCE_FILE_ID, null,
                 1, ApiFuncIdentificationConstant.FILE_ONLINE_CREATE, serviceLogger)).thenReturn(true);
         Mockito.when(resourcePermissionCheckService.resourcePermissionCheck(AuthorizationType.RESOURCE_FILE_ID, null,
                 1, serviceLogger)).thenReturn(true);
 
         Mockito.when(PropertyUtils.getResUploadStartupState()).thenReturn(false);
->>>>>>> 6fc209ab
         User user = getUser();
         user.setId(1);
         // HDFS_NOT_STARTUP
@@ -899,13 +634,8 @@
         Assert.assertEquals(Status.STORAGE_NOT_STARTUP.getMsg(), result.getMsg());
 
         // RESOURCE_SUFFIX_NOT_SUPPORT_VIEW
-<<<<<<< HEAD
-        PowerMockito.when(PropertyUtils.getResUploadStartupState()).thenReturn(true);
-        PowerMockito.when(FileUtils.getResourceViewSuffixes()).thenReturn("class");
-=======
         Mockito.when(PropertyUtils.getResUploadStartupState()).thenReturn(true);
         Mockito.when(FileUtils.getResourceViewSuffixes()).thenReturn("class");
->>>>>>> 6fc209ab
         result = resourcesService.onlineCreateResource(user, ResourceType.FILE, "test", "jar", "desc", "content", -1,
                 "/");
         logger.info(result.toString());
@@ -923,19 +653,6 @@
         }
 
         // SUCCESS
-<<<<<<< HEAD
-        PowerMockito
-                .when(resourcePermissionCheckService.operationPermissionCheck(AuthorizationType.RESOURCE_FILE_ID, null,
-                        1, ApiFuncIdentificationConstant.FILE_RENAME, serviceLogger))
-                .thenReturn(true);
-        PowerMockito
-                .when(resourcePermissionCheckService.resourcePermissionCheck(AuthorizationType.RESOURCE_FILE_ID, null,
-                        1, serviceLogger))
-                .thenReturn(true);
-
-        Mockito.when(FileUtils.getUploadFilename(Mockito.anyString(), Mockito.anyString())).thenReturn("test");
-        PowerMockito.when(FileUtils.writeContent2File(Mockito.anyString(), Mockito.anyString())).thenReturn(true);
-=======
         Mockito.when(resourcePermissionCheckService.operationPermissionCheck(AuthorizationType.RESOURCE_FILE_ID, null,
                 1, ApiFuncIdentificationConstant.FILE_RENAME, serviceLogger)).thenReturn(true);
         Mockito.when(resourcePermissionCheckService.resourcePermissionCheck(AuthorizationType.RESOURCE_FILE_ID, null,
@@ -943,7 +660,6 @@
 
         Mockito.when(FileUtils.getUploadFilename(Mockito.anyString(), Mockito.anyString())).thenReturn("test");
         Mockito.when(FileUtils.writeContent2File(Mockito.anyString(), Mockito.anyString())).thenReturn(true);
->>>>>>> 6fc209ab
         result = resourcesService.onlineCreateResource(user, ResourceType.FILE, "test", "jar", "desc", "content", -1,
                 "/");
         logger.info(result.toString());
@@ -951,89 +667,6 @@
 
     }
 
-<<<<<<< HEAD
-    // @Test
-    // public void testOnlineCreateResourceWithDir() {
-    // User user = getUser();
-    // user.setId(1);
-    //
-    // String dir1Path = "/dir1";
-    // String dir2Path = "/dir2";
-    // String resourceDir = dir1Path + dir2Path;
-    // String resourceName = "test";
-    // String resourceSuffix = "py";
-    // String desc = "desc";
-    // String content = "content";
-    // String fullName = resourceDir + "/" + resourceName + "." + resourceSuffix;
-    //
-    // Resource dir1 = new Resource();
-    // dir1.setFullName(dir1Path);
-    // dir1.setId(1);
-    // dir1.setUserId(user.getId());
-    // Resource dir2 = new Resource();
-    // dir2.setFullName(resourceDir);
-    // dir2.setUserId(user.getId());
-    // Mockito.when(resourcesMapper.queryResource(dir1.getFullName(),
-    // ResourceType.FILE.ordinal())).thenReturn(Collections.singletonList(dir1));
-    // Mockito.when(resourcesMapper.queryResource(resourceDir, ResourceType.FILE.ordinal())).thenReturn(null);
-    // PowerMockito.when(resourcePermissionCheckService.operationPermissionCheck(
-    // AuthorizationType.RESOURCE_FILE_ID, null, 1, ApiFuncIdentificationConstant.FILE_VIEW,
-    // serviceLogger)).thenReturn(true);
-    // PowerMockito.when(resourcePermissionCheckService.resourcePermissionCheck(
-    // AuthorizationType.RESOURCE_FILE_ID, new Object[]{dir1.getId()}, 1, serviceLogger)).thenReturn(true);
-    //
-    // Tenant tenant = getTenant();
-    // PowerMockito.when(resourcePermissionCheckService.operationPermissionCheck(
-    // AuthorizationType.RESOURCE_FILE_ID, null, 1, ApiFuncIdentificationConstant.FOLDER_ONLINE_CREATE,
-    // serviceLogger)).thenReturn(true);
-    // PowerMockito.when(resourcePermissionCheckService.resourcePermissionCheck(
-    // AuthorizationType.RESOURCE_FILE_ID, null, 1, serviceLogger)).thenReturn(true);
-    // try {
-    // PowerMockito.when(storageOperate.mkdir(tenant.getTenantCode(), null)).thenReturn(true);
-    // } catch (IOException e) {
-    // logger.error("storage error", e);
-    // }
-    //
-    // PowerMockito.when(resourcePermissionCheckService.operationPermissionCheck(
-    // AuthorizationType.RESOURCE_FILE_ID, null, 1, ApiFuncIdentificationConstant.FILE_ONLINE_CREATE,
-    // serviceLogger)).thenReturn(true);
-    // PowerMockito.when(resourcePermissionCheckService.resourcePermissionCheck(
-    // AuthorizationType.RESOURCE_FILE_ID, null, 1, serviceLogger)).thenReturn(true);
-    // PowerMockito.when(PropertyUtils.getResUploadStartupState()).thenReturn(true);
-    // PowerMockito.when(resourcePermissionCheckService.operationPermissionCheck(
-    // AuthorizationType.RESOURCE_FILE_ID, null, 1, ApiFuncIdentificationConstant.FILE_RENAME,
-    // serviceLogger)).thenReturn(true);
-    // PowerMockito.when(resourcePermissionCheckService.resourcePermissionCheck(
-    // AuthorizationType.RESOURCE_FILE_ID, null, 1, serviceLogger)).thenReturn(true);
-    // Mockito.when(tenantMapper.queryById(1)).thenReturn(getTenant());
-    // Mockito.when(resourcesMapper.selectById(dir1.getId())).thenReturn(dir1);
-    // Mockito.when(resourcesMapper.selectById(dir2.getId())).thenReturn(dir2);
-    // Mockito.when(FileUtils.getUploadFilename(Mockito.anyString(), Mockito.anyString())).thenReturn("test");
-    // PowerMockito.when(FileUtils.writeContent2File(Mockito.anyString(), Mockito.anyString())).thenReturn(true);
-    //
-    // Result<Object> result = resourcesService.onlineCreateOrUpdateResourceWithDir(user, fullName, desc, content);
-    // Assert.assertEquals(Status.SUCCESS.getMsg(), result.getMsg());
-    // }
-    //
-    // @Test
-    // public void testQueryResourcesFileInfo() {
-    // User user = getUser();
-    // String userName = "test-user";
-    // Mockito.when(userMapper.queryByUserNameAccurately(userName)).thenReturn(user);
-    // Resource file = new Resource();
-    // file.setFullName("/dir/file1.py");
-    // file.setId(1);
-    // Mockito.when(resourcesMapper.queryResource(file.getFullName(), ResourceType.FILE.ordinal()))
-    // .thenReturn(Collections.singletonList(file));
-    // PowerMockito.when(resourcePermissionCheckService.operationPermissionCheck(
-    // AuthorizationType.RESOURCE_FILE_ID, null, user.getId(), ApiFuncIdentificationConstant.FILE_VIEW,
-    // serviceLogger)).thenReturn(true);
-    // PowerMockito.when(resourcePermissionCheckService.resourcePermissionCheck(
-    // AuthorizationType.RESOURCE_FILE_ID, new Object[]{file.getId()}, user.getId(), serviceLogger)).thenReturn(true);
-    // Resource result = resourcesService.queryResourcesFileInfo(userName, file.getFullName());
-    // Assert.assertEquals(file.getFullName(), result.getFullName());
-    // }
-=======
     @Test
     public void testOnlineCreateResourceWithDir() {
         User user = getUser();
@@ -1109,24 +742,15 @@
         Resource result = resourcesService.queryResourcesFileInfo(userName, file.getFullName());
         Assert.assertEquals(file.getFullName(), result.getFullName());
     }
->>>>>>> 6fc209ab
 
     @Test
     public void testUpdateResourceContent() {
         Mockito.when(PropertyUtils.getResUploadStartupState()).thenReturn(false);
 
         // HDFS_NOT_STARTUP
-<<<<<<< HEAD
-        PowerMockito
-                .when(resourcePermissionCheckService.operationPermissionCheck(AuthorizationType.RESOURCE_FILE_ID, null,
-                        1, ApiFuncIdentificationConstant.FILE_UPDATE, serviceLogger))
-                .thenReturn(true);
-        PowerMockito.when(resourcePermissionCheckService.resourcePermissionCheck(AuthorizationType.RESOURCE_FILE_ID,
-=======
         Mockito.when(resourcePermissionCheckService.operationPermissionCheck(AuthorizationType.RESOURCE_FILE_ID, null,
                 1, ApiFuncIdentificationConstant.FILE_UPDATE, serviceLogger)).thenReturn(true);
         Mockito.when(resourcePermissionCheckService.resourcePermissionCheck(AuthorizationType.RESOURCE_FILE_ID,
->>>>>>> 6fc209ab
                 new Object[]{1},
                 1, serviceLogger)).thenReturn(true);
 
@@ -1135,60 +759,30 @@
         Assert.assertEquals(Status.STORAGE_NOT_STARTUP.getMsg(), result.getMsg());
 
         // RESOURCE_NOT_EXIST
-<<<<<<< HEAD
-        PowerMockito
-                .when(resourcePermissionCheckService.operationPermissionCheck(AuthorizationType.RESOURCE_FILE_ID, null,
-                        1, ApiFuncIdentificationConstant.FILE_UPDATE, serviceLogger))
-                .thenReturn(true);
-        PowerMockito.when(resourcePermissionCheckService.resourcePermissionCheck(AuthorizationType.RESOURCE_FILE_ID,
-                new Object[]{2},
-                1, serviceLogger)).thenReturn(true);
-        PowerMockito.when(PropertyUtils.getResUploadStartupState()).thenReturn(true);
-=======
         Mockito.when(resourcePermissionCheckService.operationPermissionCheck(AuthorizationType.RESOURCE_FILE_ID, null,
                 1, ApiFuncIdentificationConstant.FILE_UPDATE, serviceLogger)).thenReturn(true);
         Mockito.when(PropertyUtils.getResUploadStartupState()).thenReturn(true);
->>>>>>> 6fc209ab
         Mockito.when(resourcesMapper.selectById(1)).thenReturn(getResource());
         result = resourcesService.updateResourceContent(getUser(), 2, "", "", "content");
         logger.info(result.toString());
         Assert.assertEquals(Status.RESOURCE_NOT_EXIST.getMsg(), result.getMsg());
 
         // RESOURCE_SUFFIX_NOT_SUPPORT_VIEW
-<<<<<<< HEAD
-        PowerMockito
-                .when(resourcePermissionCheckService.operationPermissionCheck(AuthorizationType.RESOURCE_FILE_ID, null,
-                        1, ApiFuncIdentificationConstant.FILE_UPDATE, serviceLogger))
-                .thenReturn(true);
-        PowerMockito.when(resourcePermissionCheckService.resourcePermissionCheck(AuthorizationType.RESOURCE_FILE_ID,
+        Mockito.when(resourcePermissionCheckService.operationPermissionCheck(AuthorizationType.RESOURCE_FILE_ID, null,
+                1, ApiFuncIdentificationConstant.FILE_UPDATE, serviceLogger)).thenReturn(true);
+        Mockito.when(resourcePermissionCheckService.resourcePermissionCheck(AuthorizationType.RESOURCE_FILE_ID,
                 new Object[]{1},
                 1, serviceLogger)).thenReturn(true);
-        PowerMockito.when(PropertyUtils.getResUploadStartupState()).thenReturn(true);
-        PowerMockito.when(FileUtils.getResourceViewSuffixes()).thenReturn("class");
-        result = resourcesService.updateResourceContent(getUser(), 1, "", "", "content");
-=======
-        Mockito.when(resourcePermissionCheckService.operationPermissionCheck(AuthorizationType.RESOURCE_FILE_ID, null,
-                1, ApiFuncIdentificationConstant.FILE_UPDATE, serviceLogger)).thenReturn(true);
-        Mockito.when(resourcePermissionCheckService.resourcePermissionCheck(AuthorizationType.RESOURCE_FILE_ID,
-                new Object[]{1},
-                1, serviceLogger)).thenReturn(true);
         Mockito.when(PropertyUtils.getResUploadStartupState()).thenReturn(true);
         Mockito.when(FileUtils.getResourceViewSuffixes()).thenReturn("class");
         result = resourcesService.updateResourceContent(getUser(), 1, "content");
->>>>>>> 6fc209ab
         logger.info(result.toString());
         Assert.assertEquals(Status.RESOURCE_SUFFIX_NOT_SUPPORT_VIEW.getMsg(), result.getMsg());
 
         // USER_NOT_EXIST
-<<<<<<< HEAD
-        PowerMockito.when(FileUtils.getResourceViewSuffixes()).thenReturn("jar");
-        PowerMockito.when(Files.getFileExtension("ResourcesServiceTest.jar")).thenReturn("jar");
-        result = resourcesService.updateResourceContent(getUser(), 1, "", "", "content");
-=======
         Mockito.when(FileUtils.getResourceViewSuffixes()).thenReturn("jar");
         Mockito.when(Files.getFileExtension("ResourcesServiceTest.jar")).thenReturn("jar");
         result = resourcesService.updateResourceContent(getUser(), 1, "content");
->>>>>>> 6fc209ab
         logger.info(result.toString());
         Assert.assertTrue(Status.USER_NOT_EXIST.getCode() == result.getCode());
 
@@ -1201,13 +795,8 @@
         // SUCCESS
         Mockito.when(tenantMapper.queryById(1)).thenReturn(getTenant());
         Mockito.when(FileUtils.getUploadFilename(Mockito.anyString(), Mockito.anyString())).thenReturn("test");
-<<<<<<< HEAD
-        PowerMockito.when(FileUtils.writeContent2File(Mockito.anyString(), Mockito.anyString())).thenReturn(true);
-        result = resourcesService.updateResourceContent(getUser(), 1, "", "", "content");
-=======
         Mockito.when(FileUtils.writeContent2File(Mockito.anyString(), Mockito.anyString())).thenReturn(true);
         result = resourcesService.updateResourceContent(getUser(), 1, "content");
->>>>>>> 6fc209ab
         logger.info(result.toString());
         Assert.assertEquals(Status.SUCCESS.getMsg(), result.getMsg());
     }
@@ -1215,15 +804,8 @@
     @Test
     public void testDownloadResource() {
 
-<<<<<<< HEAD
-        PowerMockito
-                .when(resourcePermissionCheckService.operationPermissionCheck(AuthorizationType.RESOURCE_FILE_ID, null,
-                        1, ApiFuncIdentificationConstant.FILE_DOWNLOAD, serviceLogger))
-                .thenReturn(true);
-=======
         Mockito.when(resourcePermissionCheckService.operationPermissionCheck(AuthorizationType.RESOURCE_FILE_ID, null,
                 1, ApiFuncIdentificationConstant.FILE_DOWNLOAD, serviceLogger)).thenReturn(true);
->>>>>>> 6fc209ab
         Mockito.when(resourcePermissionCheckService.resourcePermissionCheck(AuthorizationType.RESOURCE_FILE_ID,
                 new Object[]{1},
                 1, serviceLogger)).thenReturn(true);
@@ -1234,15 +816,6 @@
         org.springframework.core.io.Resource resourceMock = Mockito.mock(org.springframework.core.io.Resource.class);
         try {
             // resource null
-<<<<<<< HEAD
-            org.springframework.core.io.Resource resource = resourcesService.downloadResource(getUser(), 1, "");
-            Assert.assertNull(resource);
-
-            Mockito.when(resourcesMapper.selectById(1)).thenReturn(getResource());
-            PowerMockito.when(org.apache.dolphinscheduler.api.utils.FileUtils.file2Resource(Mockito.any()))
-                    .thenReturn(resourceMock);
-            resource = resourcesService.downloadResource(getUser(), 1, "");
-=======
             org.springframework.core.io.Resource resource = resourcesService.downloadResource(getUser(), 1);
             Assert.assertNull(resource);
 
@@ -1250,7 +823,6 @@
             Mockito.when(org.apache.dolphinscheduler.api.utils.FileUtils.file2Resource(Mockito.any()))
                     .thenReturn(resourceMock);
             resource = resourcesService.downloadResource(getUser(), 1);
->>>>>>> 6fc209ab
             Assert.assertNotNull(resource);
         } catch (Exception e) {
             logger.error("DownloadResource error", e);
@@ -1414,12 +986,6 @@
 
         // SUCCESS
         try {
-<<<<<<< HEAD
-            Mockito.when(storageOperate.exists(Mockito.anyString())).thenReturn(true);
-            Mockito.when(storageOperate.vimFile(Mockito.anyString(), Mockito.anyString(), eq(1), eq(10)))
-                    .thenReturn(getContent());
-=======
->>>>>>> 6fc209ab
             List<String> list = storageOperate.vimFile(Mockito.any(), Mockito.anyString(), eq(1), eq(10));
             Assert.assertNotNull(list);
 
