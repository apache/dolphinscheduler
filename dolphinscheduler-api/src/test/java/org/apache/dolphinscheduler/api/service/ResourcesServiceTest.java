--- conflicted
+++ resolved
@@ -290,18 +290,12 @@
         //USER_NO_OPERATION_PERM
         user.setId(2);
         user.setUserType(UserType.GENERAL_USER);
-<<<<<<< HEAD
-        PowerMockito.when(resourcePermissionCheckService.operationPermissionCheck(AuthorizationType.RESOURCE_FILE_ID, 2, ApiFuncIdentificationConstant.FILE_UPDATE, serviceLogger)).thenReturn(true);
-        PowerMockito.when(resourcePermissionCheckService.resourcePermissionCheck(AuthorizationType.RESOURCE_FILE_ID, new Object[]{1}, 2, serviceLogger)).thenReturn(false);
-        result = resourcesService.updateResource(user, 1, "","","ResourcesServiceTest", "ResourcesServiceTest", ResourceType.FILE, null);
-=======
         PowerMockito.when(resourcePermissionCheckService.operationPermissionCheck(AuthorizationType.RESOURCE_FILE_ID,
                 null, 2, ApiFuncIdentificationConstant.FILE_UPDATE, serviceLogger)).thenReturn(true);
         PowerMockito.when(resourcePermissionCheckService.resourcePermissionCheck(AuthorizationType.RESOURCE_FILE_ID,
                 new Object[]{1}, 2, serviceLogger)).thenReturn(false);
-        result = resourcesService.updateResource(user, 1, "ResourcesServiceTest", "ResourcesServiceTest",
+        result = resourcesService.updateResource(user, 1, "", "", "ResourcesServiceTest", "ResourcesServiceTest",
                 ResourceType.FILE, null);
->>>>>>> db925f32
         logger.info(result.toString());
         Assert.assertEquals(Status.NO_CURRENT_OPERATING_PERMISSION.getMsg(), result.getMsg());
 
@@ -320,12 +314,7 @@
         } catch (IOException e) {
             logger.error(e.getMessage(), e);
         }
-<<<<<<< HEAD
         result = resourcesService.updateResource(user, 1, "","","ResourcesServiceTest1.jar", "ResourcesServiceTest", ResourceType.UDF, null);
-=======
-        result = resourcesService.updateResource(user, 1, "ResourcesServiceTest1.jar", "ResourcesServiceTest",
-                ResourceType.UDF, null);
->>>>>>> db925f32
         Assert.assertEquals(Status.RESOURCE_NOT_EXIST.getMsg(), result.getMsg());
 
         //SUCCESS
@@ -338,18 +327,9 @@
             logger.error(e.getMessage(), e);
         }
 
-<<<<<<< HEAD
         PowerMockito.when(resourcePermissionCheckService.operationPermissionCheck(AuthorizationType.RESOURCE_FILE_ID, 1, ApiFuncIdentificationConstant.FILE_UPDATE, serviceLogger)).thenReturn(true);
         PowerMockito.when(resourcePermissionCheckService.resourcePermissionCheck(AuthorizationType.RESOURCE_FILE_ID, new Object[]{1}, 1, serviceLogger)).thenReturn(true);
         result = resourcesService.updateResource(user, 1, "","","ResourcesServiceTest.jar", "ResourcesServiceTest", ResourceType.FILE, null);
-=======
-        PowerMockito.when(resourcePermissionCheckService.operationPermissionCheck(AuthorizationType.RESOURCE_FILE_ID, null,
-                1, ApiFuncIdentificationConstant.FILE_UPDATE, serviceLogger)).thenReturn(true);
-        PowerMockito.when(resourcePermissionCheckService.resourcePermissionCheck(AuthorizationType.RESOURCE_FILE_ID, new Object[]{1},
-                1, serviceLogger)).thenReturn(true);
-        result = resourcesService.updateResource(user, 1, "ResourcesServiceTest.jar", "ResourcesServiceTest",
-                ResourceType.FILE, null);
->>>>>>> db925f32
         logger.info(result.toString());
         Assert.assertEquals(Status.SUCCESS.getMsg(), result.getMsg());
 
@@ -424,12 +404,7 @@
         PowerMockito.when(resourcePermissionCheckService.userOwnedResourceIdsAcquisition(AuthorizationType.RESOURCE_FILE_ID, 0, resourceLogger)).thenReturn(getSetIds());
         Mockito.when(resourcesMapper.selectBatchIds(Mockito.anySet())).thenReturn(getResourceList());
 
-<<<<<<< HEAD
-        Mockito.when(resourcesMapper.queryResourceListAuthored(0, 0)).thenReturn(getResourceList());
-        Map<String, Object> result = resourcesService.queryResourceList(loginUser, ResourceType.FILE,"");
-=======
-        Map<String, Object> result = resourcesService.queryResourceList(loginUser, ResourceType.FILE);
->>>>>>> db925f32
+        Map<String, Object> result = resourcesService.queryResourceList(loginUser, ResourceType.FILE, "");
         logger.info(result.toString());
         Assert.assertEquals(Status.SUCCESS, result.get(Constants.STATUS));
         List<Resource> resourceList = (List<Resource>) result.get(Constants.DATA_LIST);
@@ -441,16 +416,12 @@
                 getResource(10, ResourceType.UDF), getResource(9, ResourceType.UDF), getResource(8, ResourceType.UDF)));
 
         loginUser.setUserType(UserType.GENERAL_USER);
-<<<<<<< HEAD
         Mockito.when(resourceUserMapper.queryResourcesIdListByUserIdAndPerm(0, 0))
                 .thenReturn(Arrays.asList(Integer.valueOf(10), Integer.valueOf(11)));
         Mockito.when(resourcesMapper.queryResourceListById(Arrays.asList(Integer.valueOf(10), Integer.valueOf(11))))
                 .thenReturn(Arrays.asList(getResource(10, ResourceType.FILE), getResource(11, ResourceType.UDF)));
         Mockito.when(resourcesMapper.queryResourceListAuthored(0, 1)).thenReturn(getResourceList());
         result = resourcesService.queryResourceList(loginUser, ResourceType.UDF, "");
-=======
-        result = resourcesService.queryResourceList(loginUser, ResourceType.UDF);
->>>>>>> db925f32
         logger.info(result.toString());
         Assert.assertEquals(Status.SUCCESS, result.get(Constants.STATUS));
         resourceList = (List<Resource>) result.get(Constants.DATA_LIST);
@@ -481,17 +452,11 @@
             PowerMockito.when(PropertyUtils.getResUploadStartupState()).thenReturn(true);
             Mockito.when(resourcesMapper.selectById(1)).thenReturn(getResource());
 
-<<<<<<< HEAD
-            PowerMockito.when(resourcePermissionCheckService.operationPermissionCheck(AuthorizationType.RESOURCE_FILE_ID, 0, ApiFuncIdentificationConstant.FILE_DELETE, serviceLogger)).thenReturn(true);
-            PowerMockito.when(resourcePermissionCheckService.resourcePermissionCheck(AuthorizationType.RESOURCE_FILE_ID, new Object[]{2}, 0, serviceLogger)).thenReturn(true);
-            result = resourcesService.delete(loginUser, 2, "", "");
-=======
             PowerMockito.when(resourcePermissionCheckService.operationPermissionCheck(AuthorizationType.RESOURCE_FILE_ID, null,
                     0, ApiFuncIdentificationConstant.FILE_DELETE, serviceLogger)).thenReturn(true);
             PowerMockito.when(resourcePermissionCheckService.resourcePermissionCheck(AuthorizationType.RESOURCE_FILE_ID, new Object[]{2},
                     0, serviceLogger)).thenReturn(true);
-            result = resourcesService.delete(loginUser, 2);
->>>>>>> db925f32
+            result = resourcesService.delete(loginUser, 2, "", "");
             logger.info(result.toString());
             Assert.assertEquals(Status.RESOURCE_NOT_EXIST.getMsg(), result.getMsg());
 
@@ -504,17 +469,11 @@
             loginUser.setUserType(UserType.ADMIN_USER);
             loginUser.setTenantId(2);
             Mockito.when(userMapper.selectById(Mockito.anyInt())).thenReturn(loginUser);
-<<<<<<< HEAD
-            PowerMockito.when(resourcePermissionCheckService.operationPermissionCheck(AuthorizationType.RESOURCE_FILE_ID, 0, ApiFuncIdentificationConstant.FILE_DELETE, serviceLogger)).thenReturn(true);
-            PowerMockito.when(resourcePermissionCheckService.resourcePermissionCheck(AuthorizationType.RESOURCE_FILE_ID, new Object[]{1}, 0, serviceLogger)).thenReturn(true);
-            result = resourcesService.delete(loginUser, 1,"", "");
-=======
             PowerMockito.when(resourcePermissionCheckService.operationPermissionCheck(AuthorizationType.RESOURCE_FILE_ID, null,
                     0, ApiFuncIdentificationConstant.FILE_DELETE, serviceLogger)).thenReturn(true);
             PowerMockito.when(resourcePermissionCheckService.resourcePermissionCheck(AuthorizationType.RESOURCE_FILE_ID, new Object[]{1},
                     0, serviceLogger)).thenReturn(true);
-            result = resourcesService.delete(loginUser, 1);
->>>>>>> db925f32
+            result = resourcesService.delete(loginUser, 1, "", "");
             logger.info(result.toString());
             Assert.assertEquals(Status.CURRENT_LOGIN_USER_TENANT_NOT_EXIST.getMsg(), result.getMsg());
 
@@ -580,75 +539,6 @@
 
     }
 
-<<<<<<< HEAD
-//    @Test
-//    public void testReadResource() {
-//
-//        PowerMockito.when(resourcePermissionCheckService.operationPermissionCheck(AuthorizationType.RESOURCE_FILE_ID, 1, ApiFuncIdentificationConstant.FILE_VIEW, serviceLogger)).thenReturn(true);
-//        PowerMockito.when(resourcePermissionCheckService.resourcePermissionCheck(AuthorizationType.RESOURCE_FILE_ID, new Object[]{1}, 1, serviceLogger)).thenReturn(true);
-//        PowerMockito.when(PropertyUtils.getResUploadStartupState()).thenReturn(false);
-//
-//        //HDFS_NOT_STARTUP
-//        Result result = resourcesService.readResource(getUser(), 1, 1, 10);
-//        logger.info(result.toString());
-//        Assert.assertEquals(Status.STORAGE_NOT_STARTUP.getMsg(), result.getMsg());
-//
-//        //RESOURCE_NOT_EXIST
-//        Mockito.when(resourcesMapper.selectById(1)).thenReturn(getResource());
-//        PowerMockito.when(PropertyUtils.getResUploadStartupState()).thenReturn(true);
-//        PowerMockito.when(resourcePermissionCheckService.operationPermissionCheck(AuthorizationType.RESOURCE_FILE_ID, 1, ApiFuncIdentificationConstant.FILE_VIEW, serviceLogger)).thenReturn(true);
-//        PowerMockito.when(resourcePermissionCheckService.resourcePermissionCheck(AuthorizationType.RESOURCE_FILE_ID, new Object[]{2}, 1, serviceLogger)).thenReturn(true);
-//        result = resourcesService.readResource(getUser(), 2, 1, 10);
-//        logger.info(result.toString());
-//        Assert.assertEquals(Status.RESOURCE_NOT_EXIST.getMsg(), result.getMsg());
-//
-//        //RESOURCE_SUFFIX_NOT_SUPPORT_VIEW
-//        PowerMockito.when(resourcePermissionCheckService.operationPermissionCheck(AuthorizationType.RESOURCE_FILE_ID, 1, ApiFuncIdentificationConstant.FILE_VIEW, serviceLogger)).thenReturn(true);
-//        PowerMockito.when(resourcePermissionCheckService.resourcePermissionCheck(AuthorizationType.RESOURCE_FILE_ID, new Object[]{1}, 1, serviceLogger)).thenReturn(true);
-//        PowerMockito.when(FileUtils.getResourceViewSuffixes()).thenReturn("class");
-//        PowerMockito.when(PropertyUtils.getResUploadStartupState()).thenReturn(true);
-//        result = resourcesService.readResource(getUser(), 1, 1, 10);
-//        logger.info(result.toString());
-//        Assert.assertEquals(Status.RESOURCE_SUFFIX_NOT_SUPPORT_VIEW.getMsg(), result.getMsg());
-//
-//        //USER_NOT_EXIST
-//        PowerMockito.when(FileUtils.getResourceViewSuffixes()).thenReturn("jar");
-//        PowerMockito.when(Files.getFileExtension("ResourcesServiceTest.jar")).thenReturn("jar");
-//        result = resourcesService.readResource(getUser(), 1, 1, 10);
-//        logger.info(result.toString());
-//        Assert.assertEquals(Status.USER_NOT_EXIST.getCode(), (int) result.getCode());
-//
-//        //TENANT_NOT_EXIST
-//        Mockito.when(userMapper.selectById(1)).thenReturn(getUser());
-//        result = resourcesService.readResource(getUser(), 1, 1, 10);
-//        logger.info(result.toString());
-//        Assert.assertEquals(Status.CURRENT_LOGIN_USER_TENANT_NOT_EXIST.getMsg(), result.getMsg());
-//
-//        //RESOURCE_FILE_NOT_EXIST
-//        Mockito.when(tenantMapper.queryById(1)).thenReturn(getTenant());
-//        try {
-//            Mockito.when(storageOperate.exists(Mockito.any(), Mockito.anyString())).thenReturn(false);
-//        } catch (IOException e) {
-//            logger.error("hadoop error", e);
-//        }
-//        result = resourcesService.readResource(getUser(), 1, 1, 10);
-//        logger.info(result.toString());
-//        Assert.assertEquals(Status.RESOURCE_FILE_NOT_EXIST.getCode(), (int) result.getCode());
-//
-//
-//        //SUCCESS
-//        try {
-//            Mockito.when(storageOperate.exists(Mockito.any(), Mockito.any())).thenReturn(true);
-//            Mockito.when(storageOperate.vimFile(Mockito.any(), Mockito.any(), eq(1), eq(10))).thenReturn(getContent());
-//        } catch (IOException e) {
-//            logger.error("storage error", e);
-//        }
-//        result = resourcesService.readResource(getUser(), 1, 1, 10);
-//        logger.info(result.toString());
-//        Assert.assertEquals(Status.SUCCESS.getMsg(), result.getMsg());
-//
-//    }
-=======
     @Test
     public void testReadResource() {
 
@@ -722,7 +612,6 @@
         Assert.assertEquals(Status.SUCCESS.getMsg(), result.getMsg());
 
     }
->>>>>>> db925f32
 
     @Test
     public void testOnlineCreateResource() {
