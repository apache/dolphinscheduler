--- conflicted
+++ resolved
@@ -169,31 +169,20 @@
         PowerMockito.when(PropertyUtils.getResUploadStartupState()).thenReturn(false);
         User user = new User();
         //HDFS_NOT_STARTUP
-<<<<<<< HEAD
         Result result = resourcesService.updateResource(user, 1, "ResourcesServiceTest", "ResourcesServiceTest", ResourceType.FILE);
-=======
         Result result = resourcesService.updateResource(user,1,"ResourcesServiceTest","ResourcesServiceTest",ResourceType.FILE,null);
->>>>>>> 1cf40e1d
         logger.info(result.toString());
         Assert.assertEquals(Status.HDFS_NOT_STARTUP.getMsg(), result.getMsg());
 
         //RESOURCE_NOT_EXIST
         Mockito.when(resourcesMapper.selectById(1)).thenReturn(getResource());
         PowerMockito.when(PropertyUtils.getResUploadStartupState()).thenReturn(true);
-<<<<<<< HEAD
-        result = resourcesService.updateResource(user, 0, "ResourcesServiceTest", "ResourcesServiceTest", ResourceType.FILE);
-=======
         result = resourcesService.updateResource(user,0,"ResourcesServiceTest","ResourcesServiceTest",ResourceType.FILE,null);
->>>>>>> 1cf40e1d
         logger.info(result.toString());
         Assert.assertEquals(Status.RESOURCE_NOT_EXIST.getMsg(), result.getMsg());
 
         //USER_NO_OPERATION_PERM
-<<<<<<< HEAD
-        result = resourcesService.updateResource(user, 1, "ResourcesServiceTest", "ResourcesServiceTest", ResourceType.FILE);
-=======
         result = resourcesService.updateResource(user,1,"ResourcesServiceTest","ResourcesServiceTest",ResourceType.FILE,null);
->>>>>>> 1cf40e1d
         logger.info(result.toString());
         Assert.assertEquals(Status.USER_NO_OPERATION_PERM.getMsg(), result.getMsg());
 
@@ -208,13 +197,8 @@
         } catch (IOException e) {
             logger.error(e.getMessage(), e);
         }
-<<<<<<< HEAD
-        result = resourcesService.updateResource(user, 1, "ResourcesServiceTest1.jar", "ResourcesServiceTest", ResourceType.UDF);
-        Assert.assertEquals(Status.RESOURCE_NOT_EXIST.getMsg(), result.getMsg());
-=======
         result = resourcesService.updateResource(user, 1, "ResourcesServiceTest1.jar", "ResourcesServiceTest", ResourceType.UDF,null);
         Assert.assertEquals(Status.RESOURCE_NOT_EXIST.getMsg(),result.getMsg());
->>>>>>> 1cf40e1d
 
         //SUCCESS
         user.setId(1);
@@ -226,41 +210,25 @@
             logger.error(e.getMessage(), e);
         }
 
-<<<<<<< HEAD
-        result = resourcesService.updateResource(user, 1, "ResourcesServiceTest.jar", "ResourcesServiceTest", ResourceType.FILE);
-=======
         result = resourcesService.updateResource(user,1,"ResourcesServiceTest.jar","ResourcesServiceTest",ResourceType.FILE,null);
->>>>>>> 1cf40e1d
         logger.info(result.toString());
         Assert.assertEquals(Status.SUCCESS.getMsg(), result.getMsg());
 
         //RESOURCE_EXIST
         Mockito.when(resourcesMapper.queryResourceList("/ResourcesServiceTest1.jar", 0, 0)).thenReturn(getResourceList());
-<<<<<<< HEAD
-        result = resourcesService.updateResource(user, 1, "ResourcesServiceTest1.jar", "ResourcesServiceTest", ResourceType.FILE);
-=======
         result = resourcesService.updateResource(user,1,"ResourcesServiceTest1.jar","ResourcesServiceTest",ResourceType.FILE,null);
->>>>>>> 1cf40e1d
         logger.info(result.toString());
         Assert.assertEquals(Status.RESOURCE_EXIST.getMsg(), result.getMsg());
         //USER_NOT_EXIST
         Mockito.when(userMapper.selectById(Mockito.anyInt())).thenReturn(null);
-<<<<<<< HEAD
-        result = resourcesService.updateResource(user, 1, "ResourcesServiceTest1.jar", "ResourcesServiceTest", ResourceType.UDF);
-=======
         result = resourcesService.updateResource(user,1,"ResourcesServiceTest1.jar","ResourcesServiceTest",ResourceType.UDF,null);
->>>>>>> 1cf40e1d
         logger.info(result.toString());
         Assert.assertTrue(Status.USER_NOT_EXIST.getCode() == result.getCode());
 
         //TENANT_NOT_EXIST
         Mockito.when(userMapper.selectById(1)).thenReturn(getUser());
         Mockito.when(tenantMapper.queryById(Mockito.anyInt())).thenReturn(null);
-<<<<<<< HEAD
-        result = resourcesService.updateResource(user, 1, "ResourcesServiceTest1.jar", "ResourcesServiceTest", ResourceType.UDF);
-=======
         result = resourcesService.updateResource(user,1,"ResourcesServiceTest1.jar","ResourcesServiceTest",ResourceType.UDF,null);
->>>>>>> 1cf40e1d
         logger.info(result.toString());
         Assert.assertEquals(Status.TENANT_NOT_EXIST.getMsg(), result.getMsg());
 
@@ -273,11 +241,7 @@
             logger.error(e.getMessage(), e);
         }
 
-<<<<<<< HEAD
-        result = resourcesService.updateResource(user, 1, "ResourcesServiceTest1.jar", "ResourcesServiceTest1.jar", ResourceType.UDF);
-=======
         result = resourcesService.updateResource(user,1,"ResourcesServiceTest1.jar","ResourcesServiceTest1.jar",ResourceType.UDF,null);
->>>>>>> 1cf40e1d
         logger.info(result.toString());
         Assert.assertEquals(Status.SUCCESS.getMsg(), result.getMsg());
 
