/*
 * Licensed to the Apache Software Foundation (ASF) under one or more
 * contributor license agreements.  See the NOTICE file distributed with
 * this work for additional information regarding copyright ownership.
 * The ASF licenses this file to You under the Apache License, Version 2.0
 * (the "License"); you may not use this file except in compliance with
 * the License.  You may obtain a copy of the License at
 *
 *    http://www.apache.org/licenses/LICENSE-2.0
 *
 * Unless required by applicable law or agreed to in writing, software
 * distributed under the License is distributed on an "AS IS" BASIS,
 * WITHOUT WARRANTIES OR CONDITIONS OF ANY KIND, either express or implied.
 * See the License for the specific language governing permissions and
 * limitations under the License.
 */

package org.apache.dolphinscheduler.api.service;

import org.apache.dolphinscheduler.api.constants.ApiFuncIdentificationConstant;
import org.apache.dolphinscheduler.api.enums.Status;
import org.apache.dolphinscheduler.api.permission.ResourcePermissionCheckService;
import org.apache.dolphinscheduler.api.service.impl.BaseServiceImpl;
import org.apache.dolphinscheduler.api.service.impl.UdfFuncServiceImpl;
import org.apache.dolphinscheduler.api.utils.PageInfo;
import org.apache.dolphinscheduler.api.utils.Result;
import org.apache.dolphinscheduler.common.enums.AuthorizationType;
import org.apache.dolphinscheduler.common.enums.UdfType;
import org.apache.dolphinscheduler.common.enums.UserType;
import org.apache.dolphinscheduler.common.storage.StorageOperate;
import org.apache.dolphinscheduler.common.utils.PropertyUtils;
import org.apache.dolphinscheduler.dao.entity.Resource;
import org.apache.dolphinscheduler.dao.entity.UdfFunc;
import org.apache.dolphinscheduler.dao.entity.User;
import org.apache.dolphinscheduler.dao.mapper.ResourceMapper;
import org.apache.dolphinscheduler.dao.mapper.UDFUserMapper;
import org.apache.dolphinscheduler.dao.mapper.UdfFuncMapper;

import org.apache.commons.collections.CollectionUtils;

import java.io.IOException;
import java.util.ArrayList;
import java.util.Collections;
import java.util.Date;
import java.util.HashSet;
import java.util.List;
import java.util.Set;

import org.junit.jupiter.api.AfterEach;
import org.junit.jupiter.api.Assertions;
import org.junit.jupiter.api.BeforeEach;
import org.junit.jupiter.api.Test;
import org.junit.jupiter.api.extension.ExtendWith;
import org.mockito.InjectMocks;
import org.mockito.Mock;
import org.mockito.MockedStatic;
import org.mockito.Mockito;
import org.mockito.junit.jupiter.MockitoExtension;
import org.mockito.junit.jupiter.MockitoSettings;
import org.mockito.quality.Strictness;
import org.slf4j.Logger;
import org.slf4j.LoggerFactory;

import com.baomidou.mybatisplus.core.metadata.IPage;
import com.baomidou.mybatisplus.extension.plugins.pagination.Page;

/**
 * udf func service test
 */
@ExtendWith(MockitoExtension.class)
@MockitoSettings(strictness = Strictness.LENIENT)
public class UdfFuncServiceTest {

    private static final Logger logger = LoggerFactory.getLogger(UdfFuncServiceTest.class);

    private MockedStatic<PropertyUtils> mockedStaticPropertyUtils;

    @InjectMocks
    private UdfFuncServiceImpl udfFuncService;

    @Mock
    private ResourceMapper resourceMapper;

    @Mock
    private UdfFuncMapper udfFuncMapper;

    @Mock
    private UDFUserMapper udfUserMapper;

<<<<<<< HEAD
    @Mock
    private StorageOperate storageOperate;

    @Before
=======
    @BeforeEach
>>>>>>> b953cdc5
    public void setUp() {
        mockedStaticPropertyUtils = Mockito.mockStatic(PropertyUtils.class);
    }

    @Mock
    private ResourcePermissionCheckService resourcePermissionCheckService;

    private static final Logger serviceLogger = LoggerFactory.getLogger(BaseServiceImpl.class);
    private static final Logger udfLogger = LoggerFactory.getLogger(UdfFuncServiceImpl.class);

    @Test
    public void testCreateUdfFunction() {

        Mockito.when(resourcePermissionCheckService.operationPermissionCheck(AuthorizationType.UDF, null, 1,
                ApiFuncIdentificationConstant.UDF_FUNCTION_CREATE, serviceLogger)).thenReturn(true);
        Mockito.when(
                resourcePermissionCheckService.resourcePermissionCheck(AuthorizationType.UDF, null, 0, serviceLogger))
                .thenReturn(true);
        Mockito.when(PropertyUtils.getResUploadStartupState()).thenReturn(false);
        // hdfs not start
        Result result = udfFuncService.createUdfFunction(getLoginUser(), "UdfFuncServiceTest",
                "org.apache.dolphinscheduler.api.service.UdfFuncServiceTest", "String",
                "UdfFuncServiceTest", "UdfFuncServiceTest", "", UdfType.HIVE, Integer.MAX_VALUE);
        logger.info(result.toString());
        Assertions.assertEquals(Status.HDFS_NOT_STARTUP.getMsg(), result.getMsg());
        // resource not exist
        Mockito.when(PropertyUtils.getResUploadStartupState()).thenReturn(true);

        result = udfFuncService.createUdfFunction(getLoginUser(), "UdfFuncServiceTest",
                "org.apache.dolphinscheduler.api.service.UdfFuncServiceTest", "String",
                "UdfFuncServiceTest", "UdfFuncServiceTest", "", UdfType.HIVE, Integer.MAX_VALUE);
        logger.info(result.toString());
        Assertions.assertEquals(Status.RESOURCE_NOT_EXIST.getMsg(), result.getMsg());
        // success
        try {
            Mockito.when(storageOperate.exists("String")).thenReturn(true);
        } catch (IOException e) {
            logger.error("AmazonServiceException when checking resource: String");
        }

        result = udfFuncService.createUdfFunction(getLoginUser(), "UdfFuncServiceTest",
                "org.apache.dolphinscheduler.api.service.UdfFuncServiceTest", "String",
                "UdfFuncServiceTest", "UdfFuncServiceTest", "", UdfType.HIVE, 1);
        logger.info(result.toString());
        Assertions.assertEquals(Status.SUCCESS.getMsg(), result.getMsg());
    }

    @Test
    public void testQueryUdfFuncDetail() {

        Mockito.when(resourcePermissionCheckService.operationPermissionCheck(AuthorizationType.UDF, null, 1,
                ApiFuncIdentificationConstant.UDF_FUNCTION_VIEW, serviceLogger)).thenReturn(true);
        Mockito.when(resourcePermissionCheckService.resourcePermissionCheck(AuthorizationType.UDF, new Object[]{2}, 0,
                serviceLogger)).thenReturn(true);
        Mockito.when(udfFuncMapper.selectById(1)).thenReturn(getUdfFunc());
        // resource not exist
        Result<Object> result = udfFuncService.queryUdfFuncDetail(getLoginUser(), 2);
        logger.info(result.toString());
        Assertions.assertTrue(Status.RESOURCE_NOT_EXIST.getCode() == result.getCode());
        // success
        Mockito.when(resourcePermissionCheckService.operationPermissionCheck(AuthorizationType.UDF, null, 1,
                ApiFuncIdentificationConstant.UDF_FUNCTION_VIEW, serviceLogger)).thenReturn(true);
        Mockito.when(resourcePermissionCheckService.resourcePermissionCheck(AuthorizationType.UDF, new Object[]{1}, 0,
                serviceLogger)).thenReturn(true);
        result = udfFuncService.queryUdfFuncDetail(getLoginUser(), 1);
        logger.info(result.toString());
        Assertions.assertTrue(Status.SUCCESS.getCode() == result.getCode());
    }

    @Test
    public void testUpdateUdfFunc() {

        Mockito.when(PropertyUtils.getResUploadStartupState()).thenReturn(false);
        Mockito.when(udfFuncMapper.selectUdfById(1)).thenReturn(getUdfFunc());

        // UDF_FUNCTION_NOT_EXIST
        Mockito.when(resourcePermissionCheckService.operationPermissionCheck(AuthorizationType.UDF, null, 1,
                ApiFuncIdentificationConstant.UDF_FUNCTION_UPDATE, serviceLogger)).thenReturn(true);
        Mockito.when(resourcePermissionCheckService.resourcePermissionCheck(AuthorizationType.UDF, new Object[]{12}, 0,
                serviceLogger)).thenReturn(true);
        Result<Object> result = udfFuncService.updateUdfFunc(getLoginUser(), 12, "UdfFuncServiceTest",
                "org.apache.dolphinscheduler.api.service.UdfFuncServiceTest", "String",
                "UdfFuncServiceTest", "UdfFuncServiceTest", UdfType.HIVE, 1, "");
        logger.info(result.toString());
        Assertions.assertTrue(Status.UDF_FUNCTION_NOT_EXIST.getCode() == result.getCode());

        // HDFS_NOT_STARTUP
        Mockito.when(resourcePermissionCheckService.resourcePermissionCheck(AuthorizationType.UDF, new Object[]{1}, 0,
                serviceLogger)).thenReturn(true);
        result = udfFuncService.updateUdfFunc(getLoginUser(), 1, "UdfFuncServiceTest",
                "org.apache.dolphinscheduler.api.service.UdfFuncServiceTest", "String",
                "UdfFuncServiceTest", "UdfFuncServiceTest", UdfType.HIVE, 1, "");
        logger.info(result.toString());
        Assertions.assertTrue(Status.HDFS_NOT_STARTUP.getCode() == result.getCode());

        // RESOURCE_NOT_EXIST
        Mockito.when(resourcePermissionCheckService.operationPermissionCheck(AuthorizationType.UDF, null, 1,
                ApiFuncIdentificationConstant.UDF_FUNCTION_UPDATE, serviceLogger)).thenReturn(true);
        Mockito.when(resourcePermissionCheckService.resourcePermissionCheck(AuthorizationType.UDF, new Object[]{11}, 0,
                serviceLogger)).thenReturn(true);
        Mockito.when(udfFuncMapper.selectUdfById(11)).thenReturn(getUdfFunc());
        Mockito.when(PropertyUtils.getResUploadStartupState()).thenReturn(true);
        result = udfFuncService.updateUdfFunc(getLoginUser(), 11, "UdfFuncServiceTest",
                "org.apache.dolphinscheduler.api.service.UdfFuncServiceTest", "String",
                "UdfFuncServiceTest", "UdfFuncServiceTest", UdfType.HIVE, 12, "");
        logger.info(result.toString());
        Assertions.assertTrue(Status.RESOURCE_NOT_EXIST.getCode() == result.getCode());

        // success
        Mockito.when(resourcePermissionCheckService.operationPermissionCheck(AuthorizationType.UDF, null, 1,
                ApiFuncIdentificationConstant.UDF_FUNCTION_UPDATE, serviceLogger)).thenReturn(true);
        try {
            Mockito.when(storageOperate.exists("")).thenReturn(true);
        } catch (IOException e) {
            logger.error("AmazonServiceException when checking resource: ");
        }

        result = udfFuncService.updateUdfFunc(getLoginUser(), 11, "UdfFuncServiceTest",
                "org.apache.dolphinscheduler.api.service.UdfFuncServiceTest", "String",
                "UdfFuncServiceTest", "UdfFuncServiceTest", UdfType.HIVE, 1, "");
        logger.info(result.toString());
        Assertions.assertTrue(Status.SUCCESS.getCode() == result.getCode());

    }

    @Test
    public void testQueryUdfFuncListPaging() {

        Mockito.when(resourcePermissionCheckService.operationPermissionCheck(AuthorizationType.UDF, null, 1,
                ApiFuncIdentificationConstant.UDF_FUNCTION_VIEW, serviceLogger)).thenReturn(true);
        Mockito.when(
                resourcePermissionCheckService.resourcePermissionCheck(AuthorizationType.UDF, null, 0, serviceLogger))
                .thenReturn(true);
        Mockito.when(
                resourcePermissionCheckService.userOwnedResourceIdsAcquisition(AuthorizationType.UDF, 1, udfLogger))
                .thenReturn(getSetIds());
        IPage<UdfFunc> page = new Page<>(1, 10);
        page.setTotal(1L);
        page.setRecords(getList());
        Mockito.when(udfFuncMapper.queryUdfFuncPaging(Mockito.any(Page.class), Mockito.anyList(), Mockito.eq("test")))
                .thenReturn(page);
        Result result = udfFuncService.queryUdfFuncListPaging(getLoginUser(), "test", 1, 10);
        logger.info(result.toString());
        PageInfo pageInfo = (PageInfo) result.getData();
        Assertions.assertTrue(CollectionUtils.isNotEmpty(pageInfo.getTotalList()));
    }

    @Test
    public void testQueryUdfFuncList() {
        Mockito.when(resourcePermissionCheckService.operationPermissionCheck(AuthorizationType.UDF, null, 1,
                ApiFuncIdentificationConstant.UDF_FUNCTION_VIEW, serviceLogger)).thenReturn(true);
        Mockito.when(
                resourcePermissionCheckService.resourcePermissionCheck(AuthorizationType.UDF, null, 1, serviceLogger))
                .thenReturn(true);
        Mockito.when(
                resourcePermissionCheckService.userOwnedResourceIdsAcquisition(AuthorizationType.UDF, 1, udfLogger))
                .thenReturn(getSetIds());

        User user = getLoginUser();
        user.setUserType(UserType.GENERAL_USER);
        user.setId(1);
        Mockito.when(udfFuncMapper.getUdfFuncByType(Collections.singletonList(1), UdfType.HIVE.ordinal()))
                .thenReturn(getList());
        Result<Object> result = udfFuncService.queryUdfFuncList(user, UdfType.HIVE.ordinal());
        logger.info(result.toString());
        Assertions.assertTrue(Status.SUCCESS.getCode() == result.getCode());
        List<UdfFunc> udfFuncList = (List<UdfFunc>) result.getData();
        Assertions.assertTrue(CollectionUtils.isNotEmpty(udfFuncList));
    }

    @Test
    public void testDelete() {
        Mockito.when(resourcePermissionCheckService.operationPermissionCheck(AuthorizationType.UDF, null, 1,
                ApiFuncIdentificationConstant.UDF_FUNCTION_DELETE, serviceLogger)).thenReturn(true);
        Mockito.when(resourcePermissionCheckService.resourcePermissionCheck(AuthorizationType.UDF, new Object[]{122}, 0,
                serviceLogger)).thenReturn(true);

        Mockito.when(udfFuncMapper.deleteById(Mockito.anyInt())).thenReturn(1);
        Mockito.when(udfUserMapper.deleteByUdfFuncId(Mockito.anyInt())).thenReturn(1);
        Result result = udfFuncService.delete(getLoginUser(), 122);
        logger.info(result.toString());
        Assertions.assertEquals(Status.SUCCESS.getMsg(), result.getMsg());
    }

    @Test
    public void testVerifyUdfFuncByName() {

        Mockito.when(resourcePermissionCheckService.operationPermissionCheck(AuthorizationType.UDF, null, 1,
                ApiFuncIdentificationConstant.UDF_FUNCTION_VIEW, serviceLogger)).thenReturn(true);
        Mockito.when(
                resourcePermissionCheckService.resourcePermissionCheck(AuthorizationType.UDF, null, 0, serviceLogger))
                .thenReturn(true);
        // success
        Mockito.when(udfFuncMapper.queryUdfByIdStr(null, "UdfFuncServiceTest")).thenReturn(getList());
        Result result = udfFuncService.verifyUdfFuncByName(getLoginUser(), "test");
        logger.info(result.toString());
        Assertions.assertEquals(Status.SUCCESS.getMsg(), result.getMsg());
        // exist
        result = udfFuncService.verifyUdfFuncByName(getLoginUser(), "UdfFuncServiceTest");
        logger.info(result.toString());
        Assertions.assertEquals(Status.UDF_FUNCTION_EXISTS.getMsg(), result.getMsg());
    }

    private Set<Integer> getSetIds() {
        Set<Integer> set = new HashSet();
        set.add(1);
        return set;
    }

    /**
     * create admin user
     * @return
     */
    private User getLoginUser() {

        User loginUser = new User();
        loginUser.setUserType(UserType.ADMIN_USER);
        loginUser.setId(1);
        return loginUser;
    }

    /**
     * get resourceId
     */
    private Resource getResource() {

        Resource resource = new Resource();
        resource.setId(1);
        resource.setAlias("test");
        return resource;
    }

    private List<UdfFunc> getList() {
        List<UdfFunc> udfFuncList = new ArrayList<>();
        udfFuncList.add(getUdfFunc());
        return udfFuncList;
    }

    /**
     *  get UdfFuncRequest id
     */
    private UdfFunc getUdfFunc() {
        UdfFunc udfFunc = new UdfFunc();
        udfFunc.setFuncName("UdfFuncServiceTest");
        udfFunc.setClassName("org.apache.dolphinscheduler.api.service.UdfFuncServiceTest");
        udfFunc.setResourceId(0);
        udfFunc.setResourceName("UdfFuncServiceTest");
        udfFunc.setCreateTime(new Date());
        udfFunc.setDatabase("database");
        udfFunc.setUpdateTime(new Date());
        udfFunc.setType(UdfType.HIVE);
        return udfFunc;
    }

    @AfterEach
    public void after() {
        mockedStaticPropertyUtils.close();
    }
}<|MERGE_RESOLUTION|>--- conflicted
+++ resolved
@@ -87,14 +87,10 @@
     @Mock
     private UDFUserMapper udfUserMapper;
 
-<<<<<<< HEAD
     @Mock
     private StorageOperate storageOperate;
 
-    @Before
-=======
     @BeforeEach
->>>>>>> b953cdc5
     public void setUp() {
         mockedStaticPropertyUtils = Mockito.mockStatic(PropertyUtils.class);
     }
