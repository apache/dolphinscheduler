--- conflicted
+++ resolved
@@ -356,14 +356,8 @@
         res.setData("xxx");
         when(projectMapper.queryByCode(projectCode)).thenReturn(project);
         when(projectService.checkProjectAndAuth(loginUser, project, projectCode, WORKFLOW_INSTANCE)).thenReturn(result);
-<<<<<<< HEAD
-        when(processService.findProcessInstanceDetailById(processInstance.getId())).thenReturn(processInstance);
+        when(processService.findProcessInstanceDetailById(processInstance.getId())).thenReturn(Optional.of(processInstance));
         when(processService.findValidTaskListByProcessId(processInstance.getId(), processInstance.getTestFlag())).thenReturn(taskInstanceList);
-=======
-        when(processService.findProcessInstanceDetailById(processInstance.getId()))
-                .thenReturn(Optional.of(processInstance));
-        when(processService.findValidTaskListByProcessId(processInstance.getId())).thenReturn(taskInstanceList);
->>>>>>> d3a77c68
         when(loggerService.queryLog(taskInstance.getId(), 0, 4098)).thenReturn(res);
         Map<String, Object> successRes = processInstanceService.queryTaskListByProcessId(loginUser, projectCode, 1);
         Assert.assertEquals(Status.SUCCESS, successRes.get(Constants.STATUS));
