/*
 * Licensed to the Apache Software Foundation (ASF) under one or more
 * contributor license agreements.  See the NOTICE file distributed with
 * this work for additional information regarding copyright ownership.
 * The ASF licenses this file to You under the Apache License, Version 2.0
 * (the "License"); you may not use this file except in compliance with
 * the License.  You may obtain a copy of the License at
 *
 *    http://www.apache.org/licenses/LICENSE-2.0
 *
 * Unless required by applicable law or agreed to in writing, software
 * distributed under the License is distributed on an "AS IS" BASIS,
 * WITHOUT WARRANTIES OR CONDITIONS OF ANY KIND, either express or implied.
 * See the License for the specific language governing permissions and
 * limitations under the License.
 */

package org.apache.dolphinscheduler.api.service;

import static org.apache.dolphinscheduler.api.constants.ApiFuncIdentificationConstant.INSTANCE_DELETE;
import static org.apache.dolphinscheduler.api.constants.ApiFuncIdentificationConstant.INSTANCE_UPDATE;
import static org.apache.dolphinscheduler.api.constants.ApiFuncIdentificationConstant.WORKFLOW_INSTANCE;
import static org.mockito.ArgumentMatchers.eq;
import static org.mockito.Mockito.when;

import org.apache.dolphinscheduler.api.enums.Status;
import org.apache.dolphinscheduler.api.exceptions.ServiceException;
import org.apache.dolphinscheduler.api.service.impl.LoggerServiceImpl;
import org.apache.dolphinscheduler.api.service.impl.ProcessInstanceServiceImpl;
import org.apache.dolphinscheduler.api.service.impl.ProjectServiceImpl;
import org.apache.dolphinscheduler.api.utils.Result;
import org.apache.dolphinscheduler.common.Constants;
import org.apache.dolphinscheduler.common.enums.CommandType;
import org.apache.dolphinscheduler.common.enums.Flag;
import org.apache.dolphinscheduler.common.enums.UserType;
import org.apache.dolphinscheduler.common.enums.WorkflowExecutionStatus;
import org.apache.dolphinscheduler.common.graph.DAG;
import org.apache.dolphinscheduler.common.model.TaskNode;
import org.apache.dolphinscheduler.common.model.TaskNodeRelation;
import org.apache.dolphinscheduler.common.utils.DateUtils;
import org.apache.dolphinscheduler.common.utils.JSONUtils;
import org.apache.dolphinscheduler.dao.entity.ProcessDefinition;
import org.apache.dolphinscheduler.dao.entity.ProcessDefinitionLog;
import org.apache.dolphinscheduler.dao.entity.ProcessInstance;
import org.apache.dolphinscheduler.dao.entity.Project;
import org.apache.dolphinscheduler.dao.entity.TaskDefinition;
import org.apache.dolphinscheduler.dao.entity.TaskDefinitionLog;
import org.apache.dolphinscheduler.dao.entity.TaskInstance;
import org.apache.dolphinscheduler.dao.entity.Tenant;
import org.apache.dolphinscheduler.dao.entity.User;
import org.apache.dolphinscheduler.dao.entity.WorkerGroup;
import org.apache.dolphinscheduler.dao.mapper.ProcessDefinitionLogMapper;
import org.apache.dolphinscheduler.dao.mapper.ProcessDefinitionMapper;
import org.apache.dolphinscheduler.dao.mapper.ProcessInstanceMapper;
import org.apache.dolphinscheduler.dao.mapper.ProjectMapper;
import org.apache.dolphinscheduler.dao.mapper.ScheduleMapper;
import org.apache.dolphinscheduler.dao.mapper.TaskDefinitionMapper;
import org.apache.dolphinscheduler.dao.mapper.TaskInstanceMapper;
import org.apache.dolphinscheduler.dao.mapper.TenantMapper;
import org.apache.dolphinscheduler.dao.repository.ProcessInstanceDao;
import org.apache.dolphinscheduler.plugin.task.api.enums.DependResult;
import org.apache.dolphinscheduler.plugin.task.api.enums.TaskExecutionStatus;
import org.apache.dolphinscheduler.service.expand.CuringParamsService;
import org.apache.dolphinscheduler.service.process.ProcessService;
import org.apache.dolphinscheduler.service.task.TaskPluginManager;

import java.io.IOException;
import java.text.MessageFormat;
import java.util.ArrayList;
import java.util.Date;
import java.util.HashMap;
import java.util.List;
import java.util.Map;
import java.util.Optional;

import org.junit.Assert;
import org.junit.Test;
import org.junit.runner.RunWith;
import org.mockito.InjectMocks;
import org.mockito.Mock;
import org.mockito.Mockito;
import org.mockito.junit.MockitoJUnitRunner;

import com.baomidou.mybatisplus.extension.plugins.pagination.Page;

/**
 * process instance service test
 */
@RunWith(MockitoJUnitRunner.Silent.class)
public class ProcessInstanceServiceTest {

    @InjectMocks
    ProcessInstanceServiceImpl processInstanceService;

    @Mock
    ProjectMapper projectMapper;

    @Mock
    ProjectServiceImpl projectService;

    @Mock
    ProcessService processService;

    @Mock
    ProcessInstanceDao processInstanceDao;

    @Mock
    ProcessInstanceMapper processInstanceMapper;

    @Mock
    ProcessDefinitionLogMapper processDefinitionLogMapper;

    @Mock
    ProcessDefinitionMapper processDefineMapper;

    @Mock
    ProcessDefinitionService processDefinitionService;

    @Mock
    TaskInstanceMapper taskInstanceMapper;

    @Mock
    LoggerServiceImpl loggerService;

    @Mock
    UsersService usersService;

    @Mock
    TenantMapper tenantMapper;
    @Mock
    TaskDefinitionMapper taskDefinitionMapper;

    @Mock
    TaskPluginManager taskPluginManager;

    @Mock
    ScheduleMapper scheduleMapper;

    @Mock
    CuringParamsService curingGlobalParamsService;

    private String shellJson = "[{\"name\":\"\",\"preTaskCode\":0,\"preTaskVersion\":0,\"postTaskCode\":123456789,"
            + "\"postTaskVersion\":1,\"conditionType\":0,\"conditionParams\":\"{}\"},{\"name\":\"\",\"preTaskCode\":123456789,"
            + "\"preTaskVersion\":1,\"postTaskCode\":123451234,\"postTaskVersion\":1,\"conditionType\":0,\"conditionParams\":\"{}\"}]";

    private String taskJson =
            "[{\"name\":\"shell1\",\"description\":\"\",\"taskType\":\"SHELL\",\"taskParams\":{\"resourceList\":[],"
                    + "\"localParams\":[],\"rawScript\":\"echo 1\",\"conditionResult\":{\"successNode\":[\"\"],\"failedNode\":[\"\"]},\"dependence\":{}},"
                    + "\"flag\":\"NORMAL\",\"taskPriority\":\"MEDIUM\",\"workerGroup\":\"default\",\"failRetryTimes\":\"0\",\"failRetryInterval\":\"1\","
                    + "\"timeoutFlag\":\"CLOSE\",\"timeoutNotifyStrategy\":\"\",\"timeout\":null,\"delayTime\":\"0\"},{\"name\":\"shell2\",\"description\":\"\","
                    + "\"taskType\":\"SHELL\",\"taskParams\":{\"resourceList\":[],\"localParams\":[],\"rawScript\":\"echo 2\",\"conditionResult\":{\"successNode\""
                    + ":[\"\"],\"failedNode\":[\"\"]},\"dependence\":{}},\"flag\":\"NORMAL\",\"taskPriority\":\"MEDIUM\",\"workerGroup\":\"default\","
                    + "\"failRetryTimes\":\"0\",\"failRetryInterval\":\"1\",\"timeoutFlag\":\"CLOSE\",\"timeoutNotifyStrategy\":\"\",\"timeout\":null,\"delayTime\":\"0\"}]";

    private String taskRelationJson =
            "[{\"name\":\"\",\"preTaskCode\":4254865123776,\"preTaskVersion\":1,\"postTaskCode\":4254862762304,\"postTaskVersion\":1,\"conditionType\":0,"
                    + "\"conditionParams\":{}},{\"name\":\"\",\"preTaskCode\":0,\"preTaskVersion\":0,\"postTaskCode\":4254865123776,\"postTaskVersion\":1,\"conditionType\":0,\"conditionParams\":{}}]";

    private String taskDefinitionJson =
            "[{\"code\":4254862762304,\"name\":\"test1\",\"version\":1,\"description\":\"\",\"delayTime\":0,\"taskType\":\"SHELL\",\"taskParams\":{\"resourceList\":[],"
                    + "\"localParams\":[],\"rawScript\":\"echo 1\",\"dependence\":{},\"conditionResult\":{\"successNode\":[],\"failedNode\":[]},\"waitStartTimeout\":{},\"switchResult\":{}},\"flag\":\"YES\","
                    + "\"taskPriority\":\"MEDIUM\",\"workerGroup\":\"default\",\"failRetryTimes\":0,\"failRetryInterval\":1,\"timeoutFlag\":\"CLOSE\",\"timeoutNotifyStrategy\":null,\"timeout\":0,"
                    + "\"environmentCode\":-1},{\"code\":4254865123776,\"name\":\"test2\",\"version\":1,\"description\":\"\",\"delayTime\":0,\"taskType\":\"SHELL\",\"taskParams\":{\"resourceList\":[],"
                    + "\"localParams\":[],\"rawScript\":\"echo 2\",\"dependence\":{},\"conditionResult\":{\"successNode\":[],\"failedNode\":[]},\"waitStartTimeout\":{},\"switchResult\":{}},\"flag\":\"YES\","
                    + "\"taskPriority\":\"MEDIUM\",\"workerGroup\":\"default\",\"failRetryTimes\":0,\"failRetryInterval\":1,\"timeoutFlag\":\"CLOSE\",\"timeoutNotifyStrategy\":\"WARN\",\"timeout\":0,"
                    + "\"environmentCode\":-1}]";

    @Test
    public void testQueryProcessInstanceList() {
        long projectCode = 1L;
        User loginUser = getAdminUser();
        Project project = getProject(projectCode);
        Map<String, Object> result = new HashMap<>();

        Date start = DateUtils.stringToDate("2020-01-01 00:00:00");
        Date end = DateUtils.stringToDate("2020-01-02 00:00:00");
        ProcessInstance processInstance = getProcessInstance();
        List<ProcessInstance> processInstanceList = new ArrayList<>();
        Page<ProcessInstance> pageReturn = new Page<>(1, 10);
        processInstanceList.add(processInstance);
        pageReturn.setRecords(processInstanceList);

        // data parameter check
        putMsg(result, Status.SUCCESS, projectCode);
        when(projectMapper.queryByCode(projectCode)).thenReturn(project);
        when(processDefineMapper.selectById(Mockito.anyInt())).thenReturn(getProcessDefinition());
        when(processInstanceMapper.queryProcessInstanceListPaging(Mockito.any(Page.class), Mockito.any(), Mockito.any(),
                Mockito.any(), Mockito.any(), Mockito.any(),
                eq("192.168.xx.xx"), Mockito.any(), Mockito.any())).thenReturn(pageReturn);

        Result dataParameterRes =
                processInstanceService.queryProcessInstanceList(loginUser, projectCode, 1, "20200101 00:00:00",
                        "20200102 00:00:00", "", loginUser.getUserName(), WorkflowExecutionStatus.SUBMITTED_SUCCESS,
                        "192.168.xx.xx", "", 1, 10);
        Assert.assertEquals(Status.REQUEST_PARAMS_NOT_VALID_ERROR.getCode(), (int) dataParameterRes.getCode());

        // project auth success
        putMsg(result, Status.SUCCESS, projectCode);

        when(projectMapper.queryByCode(projectCode)).thenReturn(project);
        when(usersService.queryUser(loginUser.getId())).thenReturn(loginUser);
        when(usersService.getUserIdByName(loginUser.getUserName())).thenReturn(loginUser.getId());
        when(processInstanceMapper.queryProcessInstanceListPaging(Mockito.any(Page.class), eq(project.getCode()),
                eq(1L), eq(""), eq(-1), Mockito.any(),
                eq("192.168.xx.xx"), eq(start), eq(end))).thenReturn(pageReturn);
        when(usersService.queryUser(processInstance.getExecutorId())).thenReturn(loginUser);

        Result successRes =
                processInstanceService.queryProcessInstanceList(loginUser, projectCode, 1, "2020-01-01 00:00:00",
                        "2020-01-02 00:00:00", "", loginUser.getUserName(), WorkflowExecutionStatus.SUBMITTED_SUCCESS,
                        "192.168.xx.xx", "", 1, 10);
        Assert.assertEquals(Status.SUCCESS.getCode(), (int) successRes.getCode());

        // data parameter empty
        when(processInstanceMapper.queryProcessInstanceListPaging(Mockito.any(Page.class), eq(project.getCode()),
                eq(1L), eq(""), eq(-1), Mockito.any(),
                eq("192.168.xx.xx"), eq(null), eq(null))).thenReturn(pageReturn);
        successRes = processInstanceService.queryProcessInstanceList(loginUser, projectCode, 1, "",
                "", "", loginUser.getUserName(), WorkflowExecutionStatus.SUBMITTED_SUCCESS,
                "192.168.xx.xx", "", 1, 10);
        Assert.assertEquals(Status.SUCCESS.getCode(), (int) successRes.getCode());

        // executor null
        when(usersService.queryUser(loginUser.getId())).thenReturn(null);
        when(usersService.getUserIdByName(loginUser.getUserName())).thenReturn(-1);
        Result executorExistRes =
                processInstanceService.queryProcessInstanceList(loginUser, projectCode, 1, "2020-01-01 00:00:00",
                        "2020-01-02 00:00:00", "", "admin", WorkflowExecutionStatus.SUBMITTED_SUCCESS,
                        "192.168.xx.xx", "", 1, 10);

        Assert.assertEquals(Status.SUCCESS.getCode(), (int) executorExistRes.getCode());

        // executor name empty
        when(processInstanceMapper.queryProcessInstanceListPaging(Mockito.any(Page.class), eq(project.getCode()),
                eq(1L), eq(""), eq(0), Mockito.any(),
                eq("192.168.xx.xx"), eq(start), eq(end))).thenReturn(pageReturn);
        Result executorEmptyRes =
                processInstanceService.queryProcessInstanceList(loginUser, projectCode, 1, "2020-01-01 00:00:00",
                        "2020-01-02 00:00:00", "", "", WorkflowExecutionStatus.SUBMITTED_SUCCESS,
                        "192.168.xx.xx", "", 1, 10);
        Assert.assertEquals(Status.SUCCESS.getCode(), (int) executorEmptyRes.getCode());

    }

    @Test
    public void testQueryTopNLongestRunningProcessInstance() {
        long projectCode = 1L;
        User loginUser = getAdminUser();
        Project project = getProject(projectCode);
        Map<String, Object> result = new HashMap<>(5);
        int size = 10;
        String startTime = "2020-01-01 00:00:00";
        String endTime = "2020-08-02 00:00:00";
        Date start = DateUtils.stringToDate(startTime);
        Date end = DateUtils.stringToDate(endTime);

        // project auth success
        putMsg(result, Status.SUCCESS, projectCode);
        ProcessInstance processInstance = getProcessInstance();
        when(projectMapper.queryByCode(projectCode)).thenReturn(project);
        when(usersService.queryUser(loginUser.getId())).thenReturn(loginUser);
        when(usersService.getUserIdByName(loginUser.getUserName())).thenReturn(loginUser.getId());
        when(usersService.queryUser(processInstance.getExecutorId())).thenReturn(loginUser);
        Map<String, Object> successRes = processInstanceService.queryTopNLongestRunningProcessInstance(loginUser,
                projectCode, size, startTime, endTime);

        Assert.assertEquals(Status.SUCCESS, successRes.get(Constants.STATUS));
    }

    @Test
    public void testQueryProcessInstanceById() {
        long projectCode = 1L;
        User loginUser = getAdminUser();
        Project project = getProject(projectCode);
        Map<String, Object> result = new HashMap<>();

        // project auth success
        ProcessInstance processInstance = getProcessInstance();
        putMsg(result, Status.SUCCESS, projectCode);
        ProcessDefinition processDefinition = getProcessDefinition();
        processDefinition.setProjectCode(projectCode);
        when(projectMapper.queryByCode(projectCode)).thenReturn(project);
<<<<<<< HEAD
        when(processService.findProcessInstanceDetailById(processInstance.getId())).thenReturn(processInstance);
=======
        when(projectService.checkProjectAndAuth(loginUser, project, projectCode, WORKFLOW_INSTANCE)).thenReturn(result);
        when(processService.findProcessInstanceDetailById(processInstance.getId()))
                .thenReturn(Optional.of(processInstance));
>>>>>>> c8884e4f
        when(processService.findProcessDefinition(processInstance.getProcessDefinitionCode(),
                processInstance.getProcessDefinitionVersion())).thenReturn(processDefinition);
        Map<String, Object> successRes = processInstanceService.queryProcessInstanceById(loginUser, projectCode, 1);
        Assert.assertEquals(Status.SUCCESS, successRes.get(Constants.STATUS));

        // worker group null
        Map<String, Object> workerNullRes = processInstanceService.queryProcessInstanceById(loginUser, projectCode, 1);
        Assert.assertEquals(Status.SUCCESS, workerNullRes.get(Constants.STATUS));

        // worker group exist
        WorkerGroup workerGroup = getWorkGroup();
        Map<String, Object> workerExistRes = processInstanceService.queryProcessInstanceById(loginUser, projectCode, 1);
        Assert.assertEquals(Status.SUCCESS, workerExistRes.get(Constants.STATUS));
    }

    @Test
    public void testQueryTaskListByProcessId() throws IOException {
        long projectCode = 1L;
        User loginUser = getAdminUser();
        Project project = getProject(projectCode);
        Map<String, Object> result = new HashMap<>();

        // project auth success
        putMsg(result, Status.SUCCESS, projectCode);
        ProcessInstance processInstance = getProcessInstance();
        processInstance.setState(WorkflowExecutionStatus.SUCCESS);
        TaskInstance taskInstance = new TaskInstance();
        taskInstance.setId(0);
        taskInstance.setTaskType("SHELL");
        List<TaskInstance> taskInstanceList = new ArrayList<>();
        taskInstanceList.add(taskInstance);
        Result res = new Result();
        res.setCode(Status.SUCCESS.ordinal());
        res.setData("xxx");
        when(projectMapper.queryByCode(projectCode)).thenReturn(project);
<<<<<<< HEAD
        when(processService.findProcessInstanceDetailById(processInstance.getId())).thenReturn(processInstance);
        when(processService.findValidTaskListByProcessId(processInstance.getId())).thenReturn(taskInstanceList);
=======
        when(projectService.checkProjectAndAuth(loginUser, project, projectCode, WORKFLOW_INSTANCE)).thenReturn(result);
        when(processService.findProcessInstanceDetailById(processInstance.getId())).thenReturn(Optional.of(processInstance));
        when(processService.findValidTaskListByProcessId(processInstance.getId(), processInstance.getTestFlag())).thenReturn(taskInstanceList);
>>>>>>> c8884e4f
        when(loggerService.queryLog(taskInstance.getId(), 0, 4098)).thenReturn(res);
        Map<String, Object> successRes = processInstanceService.queryTaskListByProcessId(loginUser, projectCode, 1);
        Assert.assertEquals(Status.SUCCESS, successRes.get(Constants.STATUS));
    }

    @Test
    public void testParseLogForDependentResult() throws IOException {
        String logString =
                "[INFO] 2019-03-19 17:11:08.475 org.apache.dolphinscheduler.server.worker.log.TaskLogger:[172]"
                        + " - [taskAppId=TASK_223_10739_452334] dependent item complete :|| 223-ALL-day-last1Day,SUCCESS\n"
                        + "[INFO] 2019-03-19 17:11:08.476 org.apache.dolphinscheduler.server.worker.runner.TaskScheduleThread:[172]"
                        + " - task : 223_10739_452334 exit status code : 0\n"
                        + "[root@node2 current]# ";
        Map<String, DependResult> resultMap =
                processInstanceService.parseLogForDependentResult(logString);
        Assert.assertEquals(1, resultMap.size());
    }

    @Test
    public void testQuerySubProcessInstanceByTaskId() {
        long projectCode = 1L;
        User loginUser = getAdminUser();
        Project project = getProject(projectCode);
        Map<String, Object> result = new HashMap<>();

        // task null
        putMsg(result, Status.SUCCESS, projectCode);
        when(projectMapper.queryByCode(projectCode)).thenReturn(project);
        when(processService.findTaskInstanceById(1)).thenReturn(null);
        Map<String, Object> taskNullRes =
                processInstanceService.querySubProcessInstanceByTaskId(loginUser, projectCode, 1);
        Assert.assertEquals(Status.TASK_INSTANCE_NOT_EXISTS, taskNullRes.get(Constants.STATUS));

        // task not sub process
        TaskInstance taskInstance = getTaskInstance();
        taskInstance.setTaskType("HTTP");
        taskInstance.setProcessInstanceId(1);
        putMsg(result, Status.SUCCESS, projectCode);
        when(processService.findTaskInstanceById(1)).thenReturn(taskInstance);
        TaskDefinition taskDefinition = new TaskDefinition();
        taskDefinition.setProjectCode(projectCode);
        when(taskDefinitionMapper.queryByCode(taskInstance.getTaskCode())).thenReturn(taskDefinition);
        Map<String, Object> notSubprocessRes =
                processInstanceService.querySubProcessInstanceByTaskId(loginUser, projectCode, 1);
        Assert.assertEquals(Status.TASK_INSTANCE_NOT_SUB_WORKFLOW_INSTANCE, notSubprocessRes.get(Constants.STATUS));

        // sub process not exist
        TaskInstance subTask = getTaskInstance();
        subTask.setTaskType("SUB_PROCESS");
        subTask.setProcessInstanceId(1);
        putMsg(result, Status.SUCCESS, projectCode);
        when(processService.findTaskInstanceById(subTask.getId())).thenReturn(subTask);
        when(processService.findSubProcessInstance(subTask.getProcessInstanceId(), subTask.getId())).thenReturn(null);
        Map<String, Object> subprocessNotExistRes =
                processInstanceService.querySubProcessInstanceByTaskId(loginUser, projectCode, 1);
        Assert.assertEquals(Status.SUB_PROCESS_INSTANCE_NOT_EXIST, subprocessNotExistRes.get(Constants.STATUS));

        // sub process exist
        ProcessInstance processInstance = getProcessInstance();
        putMsg(result, Status.SUCCESS, projectCode);
        when(processService.findSubProcessInstance(taskInstance.getProcessInstanceId(), taskInstance.getId()))
                .thenReturn(processInstance);
        Map<String, Object> subprocessExistRes =
                processInstanceService.querySubProcessInstanceByTaskId(loginUser, projectCode, 1);
        Assert.assertEquals(Status.SUCCESS, subprocessExistRes.get(Constants.STATUS));
    }

    @Test
    public void testUpdateProcessInstance() {
        long projectCode = 1L;
        User loginUser = getAdminUser();
        Project project = getProject(projectCode);
        Map<String, Object> result = new HashMap<>();

        // process instance null
        putMsg(result, Status.SUCCESS, projectCode);
        ProcessInstance processInstance = getProcessInstance();
        when(projectMapper.queryByCode(projectCode)).thenReturn(project);
<<<<<<< HEAD
        when(processService.findProcessInstanceDetailById(1)).thenReturn(null);
        Map<String, Object> processInstanceNullRes =
                processInstanceService.updateProcessInstance(loginUser, projectCode, 1,
                        shellJson, taskJson, "2020-02-21 00:00:00", true, "", "", 0, "");
        Assert.assertEquals(Status.PROCESS_INSTANCE_NOT_EXIST, processInstanceNullRes.get(Constants.STATUS));
=======
        when(projectService.checkProjectAndAuth(loginUser, project, projectCode, INSTANCE_UPDATE)).thenReturn(result);
        when(processService.findProcessInstanceDetailById(1)).thenReturn(Optional.empty());
        try {
            Map<String, Object> processInstanceNullRes =
                    processInstanceService.updateProcessInstance(loginUser, projectCode, 1,
                            shellJson, taskJson, "2020-02-21 00:00:00", true, "", "", 0, "");
            Assert.fail();
        } catch (ServiceException ex) {
            Assert.assertEquals(Status.PROCESS_INSTANCE_NOT_EXIST.getCode(), ex.getCode());
        }
>>>>>>> c8884e4f

        // process instance not finish
        when(processService.findProcessInstanceDetailById(1)).thenReturn(Optional.ofNullable(processInstance));
        processInstance.setState(WorkflowExecutionStatus.RUNNING_EXECUTION);
        putMsg(result, Status.SUCCESS, projectCode);
        Map<String, Object> processInstanceNotFinishRes =
                processInstanceService.updateProcessInstance(loginUser, projectCode, 1,
                        shellJson, taskJson, "2020-02-21 00:00:00", true, "", "", 0, "");
        Assert.assertEquals(Status.PROCESS_INSTANCE_STATE_OPERATION_ERROR,
                processInstanceNotFinishRes.get(Constants.STATUS));

        // process instance finish
        processInstance.setState(WorkflowExecutionStatus.SUCCESS);
        processInstance.setTimeout(3000);
        processInstance.setCommandType(CommandType.STOP);
        processInstance.setProcessDefinitionCode(46L);
        processInstance.setProcessDefinitionVersion(1);
        ProcessDefinition processDefinition = getProcessDefinition();
        processDefinition.setId(1);
        processDefinition.setUserId(1);
        processDefinition.setProjectCode(projectCode);
        Tenant tenant = getTenant();
        when(processDefineMapper.queryByCode(46L)).thenReturn(processDefinition);
        when(tenantMapper.queryByTenantCode("root")).thenReturn(tenant);
        when(processService.getTenantForProcess(Mockito.anyInt(), Mockito.anyInt())).thenReturn(tenant);
        when(processInstanceDao.updateProcessInstance(processInstance)).thenReturn(1);
        when(processService.saveProcessDefine(loginUser, processDefinition, Boolean.TRUE, Boolean.FALSE)).thenReturn(1);

        List<TaskDefinitionLog> taskDefinitionLogs = JSONUtils.toList(taskDefinitionJson, TaskDefinitionLog.class);
        when(processDefinitionService.checkProcessNodeList(taskRelationJson, taskDefinitionLogs)).thenReturn(result);
        putMsg(result, Status.SUCCESS, projectCode);
        when(taskPluginManager.checkTaskParameters(Mockito.any())).thenReturn(true);
        Map<String, Object> processInstanceFinishRes =
                processInstanceService.updateProcessInstance(loginUser, projectCode, 1,
                        taskRelationJson, taskDefinitionJson, "2020-02-21 00:00:00", true, "", "", 0, "root");
        Assert.assertEquals(Status.SUCCESS, processInstanceFinishRes.get(Constants.STATUS));

        // success
        when(processDefineMapper.queryByCode(46L)).thenReturn(processDefinition);
        putMsg(result, Status.SUCCESS, projectCode);

        when(processService.saveProcessDefine(loginUser, processDefinition, Boolean.FALSE, Boolean.FALSE))
                .thenReturn(1);
        Map<String, Object> successRes = processInstanceService.updateProcessInstance(loginUser, projectCode, 1,
                taskRelationJson, taskDefinitionJson, "2020-02-21 00:00:00", Boolean.FALSE, "", "", 0, "root");
        Assert.assertEquals(Status.SUCCESS, successRes.get(Constants.STATUS));
    }

    @Test
    public void testQueryParentInstanceBySubId() {
        long projectCode = 1L;
        User loginUser = getAdminUser();
        Project project = getProject(projectCode);
        Map<String, Object> result = new HashMap<>();

        // process instance null
        putMsg(result, Status.SUCCESS, projectCode);
        when(projectMapper.queryByCode(projectCode)).thenReturn(project);
<<<<<<< HEAD
        when(processService.findProcessInstanceDetailById(1)).thenReturn(null);
        Map<String, Object> processInstanceNullRes =
                processInstanceService.queryParentInstanceBySubId(loginUser, projectCode, 1);
        Assert.assertEquals(Status.PROCESS_INSTANCE_NOT_EXIST, processInstanceNullRes.get(Constants.STATUS));
=======
        when(projectService.checkProjectAndAuth(loginUser, project, projectCode, WORKFLOW_INSTANCE)).thenReturn(result);
        when(processService.findProcessInstanceDetailById(1)).thenReturn(Optional.empty());
        try {
            Map<String, Object> processInstanceNullRes =
                    processInstanceService.queryParentInstanceBySubId(loginUser, projectCode, 1);

        } catch (ServiceException ex) {
            Assert.assertEquals(Status.PROCESS_INSTANCE_NOT_EXIST.getCode(), ex.getCode());
        }
>>>>>>> c8884e4f

        // not sub process
        ProcessInstance processInstance = getProcessInstance();
        processInstance.setIsSubProcess(Flag.NO);
        putMsg(result, Status.SUCCESS, projectCode);
        when(processService.findProcessInstanceDetailById(1)).thenReturn(Optional.ofNullable(processInstance));
        Map<String, Object> notSubProcessRes =
                processInstanceService.queryParentInstanceBySubId(loginUser, projectCode, 1);
        Assert.assertEquals(Status.PROCESS_INSTANCE_NOT_SUB_PROCESS_INSTANCE, notSubProcessRes.get(Constants.STATUS));

        // sub process
        processInstance.setIsSubProcess(Flag.YES);
        putMsg(result, Status.SUCCESS, projectCode);
        when(processService.findParentProcessInstance(1)).thenReturn(null);
        Map<String, Object> subProcessNullRes =
                processInstanceService.queryParentInstanceBySubId(loginUser, projectCode, 1);
        Assert.assertEquals(Status.SUB_PROCESS_INSTANCE_NOT_EXIST, subProcessNullRes.get(Constants.STATUS));

        // success
        putMsg(result, Status.SUCCESS, projectCode);
        when(processService.findParentProcessInstance(1)).thenReturn(processInstance);
        Map<String, Object> successRes = processInstanceService.queryParentInstanceBySubId(loginUser, projectCode, 1);
        Assert.assertEquals(Status.SUCCESS, successRes.get(Constants.STATUS));
    }

    @Test
    public void testDeleteProcessInstanceById() {
        long projectCode = 1L;
        User loginUser = getAdminUser();
        Project project = getProject(projectCode);
        Map<String, Object> result = new HashMap<>();
        // process instance null
        putMsg(result, Status.SUCCESS, projectCode);
        when(projectMapper.queryByCode(projectCode)).thenReturn(project);
        when(processService.findProcessInstanceDetailById(1)).thenReturn(null);
    }

    @Test
    public void testViewVariables() {
        // process instance not null
        ProcessInstance processInstance = getProcessInstance();
        processInstance.setCommandType(CommandType.SCHEDULER);
        processInstance.setScheduleTime(new Date());
        processInstance.setGlobalParams("");
        when(processInstanceMapper.queryDetailById(1)).thenReturn(processInstance);
        Map<String, Object> successRes = processInstanceService.viewVariables(1L, 1);
        Assert.assertEquals(Status.SUCCESS, successRes.get(Constants.STATUS));
    }

    @Test
    public void testViewGantt() throws Exception {
        ProcessInstance processInstance = getProcessInstance();
        TaskInstance taskInstance = getTaskInstance();
        taskInstance.setState(TaskExecutionStatus.RUNNING_EXECUTION);
        taskInstance.setStartTime(new Date());
        when(processInstanceMapper.queryDetailById(1)).thenReturn(processInstance);
        when(processDefinitionLogMapper.queryByDefinitionCodeAndVersion(
                processInstance.getProcessDefinitionCode(),
                processInstance.getProcessDefinitionVersion())).thenReturn(new ProcessDefinitionLog());
        when(processInstanceMapper.queryDetailById(1)).thenReturn(processInstance);
        when(taskInstanceMapper.queryByInstanceIdAndName(Mockito.anyInt(), Mockito.any())).thenReturn(taskInstance);
        DAG<String, TaskNode, TaskNodeRelation> graph = new DAG<>();
        for (int i = 1; i <= 7; ++i) {
            graph.addNode(i + "", new TaskNode());
        }

        when(processService.genDagGraph(Mockito.any(ProcessDefinition.class)))
                .thenReturn(graph);

        Map<String, Object> successRes = processInstanceService.viewGantt(0L, 1);
        Assert.assertEquals(Status.SUCCESS, successRes.get(Constants.STATUS));
    }

    /**
     * get Mock Admin User
     *
     * @return admin user
     */
    private User getAdminUser() {
        User loginUser = new User();
        loginUser.setId(-1);
        loginUser.setUserName("admin");
        loginUser.setUserType(UserType.GENERAL_USER);
        return loginUser;
    }

    /**
     * get mock Project
     *
     * @param projectCode projectCode
     * @return Project
     */
    private Project getProject(long projectCode) {
        Project project = new Project();
        project.setCode(projectCode);
        project.setId(1);
        project.setName("project_test1");
        project.setUserId(1);
        return project;
    }

    /**
     * get Mock process instance
     *
     * @return process instance
     */
    private ProcessInstance getProcessInstance() {
        ProcessInstance processInstance = new ProcessInstance();
        processInstance.setId(1);
        processInstance.setName("test_process_instance");
        processInstance.setProcessDefinitionCode(46L);
        processInstance.setProcessDefinitionVersion(1);
        processInstance.setStartTime(new Date());
        processInstance.setEndTime(new Date());
        return processInstance;
    }

    /**
     * get mock processDefinition
     *
     * @return ProcessDefinition
     */
    private ProcessDefinition getProcessDefinition() {
        ProcessDefinition processDefinition = new ProcessDefinition();
        processDefinition.setCode(46L);
        processDefinition.setVersion(1);
        processDefinition.setId(46);
        processDefinition.setName("test_pdf");
        processDefinition.setProjectCode(2L);
        processDefinition.setTenantId(1);
        processDefinition.setDescription("");
        return processDefinition;
    }

    private Tenant getTenant() {
        Tenant tenant = new Tenant();
        tenant.setId(1);
        tenant.setTenantCode("root");
        return tenant;
    }

    /**
     * get Mock worker group
     *
     * @return worker group
     */
    private WorkerGroup getWorkGroup() {
        WorkerGroup workerGroup = new WorkerGroup();
        workerGroup.setName("test_workergroup");
        return workerGroup;
    }

    /**
     * get Mock task instance
     *
     * @return task instance
     */
    private TaskInstance getTaskInstance() {
        TaskInstance taskInstance = new TaskInstance();
        taskInstance.setId(1);
        taskInstance.setName("test_task_instance");
        taskInstance.setStartTime(new Date());
        taskInstance.setEndTime(new Date());
        taskInstance.setExecutorId(-1);
        return taskInstance;
    }

    private void putMsg(Map<String, Object> result, Status status, Object... statusParams) {
        result.put(Constants.STATUS, status);
        if (statusParams != null && statusParams.length > 0) {
            result.put(Constants.MSG, MessageFormat.format(status.getMsg(), statusParams));
        } else {
            result.put(Constants.MSG, status.getMsg());
        }
    }
}<|MERGE_RESOLUTION|>--- conflicted
+++ resolved
@@ -280,13 +280,7 @@
         ProcessDefinition processDefinition = getProcessDefinition();
         processDefinition.setProjectCode(projectCode);
         when(projectMapper.queryByCode(projectCode)).thenReturn(project);
-<<<<<<< HEAD
-        when(processService.findProcessInstanceDetailById(processInstance.getId())).thenReturn(processInstance);
-=======
-        when(projectService.checkProjectAndAuth(loginUser, project, projectCode, WORKFLOW_INSTANCE)).thenReturn(result);
-        when(processService.findProcessInstanceDetailById(processInstance.getId()))
-                .thenReturn(Optional.of(processInstance));
->>>>>>> c8884e4f
+        when(processService.findProcessInstanceDetailById(processInstance.getId())).thenReturn(Optional.of(processInstance));
         when(processService.findProcessDefinition(processInstance.getProcessDefinitionCode(),
                 processInstance.getProcessDefinitionVersion())).thenReturn(processDefinition);
         Map<String, Object> successRes = processInstanceService.queryProcessInstanceById(loginUser, projectCode, 1);
@@ -322,14 +316,8 @@
         res.setCode(Status.SUCCESS.ordinal());
         res.setData("xxx");
         when(projectMapper.queryByCode(projectCode)).thenReturn(project);
-<<<<<<< HEAD
-        when(processService.findProcessInstanceDetailById(processInstance.getId())).thenReturn(processInstance);
-        when(processService.findValidTaskListByProcessId(processInstance.getId())).thenReturn(taskInstanceList);
-=======
-        when(projectService.checkProjectAndAuth(loginUser, project, projectCode, WORKFLOW_INSTANCE)).thenReturn(result);
         when(processService.findProcessInstanceDetailById(processInstance.getId())).thenReturn(Optional.of(processInstance));
         when(processService.findValidTaskListByProcessId(processInstance.getId(), processInstance.getTestFlag())).thenReturn(taskInstanceList);
->>>>>>> c8884e4f
         when(loggerService.queryLog(taskInstance.getId(), 0, 4098)).thenReturn(res);
         Map<String, Object> successRes = processInstanceService.queryTaskListByProcessId(loginUser, projectCode, 1);
         Assert.assertEquals(Status.SUCCESS, successRes.get(Constants.STATUS));
@@ -408,14 +396,6 @@
         putMsg(result, Status.SUCCESS, projectCode);
         ProcessInstance processInstance = getProcessInstance();
         when(projectMapper.queryByCode(projectCode)).thenReturn(project);
-<<<<<<< HEAD
-        when(processService.findProcessInstanceDetailById(1)).thenReturn(null);
-        Map<String, Object> processInstanceNullRes =
-                processInstanceService.updateProcessInstance(loginUser, projectCode, 1,
-                        shellJson, taskJson, "2020-02-21 00:00:00", true, "", "", 0, "");
-        Assert.assertEquals(Status.PROCESS_INSTANCE_NOT_EXIST, processInstanceNullRes.get(Constants.STATUS));
-=======
-        when(projectService.checkProjectAndAuth(loginUser, project, projectCode, INSTANCE_UPDATE)).thenReturn(result);
         when(processService.findProcessInstanceDetailById(1)).thenReturn(Optional.empty());
         try {
             Map<String, Object> processInstanceNullRes =
@@ -425,7 +405,6 @@
         } catch (ServiceException ex) {
             Assert.assertEquals(Status.PROCESS_INSTANCE_NOT_EXIST.getCode(), ex.getCode());
         }
->>>>>>> c8884e4f
 
         // process instance not finish
         when(processService.findProcessInstanceDetailById(1)).thenReturn(Optional.ofNullable(processInstance));
@@ -484,13 +463,6 @@
         // process instance null
         putMsg(result, Status.SUCCESS, projectCode);
         when(projectMapper.queryByCode(projectCode)).thenReturn(project);
-<<<<<<< HEAD
-        when(processService.findProcessInstanceDetailById(1)).thenReturn(null);
-        Map<String, Object> processInstanceNullRes =
-                processInstanceService.queryParentInstanceBySubId(loginUser, projectCode, 1);
-        Assert.assertEquals(Status.PROCESS_INSTANCE_NOT_EXIST, processInstanceNullRes.get(Constants.STATUS));
-=======
-        when(projectService.checkProjectAndAuth(loginUser, project, projectCode, WORKFLOW_INSTANCE)).thenReturn(result);
         when(processService.findProcessInstanceDetailById(1)).thenReturn(Optional.empty());
         try {
             Map<String, Object> processInstanceNullRes =
@@ -499,7 +471,6 @@
         } catch (ServiceException ex) {
             Assert.assertEquals(Status.PROCESS_INSTANCE_NOT_EXIST.getCode(), ex.getCode());
         }
->>>>>>> c8884e4f
 
         // not sub process
         ProcessInstance processInstance = getProcessInstance();
