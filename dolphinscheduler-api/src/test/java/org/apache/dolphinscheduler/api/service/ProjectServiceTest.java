
/*
 * Licensed to the Apache Software Foundation (ASF) under one or more
 * contributor license agreements.  See the NOTICE file distributed with
 * this work for additional information regarding copyright ownership.
 * The ASF licenses this file to You under the Apache License, Version 2.0
 * (the "License"); you may not use this file except in compliance with
 * the License.  You may obtain a copy of the License at
 *
 *    http://www.apache.org/licenses/LICENSE-2.0
 *
 * Unless required by applicable law or agreed to in writing, software
 * distributed under the License is distributed on an "AS IS" BASIS,
 * WITHOUT WARRANTIES OR CONDITIONS OF ANY KIND, either express or implied.
 * See the License for the specific language governing permissions and
 * limitations under the License.
 */

package org.apache.dolphinscheduler.api.service;

import static org.apache.dolphinscheduler.api.constants.ApiFuncIdentificationConstant.PROJECT;
import static org.apache.dolphinscheduler.api.constants.ApiFuncIdentificationConstant.PROJECT_CREATE;
import static org.apache.dolphinscheduler.api.constants.ApiFuncIdentificationConstant.PROJECT_DELETE;
import static org.apache.dolphinscheduler.api.constants.ApiFuncIdentificationConstant.PROJECT_UPDATE;

import org.apache.dolphinscheduler.api.enums.Status;
import org.apache.dolphinscheduler.api.exceptions.ServiceException;
import org.apache.dolphinscheduler.api.permission.ResourcePermissionCheckService;
import org.apache.dolphinscheduler.api.service.impl.BaseServiceImpl;
import org.apache.dolphinscheduler.api.service.impl.ProjectServiceImpl;
import org.apache.dolphinscheduler.api.utils.Result;
import org.apache.dolphinscheduler.common.Constants;
import org.apache.dolphinscheduler.common.enums.AuthorizationType;
import org.apache.dolphinscheduler.common.enums.UserType;
import org.apache.dolphinscheduler.dao.entity.ProcessDefinition;
import org.apache.dolphinscheduler.dao.entity.Project;
import org.apache.dolphinscheduler.dao.entity.ProjectUser;
import org.apache.dolphinscheduler.dao.entity.User;
import org.apache.dolphinscheduler.dao.mapper.ProcessDefinitionMapper;
import org.apache.dolphinscheduler.dao.mapper.ProjectMapper;
import org.apache.dolphinscheduler.dao.mapper.UserMapper;

import org.apache.commons.collections.CollectionUtils;

import java.text.MessageFormat;
import java.util.ArrayList;
import java.util.Collections;
import java.util.HashMap;
import java.util.HashSet;
import java.util.List;
import java.util.Map;
import java.util.Set;

<<<<<<< HEAD
import org.junit.Assert;
import org.junit.Rule;
import org.junit.Test;
import org.junit.rules.ExpectedException;
import org.junit.runner.RunWith;
=======
import org.junit.jupiter.api.Assertions;
import org.junit.jupiter.api.Test;
import org.junit.jupiter.api.extension.ExtendWith;
>>>>>>> 70aef3ec
import org.mockito.InjectMocks;
import org.mockito.Mock;
import org.mockito.Mockito;
import org.mockito.junit.jupiter.MockitoExtension;
import org.mockito.junit.jupiter.MockitoSettings;
import org.mockito.quality.Strictness;
import org.slf4j.Logger;
import org.slf4j.LoggerFactory;

/**
 * project service test
 **/
@ExtendWith(MockitoExtension.class)
@MockitoSettings(strictness = Strictness.LENIENT)
public class ProjectServiceTest {

    private static final Logger logger = LoggerFactory.getLogger(ProjectServiceTest.class);
    private static final Logger baseServiceLogger = LoggerFactory.getLogger(BaseServiceImpl.class);
    private static final Logger projectLogger = LoggerFactory.getLogger(ProjectServiceImpl.class);
    @InjectMocks
    private ProjectServiceImpl projectService;

    @Mock
    private ProjectMapper projectMapper;

    @Mock
    private ProcessDefinitionMapper processDefinitionMapper;

    @Mock
    private UserMapper userMapper;

    @Mock
    private ResourcePermissionCheckService resourcePermissionCheckService;

    private String projectName = "ProjectServiceTest";

    private String userName = "ProjectServiceTest";

    @Test
    public void testCreateProject() {

        User loginUser = getLoginUser();
        loginUser.setId(1);
        Mockito.when(resourcePermissionCheckService.operationPermissionCheck(AuthorizationType.PROJECTS, null, 1,
                PROJECT_CREATE, baseServiceLogger)).thenReturn(true);
        Mockito.when(resourcePermissionCheckService.resourcePermissionCheck(AuthorizationType.PROJECTS, null, 1,
                baseServiceLogger)).thenReturn(true);
        Result result = projectService.createProject(loginUser, projectName, getDesc());
        logger.info(result.toString());
        Assertions.assertEquals(Status.REQUEST_PARAMS_NOT_VALID_ERROR.getCode(), 10001);

        // project name exist
        Mockito.when(projectMapper.queryByName(projectName)).thenReturn(getProject());
        result = projectService.createProject(loginUser, projectName, projectName);
        logger.info(result.toString());
        Assertions.assertEquals(Status.PROJECT_ALREADY_EXISTS.getCode(), result.getCode().intValue());

        // success
        Mockito.when(projectMapper.insert(Mockito.any(Project.class))).thenReturn(1);
        result = projectService.createProject(loginUser, "test", "test");
        logger.info(result.toString());
        Assertions.assertEquals(Status.SUCCESS.getCode(), result.getCode().intValue());

    }

    @Rule
    public final ExpectedException exception = ExpectedException.none();

    @Test
    public void testCheckProjectAndAuth() {

        long projectCode = 1L;
        User loginUser = getLoginUser();
<<<<<<< HEAD
        exception.expect(ServiceException.class);
        exception.expectMessage(Status.PROJECT_NOT_FOUND.getMsg());
        projectService.hasProjectAndPerm(loginUser, projectCode, PROJECT);
=======

        Map<String, Object> result = projectService.checkProjectAndAuth(loginUser, null, projectCode, PROJECT);
        logger.info(result.toString());
        Status status = (Status) result.get(Constants.STATUS);
        Assertions.assertEquals(Status.PROJECT_NOT_EXIST, result.get(Constants.STATUS));
>>>>>>> 70aef3ec

        Project project = getProject();
        // USER_NO_OPERATION_PROJECT_PERM
        project.setUserId(2);
<<<<<<< HEAD
        exception.expectMessage(MessageFormat.format(Status.USER_NO_OPERATION_PROJECT_PERM.getMsg(), loginUser.getUserName(), project.getName()));
        projectService.hasProjectAndPerm(loginUser, project, PROJECT);
=======
        result = projectService.checkProjectAndAuth(loginUser, project, projectCode, PROJECT);
        logger.info(result.toString());
        Assertions.assertEquals(Status.USER_NO_OPERATION_PROJECT_PERM, result.get(Constants.STATUS));
>>>>>>> 70aef3ec

        // success
        project.setUserId(1);
        loginUser.setUserType(UserType.ADMIN_USER);
        Mockito.when(resourcePermissionCheckService.operationPermissionCheck(AuthorizationType.PROJECTS,
                new Object[]{project.getId()},
                project.getUserId(), PROJECT, baseServiceLogger)).thenReturn(true);
        Mockito.when(resourcePermissionCheckService.resourcePermissionCheck(AuthorizationType.PROJECTS,
                new Object[]{project.getId()},
                0, baseServiceLogger)).thenReturn(true);
<<<<<<< HEAD
        projectService.hasProjectAndPerm(loginUser, project, PROJECT);
=======
        result = projectService.checkProjectAndAuth(loginUser, project, projectCode, PROJECT);
        logger.info(result.toString());
        Assertions.assertEquals(Status.SUCCESS, result.get(Constants.STATUS));
>>>>>>> 70aef3ec

    }

<<<<<<< HEAD
    @Test
    public void testHasProjectAndPermToNotFound() {

        long projectCode = 1L;
        User loginUser = getLoginUser();
        exception.expectMessage(Status.PROJECT_NOT_FOUND.getMsg());
        projectService.hasProjectAndPerm(loginUser, projectCode, PROJECT);
=======
        result2 = projectService.checkProjectAndAuth(loginUser, null, projectCode, PROJECT);
        Assertions.assertEquals(Status.PROJECT_NOT_EXIST, result2.get(Constants.STATUS));

        Project project1 = getProject();
        // USER_NO_OPERATION_PROJECT_PERM
        project1.setUserId(2);
        loginUser.setUserType(UserType.GENERAL_USER);
        Mockito.when(resourcePermissionCheckService.operationPermissionCheck(AuthorizationType.PROJECTS,
                new Object[]{project.getId()},
                loginUser.getId(), PROJECT, baseServiceLogger)).thenReturn(true);
        result2 = projectService.checkProjectAndAuth(loginUser, project1, projectCode, PROJECT);
        Assertions.assertEquals(Status.USER_NO_OPERATION_PROJECT_PERM, result2.get(Constants.STATUS));
>>>>>>> 70aef3ec

        Project project = getProject();
        //USER_NO_OPERATION_PROJECT_PERM
        project.setUserId(2);
        //exception.expectMessage(MessageFormat.format(Status.USER_NO_OPERATION_PROJECT_PERM.getMsg(), loginUser.getUserName(), project.getName()));
        projectService.hasProjectAndPerm(loginUser, project, PROJECT);

    }

    @Test
    public void testHasProjectAndPermToNoOperation() {
        User loginUser = getLoginUser();
        Project project = getProject();
<<<<<<< HEAD
        //USER_NO_OPERATION_PROJECT_PERM
        project.setUserId(2);
        exception.expectMessage(MessageFormat.format(Status.USER_NO_OPERATION_PROJECT_PERM.getMsg(), loginUser.getUserName(), project.getName()));
        projectService.hasProjectAndPerm(loginUser, project, PROJECT);
    }
=======
        Map<String, Object> result = new HashMap<>();
        // not exist user
        User tempUser = new User();
        tempUser.setId(Integer.MAX_VALUE);
        tempUser.setUserType(UserType.GENERAL_USER);
        Mockito.when(resourcePermissionCheckService.operationPermissionCheck(AuthorizationType.PROJECTS,
                new Object[]{project.getId()},
                tempUser.getId(), null, baseServiceLogger)).thenReturn(true);
        boolean checkResult = projectService.hasProjectAndPerm(tempUser, project, result, null);
        logger.info(result.toString());
        Assertions.assertFalse(checkResult);
>>>>>>> 70aef3ec

    @Test
    public void testHasProjectAndPermToSuccess() {

        User loginUser = getLoginUser();
        Project project = getProject();
        //success
        project.setUserId(1);
        loginUser.setUserType(UserType.ADMIN_USER);
        Mockito.when(resourcePermissionCheckService.operationPermissionCheck(AuthorizationType.PROJECTS, new Object[]{project.getId()},
                project.getUserId(), PROJECT, baseServiceLogger)).thenReturn(true);
        Mockito.when(resourcePermissionCheckService.resourcePermissionCheck(AuthorizationType.PROJECTS, new Object[]{project.getId()},
                0, baseServiceLogger)).thenReturn(true);
<<<<<<< HEAD
        projectService.hasProjectAndPerm(loginUser, project, PROJECT);

=======
        checkResult = projectService.hasProjectAndPerm(loginUser, project, result, null);
        logger.info(result.toString());
        Assertions.assertTrue(checkResult);
>>>>>>> 70aef3ec
    }

    @Test
    public void testDeleteProject() {
        User loginUser = getLoginUser();
        Mockito.when(projectMapper.queryByCode(1L)).thenReturn(getProject());
        Mockito.when(resourcePermissionCheckService.operationPermissionCheck(AuthorizationType.PROJECTS,
                new Object[]{1}, loginUser.getId(),
                PROJECT_DELETE, baseServiceLogger)).thenReturn(true);
<<<<<<< HEAD
=======
        // PROJECT_NOT_FOUNT
        Result result = projectService.deleteProject(loginUser, 11L);
        logger.info(result.toString());
        Assertions.assertTrue(Status.PROJECT_NOT_EXIST.getCode() == result.getCode());
        loginUser.setId(2);
        // USER_NO_OPERATION_PROJECT_PERM
        Mockito.when(resourcePermissionCheckService.resourcePermissionCheck(AuthorizationType.PROJECTS, new Object[]{1},
                loginUser.getId(),
                baseServiceLogger)).thenReturn(true);
        result = projectService.deleteProject(loginUser, 1L);
        logger.info(result.toString());
        Assertions.assertTrue(Status.USER_NO_OPERATION_PROJECT_PERM.getCode() == result.getCode());
>>>>>>> 70aef3ec

        // DELETE_PROJECT_ERROR_DEFINES_NOT_NULL
        Mockito.when(processDefinitionMapper.queryAllDefinitionList(1L)).thenReturn(getProcessDefinitions());
        loginUser.setUserType(UserType.ADMIN_USER);
        loginUser.setId(1);
        Mockito.when(
                resourcePermissionCheckService.resourcePermissionCheck(AuthorizationType.PROJECTS, new Object[]{1}, 0,
                        baseServiceLogger))
                .thenReturn(true);
        Result result = projectService.deleteProject(loginUser, 1L);
        logger.info(result.toString());
        Assertions.assertTrue(Status.DELETE_PROJECT_ERROR_DEFINES_NOT_NULL.getCode() == result.getCode());

        // success
        Mockito.when(projectMapper.deleteById(1)).thenReturn(1);
        Mockito.when(processDefinitionMapper.queryAllDefinitionList(1L)).thenReturn(new ArrayList<>());
        result = projectService.deleteProject(loginUser, 1L);
        logger.info(result.toString());
        Assertions.assertTrue(Status.SUCCESS.getCode() == result.getCode());
    }

    @Test
    public void testUpdate() {

        User loginUser = getLoginUser();
        loginUser.setId(1);
        Project project = getProject();
        project.setCode(2L);
        Mockito.when(resourcePermissionCheckService.operationPermissionCheck(AuthorizationType.PROJECTS,
                new Object[]{1}, loginUser.getId(),
                PROJECT_UPDATE, baseServiceLogger)).thenReturn(true);
        Mockito.when(resourcePermissionCheckService.resourcePermissionCheck(AuthorizationType.PROJECTS, new Object[]{1},
                loginUser.getId(),
                baseServiceLogger)).thenReturn(true);
        Mockito.when(projectMapper.queryByName(projectName)).thenReturn(project);
        Mockito.when(projectMapper.queryByCode(2L)).thenReturn(getProject());
<<<<<<< HEAD
=======
        // PROJECT_NOT_FOUNT
        Result result = projectService.update(loginUser, 1L, projectName, "desc", "testUser");
        logger.info(result.toString());
        Assertions.assertTrue(Status.PROJECT_NOT_FOUND.getCode() == result.getCode());
>>>>>>> 70aef3ec

        //PROJECT_ALREADY_EXISTS
        Result result = projectService.update(loginUser, 2L, projectName, "desc", userName);
        logger.info(result.toString());
        Assertions.assertTrue(Status.PROJECT_ALREADY_EXISTS.getCode() == result.getCode());

        Mockito.when(userMapper.queryByUserNameAccurately(Mockito.any())).thenReturn(null);
        result = projectService.update(loginUser, 2L, "test", "desc", "testuser");
        Assertions.assertTrue(Status.USER_NOT_EXIST.getCode() == result.getCode());

        // success
        Mockito.when(userMapper.queryByUserNameAccurately(Mockito.any())).thenReturn(new User());
        project.setUserId(1);
        Mockito.when(projectMapper.updateById(Mockito.any(Project.class))).thenReturn(1);
        result = projectService.update(loginUser, 2L, "test", "desc", "testUser");
        logger.info(result.toString());
        Assertions.assertTrue(Status.SUCCESS.getCode() == result.getCode());

    }

    @Test
    public void testQueryAuthorizedProject() {
        Mockito.when(projectMapper.queryAuthedProjectListByUserId(2)).thenReturn(getList());

        User loginUser = getLoginUser();

        // test admin user
        loginUser.setUserType(UserType.ADMIN_USER);
        Result result = projectService.queryAuthorizedProject(loginUser, 2);
        logger.info(result.toString());
        List<Project> projects = (List<Project>) result.getData();
        Assertions.assertTrue(CollectionUtils.isNotEmpty(projects));

        // test non-admin user
        loginUser.setUserType(UserType.GENERAL_USER);
        loginUser.setId(3);
        result = projectService.queryAuthorizedProject(loginUser, 2);
        projects = (List<Project>) result.getData();
        Assertions.assertTrue(CollectionUtils.isNotEmpty(projects));
    }

    @Test
    public void testQueryAuthorizedUser() {
        final User loginUser = this.getLoginUser();

<<<<<<< HEAD
        Mockito.when(this.projectMapper.queryByCode(Mockito.anyLong())).thenReturn(this.getProject());
=======
        // Failure 1: PROJECT_NOT_FOUND
        Result result = this.projectService.queryAuthorizedUser(loginUser, 3682329499136L);
        logger.info("FAILURE 1: {}", result.toString());
        Assertions.assertTrue(Status.PROJECT_NOT_FOUND.getCode() == result.getCode());

        // Failure 2: USER_NO_OPERATION_PROJECT_PERM
        loginUser.setId(100);
        Mockito.when(this.projectMapper.queryByCode(Mockito.anyLong())).thenReturn(this.getProject());
        result = this.projectService.queryAuthorizedUser(loginUser, 3682329499136L);
        logger.info("FAILURE 2: {}", result.toString());
        Assertions.assertTrue(Status.USER_NO_OPERATION_PROJECT_PERM.getCode() == result.getCode());

>>>>>>> 70aef3ec
        // SUCCESS
        loginUser.setUserType(UserType.ADMIN_USER);
        Mockito.when(
                resourcePermissionCheckService.operationPermissionCheck(AuthorizationType.PROJECTS, new Object[]{1},
                        loginUser.getId(), PROJECT, baseServiceLogger))
                .thenReturn(true);
        Mockito.when(resourcePermissionCheckService.resourcePermissionCheck(AuthorizationType.PROJECTS, new Object[]{1},
                0, baseServiceLogger)).thenReturn(true);
        Mockito.when(this.userMapper.queryAuthedUserListByProjectId(1)).thenReturn(this.getUserList());
        Result result = this.projectService.queryAuthorizedUser(loginUser, 3682329499136L);
        logger.info("SUCCESS 1: {}", result.toString());
        List<User> users = (List<User>) result.getData();
        Assertions.assertTrue(CollectionUtils.isNotEmpty(users));

        loginUser.setId(1);
        loginUser.setUserType(UserType.GENERAL_USER);
        Mockito.when(
                resourcePermissionCheckService.operationPermissionCheck(AuthorizationType.PROJECTS, new Object[]{1},
                        loginUser.getId(), PROJECT, baseServiceLogger))
                .thenReturn(true);
        Mockito.when(resourcePermissionCheckService.resourcePermissionCheck(AuthorizationType.PROJECTS, new Object[]{1},
                1, baseServiceLogger)).thenReturn(true);
        result = this.projectService.queryAuthorizedUser(loginUser, 3682329499136L);
        logger.info("SUCCESS 2: {}", result.toString());
        users = (List<User>) result.getData();
        Assertions.assertTrue(CollectionUtils.isNotEmpty(users));
    }

    @Test
    public void testQueryCreatedProject() {

        User loginUser = getLoginUser();

        Mockito.when(projectMapper.queryProjectCreatedByUser(1)).thenReturn(getList());

        // success
        loginUser.setUserType(UserType.ADMIN_USER);
        Map<String, Object> result = projectService.queryProjectCreatedByUser(loginUser);
        logger.info(result.toString());
        List<Project> projects = (List<Project>) result.get(Constants.DATA_LIST);
        Assertions.assertTrue(CollectionUtils.isNotEmpty(projects));

    }

    @Test
    public void testQueryProjectCreatedAndAuthorizedByUser() {

        Result result;
        User loginUser = getLoginUser();
        Set<Integer> set = new HashSet();
        set.add(1);
        List<Integer> list = new ArrayList<>(1);
        list.add(1);
        // not admin user
        Mockito.when(resourcePermissionCheckService.userOwnedResourceIdsAcquisition(AuthorizationType.PROJECTS,
                loginUser.getId(), projectLogger)).thenReturn(set);
        Mockito.when(projectMapper.selectBatchIds(set)).thenReturn(getList());
        result = projectService.queryProjectCreatedAndAuthorizedByUser(loginUser);
        List<Project> notAdminUserResult = (List<Project>) result.getData();
        Assertions.assertTrue(CollectionUtils.isNotEmpty(notAdminUserResult));

        // admin user
        loginUser.setUserType(UserType.ADMIN_USER);
        Mockito.when(resourcePermissionCheckService.userOwnedResourceIdsAcquisition(AuthorizationType.PROJECTS,
                loginUser.getId(), projectLogger)).thenReturn(set);
        Mockito.when(projectMapper.selectBatchIds(set)).thenReturn(getList());
        result = projectService.queryProjectCreatedAndAuthorizedByUser(loginUser);
        List<Project> projects = (List<Project>) result.getData();

        Assertions.assertTrue(CollectionUtils.isNotEmpty(projects));

    }

    @Test
    public void testQueryAllProjectList() {
        Mockito.when(projectMapper.queryAllProject(0)).thenReturn(getList());

        User user = new User();
        user.setId(0);
        Result result = projectService.queryAllProjectList(user);
        logger.info(result.toString());
        List<Project> projects = (List<Project>) result.getData();
        Assertions.assertTrue(CollectionUtils.isNotEmpty(projects));

    }
    @Test
    public void queryAllProjectListForDependent() {
        Mockito.when(projectMapper.queryAllProjectForDependent()).thenReturn(getList());

        Result result = projectService.queryAllProjectListForDependent();
        logger.info(result.toString());
        List<Project> projects = (List<Project>) result.getData();
        Assertions.assertTrue(CollectionUtils.isNotEmpty(projects));

    }

    @Test
    public void testQueryUnauthorizedProject() {
        Set<Integer> set = new HashSet();
        set.add(1);
        // test admin user
        User loginUser = new User();
        loginUser.setUserType(UserType.ADMIN_USER);
        loginUser.setId(1);
        List<Integer> list = new ArrayList<>(1);
        list.add(1);
        Mockito.when(resourcePermissionCheckService.userOwnedResourceIdsAcquisition(AuthorizationType.PROJECTS,
                loginUser.getId(), projectLogger)).thenReturn(set);
        Mockito.when(projectMapper.listAuthorizedProjects(
                loginUser.getUserType().equals(UserType.ADMIN_USER) ? 0 : loginUser.getId(), list))
                .thenReturn(getList());
        Result result = projectService.queryUnauthorizedProject(loginUser, 2);
        logger.info(result.toString());
        List<Project> projects = (List<Project>) result.getData();
        Assertions.assertTrue(CollectionUtils.isNotEmpty(projects));

        // test non-admin user
        loginUser.setId(2);
        loginUser.setUserType(UserType.GENERAL_USER);
        Mockito.when(resourcePermissionCheckService.userOwnedResourceIdsAcquisition(AuthorizationType.PROJECTS,
                loginUser.getId(), projectLogger)).thenReturn(set);
        Mockito.when(projectMapper.listAuthorizedProjects(
                loginUser.getUserType().equals(UserType.ADMIN_USER) ? 0 : loginUser.getId(), list))
                .thenReturn(getList());
        result = projectService.queryUnauthorizedProject(loginUser, 3);
        logger.info(result.toString());
        projects = (List<Project>) result.getData();
        Assertions.assertTrue(CollectionUtils.isNotEmpty(projects));
    }

    private Project getProject() {
        Project project = new Project();
        project.setCode(1L);
        project.setId(1);
        project.setName(projectName);
        project.setUserId(1);
        return project;
    }

    private Project getProject(int projectId) {
        Project project = new Project();
        project.setId(projectId);
        project.setCode(1L);
        project.setName(projectName);
        project.setUserId(1);
        return project;
    }

    private List<Project> getList() {
        List<Project> list = new ArrayList<>();
        list.add(getProject(1));
        list.add(getProject(2));
        list.add(getProject(3));
        return list;
    }

    private List<Project> getSingleList() {
        return Collections.singletonList(getProject(2));
    }

    /**
     * create admin user
     */
    private User getLoginUser() {
        User loginUser = new User();
        loginUser.setUserType(UserType.GENERAL_USER);
        loginUser.setUserName(userName);
        loginUser.setId(1);
        return loginUser;
    }

    /**
     * Get general user
     *
     * @return
     */
    private User getGeneralUser() {
        User user = new User();
        user.setUserType(UserType.GENERAL_USER);
        user.setUserName("userTest0001");
        user.setUserPassword("userTest0001");
        return user;
    }

    /**
     * Get user list
     *
     * @return
     */
    private List<User> getUserList() {
        List<User> userList = new ArrayList<>();
        userList.add(this.getGeneralUser());
        return userList;
    }

    /**
     * get project user
     */
    private ProjectUser getProjectUser() {
        ProjectUser projectUser = new ProjectUser();
        projectUser.setProjectId(1);
        projectUser.setUserId(1);
        return projectUser;
    }

    private List<ProcessDefinition> getProcessDefinitions() {
        List<ProcessDefinition> list = new ArrayList<>();
        ProcessDefinition processDefinition = new ProcessDefinition();
        processDefinition.setProjectCode(1L);
        list.add(processDefinition);
        return list;
    }

    private List<Integer> getProjectIds() {
        return Collections.singletonList(1);
    }

    private String getDesc() {
        return "projectUserMapper.deleteProjectRelation(projectId,userId)projectUserMappe"
                + ".deleteProjectRelation(projectId,userId)projectUserMappe"
                + "r.deleteProjectRelation(projectId,userId)projectUserMapper"
                + ".deleteProjectRelation(projectId,userId)projectUserMapper.deleteProjectRelation(projectId,userId)";
    }

}<|MERGE_RESOLUTION|>--- conflicted
+++ resolved
@@ -18,11 +18,6 @@
 
 package org.apache.dolphinscheduler.api.service;
 
-import static org.apache.dolphinscheduler.api.constants.ApiFuncIdentificationConstant.PROJECT;
-import static org.apache.dolphinscheduler.api.constants.ApiFuncIdentificationConstant.PROJECT_CREATE;
-import static org.apache.dolphinscheduler.api.constants.ApiFuncIdentificationConstant.PROJECT_DELETE;
-import static org.apache.dolphinscheduler.api.constants.ApiFuncIdentificationConstant.PROJECT_UPDATE;
-
 import org.apache.dolphinscheduler.api.enums.Status;
 import org.apache.dolphinscheduler.api.exceptions.ServiceException;
 import org.apache.dolphinscheduler.api.permission.ResourcePermissionCheckService;
@@ -51,17 +46,9 @@
 import java.util.Map;
 import java.util.Set;
 
-<<<<<<< HEAD
-import org.junit.Assert;
-import org.junit.Rule;
-import org.junit.Test;
-import org.junit.rules.ExpectedException;
-import org.junit.runner.RunWith;
-=======
 import org.junit.jupiter.api.Assertions;
 import org.junit.jupiter.api.Test;
 import org.junit.jupiter.api.extension.ExtendWith;
->>>>>>> 70aef3ec
 import org.mockito.InjectMocks;
 import org.mockito.Mock;
 import org.mockito.Mockito;
@@ -71,6 +58,8 @@
 import org.slf4j.Logger;
 import org.slf4j.LoggerFactory;
 
+import static org.apache.dolphinscheduler.api.constants.ApiFuncIdentificationConstant.*;
+
 /**
  * project service test
  **/
@@ -99,6 +88,7 @@
     private String projectName = "ProjectServiceTest";
 
     private String userName = "ProjectServiceTest";
+    protected Exception exception;
 
     @Test
     public void testCreateProject() {
@@ -127,134 +117,6 @@
 
     }
 
-    @Rule
-    public final ExpectedException exception = ExpectedException.none();
-
-    @Test
-    public void testCheckProjectAndAuth() {
-
-        long projectCode = 1L;
-        User loginUser = getLoginUser();
-<<<<<<< HEAD
-        exception.expect(ServiceException.class);
-        exception.expectMessage(Status.PROJECT_NOT_FOUND.getMsg());
-        projectService.hasProjectAndPerm(loginUser, projectCode, PROJECT);
-=======
-
-        Map<String, Object> result = projectService.checkProjectAndAuth(loginUser, null, projectCode, PROJECT);
-        logger.info(result.toString());
-        Status status = (Status) result.get(Constants.STATUS);
-        Assertions.assertEquals(Status.PROJECT_NOT_EXIST, result.get(Constants.STATUS));
->>>>>>> 70aef3ec
-
-        Project project = getProject();
-        // USER_NO_OPERATION_PROJECT_PERM
-        project.setUserId(2);
-<<<<<<< HEAD
-        exception.expectMessage(MessageFormat.format(Status.USER_NO_OPERATION_PROJECT_PERM.getMsg(), loginUser.getUserName(), project.getName()));
-        projectService.hasProjectAndPerm(loginUser, project, PROJECT);
-=======
-        result = projectService.checkProjectAndAuth(loginUser, project, projectCode, PROJECT);
-        logger.info(result.toString());
-        Assertions.assertEquals(Status.USER_NO_OPERATION_PROJECT_PERM, result.get(Constants.STATUS));
->>>>>>> 70aef3ec
-
-        // success
-        project.setUserId(1);
-        loginUser.setUserType(UserType.ADMIN_USER);
-        Mockito.when(resourcePermissionCheckService.operationPermissionCheck(AuthorizationType.PROJECTS,
-                new Object[]{project.getId()},
-                project.getUserId(), PROJECT, baseServiceLogger)).thenReturn(true);
-        Mockito.when(resourcePermissionCheckService.resourcePermissionCheck(AuthorizationType.PROJECTS,
-                new Object[]{project.getId()},
-                0, baseServiceLogger)).thenReturn(true);
-<<<<<<< HEAD
-        projectService.hasProjectAndPerm(loginUser, project, PROJECT);
-=======
-        result = projectService.checkProjectAndAuth(loginUser, project, projectCode, PROJECT);
-        logger.info(result.toString());
-        Assertions.assertEquals(Status.SUCCESS, result.get(Constants.STATUS));
->>>>>>> 70aef3ec
-
-    }
-
-<<<<<<< HEAD
-    @Test
-    public void testHasProjectAndPermToNotFound() {
-
-        long projectCode = 1L;
-        User loginUser = getLoginUser();
-        exception.expectMessage(Status.PROJECT_NOT_FOUND.getMsg());
-        projectService.hasProjectAndPerm(loginUser, projectCode, PROJECT);
-=======
-        result2 = projectService.checkProjectAndAuth(loginUser, null, projectCode, PROJECT);
-        Assertions.assertEquals(Status.PROJECT_NOT_EXIST, result2.get(Constants.STATUS));
-
-        Project project1 = getProject();
-        // USER_NO_OPERATION_PROJECT_PERM
-        project1.setUserId(2);
-        loginUser.setUserType(UserType.GENERAL_USER);
-        Mockito.when(resourcePermissionCheckService.operationPermissionCheck(AuthorizationType.PROJECTS,
-                new Object[]{project.getId()},
-                loginUser.getId(), PROJECT, baseServiceLogger)).thenReturn(true);
-        result2 = projectService.checkProjectAndAuth(loginUser, project1, projectCode, PROJECT);
-        Assertions.assertEquals(Status.USER_NO_OPERATION_PROJECT_PERM, result2.get(Constants.STATUS));
->>>>>>> 70aef3ec
-
-        Project project = getProject();
-        //USER_NO_OPERATION_PROJECT_PERM
-        project.setUserId(2);
-        //exception.expectMessage(MessageFormat.format(Status.USER_NO_OPERATION_PROJECT_PERM.getMsg(), loginUser.getUserName(), project.getName()));
-        projectService.hasProjectAndPerm(loginUser, project, PROJECT);
-
-    }
-
-    @Test
-    public void testHasProjectAndPermToNoOperation() {
-        User loginUser = getLoginUser();
-        Project project = getProject();
-<<<<<<< HEAD
-        //USER_NO_OPERATION_PROJECT_PERM
-        project.setUserId(2);
-        exception.expectMessage(MessageFormat.format(Status.USER_NO_OPERATION_PROJECT_PERM.getMsg(), loginUser.getUserName(), project.getName()));
-        projectService.hasProjectAndPerm(loginUser, project, PROJECT);
-    }
-=======
-        Map<String, Object> result = new HashMap<>();
-        // not exist user
-        User tempUser = new User();
-        tempUser.setId(Integer.MAX_VALUE);
-        tempUser.setUserType(UserType.GENERAL_USER);
-        Mockito.when(resourcePermissionCheckService.operationPermissionCheck(AuthorizationType.PROJECTS,
-                new Object[]{project.getId()},
-                tempUser.getId(), null, baseServiceLogger)).thenReturn(true);
-        boolean checkResult = projectService.hasProjectAndPerm(tempUser, project, result, null);
-        logger.info(result.toString());
-        Assertions.assertFalse(checkResult);
->>>>>>> 70aef3ec
-
-    @Test
-    public void testHasProjectAndPermToSuccess() {
-
-        User loginUser = getLoginUser();
-        Project project = getProject();
-        //success
-        project.setUserId(1);
-        loginUser.setUserType(UserType.ADMIN_USER);
-        Mockito.when(resourcePermissionCheckService.operationPermissionCheck(AuthorizationType.PROJECTS, new Object[]{project.getId()},
-                project.getUserId(), PROJECT, baseServiceLogger)).thenReturn(true);
-        Mockito.when(resourcePermissionCheckService.resourcePermissionCheck(AuthorizationType.PROJECTS, new Object[]{project.getId()},
-                0, baseServiceLogger)).thenReturn(true);
-<<<<<<< HEAD
-        projectService.hasProjectAndPerm(loginUser, project, PROJECT);
-
-=======
-        checkResult = projectService.hasProjectAndPerm(loginUser, project, result, null);
-        logger.info(result.toString());
-        Assertions.assertTrue(checkResult);
->>>>>>> 70aef3ec
-    }
-
     @Test
     public void testDeleteProject() {
         User loginUser = getLoginUser();
@@ -262,21 +124,14 @@
         Mockito.when(resourcePermissionCheckService.operationPermissionCheck(AuthorizationType.PROJECTS,
                 new Object[]{1}, loginUser.getId(),
                 PROJECT_DELETE, baseServiceLogger)).thenReturn(true);
-<<<<<<< HEAD
-=======
+
         // PROJECT_NOT_FOUNT
-        Result result = projectService.deleteProject(loginUser, 11L);
-        logger.info(result.toString());
-        Assertions.assertTrue(Status.PROJECT_NOT_EXIST.getCode() == result.getCode());
+        Mockito.doThrow(new ServiceException(Status.PROJECT_NOT_FOUND)).when(projectService)
+                .hasProjectAndPerm(loginUser, 11L, PROJECT_DELETE);
+        exception = Assertions.assertThrows(ServiceException.class,
+                () -> projectService.deleteProject(loginUser, 11L));
+        Assertions.assertEquals(Status.PROJECT_NOT_FOUND.getCode(), ((ServiceException) exception).getCode());
         loginUser.setId(2);
-        // USER_NO_OPERATION_PROJECT_PERM
-        Mockito.when(resourcePermissionCheckService.resourcePermissionCheck(AuthorizationType.PROJECTS, new Object[]{1},
-                loginUser.getId(),
-                baseServiceLogger)).thenReturn(true);
-        result = projectService.deleteProject(loginUser, 1L);
-        logger.info(result.toString());
-        Assertions.assertTrue(Status.USER_NO_OPERATION_PROJECT_PERM.getCode() == result.getCode());
->>>>>>> 70aef3ec
 
         // DELETE_PROJECT_ERROR_DEFINES_NOT_NULL
         Mockito.when(processDefinitionMapper.queryAllDefinitionList(1L)).thenReturn(getProcessDefinitions());
@@ -313,13 +168,6 @@
                 baseServiceLogger)).thenReturn(true);
         Mockito.when(projectMapper.queryByName(projectName)).thenReturn(project);
         Mockito.when(projectMapper.queryByCode(2L)).thenReturn(getProject());
-<<<<<<< HEAD
-=======
-        // PROJECT_NOT_FOUNT
-        Result result = projectService.update(loginUser, 1L, projectName, "desc", "testUser");
-        logger.info(result.toString());
-        Assertions.assertTrue(Status.PROJECT_NOT_FOUND.getCode() == result.getCode());
->>>>>>> 70aef3ec
 
         //PROJECT_ALREADY_EXISTS
         Result result = projectService.update(loginUser, 2L, projectName, "desc", userName);
@@ -364,23 +212,7 @@
     @Test
     public void testQueryAuthorizedUser() {
         final User loginUser = this.getLoginUser();
-
-<<<<<<< HEAD
         Mockito.when(this.projectMapper.queryByCode(Mockito.anyLong())).thenReturn(this.getProject());
-=======
-        // Failure 1: PROJECT_NOT_FOUND
-        Result result = this.projectService.queryAuthorizedUser(loginUser, 3682329499136L);
-        logger.info("FAILURE 1: {}", result.toString());
-        Assertions.assertTrue(Status.PROJECT_NOT_FOUND.getCode() == result.getCode());
-
-        // Failure 2: USER_NO_OPERATION_PROJECT_PERM
-        loginUser.setId(100);
-        Mockito.when(this.projectMapper.queryByCode(Mockito.anyLong())).thenReturn(this.getProject());
-        result = this.projectService.queryAuthorizedUser(loginUser, 3682329499136L);
-        logger.info("FAILURE 2: {}", result.toString());
-        Assertions.assertTrue(Status.USER_NO_OPERATION_PROJECT_PERM.getCode() == result.getCode());
-
->>>>>>> 70aef3ec
         // SUCCESS
         loginUser.setUserType(UserType.ADMIN_USER);
         Mockito.when(
