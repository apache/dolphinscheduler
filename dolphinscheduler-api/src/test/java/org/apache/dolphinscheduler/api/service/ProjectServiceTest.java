
/*
 * Licensed to the Apache Software Foundation (ASF) under one or more
 * contributor license agreements.  See the NOTICE file distributed with
 * this work for additional information regarding copyright ownership.
 * The ASF licenses this file to You under the Apache License, Version 2.0
 * (the "License"); you may not use this file except in compliance with
 * the License.  You may obtain a copy of the License at
 *
 *    http://www.apache.org/licenses/LICENSE-2.0
 *
 * Unless required by applicable law or agreed to in writing, software
 * distributed under the License is distributed on an "AS IS" BASIS,
 * WITHOUT WARRANTIES OR CONDITIONS OF ANY KIND, either express or implied.
 * See the License for the specific language governing permissions and
 * limitations under the License.
 */

package org.apache.dolphinscheduler.api.service;

import static org.apache.dolphinscheduler.api.constants.ApiFuncIdentificationConstant.PROJECT;
import static org.apache.dolphinscheduler.api.constants.ApiFuncIdentificationConstant.PROJECT_CREATE;
import static org.apache.dolphinscheduler.api.constants.ApiFuncIdentificationConstant.PROJECT_DELETE;
import static org.apache.dolphinscheduler.api.constants.ApiFuncIdentificationConstant.PROJECT_UPDATE;

import org.apache.dolphinscheduler.api.enums.Status;
import org.apache.dolphinscheduler.api.permission.ResourcePermissionCheckService;
import org.apache.dolphinscheduler.api.service.impl.BaseServiceImpl;
import org.apache.dolphinscheduler.api.service.impl.ProjectServiceImpl;
import org.apache.dolphinscheduler.api.utils.Result;
import org.apache.dolphinscheduler.common.Constants;
import org.apache.dolphinscheduler.common.enums.AuthorizationType;
import org.apache.dolphinscheduler.common.enums.UserType;
import org.apache.dolphinscheduler.dao.entity.ProcessDefinition;
import org.apache.dolphinscheduler.dao.entity.Project;
import org.apache.dolphinscheduler.dao.entity.ProjectUser;
import org.apache.dolphinscheduler.dao.entity.User;
import org.apache.dolphinscheduler.dao.mapper.ProcessDefinitionMapper;
import org.apache.dolphinscheduler.dao.mapper.ProjectMapper;
import org.apache.dolphinscheduler.dao.mapper.ProjectUserMapper;
import org.apache.dolphinscheduler.dao.mapper.UserMapper;

import org.apache.commons.collections.CollectionUtils;

import java.util.ArrayList;
import java.util.Collections;
import java.util.HashMap;
import java.util.HashSet;
import java.util.List;
import java.util.Map;
import java.util.Set;

import org.junit.Assert;
import org.junit.Test;
import org.junit.runner.RunWith;
import org.mockito.InjectMocks;
import org.mockito.Mock;
import org.mockito.Mockito;
import org.mockito.junit.MockitoJUnitRunner;
import org.slf4j.Logger;
import org.slf4j.LoggerFactory;

/**
 * project service test
 **/
@RunWith(MockitoJUnitRunner.class)
public class ProjectServiceTest {

    private static final Logger logger = LoggerFactory.getLogger(ProjectServiceTest.class);
    private static final Logger baseServiceLogger = LoggerFactory.getLogger(BaseServiceImpl.class);
    private static final Logger projectLogger = LoggerFactory.getLogger(ProjectServiceImpl.class);
    @InjectMocks
    private ProjectServiceImpl projectService;

    @Mock
    private ProjectMapper projectMapper;

    @Mock
    private ProjectUserMapper projectUserMapper;

    @Mock
    private ProcessDefinitionMapper processDefinitionMapper;

    @Mock
    private UserMapper userMapper;

    @Mock
    private ResourcePermissionCheckService resourcePermissionCheckService;

    private String projectName = "ProjectServiceTest";

    private String userName = "ProjectServiceTest";

    @Test
    public void testCreateProject() {

        User loginUser = getLoginUser();
        loginUser.setId(1);
<<<<<<< HEAD
        Mockito.when(resourcePermissionCheckService.operationPermissionCheck(AuthorizationType.PROJECTS, null, 1,  PROJECT_CREATE, baseServiceLogger)).thenReturn(true);
=======
        Mockito.when(resourcePermissionCheckService.operationPermissionCheck(AuthorizationType.PROJECTS, 1, PROJECT_CREATE, baseServiceLogger)).thenReturn(true);
>>>>>>> de5c22b2
        Mockito.when(resourcePermissionCheckService.resourcePermissionCheck(AuthorizationType.PROJECTS, null, 1, baseServiceLogger)).thenReturn(true);
        Result result = projectService.createProject(loginUser, projectName, getDesc());
        logger.info(result.toString());
        Assert.assertEquals(Status.REQUEST_PARAMS_NOT_VALID_ERROR.getCode(), 10001);

        //project name exist
        Mockito.when(projectMapper.queryByName(projectName)).thenReturn(getProject());
        result = projectService.createProject(loginUser, projectName, projectName);
        logger.info(result.toString());
        Assert.assertEquals(Status.PROJECT_ALREADY_EXISTS.getCode(), result.getCode().intValue());

        //success
        Mockito.when(projectMapper.insert(Mockito.any(Project.class))).thenReturn(1);
        result = projectService.createProject(loginUser, "test", "test");
        logger.info(result.toString());
        Assert.assertEquals(Status.SUCCESS.getCode(), result.getCode().intValue());

    }

    @Test
    public void testCheckProjectAndAuth() {

        long projectCode = 1L;
        User loginUser = getLoginUser();

        Map<String, Object> result = projectService.checkProjectAndAuth(loginUser, null, projectCode, PROJECT);
        logger.info(result.toString());
        Status status = (Status) result.get(Constants.STATUS);
        Assert.assertEquals(Status.PROJECT_NOT_EXIST, result.get(Constants.STATUS));

        Project project = getProject();
        //USER_NO_OPERATION_PROJECT_PERM
        project.setUserId(2);
        result = projectService.checkProjectAndAuth(loginUser, project, projectCode, PROJECT);
        logger.info(result.toString());
        Assert.assertEquals(Status.USER_NO_OPERATION_PROJECT_PERM, result.get(Constants.STATUS));

        //success
        project.setUserId(1);
        loginUser.setUserType(UserType.ADMIN_USER);
<<<<<<< HEAD
        Mockito.when(resourcePermissionCheckService.operationPermissionCheck(AuthorizationType.PROJECTS, new Object[]{project.getId()},
                project.getUserId(), PROJECT, baseServiceLogger)).thenReturn(true);
        Mockito.when(resourcePermissionCheckService.resourcePermissionCheck(AuthorizationType.PROJECTS, new Object[]{project.getId()},
                0, baseServiceLogger)).thenReturn(true);
        result = projectService.checkProjectAndAuth(loginUser, project, projectCode,PROJECT);
=======
        Mockito.when(resourcePermissionCheckService.operationPermissionCheck(AuthorizationType.PROJECTS, project.getUserId(), PROJECT, baseServiceLogger)).thenReturn(true);
        Mockito.when(resourcePermissionCheckService.resourcePermissionCheck(AuthorizationType.PROJECTS, new Object[] {project.getId()}, 0, baseServiceLogger)).thenReturn(true);
        result = projectService.checkProjectAndAuth(loginUser, project, projectCode, PROJECT);
>>>>>>> de5c22b2
        logger.info(result.toString());
        Assert.assertEquals(Status.SUCCESS, result.get(Constants.STATUS));

        Map<String, Object> result2 = new HashMap<>();

        result2 = projectService.checkProjectAndAuth(loginUser, null, projectCode, PROJECT);
        Assert.assertEquals(Status.PROJECT_NOT_EXIST, result2.get(Constants.STATUS));

        Project project1 = getProject();
        // USER_NO_OPERATION_PROJECT_PERM
        project1.setUserId(2);
        loginUser.setUserType(UserType.GENERAL_USER);
<<<<<<< HEAD
        Mockito.when(resourcePermissionCheckService.operationPermissionCheck(AuthorizationType.PROJECTS, new Object[]{project.getId()},
                loginUser.getId(), PROJECT, baseServiceLogger)).thenReturn(true);
        result2 = projectService.checkProjectAndAuth(loginUser, project1, projectCode,PROJECT);
=======
        Mockito.when(resourcePermissionCheckService.operationPermissionCheck(AuthorizationType.PROJECTS, loginUser.getId(), PROJECT, baseServiceLogger)).thenReturn(true);
        result2 = projectService.checkProjectAndAuth(loginUser, project1, projectCode, PROJECT);
>>>>>>> de5c22b2
        Assert.assertEquals(Status.USER_NO_OPERATION_PROJECT_PERM, result2.get(Constants.STATUS));

        //success
        project1.setUserId(1);
        projectService.checkProjectAndAuth(loginUser, project1, projectCode, PROJECT);

    }

    @Test
    public void testHasProjectAndPerm() {

        // Mockito.when(projectUserMapper.queryProjectRelation(1, 1)).thenReturn(getProjectUser());
        User loginUser = getLoginUser();
        Project project = getProject();
        Map<String, Object> result = new HashMap<>();
        // not exist user
        User tempUser = new User();
        tempUser.setId(Integer.MAX_VALUE);
        tempUser.setUserType(UserType.GENERAL_USER);
<<<<<<< HEAD
        Mockito.when(resourcePermissionCheckService.operationPermissionCheck(AuthorizationType.PROJECTS, new Object[]{project.getId()},
                tempUser.getId(), null, baseServiceLogger)).thenReturn(true);
        boolean checkResult = projectService.hasProjectAndPerm(tempUser, project, result,null);
=======
        Mockito.when(resourcePermissionCheckService.operationPermissionCheck(AuthorizationType.PROJECTS, tempUser.getId(), null, baseServiceLogger)).thenReturn(true);
        boolean checkResult = projectService.hasProjectAndPerm(tempUser, project, result, null);
>>>>>>> de5c22b2
        logger.info(result.toString());
        Assert.assertFalse(checkResult);

        //success
        result = new HashMap<>();
        project.setUserId(1);
        loginUser.setUserType(UserType.ADMIN_USER);
<<<<<<< HEAD
        Mockito.when(resourcePermissionCheckService.operationPermissionCheck(AuthorizationType.PROJECTS, new Object[]{project.getId()},
                loginUser.getId(), null, baseServiceLogger)).thenReturn(true);
        Mockito.when(resourcePermissionCheckService.resourcePermissionCheck(AuthorizationType.PROJECTS, new Object[]{project.getId()},
                0, baseServiceLogger)).thenReturn(true);
        checkResult = projectService.hasProjectAndPerm(loginUser, project, result,null);
=======
        Mockito.when(resourcePermissionCheckService.operationPermissionCheck(AuthorizationType.PROJECTS, loginUser.getId(), null, baseServiceLogger)).thenReturn(true);
        Mockito.when(resourcePermissionCheckService.resourcePermissionCheck(AuthorizationType.PROJECTS, new Object[] {project.getId()}, 0, baseServiceLogger)).thenReturn(true);
        checkResult = projectService.hasProjectAndPerm(loginUser, project, result, null);
>>>>>>> de5c22b2
        logger.info(result.toString());
        Assert.assertTrue(checkResult);
    }

    @Test
    public void testDeleteProject() {
        User loginUser = getLoginUser();
        Mockito.when(projectMapper.queryByCode(1L)).thenReturn(getProject());
        Mockito.when(resourcePermissionCheckService.operationPermissionCheck(AuthorizationType.PROJECTS, new Object[]{1}, loginUser.getId(),
                PROJECT_DELETE, baseServiceLogger)).thenReturn(true);
        //PROJECT_NOT_FOUNT
        Result result = projectService.deleteProject(loginUser, 11L);
        logger.info(result.toString());
        Assert.assertTrue(Status.PROJECT_NOT_EXIST.getCode() == result.getCode());
        loginUser.setId(2);
        //USER_NO_OPERATION_PROJECT_PERM
<<<<<<< HEAD
        Mockito.when(resourcePermissionCheckService.resourcePermissionCheck(AuthorizationType.PROJECTS, new Object[]{1},loginUser.getId(),
                baseServiceLogger)).thenReturn(true);
=======
        Mockito.when(resourcePermissionCheckService.resourcePermissionCheck(AuthorizationType.PROJECTS, new Object[] {1}, loginUser.getId(), baseServiceLogger)).thenReturn(true);
>>>>>>> de5c22b2
        result = projectService.deleteProject(loginUser, 1L);
        logger.info(result.toString());
        Assert.assertTrue(Status.USER_NO_OPERATION_PROJECT_PERM.getCode() == result.getCode());

        //DELETE_PROJECT_ERROR_DEFINES_NOT_NULL
        Mockito.when(processDefinitionMapper.queryAllDefinitionList(1L)).thenReturn(getProcessDefinitions());
        loginUser.setUserType(UserType.ADMIN_USER);
        loginUser.setId(1);
<<<<<<< HEAD
        Mockito.when(resourcePermissionCheckService.resourcePermissionCheck(AuthorizationType.PROJECTS, new Object[]{1},0,
                baseServiceLogger)).thenReturn(true);
=======
        Mockito.when(resourcePermissionCheckService.resourcePermissionCheck(AuthorizationType.PROJECTS, new Object[] {1}, 0, baseServiceLogger)).thenReturn(true);
>>>>>>> de5c22b2
        result = projectService.deleteProject(loginUser, 1L);
        logger.info(result.toString());
        Assert.assertTrue(Status.DELETE_PROJECT_ERROR_DEFINES_NOT_NULL.getCode() == result.getCode());

        //success
        Mockito.when(projectMapper.deleteById(1)).thenReturn(1);
        Mockito.when(processDefinitionMapper.queryAllDefinitionList(1L)).thenReturn(new ArrayList<>());
        result = projectService.deleteProject(loginUser, 1L);
        logger.info(result.toString());
        Assert.assertTrue(Status.SUCCESS.getCode() == result.getCode());
    }

    @Test
    public void testUpdate() {

        User loginUser = getLoginUser();
        Project project = getProject();
        project.setCode(2L);
<<<<<<< HEAD
        Mockito.when(resourcePermissionCheckService.operationPermissionCheck(AuthorizationType.PROJECTS, new Object[]{1}, loginUser.getId(),
                PROJECT_UPDATE, baseServiceLogger)).thenReturn(true);
        Mockito.when(resourcePermissionCheckService.resourcePermissionCheck(AuthorizationType.PROJECTS, new Object[]{1},loginUser.getId(),
                baseServiceLogger)).thenReturn(true);
=======
        Mockito.when(resourcePermissionCheckService.operationPermissionCheck(AuthorizationType.PROJECTS, loginUser.getId(), PROJECT_UPDATE, baseServiceLogger)).thenReturn(true);
        Mockito.when(resourcePermissionCheckService.resourcePermissionCheck(AuthorizationType.PROJECTS, new Object[] {1}, loginUser.getId(), baseServiceLogger)).thenReturn(true);
>>>>>>> de5c22b2
        Mockito.when(projectMapper.queryByName(projectName)).thenReturn(project);
        Mockito.when(projectMapper.queryByCode(2L)).thenReturn(getProject());
        // PROJECT_NOT_FOUNT
        Result result = projectService.update(loginUser, 1L, projectName, "desc", "testUser");
        logger.info(result.toString());
        Assert.assertTrue(Status.PROJECT_NOT_FOUND.getCode() == result.getCode());

        //PROJECT_ALREADY_EXISTS
        result = projectService.update(loginUser, 2L, projectName, "desc", userName);
        logger.info(result.toString());
        Assert.assertTrue(Status.PROJECT_ALREADY_EXISTS.getCode() == result.getCode());

        Mockito.when(userMapper.queryByUserNameAccurately(Mockito.any())).thenReturn(null);
        result = projectService.update(loginUser, 2L, "test", "desc", "testuser");
        Assert.assertTrue(Status.USER_NOT_EXIST.getCode() == result.getCode());

        //success
        Mockito.when(userMapper.queryByUserNameAccurately(Mockito.any())).thenReturn(new User());
        project.setUserId(1);
        Mockito.when(projectMapper.updateById(Mockito.any(Project.class))).thenReturn(1);
        result = projectService.update(loginUser, 2L, "test", "desc", "testUser");
        logger.info(result.toString());
        Assert.assertTrue(Status.SUCCESS.getCode() == result.getCode());

    }

    @Test
    public void testQueryAuthorizedProject() {
        Mockito.when(projectMapper.queryAuthedProjectListByUserId(2)).thenReturn(getList());

        User loginUser = getLoginUser();

        // test admin user
        loginUser.setUserType(UserType.ADMIN_USER);
        Result result = projectService.queryAuthorizedProject(loginUser, 2);
        logger.info(result.toString());
        List<Project> projects = (List<Project>) result.getData();
        Assert.assertTrue(CollectionUtils.isNotEmpty(projects));

        // test non-admin user
        loginUser.setUserType(UserType.GENERAL_USER);
        loginUser.setId(3);
        result = projectService.queryAuthorizedProject(loginUser, 2);
        projects = (List<Project>) result.getData();
        Assert.assertTrue(CollectionUtils.isNotEmpty(projects));
    }

    @Test
    public void testQueryAuthorizedUser() {
        final User loginUser = this.getLoginUser();

        // Failure 1: PROJECT_NOT_FOUND
        Result result = this.projectService.queryAuthorizedUser(loginUser, 3682329499136L);
        logger.info("FAILURE 1: {}", result.toString());
        Assert.assertTrue(Status.PROJECT_NOT_FOUND.getCode() == result.getCode());

        // Failure 2: USER_NO_OPERATION_PROJECT_PERM
        loginUser.setId(100);
        Mockito.when(this.projectMapper.queryByCode(Mockito.anyLong())).thenReturn(this.getProject());
        result = this.projectService.queryAuthorizedUser(loginUser, 3682329499136L);
        logger.info("FAILURE 2: {}", result.toString());
        Assert.assertTrue(Status.USER_NO_OPERATION_PROJECT_PERM.getCode() == result.getCode());

        // SUCCESS
        loginUser.setUserType(UserType.ADMIN_USER);
<<<<<<< HEAD
        Mockito.when(resourcePermissionCheckService.operationPermissionCheck(AuthorizationType.PROJECTS, new Object[]{1},
                loginUser.getId(), PROJECT, baseServiceLogger)).thenReturn(true);
        Mockito.when(resourcePermissionCheckService.resourcePermissionCheck(AuthorizationType.PROJECTS, new Object[]{1},
                0, baseServiceLogger)).thenReturn(true);
=======
        Mockito.when(resourcePermissionCheckService.operationPermissionCheck(AuthorizationType.PROJECTS, loginUser.getId(), PROJECT, baseServiceLogger)).thenReturn(true);
        Mockito.when(resourcePermissionCheckService.resourcePermissionCheck(AuthorizationType.PROJECTS, new Object[] {1}, 0, baseServiceLogger)).thenReturn(true);
>>>>>>> de5c22b2
        Mockito.when(this.userMapper.queryAuthedUserListByProjectId(1)).thenReturn(this.getUserList());
        result = this.projectService.queryAuthorizedUser(loginUser, 3682329499136L);
        logger.info("SUCCESS 1: {}", result.toString());
        List<User> users = (List<User>) result.getData();
        Assert.assertTrue(CollectionUtils.isNotEmpty(users));

        loginUser.setId(1);
        loginUser.setUserType(UserType.GENERAL_USER);
<<<<<<< HEAD
        Mockito.when(resourcePermissionCheckService.operationPermissionCheck(AuthorizationType.PROJECTS, new Object[]{1},
                loginUser.getId(), PROJECT, baseServiceLogger)).thenReturn(true);
        Mockito.when(resourcePermissionCheckService.resourcePermissionCheck(AuthorizationType.PROJECTS, new Object[]{1},
                1, baseServiceLogger)).thenReturn(true);
=======
        Mockito.when(resourcePermissionCheckService.operationPermissionCheck(AuthorizationType.PROJECTS, loginUser.getId(), PROJECT, baseServiceLogger)).thenReturn(true);
        Mockito.when(resourcePermissionCheckService.resourcePermissionCheck(AuthorizationType.PROJECTS, new Object[] {1}, 1, baseServiceLogger)).thenReturn(true);
>>>>>>> de5c22b2
        result = this.projectService.queryAuthorizedUser(loginUser, 3682329499136L);
        logger.info("SUCCESS 2: {}", result.toString());
        users = (List<User>) result.getData();
        Assert.assertTrue(CollectionUtils.isNotEmpty(users));
    }

    @Test
    public void testQueryCreatedProject() {

        User loginUser = getLoginUser();

        Mockito.when(projectMapper.queryProjectCreatedByUser(1)).thenReturn(getList());

        //success
        loginUser.setUserType(UserType.ADMIN_USER);
        Map<String, Object> result = projectService.queryProjectCreatedByUser(loginUser);
        logger.info(result.toString());
        List<Project> projects = (List<Project>) result.get(Constants.DATA_LIST);
        Assert.assertTrue(CollectionUtils.isNotEmpty(projects));

    }

    @Test
    public void testQueryProjectCreatedAndAuthorizedByUser() {

        Result result;
        User loginUser = getLoginUser();
        Set<Integer> set = new HashSet();
        set.add(1);
        List<Integer> list = new ArrayList<>(1);
        list.add(1);
        // not admin user
        Mockito.when(resourcePermissionCheckService.userOwnedResourceIdsAcquisition(AuthorizationType.PROJECTS,
                loginUser.getId(), projectLogger)).thenReturn(set);
        Mockito.when(projectMapper.selectBatchIds(set)).thenReturn(getList());
        result = projectService.queryProjectCreatedAndAuthorizedByUser(loginUser);
        List<Project> notAdminUserResult = (List<Project>) result.getData();
        Assert.assertTrue(CollectionUtils.isNotEmpty(notAdminUserResult));

        //admin user
        loginUser.setUserType(UserType.ADMIN_USER);
        Mockito.when(resourcePermissionCheckService.userOwnedResourceIdsAcquisition(AuthorizationType.PROJECTS,
                loginUser.getId(), projectLogger)).thenReturn(set);
        Mockito.when(projectMapper.selectBatchIds(set)).thenReturn(getList());
        result = projectService.queryProjectCreatedAndAuthorizedByUser(loginUser);
        List<Project> projects = (List<Project>) result.getData();

        Assert.assertTrue(CollectionUtils.isNotEmpty(projects));

    }

    @Test
    public void testQueryAllProjectList() {
        Mockito.when(projectMapper.queryAllProject(0)).thenReturn(getList());

        User user = new User();
        user.setId(0);
        Result result = projectService.queryAllProjectList(user);
        logger.info(result.toString());
        List<Project> projects = (List<Project>) result.getData();
        Assert.assertTrue(CollectionUtils.isNotEmpty(projects));

    }

    @Test
    public void testQueryUnauthorizedProject() {
        Set<Integer> set = new HashSet();
        set.add(1);
        // test admin user
        User loginUser = new User();
        loginUser.setUserType(UserType.ADMIN_USER);
        loginUser.setId(1);
        List<Integer> list = new ArrayList<>(1);
        list.add(1);
<<<<<<< HEAD
        Mockito.when(resourcePermissionCheckService.userOwnedResourceIdsAcquisition(AuthorizationType.PROJECTS,
                loginUser.getId(), projectLogger)).thenReturn(set);
        Mockito.when(projectMapper.listAuthorizedProjects(loginUser.getUserType().equals(UserType.ADMIN_USER) ? 0 : loginUser.getId(),list))
                .thenReturn(getList());
        Map<String, Object> result = projectService.queryUnauthorizedProject(loginUser, 2);
=======
        Mockito.when(resourcePermissionCheckService.userOwnedResourceIdsAcquisition(AuthorizationType.PROJECTS, loginUser.getId(), projectLogger)).thenReturn(set);
        Mockito.when(projectMapper.listAuthorizedProjects(loginUser.getUserType().equals(UserType.ADMIN_USER) ? 0 : loginUser.getId(), list)).thenReturn(getList());
        Result result = projectService.queryUnauthorizedProject(loginUser, 2);
>>>>>>> de5c22b2
        logger.info(result.toString());
        List<Project> projects = (List<Project>) result.getData();
        Assert.assertTrue(CollectionUtils.isNotEmpty(projects));

        // test non-admin user
        loginUser.setId(2);
        loginUser.setUserType(UserType.GENERAL_USER);
<<<<<<< HEAD
        Mockito.when(resourcePermissionCheckService.userOwnedResourceIdsAcquisition(AuthorizationType.PROJECTS,
                loginUser.getId(), projectLogger)).thenReturn(set);
        Mockito.when(projectMapper.listAuthorizedProjects(loginUser.getUserType().equals(UserType.ADMIN_USER) ? 0 : loginUser.getId(),list))
                .thenReturn(getList());
=======
        Mockito.when(resourcePermissionCheckService.userOwnedResourceIdsAcquisition(AuthorizationType.PROJECTS, loginUser.getId(), projectLogger)).thenReturn(set);
        Mockito.when(projectMapper.listAuthorizedProjects(loginUser.getUserType().equals(UserType.ADMIN_USER) ? 0 : loginUser.getId(), list)).thenReturn(getList());
>>>>>>> de5c22b2
        result = projectService.queryUnauthorizedProject(loginUser, 3);
        logger.info(result.toString());
        projects = (List<Project>) result.getData();
        Assert.assertTrue(CollectionUtils.isNotEmpty(projects));
    }

    private Project getProject() {
        Project project = new Project();
        project.setCode(1L);
        project.setId(1);
        project.setName(projectName);
        project.setUserId(1);
        return project;
    }

    private Project getProject(int projectId) {
        Project project = new Project();
        project.setId(projectId);
        project.setCode(1L);
        project.setName(projectName);
        project.setUserId(1);
        return project;
    }

    private List<Project> getList() {
        List<Project> list = new ArrayList<>();
        list.add(getProject(1));
        list.add(getProject(2));
        list.add(getProject(3));
        return list;
    }

    private List<Project> getSingleList() {
        return Collections.singletonList(getProject(2));
    }

    /**
     * create admin user
     */
    private User getLoginUser() {
        User loginUser = new User();
        loginUser.setUserType(UserType.GENERAL_USER);
        loginUser.setUserName(userName);
        loginUser.setId(1);
        return loginUser;
    }

    /**
     * Get general user
     *
     * @return
     */
    private User getGeneralUser() {
        User user = new User();
        user.setUserType(UserType.GENERAL_USER);
        user.setUserName("userTest0001");
        user.setUserPassword("userTest0001");
        return user;
    }

    /**
     * Get user list
     *
     * @return
     */
    private List<User> getUserList() {
        List<User> userList = new ArrayList<>();
        userList.add(this.getGeneralUser());
        return userList;
    }

    /**
     * get project user
     */
    private ProjectUser getProjectUser() {
        ProjectUser projectUser = new ProjectUser();
        projectUser.setProjectId(1);
        projectUser.setUserId(1);
        return projectUser;
    }

    private List<ProcessDefinition> getProcessDefinitions() {
        List<ProcessDefinition> list = new ArrayList<>();
        ProcessDefinition processDefinition = new ProcessDefinition();
        processDefinition.setProjectCode(1L);
        list.add(processDefinition);
        return list;
    }

    private List<Integer> getProjectIds() {
        return Collections.singletonList(1);
    }

    private String getDesc() {
        return "projectUserMapper.deleteProjectRelation(projectId,userId)projectUserMappe"
            + ".deleteProjectRelation(projectId,userId)projectUserMappe"
            + "r.deleteProjectRelation(projectId,userId)projectUserMapper"
            + ".deleteProjectRelation(projectId,userId)projectUserMapper.deleteProjectRelation(projectId,userId)";
    }

}<|MERGE_RESOLUTION|>--- conflicted
+++ resolved
@@ -96,11 +96,7 @@
 
         User loginUser = getLoginUser();
         loginUser.setId(1);
-<<<<<<< HEAD
         Mockito.when(resourcePermissionCheckService.operationPermissionCheck(AuthorizationType.PROJECTS, null, 1,  PROJECT_CREATE, baseServiceLogger)).thenReturn(true);
-=======
-        Mockito.when(resourcePermissionCheckService.operationPermissionCheck(AuthorizationType.PROJECTS, 1, PROJECT_CREATE, baseServiceLogger)).thenReturn(true);
->>>>>>> de5c22b2
         Mockito.when(resourcePermissionCheckService.resourcePermissionCheck(AuthorizationType.PROJECTS, null, 1, baseServiceLogger)).thenReturn(true);
         Result result = projectService.createProject(loginUser, projectName, getDesc());
         logger.info(result.toString());
@@ -141,17 +137,11 @@
         //success
         project.setUserId(1);
         loginUser.setUserType(UserType.ADMIN_USER);
-<<<<<<< HEAD
         Mockito.when(resourcePermissionCheckService.operationPermissionCheck(AuthorizationType.PROJECTS, new Object[]{project.getId()},
                 project.getUserId(), PROJECT, baseServiceLogger)).thenReturn(true);
         Mockito.when(resourcePermissionCheckService.resourcePermissionCheck(AuthorizationType.PROJECTS, new Object[]{project.getId()},
                 0, baseServiceLogger)).thenReturn(true);
         result = projectService.checkProjectAndAuth(loginUser, project, projectCode,PROJECT);
-=======
-        Mockito.when(resourcePermissionCheckService.operationPermissionCheck(AuthorizationType.PROJECTS, project.getUserId(), PROJECT, baseServiceLogger)).thenReturn(true);
-        Mockito.when(resourcePermissionCheckService.resourcePermissionCheck(AuthorizationType.PROJECTS, new Object[] {project.getId()}, 0, baseServiceLogger)).thenReturn(true);
-        result = projectService.checkProjectAndAuth(loginUser, project, projectCode, PROJECT);
->>>>>>> de5c22b2
         logger.info(result.toString());
         Assert.assertEquals(Status.SUCCESS, result.get(Constants.STATUS));
 
@@ -164,14 +154,9 @@
         // USER_NO_OPERATION_PROJECT_PERM
         project1.setUserId(2);
         loginUser.setUserType(UserType.GENERAL_USER);
-<<<<<<< HEAD
         Mockito.when(resourcePermissionCheckService.operationPermissionCheck(AuthorizationType.PROJECTS, new Object[]{project.getId()},
                 loginUser.getId(), PROJECT, baseServiceLogger)).thenReturn(true);
         result2 = projectService.checkProjectAndAuth(loginUser, project1, projectCode,PROJECT);
-=======
-        Mockito.when(resourcePermissionCheckService.operationPermissionCheck(AuthorizationType.PROJECTS, loginUser.getId(), PROJECT, baseServiceLogger)).thenReturn(true);
-        result2 = projectService.checkProjectAndAuth(loginUser, project1, projectCode, PROJECT);
->>>>>>> de5c22b2
         Assert.assertEquals(Status.USER_NO_OPERATION_PROJECT_PERM, result2.get(Constants.STATUS));
 
         //success
@@ -191,14 +176,9 @@
         User tempUser = new User();
         tempUser.setId(Integer.MAX_VALUE);
         tempUser.setUserType(UserType.GENERAL_USER);
-<<<<<<< HEAD
         Mockito.when(resourcePermissionCheckService.operationPermissionCheck(AuthorizationType.PROJECTS, new Object[]{project.getId()},
                 tempUser.getId(), null, baseServiceLogger)).thenReturn(true);
         boolean checkResult = projectService.hasProjectAndPerm(tempUser, project, result,null);
-=======
-        Mockito.when(resourcePermissionCheckService.operationPermissionCheck(AuthorizationType.PROJECTS, tempUser.getId(), null, baseServiceLogger)).thenReturn(true);
-        boolean checkResult = projectService.hasProjectAndPerm(tempUser, project, result, null);
->>>>>>> de5c22b2
         logger.info(result.toString());
         Assert.assertFalse(checkResult);
 
@@ -206,17 +186,11 @@
         result = new HashMap<>();
         project.setUserId(1);
         loginUser.setUserType(UserType.ADMIN_USER);
-<<<<<<< HEAD
         Mockito.when(resourcePermissionCheckService.operationPermissionCheck(AuthorizationType.PROJECTS, new Object[]{project.getId()},
                 loginUser.getId(), null, baseServiceLogger)).thenReturn(true);
         Mockito.when(resourcePermissionCheckService.resourcePermissionCheck(AuthorizationType.PROJECTS, new Object[]{project.getId()},
                 0, baseServiceLogger)).thenReturn(true);
         checkResult = projectService.hasProjectAndPerm(loginUser, project, result,null);
-=======
-        Mockito.when(resourcePermissionCheckService.operationPermissionCheck(AuthorizationType.PROJECTS, loginUser.getId(), null, baseServiceLogger)).thenReturn(true);
-        Mockito.when(resourcePermissionCheckService.resourcePermissionCheck(AuthorizationType.PROJECTS, new Object[] {project.getId()}, 0, baseServiceLogger)).thenReturn(true);
-        checkResult = projectService.hasProjectAndPerm(loginUser, project, result, null);
->>>>>>> de5c22b2
         logger.info(result.toString());
         Assert.assertTrue(checkResult);
     }
@@ -233,12 +207,8 @@
         Assert.assertTrue(Status.PROJECT_NOT_EXIST.getCode() == result.getCode());
         loginUser.setId(2);
         //USER_NO_OPERATION_PROJECT_PERM
-<<<<<<< HEAD
         Mockito.when(resourcePermissionCheckService.resourcePermissionCheck(AuthorizationType.PROJECTS, new Object[]{1},loginUser.getId(),
                 baseServiceLogger)).thenReturn(true);
-=======
-        Mockito.when(resourcePermissionCheckService.resourcePermissionCheck(AuthorizationType.PROJECTS, new Object[] {1}, loginUser.getId(), baseServiceLogger)).thenReturn(true);
->>>>>>> de5c22b2
         result = projectService.deleteProject(loginUser, 1L);
         logger.info(result.toString());
         Assert.assertTrue(Status.USER_NO_OPERATION_PROJECT_PERM.getCode() == result.getCode());
@@ -247,12 +217,8 @@
         Mockito.when(processDefinitionMapper.queryAllDefinitionList(1L)).thenReturn(getProcessDefinitions());
         loginUser.setUserType(UserType.ADMIN_USER);
         loginUser.setId(1);
-<<<<<<< HEAD
         Mockito.when(resourcePermissionCheckService.resourcePermissionCheck(AuthorizationType.PROJECTS, new Object[]{1},0,
                 baseServiceLogger)).thenReturn(true);
-=======
-        Mockito.when(resourcePermissionCheckService.resourcePermissionCheck(AuthorizationType.PROJECTS, new Object[] {1}, 0, baseServiceLogger)).thenReturn(true);
->>>>>>> de5c22b2
         result = projectService.deleteProject(loginUser, 1L);
         logger.info(result.toString());
         Assert.assertTrue(Status.DELETE_PROJECT_ERROR_DEFINES_NOT_NULL.getCode() == result.getCode());
@@ -271,15 +237,10 @@
         User loginUser = getLoginUser();
         Project project = getProject();
         project.setCode(2L);
-<<<<<<< HEAD
         Mockito.when(resourcePermissionCheckService.operationPermissionCheck(AuthorizationType.PROJECTS, new Object[]{1}, loginUser.getId(),
                 PROJECT_UPDATE, baseServiceLogger)).thenReturn(true);
         Mockito.when(resourcePermissionCheckService.resourcePermissionCheck(AuthorizationType.PROJECTS, new Object[]{1},loginUser.getId(),
                 baseServiceLogger)).thenReturn(true);
-=======
-        Mockito.when(resourcePermissionCheckService.operationPermissionCheck(AuthorizationType.PROJECTS, loginUser.getId(), PROJECT_UPDATE, baseServiceLogger)).thenReturn(true);
-        Mockito.when(resourcePermissionCheckService.resourcePermissionCheck(AuthorizationType.PROJECTS, new Object[] {1}, loginUser.getId(), baseServiceLogger)).thenReturn(true);
->>>>>>> de5c22b2
         Mockito.when(projectMapper.queryByName(projectName)).thenReturn(project);
         Mockito.when(projectMapper.queryByCode(2L)).thenReturn(getProject());
         // PROJECT_NOT_FOUNT
@@ -345,15 +306,10 @@
 
         // SUCCESS
         loginUser.setUserType(UserType.ADMIN_USER);
-<<<<<<< HEAD
         Mockito.when(resourcePermissionCheckService.operationPermissionCheck(AuthorizationType.PROJECTS, new Object[]{1},
                 loginUser.getId(), PROJECT, baseServiceLogger)).thenReturn(true);
         Mockito.when(resourcePermissionCheckService.resourcePermissionCheck(AuthorizationType.PROJECTS, new Object[]{1},
                 0, baseServiceLogger)).thenReturn(true);
-=======
-        Mockito.when(resourcePermissionCheckService.operationPermissionCheck(AuthorizationType.PROJECTS, loginUser.getId(), PROJECT, baseServiceLogger)).thenReturn(true);
-        Mockito.when(resourcePermissionCheckService.resourcePermissionCheck(AuthorizationType.PROJECTS, new Object[] {1}, 0, baseServiceLogger)).thenReturn(true);
->>>>>>> de5c22b2
         Mockito.when(this.userMapper.queryAuthedUserListByProjectId(1)).thenReturn(this.getUserList());
         result = this.projectService.queryAuthorizedUser(loginUser, 3682329499136L);
         logger.info("SUCCESS 1: {}", result.toString());
@@ -362,15 +318,10 @@
 
         loginUser.setId(1);
         loginUser.setUserType(UserType.GENERAL_USER);
-<<<<<<< HEAD
         Mockito.when(resourcePermissionCheckService.operationPermissionCheck(AuthorizationType.PROJECTS, new Object[]{1},
                 loginUser.getId(), PROJECT, baseServiceLogger)).thenReturn(true);
         Mockito.when(resourcePermissionCheckService.resourcePermissionCheck(AuthorizationType.PROJECTS, new Object[]{1},
                 1, baseServiceLogger)).thenReturn(true);
-=======
-        Mockito.when(resourcePermissionCheckService.operationPermissionCheck(AuthorizationType.PROJECTS, loginUser.getId(), PROJECT, baseServiceLogger)).thenReturn(true);
-        Mockito.when(resourcePermissionCheckService.resourcePermissionCheck(AuthorizationType.PROJECTS, new Object[] {1}, 1, baseServiceLogger)).thenReturn(true);
->>>>>>> de5c22b2
         result = this.projectService.queryAuthorizedUser(loginUser, 3682329499136L);
         logger.info("SUCCESS 2: {}", result.toString());
         users = (List<User>) result.getData();
@@ -445,33 +396,20 @@
         loginUser.setId(1);
         List<Integer> list = new ArrayList<>(1);
         list.add(1);
-<<<<<<< HEAD
+        Mockito.when(resourcePermissionCheckService.userOwnedResourceIdsAcquisition(AuthorizationType.PROJECTS, loginUser.getId(), projectLogger)).thenReturn(set);
+        Mockito.when(projectMapper.listAuthorizedProjects(loginUser.getUserType().equals(UserType.ADMIN_USER) ? 0 : loginUser.getId(), list)).thenReturn(getList());
+        Result result = projectService.queryUnauthorizedProject(loginUser, 2);
+        logger.info(result.toString());
+        List<Project> projects = (List<Project>) result.getData();
+        Assert.assertTrue(CollectionUtils.isNotEmpty(projects));
+
+        // test non-admin user
+        loginUser.setId(2);
+        loginUser.setUserType(UserType.GENERAL_USER);
         Mockito.when(resourcePermissionCheckService.userOwnedResourceIdsAcquisition(AuthorizationType.PROJECTS,
                 loginUser.getId(), projectLogger)).thenReturn(set);
         Mockito.when(projectMapper.listAuthorizedProjects(loginUser.getUserType().equals(UserType.ADMIN_USER) ? 0 : loginUser.getId(),list))
                 .thenReturn(getList());
-        Map<String, Object> result = projectService.queryUnauthorizedProject(loginUser, 2);
-=======
-        Mockito.when(resourcePermissionCheckService.userOwnedResourceIdsAcquisition(AuthorizationType.PROJECTS, loginUser.getId(), projectLogger)).thenReturn(set);
-        Mockito.when(projectMapper.listAuthorizedProjects(loginUser.getUserType().equals(UserType.ADMIN_USER) ? 0 : loginUser.getId(), list)).thenReturn(getList());
-        Result result = projectService.queryUnauthorizedProject(loginUser, 2);
->>>>>>> de5c22b2
-        logger.info(result.toString());
-        List<Project> projects = (List<Project>) result.getData();
-        Assert.assertTrue(CollectionUtils.isNotEmpty(projects));
-
-        // test non-admin user
-        loginUser.setId(2);
-        loginUser.setUserType(UserType.GENERAL_USER);
-<<<<<<< HEAD
-        Mockito.when(resourcePermissionCheckService.userOwnedResourceIdsAcquisition(AuthorizationType.PROJECTS,
-                loginUser.getId(), projectLogger)).thenReturn(set);
-        Mockito.when(projectMapper.listAuthorizedProjects(loginUser.getUserType().equals(UserType.ADMIN_USER) ? 0 : loginUser.getId(),list))
-                .thenReturn(getList());
-=======
-        Mockito.when(resourcePermissionCheckService.userOwnedResourceIdsAcquisition(AuthorizationType.PROJECTS, loginUser.getId(), projectLogger)).thenReturn(set);
-        Mockito.when(projectMapper.listAuthorizedProjects(loginUser.getUserType().equals(UserType.ADMIN_USER) ? 0 : loginUser.getId(), list)).thenReturn(getList());
->>>>>>> de5c22b2
         result = projectService.queryUnauthorizedProject(loginUser, 3);
         logger.info(result.toString());
         projects = (List<Project>) result.getData();
