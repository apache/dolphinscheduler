
/*
 * Licensed to the Apache Software Foundation (ASF) under one or more
 * contributor license agreements.  See the NOTICE file distributed with
 * this work for additional information regarding copyright ownership.
 * The ASF licenses this file to You under the Apache License, Version 2.0
 * (the "License"); you may not use this file except in compliance with
 * the License.  You may obtain a copy of the License at
 *
 *    http://www.apache.org/licenses/LICENSE-2.0
 *
 * Unless required by applicable law or agreed to in writing, software
 * distributed under the License is distributed on an "AS IS" BASIS,
 * WITHOUT WARRANTIES OR CONDITIONS OF ANY KIND, either express or implied.
 * See the License for the specific language governing permissions and
 * limitations under the License.
 */
package org.apache.dolphinscheduler.api.service;
import java.util.*;

import org.apache.dolphinscheduler.api.enums.FuncPermissionEnum;
import org.apache.dolphinscheduler.api.enums.Status;
import org.apache.dolphinscheduler.api.service.impl.BaseServiceImpl;
import org.apache.dolphinscheduler.api.service.impl.ProjectServiceImpl;
import org.apache.dolphinscheduler.common.Constants;
import org.apache.dolphinscheduler.common.enums.AuthorizationType;
import org.apache.dolphinscheduler.common.enums.UserType;
import org.apache.dolphinscheduler.dao.entity.ProcessDefinition;
import org.apache.dolphinscheduler.dao.entity.Project;
import org.apache.dolphinscheduler.dao.entity.ProjectUser;
import org.apache.dolphinscheduler.dao.entity.User;
import org.apache.dolphinscheduler.dao.mapper.ProcessDefinitionMapper;
import org.apache.dolphinscheduler.dao.mapper.ProjectMapper;
import org.apache.dolphinscheduler.dao.mapper.ProjectUserMapper;
import org.apache.dolphinscheduler.dao.mapper.UserMapper;

import org.apache.commons.collections.CollectionUtils;

import org.apache.dolphinscheduler.service.permission.ResourcePermissionCheckService;
import org.junit.Assert;
import org.junit.Test;
import org.junit.runner.RunWith;
import org.mockito.InjectMocks;
import org.mockito.Mock;
import org.mockito.Mockito;
import org.mockito.junit.MockitoJUnitRunner;
import org.slf4j.Logger;
import org.slf4j.LoggerFactory;

import static org.apache.dolphinscheduler.api.constants.ApiFuncIdentificationConstant.*;

/**
 * project service test
 **/
@RunWith(MockitoJUnitRunner.class)
public class ProjectServiceTest {

    private static final Logger logger = LoggerFactory.getLogger(ProjectServiceTest.class);
    private static final Logger baseServiceLogger = LoggerFactory.getLogger(BaseServiceImpl.class);
    private static final Logger projectLogger = LoggerFactory.getLogger(ProjectServiceImpl.class);
    @InjectMocks
    private ProjectServiceImpl projectService;

    @Mock
    private ProjectMapper projectMapper;

    @Mock
    private ProjectUserMapper projectUserMapper;

    @Mock
    private ProcessDefinitionMapper processDefinitionMapper;

    @Mock
    private UserMapper userMapper;

    @Mock
    private ResourcePermissionCheckService resourcePermissionCheckService;

    private String projectName = "ProjectServiceTest";

    private String userName = "ProjectServiceTest";

    @Test
    public void testCreateProject() {

        User loginUser = getLoginUser();
        loginUser.setId(1);
<<<<<<< HEAD
        Mockito.when(resourcePermissionCheckService.operationPermissionCheck(AuthorizationType.PROJECTS, 1, FuncPermissionEnum.CREATE_PROJECT.getKey(), projectServiceLogger)).thenReturn(true);
        Mockito.when(resourcePermissionCheckService.resourcePermissionCheck(AuthorizationType.PROJECTS, null, 1, projectServiceLogger)).thenReturn(true);
=======
        Mockito.when(resourcePermissionCheckService.operationPermissionCheck(AuthorizationType.PROJECTS, loginUser.getId(),  PROJECT_CREATE , baseServiceLogger)).thenReturn(true);
        Mockito.when(resourcePermissionCheckService.resourcePermissionCheck(AuthorizationType.PROJECTS, null, loginUser.getId(), baseServiceLogger)).thenReturn(true);
>>>>>>> 53ab6f7b
        Map<String, Object> result = projectService.createProject(loginUser, projectName, getDesc());
        logger.info(result.toString());
        Assert.assertEquals(Status.REQUEST_PARAMS_NOT_VALID_ERROR, result.get(Constants.STATUS));

        //project name exist
        Mockito.when(projectMapper.queryByName(projectName)).thenReturn(getProject());
        result = projectService.createProject(loginUser, projectName, projectName);
        logger.info(result.toString());
        Assert.assertEquals(Status.PROJECT_ALREADY_EXISTS, result.get(Constants.STATUS));

        //success
        Mockito.when(projectMapper.insert(Mockito.any(Project.class))).thenReturn(1);
        result = projectService.createProject(loginUser, "test", "test");
        logger.info(result.toString());
        Assert.assertEquals(Status.SUCCESS, result.get(Constants.STATUS));

    }

    @Test
    public void testCheckProjectAndAuth() {

        long projectCode = 1L;
//        Mockito.when(projectUserMapper.queryProjectRelation(1, 1)).thenReturn(getProjectUser());
        User loginUser = getLoginUser();

        Map<String, Object> result = projectService.checkProjectAndAuth(loginUser, null, projectCode, PROJECT);
        logger.info(result.toString());
        Status status = (Status) result.get(Constants.STATUS);
        Assert.assertEquals(Status.PROJECT_NOT_EXIST, result.get(Constants.STATUS));

        Project project = getProject();
        //USER_NO_OPERATION_PROJECT_PERM
        project.setUserId(2);
        result = projectService.checkProjectAndAuth(loginUser, project, projectCode,PROJECT);
        logger.info(result.toString());
        Assert.assertEquals(Status.USER_NO_OPERATION_PROJECT_PERM, result.get(Constants.STATUS));

        //success
        project.setUserId(1);
        loginUser.setUserType(UserType.ADMIN_USER);
        Mockito.when(resourcePermissionCheckService.operationPermissionCheck(AuthorizationType.PROJECTS, project.getUserId(), PROJECT, baseServiceLogger)).thenReturn(true);
        Mockito.when(resourcePermissionCheckService.resourcePermissionCheck(AuthorizationType.PROJECTS, new Object[]{project.getId()}, 0, baseServiceLogger)).thenReturn(true);
        result = projectService.checkProjectAndAuth(loginUser, project, projectCode,PROJECT);
        logger.info(result.toString());
        Assert.assertEquals(Status.SUCCESS, result.get(Constants.STATUS));

        Map<String, Object> result2 = new HashMap<>();

        result2 = projectService.checkProjectAndAuth(loginUser, null, projectCode,PROJECT);
        Assert.assertEquals(Status.PROJECT_NOT_EXIST, result2.get(Constants.STATUS));

        Project project1 = getProject();
        // USER_NO_OPERATION_PROJECT_PERM
        project1.setUserId(2);
        loginUser.setUserType(UserType.GENERAL_USER);
        Mockito.when(resourcePermissionCheckService.operationPermissionCheck(AuthorizationType.PROJECTS, loginUser.getId(), PROJECT, baseServiceLogger)).thenReturn(true);
//        Mockito.when(resourcePermissionCheckService.resourcePermissionCheck(AuthorizationType.PROJECTS, new Object[]{project.getId()}, 0, baseServiceLogger)).thenReturn(true);
        result2 = projectService.checkProjectAndAuth(loginUser, project1, projectCode,PROJECT);
        Assert.assertEquals(Status.USER_NO_OPERATION_PROJECT_PERM, result2.get(Constants.STATUS));

        //success
        project1.setUserId(1);
        projectService.checkProjectAndAuth(loginUser, project1, projectCode,PROJECT);

    }

    @Test
    public void testHasProjectAndPerm() {

        // Mockito.when(projectUserMapper.queryProjectRelation(1, 1)).thenReturn(getProjectUser());
        User loginUser = getLoginUser();
        Project project = getProject();
        Map<String, Object> result = new HashMap<>();
        // not exist user
        User tempUser = new User();
        tempUser.setId(Integer.MAX_VALUE);
        tempUser.setUserType(UserType.GENERAL_USER);
        Mockito.when(resourcePermissionCheckService.operationPermissionCheck(AuthorizationType.PROJECTS, tempUser.getId(), null, baseServiceLogger)).thenReturn(true);
        boolean checkResult = projectService.hasProjectAndPerm(tempUser, project, result,null);
        logger.info(result.toString());
        Assert.assertFalse(checkResult);

        //success
        result = new HashMap<>();
        project.setUserId(1);
        loginUser.setUserType(UserType.ADMIN_USER);
        Mockito.when(resourcePermissionCheckService.operationPermissionCheck(AuthorizationType.PROJECTS, loginUser.getId(), null, baseServiceLogger)).thenReturn(true);
        Mockito.when(resourcePermissionCheckService.resourcePermissionCheck(AuthorizationType.PROJECTS, new Object[]{project.getId()}, 0, baseServiceLogger)).thenReturn(true);
        checkResult = projectService.hasProjectAndPerm(loginUser, project, result,null);
        logger.info(result.toString());
        Assert.assertTrue(checkResult);
    }

//        @Test
//        public void testQueryProjectListPaging() {
//            IPage<Project> page = new Page<>(1, 10);
//            page.setRecords(getList());
//            page.setTotal(1L);
//            Set<Integer> set = new HashSet();
//            set.add(1);
//            Mockito.when(projectMapper.queryProjectListPaging(Mockito.any(Page.class),Mockito.anySet().toArray(), Mockito.eq(projectName))).thenReturn(page);
//            User loginUser = getLoginUser();
//
//            // project owner
//            Mockito.when(resourcePermissionCheckService.userOwnedResourceIdsAcquisition(AuthorizationType.PROJECTS, loginUser.getId(), projectLogger)).thenReturn(set);
//            Result result = projectService.queryProjectListPaging(loginUser, 10, 1, projectName);
//            logger.info(result.toString());
//            PageInfo<Project> pageInfo = (PageInfo<Project>) result.getData();
//            Assert.assertTrue(CollectionUtils.isNotEmpty(pageInfo.getTotalList()));
//
//            //admin
//            Mockito.when(projectMapper.queryProjectListPaging(Mockito.any(Page.class), Mockito.anySet().toArray(), Mockito.eq(projectName))).thenReturn(page);
//            loginUser.setUserType(UserType.ADMIN_USER);
//            result = projectService.queryProjectListPaging(loginUser, 10, 1, projectName);
//            logger.info(result.toString());
//            pageInfo = (PageInfo<Project>) result.getData();
//            Assert.assertTrue(CollectionUtils.isNotEmpty(pageInfo.getTotalList()));
//        }

    @Test
    public void testDeleteProject() {
        User loginUser = getLoginUser();
        Mockito.when(projectMapper.queryByCode(1L)).thenReturn(getProject());
        Mockito.when(resourcePermissionCheckService.operationPermissionCheck(AuthorizationType.PROJECTS, loginUser.getId(), PROJECT_DELETE, baseServiceLogger)).thenReturn(true);
        //PROJECT_NOT_FOUNT
        Map<String, Object> result = projectService.deleteProject(loginUser, 11L);
        logger.info(result.toString());
        Assert.assertEquals(Status.PROJECT_NOT_EXIST, result.get(Constants.STATUS));
        loginUser.setId(2);
        //USER_NO_OPERATION_PROJECT_PERM
        Mockito.when(resourcePermissionCheckService.resourcePermissionCheck(AuthorizationType.PROJECTS, new Object[]{1},loginUser.getId() , baseServiceLogger)).thenReturn(true);
        result = projectService.deleteProject(loginUser, 1L);
        logger.info(result.toString());
        Assert.assertEquals(Status.USER_NO_OPERATION_PROJECT_PERM, result.get(Constants.STATUS));

        //DELETE_PROJECT_ERROR_DEFINES_NOT_NULL
        Mockito.when(processDefinitionMapper.queryAllDefinitionList(1L)).thenReturn(getProcessDefinitions());
        loginUser.setUserType(UserType.ADMIN_USER);
        loginUser.setId(1);
        Mockito.when(resourcePermissionCheckService.resourcePermissionCheck(AuthorizationType.PROJECTS, new Object[]{1},0 , baseServiceLogger)).thenReturn(true);
        result = projectService.deleteProject(loginUser, 1L);
        logger.info(result.toString());
        Assert.assertEquals(Status.DELETE_PROJECT_ERROR_DEFINES_NOT_NULL, result.get(Constants.STATUS));

        //success
        Mockito.when(projectMapper.deleteById(1)).thenReturn(1);
        Mockito.when(processDefinitionMapper.queryAllDefinitionList(1L)).thenReturn(new ArrayList<>());
        result = projectService.deleteProject(loginUser, 1L);
        logger.info(result.toString());
        Assert.assertEquals(Status.SUCCESS, result.get(Constants.STATUS));
    }

    @Test
    public void testUpdate() {

        User loginUser = getLoginUser();
        Project project = getProject();
        project.setCode(2L);
        Mockito.when(resourcePermissionCheckService.operationPermissionCheck(AuthorizationType.PROJECTS, loginUser.getId(), PROJECT_UPDATE , baseServiceLogger)).thenReturn(true);
        Mockito.when(resourcePermissionCheckService.resourcePermissionCheck(AuthorizationType.PROJECTS, new Object[]{1},loginUser.getId() , baseServiceLogger)).thenReturn(true);
        Mockito.when(projectMapper.queryByName(projectName)).thenReturn(project);
        Mockito.when(projectMapper.queryByCode(2L)).thenReturn(getProject());
        // PROJECT_NOT_FOUNT
        Map<String, Object> result = projectService.update(loginUser, 1L, projectName, "desc", "testUser");
        logger.info(result.toString());
        Assert.assertEquals(Status.PROJECT_NOT_FOUND, result.get(Constants.STATUS));

        //PROJECT_ALREADY_EXISTS
        result = projectService.update(loginUser, 2L, projectName, "desc", userName);
        logger.info(result.toString());
        Assert.assertEquals(Status.PROJECT_ALREADY_EXISTS, result.get(Constants.STATUS));

        Mockito.when(userMapper.queryByUserNameAccurately(Mockito.any())).thenReturn(null);
        result = projectService.update(loginUser, 2L, "test", "desc", "testuser");
        Assert.assertEquals(Status.USER_NOT_EXIST, result.get(Constants.STATUS));

        //success
        Mockito.when(userMapper.queryByUserNameAccurately(Mockito.any())).thenReturn(new User());
        project.setUserId(1);
        Mockito.when(projectMapper.updateById(Mockito.any(Project.class))).thenReturn(1);
        result = projectService.update(loginUser, 2L, "test", "desc", "testUser");
        logger.info(result.toString());
        Assert.assertEquals(Status.SUCCESS, result.get(Constants.STATUS));

    }

    @Test
    public void testQueryAuthorizedProject() {
        Mockito.when(projectMapper.queryAuthedProjectListByUserId(2)).thenReturn(getList());

        User loginUser = getLoginUser();

        // test admin user
        loginUser.setUserType(UserType.ADMIN_USER);
        Map<String, Object> result = projectService.queryAuthorizedProject(loginUser, 2);
        logger.info(result.toString());
        List<Project> projects = (List<Project>) result.get(Constants.DATA_LIST);
        Assert.assertTrue(CollectionUtils.isNotEmpty(projects));

        // test non-admin user
        loginUser.setUserType(UserType.GENERAL_USER);
        loginUser.setId(3);
        result = projectService.queryAuthorizedProject(loginUser, 2);
        projects = (List<Project>) result.get(Constants.DATA_LIST);
        Assert.assertTrue(CollectionUtils.isNotEmpty(projects));
    }

    @Test
    public void testQueryAuthorizedUser() {
        final User loginUser = this.getLoginUser();

        // Failure 1: PROJECT_NOT_FOUND
        Map<String, Object> result = this.projectService.queryAuthorizedUser(loginUser, 3682329499136L);
        logger.info("FAILURE 1: {}", result.toString());
        Assert.assertEquals(Status.PROJECT_NOT_FOUND, result.get(Constants.STATUS));

        // Failure 2: USER_NO_OPERATION_PROJECT_PERM
        loginUser.setId(100);
        Mockito.when(this.projectMapper.queryByCode(Mockito.anyLong())).thenReturn(this.getProject());
        result = this.projectService.queryAuthorizedUser(loginUser, 3682329499136L);
        logger.info("FAILURE 2: {}", result.toString());
        Assert.assertEquals(Status.USER_NO_OPERATION_PROJECT_PERM, result.get(Constants.STATUS));

        // SUCCESS
        loginUser.setUserType(UserType.ADMIN_USER);
        Mockito.when(resourcePermissionCheckService.operationPermissionCheck(AuthorizationType.PROJECTS, loginUser.getId(), PROJECT, baseServiceLogger)).thenReturn(true);
        Mockito.when(resourcePermissionCheckService.resourcePermissionCheck(AuthorizationType.PROJECTS, new Object[]{1}, 0, baseServiceLogger)).thenReturn(true);
        Mockito.when(this.userMapper.queryAuthedUserListByProjectId(1)).thenReturn(this.getUserList());
        result = this.projectService.queryAuthorizedUser(loginUser, 3682329499136L);
        logger.info("SUCCESS 1: {}", result.toString());
        List<User> users = (List<User>) result.get(Constants.DATA_LIST);
        Assert.assertTrue(CollectionUtils.isNotEmpty(users));

        loginUser.setId(1);
        loginUser.setUserType(UserType.GENERAL_USER);
        Mockito.when(resourcePermissionCheckService.operationPermissionCheck(AuthorizationType.PROJECTS, loginUser.getId(), PROJECT, baseServiceLogger)).thenReturn(true);
        Mockito.when(resourcePermissionCheckService.resourcePermissionCheck(AuthorizationType.PROJECTS, new Object[]{1}, 1, baseServiceLogger)).thenReturn(true);
        result = this.projectService.queryAuthorizedUser(loginUser, 3682329499136L);
        logger.info("SUCCESS 2: {}", result.toString());
        users = (List<User>) result.get(Constants.DATA_LIST);
        Assert.assertTrue(CollectionUtils.isNotEmpty(users));
    }

    @Test
    public void testQueryCreatedProject() {

        User loginUser = getLoginUser();

        Mockito.when(projectMapper.queryProjectCreatedByUser(1)).thenReturn(getList());

        //success
        loginUser.setUserType(UserType.ADMIN_USER);
        Map<String, Object> result = projectService.queryProjectCreatedByUser(loginUser);
        logger.info(result.toString());
        List<Project> projects = (List<Project>) result.get(Constants.DATA_LIST);
        Assert.assertTrue(CollectionUtils.isNotEmpty(projects));

    }

    @Test
    public void testQueryProjectCreatedAndAuthorizedByUser() {

        Map<String, Object> result = null;
        User loginUser = getLoginUser();
        Set<Integer> set = new HashSet();
        set.add(1);
        List<Integer> list = new ArrayList<>(1);
        list.add(1);
        // not admin user
        //     Mockito.when(projectMapper.queryProjectCreatedAndAuthorizedByUserId(1)).thenReturn(getList());
        Mockito.when(resourcePermissionCheckService.userOwnedResourceIdsAcquisition(AuthorizationType.PROJECTS, loginUser.getId(), projectLogger)).thenReturn(set);
        Mockito.when(projectMapper.listAuthorizedProjects(loginUser.getUserType().equals(UserType.ADMIN_USER) ? 0 : loginUser.getId(),list)).thenReturn(getList());
        result = projectService.queryProjectCreatedAndAuthorizedByUser(loginUser);
        List<Project> notAdminUserResult = (List<Project>) result.get(Constants.DATA_LIST);
        Assert.assertTrue(CollectionUtils.isNotEmpty(notAdminUserResult));

        //admin user
        loginUser.setUserType(UserType.ADMIN_USER);
        Mockito.when(resourcePermissionCheckService.userOwnedResourceIdsAcquisition(AuthorizationType.PROJECTS, loginUser.getId(), projectLogger)).thenReturn(set);
        Mockito.when(projectMapper.listAuthorizedProjects(loginUser.getUserType().equals(UserType.ADMIN_USER) ? 0 : loginUser.getId(),list)).thenReturn(getList());
//        Mockito.when(projectMapper.selectList(null)).thenReturn(getList());
        result = projectService.queryProjectCreatedAndAuthorizedByUser(loginUser);
        List<Project> projects = (List<Project>) result.get(Constants.DATA_LIST);

        Assert.assertTrue(CollectionUtils.isNotEmpty(projects));

    }

    @Test
    public void testQueryAllProjectList() {
        Mockito.when(projectMapper.queryAllProject(0)).thenReturn(getList());

        User user = new User();
        user.setId(0);
        Map<String, Object> result = projectService.queryAllProjectList(user);
        logger.info(result.toString());
        List<Project> projects = (List<Project>) result.get(Constants.DATA_LIST);
        Assert.assertTrue(CollectionUtils.isNotEmpty(projects));

    }

    @Test
    public void testQueryUnauthorizedProject() {
//        Mockito.when(projectMapper.queryProjectExceptUserId(2)).thenReturn(getList());
        // Mockito.when(projectMapper.queryProjectCreatedByUser(2)).thenReturn(getList());
//        Mockito.when(projectMapper.queryAuthedProjectListByUserId(2)).thenReturn(getSingleList());
        Set<Integer> set = new HashSet();
        set.add(1);
        // test admin user
        User loginUser = new User();
        loginUser.setUserType(UserType.ADMIN_USER);
        loginUser.setId(1);
        List<Integer> list = new ArrayList<>(1);
        list.add(1);
        Mockito.when(resourcePermissionCheckService.userOwnedResourceIdsAcquisition(AuthorizationType.PROJECTS, loginUser.getId(), projectLogger)).thenReturn(set);
        Mockito.when(projectMapper.listAuthorizedProjects(loginUser.getUserType().equals(UserType.ADMIN_USER) ? 0 : loginUser.getId(),list)).thenReturn(getList());
        Map<String, Object> result = projectService.queryUnauthorizedProject(loginUser, 2);
        logger.info(result.toString());
        List<Project> projects = (List<Project>) result.get(Constants.DATA_LIST);
        Assert.assertTrue(CollectionUtils.isNotEmpty(projects));

        // test non-admin user
        loginUser.setId(2);
        loginUser.setUserType(UserType.GENERAL_USER);
        Mockito.when(resourcePermissionCheckService.userOwnedResourceIdsAcquisition(AuthorizationType.PROJECTS, loginUser.getId(), projectLogger)).thenReturn(set);
        Mockito.when(projectMapper.listAuthorizedProjects(loginUser.getUserType().equals(UserType.ADMIN_USER) ? 0 : loginUser.getId(),list)).thenReturn(getList());
        result = projectService.queryUnauthorizedProject(loginUser, 3);
        logger.info(result.toString());
        projects = (List<Project>) result.get(Constants.DATA_LIST);
        Assert.assertTrue(CollectionUtils.isNotEmpty(projects));
    }

    private Project getProject() {
        Project project = new Project();
        project.setCode(1L);
        project.setId(1);
        project.setName(projectName);
        project.setUserId(1);
        return project;
    }

    private Project getProject(int projectId) {
        Project project = new Project();
        project.setId(projectId);
        project.setCode(1L);
        project.setName(projectName);
        project.setUserId(1);
        return project;
    }

    private List<Project> getList() {
        List<Project> list = new ArrayList<>();
        list.add(getProject(1));
        list.add(getProject(2));
        list.add(getProject(3));
        return list;
    }

    private List<Project> getSingleList() {
        return Collections.singletonList(getProject(2));
    }

    /**
     * create admin user
     */
    private User getLoginUser() {
        User loginUser = new User();
        loginUser.setUserType(UserType.GENERAL_USER);
        loginUser.setUserName(userName);
        loginUser.setId(1);
        return loginUser;
    }

    /**
     * Get general user
     * @return
     */
    private User getGeneralUser() {
        User user = new User();
        user.setUserType(UserType.GENERAL_USER);
        user.setUserName("userTest0001");
        user.setUserPassword("userTest0001");
        return user;
    }

    /**
     * Get user list
     * @return
     */
    private List<User> getUserList() {
        List<User> userList = new ArrayList<>();
        userList.add(this.getGeneralUser());
        return userList;
    }

    /**
     * get project user
     */
    private ProjectUser getProjectUser() {
        ProjectUser projectUser = new ProjectUser();
        projectUser.setProjectId(1);
        projectUser.setUserId(1);
        return projectUser;
    }

    private List<ProcessDefinition> getProcessDefinitions() {
        List<ProcessDefinition> list = new ArrayList<>();
        ProcessDefinition processDefinition = new ProcessDefinition();
        processDefinition.setProjectCode(1L);
        list.add(processDefinition);
        return list;
    }

    private List<Integer> getProjectIds() {
        return Collections.singletonList(1);
    }

    private String getDesc() {
        return "projectUserMapper.deleteProjectRelation(projectId,userId)projectUserMappe"
                + ".deleteProjectRelation(projectId,userId)projectUserMappe"
                + "r.deleteProjectRelation(projectId,userId)projectUserMapper"
                + ".deleteProjectRelation(projectId,userId)projectUserMapper.deleteProjectRelation(projectId,userId)";
    }

}<|MERGE_RESOLUTION|>--- conflicted
+++ resolved
@@ -18,7 +18,6 @@
 package org.apache.dolphinscheduler.api.service;
 import java.util.*;
 
-import org.apache.dolphinscheduler.api.enums.FuncPermissionEnum;
 import org.apache.dolphinscheduler.api.enums.Status;
 import org.apache.dolphinscheduler.api.service.impl.BaseServiceImpl;
 import org.apache.dolphinscheduler.api.service.impl.ProjectServiceImpl;
@@ -85,13 +84,8 @@
 
         User loginUser = getLoginUser();
         loginUser.setId(1);
-<<<<<<< HEAD
-        Mockito.when(resourcePermissionCheckService.operationPermissionCheck(AuthorizationType.PROJECTS, 1, FuncPermissionEnum.CREATE_PROJECT.getKey(), projectServiceLogger)).thenReturn(true);
-        Mockito.when(resourcePermissionCheckService.resourcePermissionCheck(AuthorizationType.PROJECTS, null, 1, projectServiceLogger)).thenReturn(true);
-=======
-        Mockito.when(resourcePermissionCheckService.operationPermissionCheck(AuthorizationType.PROJECTS, loginUser.getId(),  PROJECT_CREATE , baseServiceLogger)).thenReturn(true);
-        Mockito.when(resourcePermissionCheckService.resourcePermissionCheck(AuthorizationType.PROJECTS, null, loginUser.getId(), baseServiceLogger)).thenReturn(true);
->>>>>>> 53ab6f7b
+        Mockito.when(resourcePermissionCheckService.operationPermissionCheck(AuthorizationType.PROJECTS, 1,  PROJECT_CREATE , baseServiceLogger)).thenReturn(true);
+        Mockito.when(resourcePermissionCheckService.resourcePermissionCheck(AuthorizationType.PROJECTS, null, 1, baseServiceLogger)).thenReturn(true);
         Map<String, Object> result = projectService.createProject(loginUser, projectName, getDesc());
         logger.info(result.toString());
         Assert.assertEquals(Status.REQUEST_PARAMS_NOT_VALID_ERROR, result.get(Constants.STATUS));
@@ -184,32 +178,6 @@
         logger.info(result.toString());
         Assert.assertTrue(checkResult);
     }
-
-//        @Test
-//        public void testQueryProjectListPaging() {
-//            IPage<Project> page = new Page<>(1, 10);
-//            page.setRecords(getList());
-//            page.setTotal(1L);
-//            Set<Integer> set = new HashSet();
-//            set.add(1);
-//            Mockito.when(projectMapper.queryProjectListPaging(Mockito.any(Page.class),Mockito.anySet().toArray(), Mockito.eq(projectName))).thenReturn(page);
-//            User loginUser = getLoginUser();
-//
-//            // project owner
-//            Mockito.when(resourcePermissionCheckService.userOwnedResourceIdsAcquisition(AuthorizationType.PROJECTS, loginUser.getId(), projectLogger)).thenReturn(set);
-//            Result result = projectService.queryProjectListPaging(loginUser, 10, 1, projectName);
-//            logger.info(result.toString());
-//            PageInfo<Project> pageInfo = (PageInfo<Project>) result.getData();
-//            Assert.assertTrue(CollectionUtils.isNotEmpty(pageInfo.getTotalList()));
-//
-//            //admin
-//            Mockito.when(projectMapper.queryProjectListPaging(Mockito.any(Page.class), Mockito.anySet().toArray(), Mockito.eq(projectName))).thenReturn(page);
-//            loginUser.setUserType(UserType.ADMIN_USER);
-//            result = projectService.queryProjectListPaging(loginUser, 10, 1, projectName);
-//            logger.info(result.toString());
-//            pageInfo = (PageInfo<Project>) result.getData();
-//            Assert.assertTrue(CollectionUtils.isNotEmpty(pageInfo.getTotalList()));
-//        }
 
     @Test
     public void testDeleteProject() {
