--- conflicted
+++ resolved
@@ -50,16 +50,9 @@
 import java.util.Map;
 import java.util.Set;
 
-<<<<<<< HEAD
-import org.junit.Assert;
-import org.junit.Test;
-import org.junit.jupiter.api.Assertions;
-import org.junit.runner.RunWith;
-=======
 import org.junit.jupiter.api.Assertions;
 import org.junit.jupiter.api.Test;
 import org.junit.jupiter.api.extension.ExtendWith;
->>>>>>> 22103f97
 import org.mockito.InjectMocks;
 import org.mockito.Mock;
 import org.mockito.Mockito;
@@ -134,30 +127,18 @@
         long projectCode = 1L;
         User loginUser = getLoginUser();
 
-<<<<<<< HEAD
         // project not exists
         exception = Assertions.assertThrows(ServiceException.class,
                 () -> projectService.checkProjectAuth(loginUser, null, PROJECT));
-        Assert.assertEquals(Status.PROJECT_NOT_EXIST.getCode(), ((ServiceException) exception).getCode());
-=======
-        Map<String, Object> result = projectService.checkProjectAndAuth(loginUser, null, projectCode, PROJECT);
-        logger.info(result.toString());
-        Status status = (Status) result.get(Constants.STATUS);
-        Assertions.assertEquals(Status.PROJECT_NOT_EXIST, result.get(Constants.STATUS));
->>>>>>> 22103f97
+        Assertions.assertEquals(Status.PROJECT_NOT_EXIST.getCode(), ((ServiceException) exception).getCode());
 
         Project project = getProject();
         // USER_NO_OPERATION_PROJECT_PERM
         project.setUserId(2);
-<<<<<<< HEAD
         exception = Assertions.assertThrows(ServiceException.class,
                 () -> projectService.checkProjectAuth(loginUser, project, PROJECT));
-        Assert.assertEquals(Status.USER_NO_OPERATION_PROJECT_PERM.getCode(), ((ServiceException) exception).getCode());
-=======
-        result = projectService.checkProjectAndAuth(loginUser, project, projectCode, PROJECT);
-        logger.info(result.toString());
-        Assertions.assertEquals(Status.USER_NO_OPERATION_PROJECT_PERM, result.get(Constants.STATUS));
->>>>>>> 22103f97
+        Assertions.assertEquals(Status.USER_NO_OPERATION_PROJECT_PERM.getCode(),
+                ((ServiceException) exception).getCode());
 
         // success
         project.setUserId(1);
@@ -168,19 +149,8 @@
         Mockito.when(resourcePermissionCheckService.resourcePermissionCheck(AuthorizationType.PROJECTS,
                 new Object[]{project.getId()},
                 0, baseServiceLogger)).thenReturn(true);
-<<<<<<< HEAD
         Assertions.assertDoesNotThrow(
                 () -> projectService.checkProjectAuth(loginUser, project, PROJECT));
-=======
-        result = projectService.checkProjectAndAuth(loginUser, project, projectCode, PROJECT);
-        logger.info(result.toString());
-        Assertions.assertEquals(Status.SUCCESS, result.get(Constants.STATUS));
-
-        Map<String, Object> result2 = new HashMap<>();
-
-        result2 = projectService.checkProjectAndAuth(loginUser, null, projectCode, PROJECT);
-        Assertions.assertEquals(Status.PROJECT_NOT_EXIST, result2.get(Constants.STATUS));
->>>>>>> 22103f97
 
         // GENERAL_USER USER_NO_OPERATION_PROJECT_PERM
         Project project1 = getProject();
@@ -189,14 +159,10 @@
         Mockito.when(resourcePermissionCheckService.operationPermissionCheck(AuthorizationType.PROJECTS,
                 new Object[]{project.getId()},
                 loginUser.getId(), PROJECT, baseServiceLogger)).thenReturn(true);
-<<<<<<< HEAD
         exception = Assertions.assertThrows(ServiceException.class,
                 () -> projectService.checkProjectAuth(loginUser, project1, PROJECT));
-        Assert.assertEquals(Status.USER_NO_OPERATION_PROJECT_PERM.getCode(), ((ServiceException) exception).getCode());
-=======
-        result2 = projectService.checkProjectAndAuth(loginUser, project1, projectCode, PROJECT);
-        Assertions.assertEquals(Status.USER_NO_OPERATION_PROJECT_PERM, result2.get(Constants.STATUS));
->>>>>>> 22103f97
+        Assertions.assertEquals(Status.USER_NO_OPERATION_PROJECT_PERM.getCode(),
+                ((ServiceException) exception).getCode());
 
         // success
         project1.setUserId(1);
@@ -217,14 +183,8 @@
         Mockito.when(resourcePermissionCheckService.operationPermissionCheck(AuthorizationType.PROJECTS,
                 new Object[]{project.getId()},
                 tempUser.getId(), null, baseServiceLogger)).thenReturn(true);
-<<<<<<< HEAD
         Assertions.assertThrows(ServiceException.class,
                 () -> projectService.checkProjectAuth(tempUser, project, null));
-=======
-        boolean checkResult = projectService.hasProjectAndPerm(tempUser, project, result, null);
-        logger.info(result.toString());
-        Assertions.assertFalse(checkResult);
->>>>>>> 22103f97
 
         // success
         project.setUserId(1);
@@ -235,14 +195,8 @@
         Mockito.when(resourcePermissionCheckService.resourcePermissionCheck(AuthorizationType.PROJECTS,
                 new Object[]{project.getId()},
                 0, baseServiceLogger)).thenReturn(true);
-<<<<<<< HEAD
         Assertions.assertThrows(ServiceException.class,
                 () -> projectService.checkProjectAuth(loginUser, project, null));
-=======
-        checkResult = projectService.hasProjectAndPerm(loginUser, project, result, null);
-        logger.info(result.toString());
-        Assertions.assertTrue(checkResult);
->>>>>>> 22103f97
     }
 
     @Test
@@ -255,11 +209,7 @@
         // PROJECT_NOT_FOUNT
         Result result = projectService.deleteProject(loginUser, 11L);
         logger.info(result.toString());
-<<<<<<< HEAD
-        Assert.assertEquals(Status.PROJECT_NOT_EXIST.getCode(), (int) result.getCode());
-=======
         Assertions.assertTrue(Status.PROJECT_NOT_EXIST.getCode() == result.getCode());
->>>>>>> 22103f97
         loginUser.setId(2);
         // USER_NO_OPERATION_PROJECT_PERM
         Mockito.when(resourcePermissionCheckService.resourcePermissionCheck(AuthorizationType.PROJECTS, new Object[]{1},
@@ -267,11 +217,7 @@
                 baseServiceLogger)).thenReturn(true);
         result = projectService.deleteProject(loginUser, 1L);
         logger.info(result.toString());
-<<<<<<< HEAD
-        Assert.assertEquals(Status.USER_NO_OPERATION_PROJECT_PERM.getCode(), (int) result.getCode());
-=======
         Assertions.assertTrue(Status.USER_NO_OPERATION_PROJECT_PERM.getCode() == result.getCode());
->>>>>>> 22103f97
 
         // DELETE_PROJECT_ERROR_DEFINES_NOT_NULL
         Mockito.when(processDefinitionMapper.queryAllDefinitionList(1L)).thenReturn(getProcessDefinitions());
@@ -283,22 +229,14 @@
                 .thenReturn(true);
         result = projectService.deleteProject(loginUser, 1L);
         logger.info(result.toString());
-<<<<<<< HEAD
-        Assert.assertEquals(Status.DELETE_PROJECT_ERROR_DEFINES_NOT_NULL.getCode(), (int) result.getCode());
-=======
         Assertions.assertTrue(Status.DELETE_PROJECT_ERROR_DEFINES_NOT_NULL.getCode() == result.getCode());
->>>>>>> 22103f97
 
         // success
         Mockito.when(projectMapper.deleteById(1)).thenReturn(1);
         Mockito.when(processDefinitionMapper.queryAllDefinitionList(1L)).thenReturn(new ArrayList<>());
         result = projectService.deleteProject(loginUser, 1L);
         logger.info(result.toString());
-<<<<<<< HEAD
-        Assert.assertEquals(Status.SUCCESS.getCode(), (int) result.getCode());
-=======
         Assertions.assertTrue(Status.SUCCESS.getCode() == result.getCode());
->>>>>>> 22103f97
     }
 
     @Test
@@ -319,28 +257,16 @@
         // PROJECT_NOT_FOUNT
         Result result = projectService.update(loginUser, 1L, projectName, "desc", "testUser");
         logger.info(result.toString());
-<<<<<<< HEAD
-        Assert.assertEquals(Status.PROJECT_NOT_FOUND.getCode(), (int) result.getCode());
-=======
         Assertions.assertTrue(Status.PROJECT_NOT_FOUND.getCode() == result.getCode());
->>>>>>> 22103f97
 
         // PROJECT_ALREADY_EXISTS
         result = projectService.update(loginUser, 2L, projectName, "desc", userName);
         logger.info(result.toString());
-<<<<<<< HEAD
-        Assert.assertEquals(Status.PROJECT_ALREADY_EXISTS.getCode(), (int) result.getCode());
-
-        Mockito.when(userMapper.queryByUserNameAccurately(Mockito.any())).thenReturn(null);
-        result = projectService.update(loginUser, 2L, "test", "desc", "testuser");
-        Assert.assertEquals(Status.USER_NOT_EXIST.getCode(), (int) result.getCode());
-=======
         Assertions.assertTrue(Status.PROJECT_ALREADY_EXISTS.getCode() == result.getCode());
 
         Mockito.when(userMapper.queryByUserNameAccurately(Mockito.any())).thenReturn(null);
         result = projectService.update(loginUser, 2L, "test", "desc", "testuser");
         Assertions.assertTrue(Status.USER_NOT_EXIST.getCode() == result.getCode());
->>>>>>> 22103f97
 
         // success
         Mockito.when(userMapper.queryByUserNameAccurately(Mockito.any())).thenReturn(new User());
@@ -348,11 +274,7 @@
         Mockito.when(projectMapper.updateById(Mockito.any(Project.class))).thenReturn(1);
         result = projectService.update(loginUser, 2L, "test", "desc", "testUser");
         logger.info(result.toString());
-<<<<<<< HEAD
-        Assert.assertEquals(Status.SUCCESS.getCode(), (int) result.getCode());
-=======
         Assertions.assertTrue(Status.SUCCESS.getCode() == result.getCode());
->>>>>>> 22103f97
 
     }
 
@@ -382,29 +304,17 @@
         final User loginUser = this.getLoginUser();
 
         // Failure 1: PROJECT_NOT_FOUND
-<<<<<<< HEAD
         exception = Assertions.assertThrows(ServiceException.class,
                 () -> this.projectService.queryAuthorizedUser(loginUser, 3682329499136L));
-        Assert.assertEquals(Status.PROJECT_NOT_EXIST.getCode(), ((ServiceException) exception).getCode());
-=======
-        Result result = this.projectService.queryAuthorizedUser(loginUser, 3682329499136L);
-        logger.info("FAILURE 1: {}", result.toString());
-        Assertions.assertTrue(Status.PROJECT_NOT_FOUND.getCode() == result.getCode());
->>>>>>> 22103f97
+        Assertions.assertEquals(Status.PROJECT_NOT_EXIST.getCode(), ((ServiceException) exception).getCode());
 
         // Failure 2: USER_NO_OPERATION_PROJECT_PERM
         loginUser.setId(100);
         Mockito.when(this.projectMapper.queryByCode(Mockito.anyLong())).thenReturn(this.getProject());
-<<<<<<< HEAD
-
         exception = Assertions.assertThrows(ServiceException.class,
                 () -> this.projectService.queryAuthorizedUser(loginUser, 3682329499136L));
-        Assert.assertEquals(Status.USER_NO_OPERATION_PROJECT_PERM.getCode(), ((ServiceException) exception).getCode());
-=======
-        result = this.projectService.queryAuthorizedUser(loginUser, 3682329499136L);
-        logger.info("FAILURE 2: {}", result.toString());
-        Assertions.assertTrue(Status.USER_NO_OPERATION_PROJECT_PERM.getCode() == result.getCode());
->>>>>>> 22103f97
+        Assertions.assertTrue(
+                Status.USER_NO_OPERATION_PROJECT_PERM.getCode() == ((ServiceException) exception).getCode());
 
         // SUCCESS
         loginUser.setUserType(UserType.ADMIN_USER);
