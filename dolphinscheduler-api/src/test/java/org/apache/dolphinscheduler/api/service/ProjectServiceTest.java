
/*
 * Licensed to the Apache Software Foundation (ASF) under one or more
 * contributor license agreements.  See the NOTICE file distributed with
 * this work for additional information regarding copyright ownership.
 * The ASF licenses this file to You under the Apache License, Version 2.0
 * (the "License"); you may not use this file except in compliance with
 * the License.  You may obtain a copy of the License at
 *
 *    http://www.apache.org/licenses/LICENSE-2.0
 *
 * Unless required by applicable law or agreed to in writing, software
 * distributed under the License is distributed on an "AS IS" BASIS,
 * WITHOUT WARRANTIES OR CONDITIONS OF ANY KIND, either express or implied.
 * See the License for the specific language governing permissions and
 * limitations under the License.
 */

package org.apache.dolphinscheduler.api.service;

import static org.apache.dolphinscheduler.api.constants.ApiFuncIdentificationConstant.PROJECT;
import static org.apache.dolphinscheduler.api.constants.ApiFuncIdentificationConstant.PROJECT_CREATE;
import static org.apache.dolphinscheduler.api.constants.ApiFuncIdentificationConstant.PROJECT_DELETE;
import static org.apache.dolphinscheduler.api.constants.ApiFuncIdentificationConstant.PROJECT_UPDATE;

import org.apache.dolphinscheduler.api.enums.Status;
import org.apache.dolphinscheduler.api.exceptions.ServiceException;
import org.apache.dolphinscheduler.api.permission.ResourcePermissionCheckService;
import org.apache.dolphinscheduler.api.service.impl.BaseServiceImpl;
import org.apache.dolphinscheduler.api.service.impl.ProjectServiceImpl;
import org.apache.dolphinscheduler.api.utils.Result;
import org.apache.dolphinscheduler.common.Constants;
import org.apache.dolphinscheduler.common.enums.AuthorizationType;
import org.apache.dolphinscheduler.common.enums.UserType;
import org.apache.dolphinscheduler.dao.entity.ProcessDefinition;
import org.apache.dolphinscheduler.dao.entity.Project;
import org.apache.dolphinscheduler.dao.entity.ProjectUser;
import org.apache.dolphinscheduler.dao.entity.User;
import org.apache.dolphinscheduler.dao.mapper.ProcessDefinitionMapper;
import org.apache.dolphinscheduler.dao.mapper.ProjectMapper;
import org.apache.dolphinscheduler.dao.mapper.UserMapper;

import org.apache.commons.collections.CollectionUtils;

import java.text.MessageFormat;
import java.util.ArrayList;
import java.util.Collections;
import java.util.HashMap;
import java.util.HashSet;
import java.util.List;
import java.util.Map;
import java.util.Set;

import org.junit.Assert;
import org.junit.Rule;
import org.junit.Test;
import org.junit.rules.ExpectedException;
import org.junit.runner.RunWith;
import org.mockito.InjectMocks;
import org.mockito.Mock;
import org.mockito.Mockito;
import org.mockito.junit.MockitoJUnitRunner;
import org.slf4j.Logger;
import org.slf4j.LoggerFactory;

/**
 * project service test
 **/
@RunWith(MockitoJUnitRunner.class)
public class ProjectServiceTest {

    private static final Logger logger = LoggerFactory.getLogger(ProjectServiceTest.class);
    private static final Logger baseServiceLogger = LoggerFactory.getLogger(BaseServiceImpl.class);
    private static final Logger projectLogger = LoggerFactory.getLogger(ProjectServiceImpl.class);
    @InjectMocks
    private ProjectServiceImpl projectService;

    @Mock
    private ProjectMapper projectMapper;

    @Mock
    private ProcessDefinitionMapper processDefinitionMapper;

    @Mock
    private UserMapper userMapper;

    @Mock
    private ResourcePermissionCheckService resourcePermissionCheckService;

    private String projectName = "ProjectServiceTest";

    private String userName = "ProjectServiceTest";

    @Test
    public void testCreateProject() {

        User loginUser = getLoginUser();
        loginUser.setId(1);
        Mockito.when(resourcePermissionCheckService.operationPermissionCheck(AuthorizationType.PROJECTS, null, 1,
                PROJECT_CREATE, baseServiceLogger)).thenReturn(true);
        Mockito.when(resourcePermissionCheckService.resourcePermissionCheck(AuthorizationType.PROJECTS, null, 1,
                baseServiceLogger)).thenReturn(true);
        Result result = projectService.createProject(loginUser, projectName, getDesc());
        logger.info(result.toString());
        Assert.assertEquals(Status.REQUEST_PARAMS_NOT_VALID_ERROR.getCode(), 10001);

        // project name exist
        Mockito.when(projectMapper.queryByName(projectName)).thenReturn(getProject());
        result = projectService.createProject(loginUser, projectName, projectName);
        logger.info(result.toString());
        Assert.assertEquals(Status.PROJECT_ALREADY_EXISTS.getCode(), result.getCode().intValue());

        // success
        Mockito.when(projectMapper.insert(Mockito.any(Project.class))).thenReturn(1);
        result = projectService.createProject(loginUser, "test", "test");
        logger.info(result.toString());
        Assert.assertEquals(Status.SUCCESS.getCode(), result.getCode().intValue());

    }

    @Rule
    public final ExpectedException exception = ExpectedException.none();

    @Test
    public void testCheckProjectAndAuth() {

        long projectCode = 1L;
        User loginUser = getLoginUser();
        exception.expect(ServiceException.class);
        exception.expectMessage(Status.PROJECT_NOT_FOUND.getMsg());
        projectService.hasProjectAndPerm(loginUser, projectCode, PROJECT);

        Project project = getProject();
        // USER_NO_OPERATION_PROJECT_PERM
        project.setUserId(2);
        exception.expectMessage(MessageFormat.format(Status.USER_NO_OPERATION_PROJECT_PERM.getMsg(), loginUser.getUserName(), project.getName()));
        projectService.hasProjectAndPerm(loginUser, project, PROJECT);

        // success
        project.setUserId(1);
        loginUser.setUserType(UserType.ADMIN_USER);
        Mockito.when(resourcePermissionCheckService.operationPermissionCheck(AuthorizationType.PROJECTS,
                new Object[]{project.getId()},
                project.getUserId(), PROJECT, baseServiceLogger)).thenReturn(true);
        Mockito.when(resourcePermissionCheckService.resourcePermissionCheck(AuthorizationType.PROJECTS,
                new Object[]{project.getId()},
                0, baseServiceLogger)).thenReturn(true);
<<<<<<< HEAD
        projectService.hasProjectAndPerm(loginUser, project, PROJECT);
=======
        result = projectService.checkProjectAndAuth(loginUser, project, projectCode, PROJECT);
        logger.info(result.toString());
        Assert.assertEquals(Status.SUCCESS, result.get(Constants.STATUS));
>>>>>>> 3664d851

    }

    @Test
    public void testHasProjectAndPermToNotFound() {

<<<<<<< HEAD
        long projectCode = 1L;
        User loginUser = getLoginUser();
        exception.expectMessage(Status.PROJECT_NOT_FOUND.getMsg());
        projectService.hasProjectAndPerm(loginUser, projectCode, PROJECT);

        Project project = getProject();
        //USER_NO_OPERATION_PROJECT_PERM
        project.setUserId(2);
        //exception.expectMessage(MessageFormat.format(Status.USER_NO_OPERATION_PROJECT_PERM.getMsg(), loginUser.getUserName(), project.getName()));
        projectService.hasProjectAndPerm(loginUser, project, PROJECT);
=======
        Project project1 = getProject();
        // USER_NO_OPERATION_PROJECT_PERM
        project1.setUserId(2);
        loginUser.setUserType(UserType.GENERAL_USER);
        Mockito.when(resourcePermissionCheckService.operationPermissionCheck(AuthorizationType.PROJECTS,
                new Object[]{project.getId()},
                loginUser.getId(), PROJECT, baseServiceLogger)).thenReturn(true);
        result2 = projectService.checkProjectAndAuth(loginUser, project1, projectCode, PROJECT);
        Assert.assertEquals(Status.USER_NO_OPERATION_PROJECT_PERM, result2.get(Constants.STATUS));

        // success
        project1.setUserId(1);
        projectService.checkProjectAndAuth(loginUser, project1, projectCode, PROJECT);
>>>>>>> 3664d851

    }

    @Test
    public void testHasProjectAndPermToNoOperation() {
        User loginUser = getLoginUser();
        Project project = getProject();
<<<<<<< HEAD
        //USER_NO_OPERATION_PROJECT_PERM
        project.setUserId(2);
        exception.expectMessage(MessageFormat.format(Status.USER_NO_OPERATION_PROJECT_PERM.getMsg(), loginUser.getUserName(), project.getName()));
        projectService.hasProjectAndPerm(loginUser, project, PROJECT);
    }

    @Test
    public void testHasProjectAndPermToSuccess() {

        User loginUser = getLoginUser();
        Project project = getProject();
        //success
        project.setUserId(1);
        loginUser.setUserType(UserType.ADMIN_USER);
        Mockito.when(resourcePermissionCheckService.operationPermissionCheck(AuthorizationType.PROJECTS, new Object[]{project.getId()},
                project.getUserId(), PROJECT, baseServiceLogger)).thenReturn(true);
        Mockito.when(resourcePermissionCheckService.resourcePermissionCheck(AuthorizationType.PROJECTS, new Object[]{project.getId()},
                0, baseServiceLogger)).thenReturn(true);
        projectService.hasProjectAndPerm(loginUser, project, PROJECT);

=======
        Map<String, Object> result = new HashMap<>();
        // not exist user
        User tempUser = new User();
        tempUser.setId(Integer.MAX_VALUE);
        tempUser.setUserType(UserType.GENERAL_USER);
        Mockito.when(resourcePermissionCheckService.operationPermissionCheck(AuthorizationType.PROJECTS,
                new Object[]{project.getId()},
                tempUser.getId(), null, baseServiceLogger)).thenReturn(true);
        boolean checkResult = projectService.hasProjectAndPerm(tempUser, project, result, null);
        logger.info(result.toString());
        Assert.assertFalse(checkResult);

        // success
        result = new HashMap<>();
        project.setUserId(1);
        loginUser.setUserType(UserType.ADMIN_USER);
        Mockito.when(resourcePermissionCheckService.operationPermissionCheck(AuthorizationType.PROJECTS,
                new Object[]{project.getId()},
                loginUser.getId(), null, baseServiceLogger)).thenReturn(true);
        Mockito.when(resourcePermissionCheckService.resourcePermissionCheck(AuthorizationType.PROJECTS,
                new Object[]{project.getId()},
                0, baseServiceLogger)).thenReturn(true);
        checkResult = projectService.hasProjectAndPerm(loginUser, project, result, null);
        logger.info(result.toString());
        Assert.assertTrue(checkResult);
>>>>>>> 3664d851
    }

    @Test
    public void testDeleteProject() {
        User loginUser = getLoginUser();
        Mockito.when(projectMapper.queryByCode(1L)).thenReturn(getProject());
        Mockito.when(resourcePermissionCheckService.operationPermissionCheck(AuthorizationType.PROJECTS,
                new Object[]{1}, loginUser.getId(),
                PROJECT_DELETE, baseServiceLogger)).thenReturn(true);
<<<<<<< HEAD
=======
        // PROJECT_NOT_FOUNT
        Result result = projectService.deleteProject(loginUser, 11L);
        logger.info(result.toString());
        Assert.assertTrue(Status.PROJECT_NOT_EXIST.getCode() == result.getCode());
        loginUser.setId(2);
        // USER_NO_OPERATION_PROJECT_PERM
        Mockito.when(resourcePermissionCheckService.resourcePermissionCheck(AuthorizationType.PROJECTS, new Object[]{1},
                loginUser.getId(),
                baseServiceLogger)).thenReturn(true);
        result = projectService.deleteProject(loginUser, 1L);
        logger.info(result.toString());
        Assert.assertTrue(Status.USER_NO_OPERATION_PROJECT_PERM.getCode() == result.getCode());
>>>>>>> 3664d851

        // DELETE_PROJECT_ERROR_DEFINES_NOT_NULL
        Mockito.when(processDefinitionMapper.queryAllDefinitionList(1L)).thenReturn(getProcessDefinitions());
        loginUser.setUserType(UserType.ADMIN_USER);
        loginUser.setId(1);
<<<<<<< HEAD
        Mockito.when(resourcePermissionCheckService.resourcePermissionCheck(AuthorizationType.PROJECTS, new Object[]{1},0,
                baseServiceLogger)).thenReturn(true);
        Result result = projectService.deleteProject(loginUser, 1L);
=======
        Mockito.when(
                resourcePermissionCheckService.resourcePermissionCheck(AuthorizationType.PROJECTS, new Object[]{1}, 0,
                        baseServiceLogger))
                .thenReturn(true);
        result = projectService.deleteProject(loginUser, 1L);
>>>>>>> 3664d851
        logger.info(result.toString());
        Assert.assertTrue(Status.DELETE_PROJECT_ERROR_DEFINES_NOT_NULL.getCode() == result.getCode());

        // success
        Mockito.when(projectMapper.deleteById(1)).thenReturn(1);
        Mockito.when(processDefinitionMapper.queryAllDefinitionList(1L)).thenReturn(new ArrayList<>());
        result = projectService.deleteProject(loginUser, 1L);
        logger.info(result.toString());
        Assert.assertTrue(Status.SUCCESS.getCode() == result.getCode());
    }

    @Test
    public void testUpdate() {

        User loginUser = getLoginUser();
        loginUser.setId(1);
        Project project = getProject();
        project.setCode(2L);
        Mockito.when(resourcePermissionCheckService.operationPermissionCheck(AuthorizationType.PROJECTS,
                new Object[]{1}, loginUser.getId(),
                PROJECT_UPDATE, baseServiceLogger)).thenReturn(true);
        Mockito.when(resourcePermissionCheckService.resourcePermissionCheck(AuthorizationType.PROJECTS, new Object[]{1},
                loginUser.getId(),
                baseServiceLogger)).thenReturn(true);
        Mockito.when(projectMapper.queryByName(projectName)).thenReturn(project);
        Mockito.when(projectMapper.queryByCode(2L)).thenReturn(getProject());

<<<<<<< HEAD
        //PROJECT_ALREADY_EXISTS
        Result result = projectService.update(loginUser, 2L, projectName, "desc", userName);
=======
        // PROJECT_ALREADY_EXISTS
        result = projectService.update(loginUser, 2L, projectName, "desc", userName);
>>>>>>> 3664d851
        logger.info(result.toString());
        Assert.assertTrue(Status.PROJECT_ALREADY_EXISTS.getCode() == result.getCode());

        Mockito.when(userMapper.queryByUserNameAccurately(Mockito.any())).thenReturn(null);
        result = projectService.update(loginUser, 2L, "test", "desc", "testuser");
        Assert.assertTrue(Status.USER_NOT_EXIST.getCode() == result.getCode());

        // success
        Mockito.when(userMapper.queryByUserNameAccurately(Mockito.any())).thenReturn(new User());
        project.setUserId(1);
        Mockito.when(projectMapper.updateById(Mockito.any(Project.class))).thenReturn(1);
        result = projectService.update(loginUser, 2L, "test", "desc", "testUser");
        logger.info(result.toString());
        Assert.assertTrue(Status.SUCCESS.getCode() == result.getCode());

    }

    @Test
    public void testQueryAuthorizedProject() {
        Mockito.when(projectMapper.queryAuthedProjectListByUserId(2)).thenReturn(getList());

        User loginUser = getLoginUser();

        // test admin user
        loginUser.setUserType(UserType.ADMIN_USER);
        Result result = projectService.queryAuthorizedProject(loginUser, 2);
        logger.info(result.toString());
        List<Project> projects = (List<Project>) result.getData();
        Assert.assertTrue(CollectionUtils.isNotEmpty(projects));

        // test non-admin user
        loginUser.setUserType(UserType.GENERAL_USER);
        loginUser.setId(3);
        result = projectService.queryAuthorizedProject(loginUser, 2);
        projects = (List<Project>) result.getData();
        Assert.assertTrue(CollectionUtils.isNotEmpty(projects));
    }

    @Test
    public void testQueryAuthorizedUser() {
        final User loginUser = this.getLoginUser();

        Mockito.when(this.projectMapper.queryByCode(Mockito.anyLong())).thenReturn(this.getProject());
        // SUCCESS
        loginUser.setUserType(UserType.ADMIN_USER);
        Mockito.when(
                resourcePermissionCheckService.operationPermissionCheck(AuthorizationType.PROJECTS, new Object[]{1},
                        loginUser.getId(), PROJECT, baseServiceLogger))
                .thenReturn(true);
        Mockito.when(resourcePermissionCheckService.resourcePermissionCheck(AuthorizationType.PROJECTS, new Object[]{1},
                0, baseServiceLogger)).thenReturn(true);
        Mockito.when(this.userMapper.queryAuthedUserListByProjectId(1)).thenReturn(this.getUserList());
        Result result = this.projectService.queryAuthorizedUser(loginUser, 3682329499136L);
        logger.info("SUCCESS 1: {}", result.toString());
        List<User> users = (List<User>) result.getData();
        Assert.assertTrue(CollectionUtils.isNotEmpty(users));

        loginUser.setId(1);
        loginUser.setUserType(UserType.GENERAL_USER);
        Mockito.when(
                resourcePermissionCheckService.operationPermissionCheck(AuthorizationType.PROJECTS, new Object[]{1},
                        loginUser.getId(), PROJECT, baseServiceLogger))
                .thenReturn(true);
        Mockito.when(resourcePermissionCheckService.resourcePermissionCheck(AuthorizationType.PROJECTS, new Object[]{1},
                1, baseServiceLogger)).thenReturn(true);
        result = this.projectService.queryAuthorizedUser(loginUser, 3682329499136L);
        logger.info("SUCCESS 2: {}", result.toString());
        users = (List<User>) result.getData();
        Assert.assertTrue(CollectionUtils.isNotEmpty(users));
    }

    @Test
    public void testQueryCreatedProject() {

        User loginUser = getLoginUser();

        Mockito.when(projectMapper.queryProjectCreatedByUser(1)).thenReturn(getList());

        // success
        loginUser.setUserType(UserType.ADMIN_USER);
        Map<String, Object> result = projectService.queryProjectCreatedByUser(loginUser);
        logger.info(result.toString());
        List<Project> projects = (List<Project>) result.get(Constants.DATA_LIST);
        Assert.assertTrue(CollectionUtils.isNotEmpty(projects));

    }

    @Test
    public void testQueryProjectCreatedAndAuthorizedByUser() {

        Result result;
        User loginUser = getLoginUser();
        Set<Integer> set = new HashSet();
        set.add(1);
        List<Integer> list = new ArrayList<>(1);
        list.add(1);
        // not admin user
        Mockito.when(resourcePermissionCheckService.userOwnedResourceIdsAcquisition(AuthorizationType.PROJECTS,
                loginUser.getId(), projectLogger)).thenReturn(set);
        Mockito.when(projectMapper.selectBatchIds(set)).thenReturn(getList());
        result = projectService.queryProjectCreatedAndAuthorizedByUser(loginUser);
        List<Project> notAdminUserResult = (List<Project>) result.getData();
        Assert.assertTrue(CollectionUtils.isNotEmpty(notAdminUserResult));

        // admin user
        loginUser.setUserType(UserType.ADMIN_USER);
        Mockito.when(resourcePermissionCheckService.userOwnedResourceIdsAcquisition(AuthorizationType.PROJECTS,
                loginUser.getId(), projectLogger)).thenReturn(set);
        Mockito.when(projectMapper.selectBatchIds(set)).thenReturn(getList());
        result = projectService.queryProjectCreatedAndAuthorizedByUser(loginUser);
        List<Project> projects = (List<Project>) result.getData();

        Assert.assertTrue(CollectionUtils.isNotEmpty(projects));

    }

    @Test
    public void testQueryAllProjectList() {
        Mockito.when(projectMapper.queryAllProject(0)).thenReturn(getList());

        User user = new User();
        user.setId(0);
        Result result = projectService.queryAllProjectList(user);
        logger.info(result.toString());
        List<Project> projects = (List<Project>) result.getData();
        Assert.assertTrue(CollectionUtils.isNotEmpty(projects));

    }

    @Test
    public void testQueryUnauthorizedProject() {
        Set<Integer> set = new HashSet();
        set.add(1);
        // test admin user
        User loginUser = new User();
        loginUser.setUserType(UserType.ADMIN_USER);
        loginUser.setId(1);
        List<Integer> list = new ArrayList<>(1);
        list.add(1);
        Mockito.when(resourcePermissionCheckService.userOwnedResourceIdsAcquisition(AuthorizationType.PROJECTS,
                loginUser.getId(), projectLogger)).thenReturn(set);
        Mockito.when(projectMapper.listAuthorizedProjects(
                loginUser.getUserType().equals(UserType.ADMIN_USER) ? 0 : loginUser.getId(), list))
                .thenReturn(getList());
        Result result = projectService.queryUnauthorizedProject(loginUser, 2);
        logger.info(result.toString());
        List<Project> projects = (List<Project>) result.getData();
        Assert.assertTrue(CollectionUtils.isNotEmpty(projects));

        // test non-admin user
        loginUser.setId(2);
        loginUser.setUserType(UserType.GENERAL_USER);
        Mockito.when(resourcePermissionCheckService.userOwnedResourceIdsAcquisition(AuthorizationType.PROJECTS,
                loginUser.getId(), projectLogger)).thenReturn(set);
        Mockito.when(projectMapper.listAuthorizedProjects(
                loginUser.getUserType().equals(UserType.ADMIN_USER) ? 0 : loginUser.getId(), list))
                .thenReturn(getList());
        result = projectService.queryUnauthorizedProject(loginUser, 3);
        logger.info(result.toString());
        projects = (List<Project>) result.getData();
        Assert.assertTrue(CollectionUtils.isNotEmpty(projects));
    }

    private Project getProject() {
        Project project = new Project();
        project.setCode(1L);
        project.setId(1);
        project.setName(projectName);
        project.setUserId(1);
        return project;
    }

    private Project getProject(int projectId) {
        Project project = new Project();
        project.setId(projectId);
        project.setCode(1L);
        project.setName(projectName);
        project.setUserId(1);
        return project;
    }

    private List<Project> getList() {
        List<Project> list = new ArrayList<>();
        list.add(getProject(1));
        list.add(getProject(2));
        list.add(getProject(3));
        return list;
    }

    private List<Project> getSingleList() {
        return Collections.singletonList(getProject(2));
    }

    /**
     * create admin user
     */
    private User getLoginUser() {
        User loginUser = new User();
        loginUser.setUserType(UserType.GENERAL_USER);
        loginUser.setUserName(userName);
        loginUser.setId(1);
        return loginUser;
    }

    /**
     * Get general user
     *
     * @return
     */
    private User getGeneralUser() {
        User user = new User();
        user.setUserType(UserType.GENERAL_USER);
        user.setUserName("userTest0001");
        user.setUserPassword("userTest0001");
        return user;
    }

    /**
     * Get user list
     *
     * @return
     */
    private List<User> getUserList() {
        List<User> userList = new ArrayList<>();
        userList.add(this.getGeneralUser());
        return userList;
    }

    /**
     * get project user
     */
    private ProjectUser getProjectUser() {
        ProjectUser projectUser = new ProjectUser();
        projectUser.setProjectId(1);
        projectUser.setUserId(1);
        return projectUser;
    }

    private List<ProcessDefinition> getProcessDefinitions() {
        List<ProcessDefinition> list = new ArrayList<>();
        ProcessDefinition processDefinition = new ProcessDefinition();
        processDefinition.setProjectCode(1L);
        list.add(processDefinition);
        return list;
    }

    private List<Integer> getProjectIds() {
        return Collections.singletonList(1);
    }

    private String getDesc() {
        return "projectUserMapper.deleteProjectRelation(projectId,userId)projectUserMappe"
                + ".deleteProjectRelation(projectId,userId)projectUserMappe"
                + "r.deleteProjectRelation(projectId,userId)projectUserMapper"
                + ".deleteProjectRelation(projectId,userId)projectUserMapper.deleteProjectRelation(projectId,userId)";
    }

}<|MERGE_RESOLUTION|>--- conflicted
+++ resolved
@@ -145,20 +145,13 @@
         Mockito.when(resourcePermissionCheckService.resourcePermissionCheck(AuthorizationType.PROJECTS,
                 new Object[]{project.getId()},
                 0, baseServiceLogger)).thenReturn(true);
-<<<<<<< HEAD
         projectService.hasProjectAndPerm(loginUser, project, PROJECT);
-=======
-        result = projectService.checkProjectAndAuth(loginUser, project, projectCode, PROJECT);
-        logger.info(result.toString());
-        Assert.assertEquals(Status.SUCCESS, result.get(Constants.STATUS));
->>>>>>> 3664d851
 
     }
 
     @Test
     public void testHasProjectAndPermToNotFound() {
 
-<<<<<<< HEAD
         long projectCode = 1L;
         User loginUser = getLoginUser();
         exception.expectMessage(Status.PROJECT_NOT_FOUND.getMsg());
@@ -169,21 +162,6 @@
         project.setUserId(2);
         //exception.expectMessage(MessageFormat.format(Status.USER_NO_OPERATION_PROJECT_PERM.getMsg(), loginUser.getUserName(), project.getName()));
         projectService.hasProjectAndPerm(loginUser, project, PROJECT);
-=======
-        Project project1 = getProject();
-        // USER_NO_OPERATION_PROJECT_PERM
-        project1.setUserId(2);
-        loginUser.setUserType(UserType.GENERAL_USER);
-        Mockito.when(resourcePermissionCheckService.operationPermissionCheck(AuthorizationType.PROJECTS,
-                new Object[]{project.getId()},
-                loginUser.getId(), PROJECT, baseServiceLogger)).thenReturn(true);
-        result2 = projectService.checkProjectAndAuth(loginUser, project1, projectCode, PROJECT);
-        Assert.assertEquals(Status.USER_NO_OPERATION_PROJECT_PERM, result2.get(Constants.STATUS));
-
-        // success
-        project1.setUserId(1);
-        projectService.checkProjectAndAuth(loginUser, project1, projectCode, PROJECT);
->>>>>>> 3664d851
 
     }
 
@@ -191,7 +169,6 @@
     public void testHasProjectAndPermToNoOperation() {
         User loginUser = getLoginUser();
         Project project = getProject();
-<<<<<<< HEAD
         //USER_NO_OPERATION_PROJECT_PERM
         project.setUserId(2);
         exception.expectMessage(MessageFormat.format(Status.USER_NO_OPERATION_PROJECT_PERM.getMsg(), loginUser.getUserName(), project.getName()));
@@ -212,33 +189,6 @@
                 0, baseServiceLogger)).thenReturn(true);
         projectService.hasProjectAndPerm(loginUser, project, PROJECT);
 
-=======
-        Map<String, Object> result = new HashMap<>();
-        // not exist user
-        User tempUser = new User();
-        tempUser.setId(Integer.MAX_VALUE);
-        tempUser.setUserType(UserType.GENERAL_USER);
-        Mockito.when(resourcePermissionCheckService.operationPermissionCheck(AuthorizationType.PROJECTS,
-                new Object[]{project.getId()},
-                tempUser.getId(), null, baseServiceLogger)).thenReturn(true);
-        boolean checkResult = projectService.hasProjectAndPerm(tempUser, project, result, null);
-        logger.info(result.toString());
-        Assert.assertFalse(checkResult);
-
-        // success
-        result = new HashMap<>();
-        project.setUserId(1);
-        loginUser.setUserType(UserType.ADMIN_USER);
-        Mockito.when(resourcePermissionCheckService.operationPermissionCheck(AuthorizationType.PROJECTS,
-                new Object[]{project.getId()},
-                loginUser.getId(), null, baseServiceLogger)).thenReturn(true);
-        Mockito.when(resourcePermissionCheckService.resourcePermissionCheck(AuthorizationType.PROJECTS,
-                new Object[]{project.getId()},
-                0, baseServiceLogger)).thenReturn(true);
-        checkResult = projectService.hasProjectAndPerm(loginUser, project, result, null);
-        logger.info(result.toString());
-        Assert.assertTrue(checkResult);
->>>>>>> 3664d851
     }
 
     @Test
@@ -248,37 +198,16 @@
         Mockito.when(resourcePermissionCheckService.operationPermissionCheck(AuthorizationType.PROJECTS,
                 new Object[]{1}, loginUser.getId(),
                 PROJECT_DELETE, baseServiceLogger)).thenReturn(true);
-<<<<<<< HEAD
-=======
-        // PROJECT_NOT_FOUNT
-        Result result = projectService.deleteProject(loginUser, 11L);
-        logger.info(result.toString());
-        Assert.assertTrue(Status.PROJECT_NOT_EXIST.getCode() == result.getCode());
-        loginUser.setId(2);
-        // USER_NO_OPERATION_PROJECT_PERM
-        Mockito.when(resourcePermissionCheckService.resourcePermissionCheck(AuthorizationType.PROJECTS, new Object[]{1},
-                loginUser.getId(),
-                baseServiceLogger)).thenReturn(true);
-        result = projectService.deleteProject(loginUser, 1L);
-        logger.info(result.toString());
-        Assert.assertTrue(Status.USER_NO_OPERATION_PROJECT_PERM.getCode() == result.getCode());
->>>>>>> 3664d851
 
         // DELETE_PROJECT_ERROR_DEFINES_NOT_NULL
         Mockito.when(processDefinitionMapper.queryAllDefinitionList(1L)).thenReturn(getProcessDefinitions());
         loginUser.setUserType(UserType.ADMIN_USER);
         loginUser.setId(1);
-<<<<<<< HEAD
-        Mockito.when(resourcePermissionCheckService.resourcePermissionCheck(AuthorizationType.PROJECTS, new Object[]{1},0,
-                baseServiceLogger)).thenReturn(true);
-        Result result = projectService.deleteProject(loginUser, 1L);
-=======
         Mockito.when(
                 resourcePermissionCheckService.resourcePermissionCheck(AuthorizationType.PROJECTS, new Object[]{1}, 0,
                         baseServiceLogger))
                 .thenReturn(true);
-        result = projectService.deleteProject(loginUser, 1L);
->>>>>>> 3664d851
+        Result result = projectService.deleteProject(loginUser, 1L);
         logger.info(result.toString());
         Assert.assertTrue(Status.DELETE_PROJECT_ERROR_DEFINES_NOT_NULL.getCode() == result.getCode());
 
@@ -306,13 +235,8 @@
         Mockito.when(projectMapper.queryByName(projectName)).thenReturn(project);
         Mockito.when(projectMapper.queryByCode(2L)).thenReturn(getProject());
 
-<<<<<<< HEAD
         //PROJECT_ALREADY_EXISTS
         Result result = projectService.update(loginUser, 2L, projectName, "desc", userName);
-=======
-        // PROJECT_ALREADY_EXISTS
-        result = projectService.update(loginUser, 2L, projectName, "desc", userName);
->>>>>>> 3664d851
         logger.info(result.toString());
         Assert.assertTrue(Status.PROJECT_ALREADY_EXISTS.getCode() == result.getCode());
 
