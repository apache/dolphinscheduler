--- conflicted
+++ resolved
@@ -116,10 +116,6 @@
         project.setId(1);
         project.setName("test");
         resultMap = new HashMap<>();
-<<<<<<< HEAD
-        Mockito.when(projectMapper.selectById(1)).thenReturn(project);
-=======
->>>>>>> 70aef3ec
 
         Mockito.when(projectMapper.queryByCode(1L)).thenReturn(project);
     }
@@ -141,21 +137,11 @@
         Mockito.when(projectMapper.queryByCode(1L)).thenReturn(getProject("test"));
 
         // SUCCESS
-<<<<<<< HEAD
-        Mockito.when(taskInstanceMapper.countTaskInstanceStateByProjectCodes(DateUtils.stringToDate(startDate),
-                DateUtils.stringToDate(endDate),
-                new Long[]{1L})).thenReturn(getTaskInstanceStateCounts());
-        Mockito.when(projectMapper.selectById(Mockito.any())).thenReturn(getProject("test"));
-
-=======
->>>>>>> 70aef3ec
         result = dataAnalysisServiceImpl.countTaskStateByProject(user, 1, startDate, endDate);
         Assertions.assertEquals(Status.SUCCESS, result.get(Constants.STATUS));
     }
 
     @Test
-<<<<<<< HEAD
-=======
     public void testCountTaskStateByProject_projectNotFound() {
         String startDate = "2020-02-11 16:02:18";
         String endDate = "2020-02-11 16:03:18";
@@ -163,13 +149,11 @@
         // checkProject false
         Map<String, Object> failResult = new HashMap<>();
         putMsg(failResult, Status.PROJECT_NOT_FOUND, 1);
-        Mockito.when(projectService.checkProjectAndAuth(any(), any(), anyLong(), any())).thenReturn(failResult);
         failResult = dataAnalysisServiceImpl.countTaskStateByProject(user, 1, startDate, endDate);
         Assertions.assertEquals(Status.PROJECT_NOT_FOUND, failResult.get(Constants.STATUS));
     }
 
     @Test
->>>>>>> 70aef3ec
     public void testCountTaskStateByProject_paramValid() {
         Map<String, Object> result = new HashMap<>();
         putMsg(result, Status.SUCCESS, null);
@@ -238,27 +222,10 @@
 
         Mockito.when(projectMapper.queryByCode(1L)).thenReturn(getProject("test"));
 
-<<<<<<< HEAD
-=======
-        // checkProject false
-        Map<String, Object> failResult = new HashMap<>();
-        putMsg(failResult, Status.PROJECT_NOT_FOUND, 1);
-        Mockito.when(projectService.checkProjectAndAuth(any(), any(), anyLong(), any())).thenReturn(failResult);
-        failResult = dataAnalysisServiceImpl.countProcessInstanceStateByProject(user, 1, startDate, endDate);
-        Assertions.assertEquals(Status.PROJECT_NOT_FOUND, failResult.get(Constants.STATUS));
-
->>>>>>> 70aef3ec
         Map<String, Object> result = new HashMap<>();
         putMsg(result, Status.SUCCESS, null);
 
         // SUCCESS
-<<<<<<< HEAD
-        Mockito.when(processInstanceMapper.countInstanceStateByProjectCodes(DateUtils.stringToDate(startDate),
-                DateUtils.stringToDate(endDate),
-                new Long[]{1L})).thenReturn(getTaskInstanceStateCounts());
-
-=======
->>>>>>> 70aef3ec
         result = dataAnalysisServiceImpl.countProcessInstanceStateByProject(user, 1, startDate, endDate);
         Assertions.assertEquals(Status.SUCCESS, result.get(Constants.STATUS));
     }
