/*
 * Licensed to the Apache Software Foundation (ASF) under one or more
 * contributor license agreements.  See the NOTICE file distributed with
 * this work for additional information regarding copyright ownership.
 * The ASF licenses this file to You under the Apache License, Version 2.0
 * (the "License"); you may not use this file except in compliance with
 * the License.  You may obtain a copy of the License at
 *
 *    http://www.apache.org/licenses/LICENSE-2.0
 *
 * Unless required by applicable law or agreed to in writing, software
 * distributed under the License is distributed on an "AS IS" BASIS,
 * WITHOUT WARRANTIES OR CONDITIONS OF ANY KIND, either express or implied.
 * See the License for the specific language governing permissions and
 * limitations under the License.
 */

package org.apache.dolphinscheduler.api.service;

<<<<<<< HEAD
import static org.apache.dolphinscheduler.api.constants.ApiFuncIdentificationConstant.PROJECT_OVERVIEW;
=======
>>>>>>> bd1efccc
import static org.assertj.core.api.Assertions.assertThat;
import static org.mockito.ArgumentMatchers.any;
import static org.mockito.ArgumentMatchers.anyLong;
import static org.mockito.Mockito.when;

import org.apache.dolphinscheduler.api.dto.CommandStateCount;
import org.apache.dolphinscheduler.api.enums.Status;
import org.apache.dolphinscheduler.api.permission.ResourcePermissionCheckService;
import org.apache.dolphinscheduler.api.service.impl.BaseServiceImpl;
import org.apache.dolphinscheduler.api.service.impl.DataAnalysisServiceImpl;
<<<<<<< HEAD
import org.apache.dolphinscheduler.api.utils.Result;
import org.apache.dolphinscheduler.common.Constants;
=======
import org.apache.dolphinscheduler.common.constants.Constants;
>>>>>>> bd1efccc
import org.apache.dolphinscheduler.common.enums.AuthorizationType;
import org.apache.dolphinscheduler.common.enums.CommandType;
import org.apache.dolphinscheduler.common.enums.UserType;
import org.apache.dolphinscheduler.dao.entity.CommandCount;
import org.apache.dolphinscheduler.dao.entity.ExecuteStatusCount;
import org.apache.dolphinscheduler.dao.entity.Project;
import org.apache.dolphinscheduler.dao.entity.User;
import org.apache.dolphinscheduler.dao.mapper.CommandMapper;
import org.apache.dolphinscheduler.dao.mapper.ErrorCommandMapper;
import org.apache.dolphinscheduler.dao.mapper.ProcessDefinitionMapper;
import org.apache.dolphinscheduler.dao.mapper.ProcessInstanceMapper;
import org.apache.dolphinscheduler.dao.mapper.ProjectMapper;
import org.apache.dolphinscheduler.dao.mapper.TaskInstanceMapper;
import org.apache.dolphinscheduler.plugin.task.api.enums.TaskExecutionStatus;

import java.text.MessageFormat;
import java.util.ArrayList;
import java.util.Collections;
import java.util.HashMap;
import java.util.HashSet;
import java.util.List;
import java.util.Map;
import java.util.Set;

<<<<<<< HEAD
import org.junit.After;
import org.junit.Assert;
import org.junit.Before;
import org.junit.Test;
import org.junit.runner.RunWith;
=======
import org.junit.jupiter.api.AfterEach;
import org.junit.jupiter.api.Assertions;
import org.junit.jupiter.api.BeforeEach;
import org.junit.jupiter.api.Test;
import org.junit.jupiter.api.extension.ExtendWith;
>>>>>>> bd1efccc
import org.mockito.InjectMocks;
import org.mockito.Mock;
import org.mockito.Mockito;
import org.mockito.junit.jupiter.MockitoExtension;
import org.mockito.junit.jupiter.MockitoSettings;
import org.mockito.quality.Strictness;
import org.slf4j.Logger;
import org.slf4j.LoggerFactory;

/**
 * data analysis service test
 */
@ExtendWith(MockitoExtension.class)
@MockitoSettings(strictness = Strictness.LENIENT)
public class DataAnalysisServiceTest {

    private static final Logger baseServiceLogger = LoggerFactory.getLogger(BaseServiceImpl.class);

    private static final Logger serviceLogger = LoggerFactory.getLogger(DataAnalysisServiceImpl.class);

    @InjectMocks
    private DataAnalysisServiceImpl dataAnalysisServiceImpl;

    @Mock
    ProjectMapper projectMapper;

    @Mock
    ProjectService projectService;

    @Mock
    ProcessInstanceMapper processInstanceMapper;

    @Mock
    ProcessDefinitionMapper processDefinitionMapper;

    @Mock
    CommandMapper commandMapper;

    @Mock
    ErrorCommandMapper errorCommandMapper;

    @Mock
    TaskInstanceMapper taskInstanceMapper;

    @Mock
    private ResourcePermissionCheckService resourcePermissionCheckService;

    private Map<String, Object> resultMap;

    private User user;

    @BeforeEach
    public void setUp() {

        user = new User();
        user.setId(1);
        Project project = new Project();
        project.setId(1);
        project.setName("test");
        resultMap = new HashMap<>();

        Mockito.when(projectMapper.queryByCode(1L)).thenReturn(project);
    }

    @AfterEach
    public void after() {
        user = null;
        projectMapper = null;
        resultMap = null;
    }

    @Test
    public void testCountTaskStateByProject_success() {
        String startDate = "2020-02-11 16:02:18";
        String endDate = "2020-02-11 16:03:18";

        when(projectMapper.queryByCode(1L)).thenReturn(getProject("test"));
        putMsg(resultMap, Status.SUCCESS);
        Mockito.when(projectService.checkProjectAndAuth(any(), any(), anyLong(), any())).thenReturn(resultMap);
        // SUCCESS
<<<<<<< HEAD
        when(taskInstanceMapper.countTaskInstanceStateByProjectCodes(DateUtils.stringToDate(startDate),
                DateUtils.stringToDate(endDate),
                new Long[]{1L})).thenReturn(getTaskInstanceStateCounts());
        when(projectMapper.selectById(Mockito.any())).thenReturn(getProject("test"));
        when(projectService.hasProjectAndPerm(Mockito.any(), Mockito.any(), (Result) Mockito.any(), Mockito.any()))
                .thenReturn(true);
        Result result = dataAnalysisServiceImpl.countTaskStateByProject(user, 1, startDate, endDate);
        Assert.assertEquals(Status.SUCCESS.getCode(), result.getCode().intValue());
=======
        result = dataAnalysisServiceImpl.countTaskStateByProject(user, 1, startDate, endDate);
        Assertions.assertEquals(Status.SUCCESS, result.get(Constants.STATUS));
>>>>>>> bd1efccc
    }

    @Test
    public void testCountTaskStateByProject_projectNotFound() {
        String startDate = "2020-02-11 16:02:18";
        String endDate = "2020-02-11 16:03:18";

        // checkProject false
<<<<<<< HEAD
        putMsg(resultMap, Status.PROJECT_NOT_FOUND, 1);
        Mockito.when(projectService.checkProjectAndAuth(any(), any(), anyLong(), any())).thenReturn(resultMap);
        Result failResult = dataAnalysisServiceImpl.countTaskStateByProject(user, 1, startDate, endDate);
        Assert.assertEquals(Status.PROJECT_NOT_FOUND.getCode(), failResult.getCode().intValue());
=======
        Map<String, Object> failResult = new HashMap<>();
        putMsg(failResult, Status.PROJECT_NOT_FOUND, 1);
        Mockito.when(projectService.checkProjectAndAuth(any(), any(), anyLong(), any())).thenReturn(failResult);
        failResult = dataAnalysisServiceImpl.countTaskStateByProject(user, 1, startDate, endDate);
        Assertions.assertEquals(Status.PROJECT_NOT_FOUND, failResult.get(Constants.STATUS));
>>>>>>> bd1efccc
    }

    @Test
    public void testCountTaskStateByProject_paramValid() {
        putMsg(resultMap, Status.SUCCESS, null);
        when(projectMapper.queryByCode(1L)).thenReturn(getProject("test"));
        Mockito.when(projectService.checkProjectAndAuth(any(), any(), anyLong(), any())).thenReturn(resultMap);
        // when date in illegal format then return error message
        String startDate2 = "illegalDateString";
        String endDate2 = "illegalDateString";
<<<<<<< HEAD
        Result result = dataAnalysisServiceImpl.countTaskStateByProject(user, 1, startDate2, endDate2);
        Assert.assertEquals(Status.REQUEST_PARAMS_NOT_VALID_ERROR.getCode(), result.getCode().intValue());
=======
        result = dataAnalysisServiceImpl.countTaskStateByProject(user, 1, startDate2, endDate2);
        Assertions.assertEquals(Status.REQUEST_PARAMS_NOT_VALID_ERROR, result.get(Constants.STATUS));
>>>>>>> bd1efccc

        // when one of date in illegal format then return error message
        String startDate3 = "2020-08-28 14:13:40";
        String endDate3 = "illegalDateString";
        result = dataAnalysisServiceImpl.countTaskStateByProject(user, 1, startDate3, endDate3);
<<<<<<< HEAD
        Assert.assertEquals(Status.REQUEST_PARAMS_NOT_VALID_ERROR.getCode(), result.getCode().intValue());
=======
        Assertions.assertEquals(Status.REQUEST_PARAMS_NOT_VALID_ERROR, result.get(Constants.STATUS));
>>>>>>> bd1efccc

        // when one of date in illegal format then return error message
        String startDate4 = "illegalDateString";
        String endDate4 = "2020-08-28 14:13:40";
        result = dataAnalysisServiceImpl.countTaskStateByProject(user, 1, startDate4, endDate4);
<<<<<<< HEAD
        Assert.assertEquals(Status.REQUEST_PARAMS_NOT_VALID_ERROR.getCode(), result.getCode().intValue());
=======
        Assertions.assertEquals(Status.REQUEST_PARAMS_NOT_VALID_ERROR, result.get(Constants.STATUS));
>>>>>>> bd1efccc
    }

    @Test
    public void testCountTaskStateByProject_allCountZero() {
        putMsg(resultMap, Status.SUCCESS, null);
        Mockito.when(projectService.checkProjectAndAuth(any(), any(), anyLong(), any())).thenReturn((resultMap));
        when(projectMapper.queryByCode(1L)).thenReturn(getProject("test"));
        // when general user doesn't have any task then return all count are 0
        user.setUserType(UserType.GENERAL_USER);
        when(resourcePermissionCheckService.userOwnedResourceIdsAcquisition(AuthorizationType.PROJECTS, 1,
                serviceLogger))
                        .thenReturn(projectIds());
        when(taskInstanceMapper.countTaskInstanceStateByProjectCodes(any(), any(), any())).thenReturn(
                Collections.emptyList());
        Result result = dataAnalysisServiceImpl.countTaskStateByProject(user, 1, null, null);
        assertThat(result.getData()).extracting("totalCount").isEqualTo(0);
        assertThat(result.getData()).extracting("taskCountDtos").asList().hasSameSizeAs(
                TaskExecutionStatus.values());
        assertThat(result.getData()).extracting("taskCountDtos").asList().extracting(
                "count").allMatch(count -> count.equals(0));
    }

    @Test
    public void testCountTaskStateByProject_noData() {
        putMsg(resultMap, Status.SUCCESS, null);
        Mockito.when(projectService.checkProjectAndAuth(any(), any(), anyLong(), any())).thenReturn(resultMap);
        when(projectMapper.queryByCode(1L)).thenReturn(getProject("test"));
        when(resourcePermissionCheckService.userOwnedResourceIdsAcquisition(AuthorizationType.PROJECTS, 1,
                serviceLogger)).thenReturn(projectIds());
        // when instanceStateCounter return null, then return nothing
        user.setUserType(UserType.GENERAL_USER);
        Mockito.when(taskInstanceMapper.countTaskInstanceStateByProjectCodes(any(), any(), any()))
                .thenReturn(null);
<<<<<<< HEAD
        Result result = dataAnalysisServiceImpl.countTaskStateByProject(user, 1, null, null);
        Assert.assertNull(result.getData());
=======
        result = dataAnalysisServiceImpl.countTaskStateByProject(user, 1, null, null);
        Assertions.assertNull(result.get(Constants.DATA_LIST));
>>>>>>> bd1efccc
    }

    @Test
    public void testCountProcessInstanceStateByProject() {
        String startDate = "2020-02-11 16:02:18";
        String endDate = "2020-02-11 16:03:18";

        when(projectMapper.queryByCode(1L)).thenReturn(getProject("test"));

        // checkProject false
<<<<<<< HEAD
        putMsg(resultMap, Status.PROJECT_NOT_FOUND, 1);
        Mockito.when(projectService.checkProjectAndAuth(any(), any(), anyLong(), any())).thenReturn(resultMap);
        Result failResult = dataAnalysisServiceImpl.countProcessInstanceStateByProject(user, 1, startDate, endDate);
        Assert.assertEquals(Status.PROJECT_NOT_FOUND.getCode(), failResult.getCode().intValue());
=======
        Map<String, Object> failResult = new HashMap<>();
        putMsg(failResult, Status.PROJECT_NOT_FOUND, 1);
        Mockito.when(projectService.checkProjectAndAuth(any(), any(), anyLong(), any())).thenReturn(failResult);
        failResult = dataAnalysisServiceImpl.countProcessInstanceStateByProject(user, 1, startDate, endDate);
        Assertions.assertEquals(Status.PROJECT_NOT_FOUND, failResult.get(Constants.STATUS));
>>>>>>> bd1efccc

        Result result = new Result();
        putMsg(resultMap, Status.SUCCESS, null);
        Mockito.when(projectService.checkProjectAndAuth(any(), any(), anyLong(), any())).thenReturn(resultMap);

        // SUCCESS
<<<<<<< HEAD
        when(processInstanceMapper.countInstanceStateByProjectCodes(DateUtils.stringToDate(startDate),
                DateUtils.stringToDate(endDate),
                new Long[]{1L})).thenReturn(getTaskInstanceStateCounts());
        when(projectService.hasProjectAndPerm(Mockito.any(),
                Mockito.any(),
                (Map<String, Object>) Mockito.any(),
                Mockito.any())).thenReturn(true);

        result = dataAnalysisServiceImpl.countProcessInstanceStateByProject(user, 1, startDate, endDate);
        Assert.assertEquals(Status.SUCCESS.getCode(), result.getCode().intValue());
=======
        result = dataAnalysisServiceImpl.countProcessInstanceStateByProject(user, 1, startDate, endDate);
        Assertions.assertEquals(Status.SUCCESS, result.get(Constants.STATUS));
>>>>>>> bd1efccc
    }

    @Test
    public void testCountDefinitionByUser() {
<<<<<<< HEAD
        when(projectMapper.queryByCode(1L)).thenReturn(getProject("test"));

        putMsg(resultMap, Status.SUCCESS, null);
        Mockito.when(projectService.checkProjectAndAuth(any(), any(), anyLong(), any())).thenReturn(resultMap);

        when(processDefinitionMapper.countDefinitionByProjectCodes(
                Mockito.any(Long[].class))).thenReturn(new ArrayList<DefinitionGroupByUser>());
        when(resourcePermissionCheckService.userOwnedResourceIdsAcquisition(AuthorizationType.PROJECTS, 1,
                serviceLogger)).thenReturn(projectIds());
        Result result = dataAnalysisServiceImpl.countDefinitionByUser(user, 0);
        Assert.assertEquals(Status.SUCCESS.getCode(), result.getCode().intValue());
=======

        Map<String, Object> result = new HashMap<>();
        putMsg(result, Status.SUCCESS, null);

        Mockito.when(resourcePermissionCheckService.userOwnedResourceIdsAcquisition(AuthorizationType.PROJECTS, 1,
                serviceLogger)).thenReturn(projectIds());
        result = dataAnalysisServiceImpl.countDefinitionByUser(user, 0);
        Assertions.assertEquals(Status.SUCCESS, result.get(Constants.STATUS));
>>>>>>> bd1efccc

        when(resourcePermissionCheckService.userOwnedResourceIdsAcquisition(AuthorizationType.PROJECTS, 1,
                serviceLogger)).thenReturn(Collections.emptySet());
        result = dataAnalysisServiceImpl.countDefinitionByUser(user, 0);
<<<<<<< HEAD
        Assert.assertEquals(Status.SUCCESS.getCode(), result.getCode().intValue());
=======
        Assertions.assertEquals(Status.SUCCESS, result.get(Constants.STATUS));
>>>>>>> bd1efccc
    }

    @Test
    public void testCountCommandState() {
        User user = new User();
        user.setUserType(UserType.ADMIN_USER);
        user.setId(1);
<<<<<<< HEAD
        List<CommandCount> commandCounts = new ArrayList<>(1);
        CommandCount commandCount = new CommandCount();
        commandCount.setCommandType(CommandType.START_PROCESS);
        commandCounts.add(commandCount);
        when(commandMapper.countCommandState(null, null, new Long[]{1L})).thenReturn(commandCounts);
        when(errorCommandMapper.countCommandState(null, null, new Long[]{1L})).thenReturn(commandCounts);

        Result result = dataAnalysisServiceImpl.countCommandState(user);
        Assert.assertEquals(Status.SUCCESS.getCode(), result.getCode().intValue());
=======

        Map<String, Object> result = dataAnalysisServiceImpl.countCommandState(user);
        Assertions.assertEquals(Status.SUCCESS, result.get(Constants.STATUS));
>>>>>>> bd1efccc

        // when no command found then return all count are 0
        when(commandMapper.countCommandState(any(), any(), any())).thenReturn(Collections.emptyList());
        when(errorCommandMapper.countCommandState(any(), any(), any())).thenReturn(Collections.emptyList());
        when(resourcePermissionCheckService.userOwnedResourceIdsAcquisition(AuthorizationType.PROJECTS, 1,
                serviceLogger)).thenReturn(projectIds());

        Result result5 = dataAnalysisServiceImpl.countCommandState(user);
        Assert.assertEquals(Status.SUCCESS.getCode(), result5.getCode().intValue());
        assertThat(result5.getData()).asList().extracting("errorCount")
                .allMatch(count -> count.equals(0));
        assertThat(result5.getData()).asList().extracting("normalCount")
                .allMatch(count -> count.equals(0));

        // when command found then return combination result
        CommandCount normalCommandCount = new CommandCount();
        normalCommandCount.setCommandType(CommandType.START_PROCESS);
        normalCommandCount.setCount(10);
        CommandCount errorCommandCount = new CommandCount();
        errorCommandCount.setCommandType(CommandType.START_PROCESS);
        errorCommandCount.setCount(5);
        when(commandMapper.countCommandState(any(), any(), any()))
                .thenReturn(Collections.singletonList(normalCommandCount));
        when(errorCommandMapper.countCommandState(any(), any(), any()))
                .thenReturn(Collections.singletonList(errorCommandCount));

        Result result6 = dataAnalysisServiceImpl.countCommandState(user);

        Assert.assertEquals(Status.SUCCESS.getCode(), result6.getCode().intValue());
        CommandStateCount commandStateCount = new CommandStateCount();
        commandStateCount.setCommandState(CommandType.START_PROCESS);
        commandStateCount.setNormalCount(10);
        commandStateCount.setErrorCount(5);
        assertThat(result6.getData()).asList().containsOnlyOnce(commandStateCount);
    }

    @Test
    public void testCountQueueState() {
        // when project check success when return all count are 0
        Result result2 = dataAnalysisServiceImpl.countQueueState(user);
        assertThat(result2.getData()).extracting("taskQueue", "taskKill")
                .isNotEmpty()
                .allMatch(count -> count.equals(0));
    }

    private Set<Integer> projectIds() {
        Set<Integer> projectIds = new HashSet<>();
        projectIds.add(1);
        return projectIds;
    }

    /**
     * get list
     */
    private List<ExecuteStatusCount> getTaskInstanceStateCounts() {
        List<ExecuteStatusCount> taskInstanceStateCounts = new ArrayList<>(1);
        ExecuteStatusCount executeStatusCount = new ExecuteStatusCount();
        executeStatusCount.setState(TaskExecutionStatus.RUNNING_EXECUTION);
        taskInstanceStateCounts.add(executeStatusCount);

        return taskInstanceStateCounts;
    }

    /**
     * get mock Project
     *
     * @param projectName projectName
     * @return Project
     */
    private Project getProject(String projectName) {
        Project project = new Project();
        project.setCode(1L);
        project.setId(1);
        project.setName(projectName);
        project.setUserId(1);
        return project;
    }

    private void putMsg(Map<String, Object> result, Status status, Object... statusParams) {
        result.put(Constants.STATUS, status);
        if (statusParams != null && statusParams.length > 0) {
            result.put(Constants.MSG, MessageFormat.format(status.getMsg(), statusParams));
        } else {
            result.put(Constants.MSG, status.getMsg());
        }
    }
}<|MERGE_RESOLUTION|>--- conflicted
+++ resolved
@@ -17,10 +17,7 @@
 
 package org.apache.dolphinscheduler.api.service;
 
-<<<<<<< HEAD
 import static org.apache.dolphinscheduler.api.constants.ApiFuncIdentificationConstant.PROJECT_OVERVIEW;
-=======
->>>>>>> bd1efccc
 import static org.assertj.core.api.Assertions.assertThat;
 import static org.mockito.ArgumentMatchers.any;
 import static org.mockito.ArgumentMatchers.anyLong;
@@ -31,12 +28,9 @@
 import org.apache.dolphinscheduler.api.permission.ResourcePermissionCheckService;
 import org.apache.dolphinscheduler.api.service.impl.BaseServiceImpl;
 import org.apache.dolphinscheduler.api.service.impl.DataAnalysisServiceImpl;
-<<<<<<< HEAD
 import org.apache.dolphinscheduler.api.utils.Result;
 import org.apache.dolphinscheduler.common.Constants;
-=======
 import org.apache.dolphinscheduler.common.constants.Constants;
->>>>>>> bd1efccc
 import org.apache.dolphinscheduler.common.enums.AuthorizationType;
 import org.apache.dolphinscheduler.common.enums.CommandType;
 import org.apache.dolphinscheduler.common.enums.UserType;
@@ -61,19 +55,16 @@
 import java.util.Map;
 import java.util.Set;
 
-<<<<<<< HEAD
 import org.junit.After;
 import org.junit.Assert;
 import org.junit.Before;
 import org.junit.Test;
 import org.junit.runner.RunWith;
-=======
 import org.junit.jupiter.api.AfterEach;
 import org.junit.jupiter.api.Assertions;
 import org.junit.jupiter.api.BeforeEach;
 import org.junit.jupiter.api.Test;
 import org.junit.jupiter.api.extension.ExtendWith;
->>>>>>> bd1efccc
 import org.mockito.InjectMocks;
 import org.mockito.Mock;
 import org.mockito.Mockito;
@@ -134,6 +125,8 @@
         project.setId(1);
         project.setName("test");
         resultMap = new HashMap<>();
+        Mockito.when(projectMapper.selectById(1)).thenReturn(project);
+        Mockito.when(projectService.hasProjectAndPerm(user, project, resultMap, PROJECT_OVERVIEW)).thenReturn(true);
 
         Mockito.when(projectMapper.queryByCode(1L)).thenReturn(project);
     }
@@ -154,19 +147,8 @@
         putMsg(resultMap, Status.SUCCESS);
         Mockito.when(projectService.checkProjectAndAuth(any(), any(), anyLong(), any())).thenReturn(resultMap);
         // SUCCESS
-<<<<<<< HEAD
-        when(taskInstanceMapper.countTaskInstanceStateByProjectCodes(DateUtils.stringToDate(startDate),
-                DateUtils.stringToDate(endDate),
-                new Long[]{1L})).thenReturn(getTaskInstanceStateCounts());
-        when(projectMapper.selectById(Mockito.any())).thenReturn(getProject("test"));
-        when(projectService.hasProjectAndPerm(Mockito.any(), Mockito.any(), (Result) Mockito.any(), Mockito.any()))
-                .thenReturn(true);
-        Result result = dataAnalysisServiceImpl.countTaskStateByProject(user, 1, startDate, endDate);
-        Assert.assertEquals(Status.SUCCESS.getCode(), result.getCode().intValue());
-=======
         result = dataAnalysisServiceImpl.countTaskStateByProject(user, 1, startDate, endDate);
         Assertions.assertEquals(Status.SUCCESS, result.get(Constants.STATUS));
->>>>>>> bd1efccc
     }
 
     @Test
@@ -175,18 +157,15 @@
         String endDate = "2020-02-11 16:03:18";
 
         // checkProject false
-<<<<<<< HEAD
-        putMsg(resultMap, Status.PROJECT_NOT_FOUND, 1);
-        Mockito.when(projectService.checkProjectAndAuth(any(), any(), anyLong(), any())).thenReturn(resultMap);
-        Result failResult = dataAnalysisServiceImpl.countTaskStateByProject(user, 1, startDate, endDate);
-        Assert.assertEquals(Status.PROJECT_NOT_FOUND.getCode(), failResult.getCode().intValue());
-=======
         Map<String, Object> failResult = new HashMap<>();
         putMsg(failResult, Status.PROJECT_NOT_FOUND, 1);
         Mockito.when(projectService.checkProjectAndAuth(any(), any(), anyLong(), any())).thenReturn(failResult);
         failResult = dataAnalysisServiceImpl.countTaskStateByProject(user, 1, startDate, endDate);
         Assertions.assertEquals(Status.PROJECT_NOT_FOUND, failResult.get(Constants.STATUS));
->>>>>>> bd1efccc
+        putMsg(resultMap, Status.PROJECT_NOT_FOUND, 1);
+        Mockito.when(projectService.checkProjectAndAuth(any(), any(), anyLong(), any())).thenReturn(resultMap);
+        Result failResult = dataAnalysisServiceImpl.countTaskStateByProject(user, 1, startDate, endDate);
+        Assert.assertEquals(Status.PROJECT_NOT_FOUND.getCode(), failResult.getCode().intValue());
     }
 
     @Test
@@ -197,33 +176,24 @@
         // when date in illegal format then return error message
         String startDate2 = "illegalDateString";
         String endDate2 = "illegalDateString";
-<<<<<<< HEAD
         Result result = dataAnalysisServiceImpl.countTaskStateByProject(user, 1, startDate2, endDate2);
         Assert.assertEquals(Status.REQUEST_PARAMS_NOT_VALID_ERROR.getCode(), result.getCode().intValue());
-=======
         result = dataAnalysisServiceImpl.countTaskStateByProject(user, 1, startDate2, endDate2);
         Assertions.assertEquals(Status.REQUEST_PARAMS_NOT_VALID_ERROR, result.get(Constants.STATUS));
->>>>>>> bd1efccc
 
         // when one of date in illegal format then return error message
         String startDate3 = "2020-08-28 14:13:40";
         String endDate3 = "illegalDateString";
         result = dataAnalysisServiceImpl.countTaskStateByProject(user, 1, startDate3, endDate3);
-<<<<<<< HEAD
         Assert.assertEquals(Status.REQUEST_PARAMS_NOT_VALID_ERROR.getCode(), result.getCode().intValue());
-=======
         Assertions.assertEquals(Status.REQUEST_PARAMS_NOT_VALID_ERROR, result.get(Constants.STATUS));
->>>>>>> bd1efccc
 
         // when one of date in illegal format then return error message
         String startDate4 = "illegalDateString";
         String endDate4 = "2020-08-28 14:13:40";
         result = dataAnalysisServiceImpl.countTaskStateByProject(user, 1, startDate4, endDate4);
-<<<<<<< HEAD
         Assert.assertEquals(Status.REQUEST_PARAMS_NOT_VALID_ERROR.getCode(), result.getCode().intValue());
-=======
         Assertions.assertEquals(Status.REQUEST_PARAMS_NOT_VALID_ERROR, result.get(Constants.STATUS));
->>>>>>> bd1efccc
     }
 
     @Test
@@ -257,13 +227,10 @@
         user.setUserType(UserType.GENERAL_USER);
         Mockito.when(taskInstanceMapper.countTaskInstanceStateByProjectCodes(any(), any(), any()))
                 .thenReturn(null);
-<<<<<<< HEAD
         Result result = dataAnalysisServiceImpl.countTaskStateByProject(user, 1, null, null);
         Assert.assertNull(result.getData());
-=======
         result = dataAnalysisServiceImpl.countTaskStateByProject(user, 1, null, null);
         Assertions.assertNull(result.get(Constants.DATA_LIST));
->>>>>>> bd1efccc
     }
 
     @Test
@@ -274,25 +241,21 @@
         when(projectMapper.queryByCode(1L)).thenReturn(getProject("test"));
 
         // checkProject false
-<<<<<<< HEAD
         putMsg(resultMap, Status.PROJECT_NOT_FOUND, 1);
         Mockito.when(projectService.checkProjectAndAuth(any(), any(), anyLong(), any())).thenReturn(resultMap);
         Result failResult = dataAnalysisServiceImpl.countProcessInstanceStateByProject(user, 1, startDate, endDate);
         Assert.assertEquals(Status.PROJECT_NOT_FOUND.getCode(), failResult.getCode().intValue());
-=======
         Map<String, Object> failResult = new HashMap<>();
         putMsg(failResult, Status.PROJECT_NOT_FOUND, 1);
         Mockito.when(projectService.checkProjectAndAuth(any(), any(), anyLong(), any())).thenReturn(failResult);
         failResult = dataAnalysisServiceImpl.countProcessInstanceStateByProject(user, 1, startDate, endDate);
         Assertions.assertEquals(Status.PROJECT_NOT_FOUND, failResult.get(Constants.STATUS));
->>>>>>> bd1efccc
 
         Result result = new Result();
         putMsg(resultMap, Status.SUCCESS, null);
         Mockito.when(projectService.checkProjectAndAuth(any(), any(), anyLong(), any())).thenReturn(resultMap);
 
         // SUCCESS
-<<<<<<< HEAD
         when(processInstanceMapper.countInstanceStateByProjectCodes(DateUtils.stringToDate(startDate),
                 DateUtils.stringToDate(endDate),
                 new Long[]{1L})).thenReturn(getTaskInstanceStateCounts());
@@ -303,45 +266,33 @@
 
         result = dataAnalysisServiceImpl.countProcessInstanceStateByProject(user, 1, startDate, endDate);
         Assert.assertEquals(Status.SUCCESS.getCode(), result.getCode().intValue());
-=======
-        result = dataAnalysisServiceImpl.countProcessInstanceStateByProject(user, 1, startDate, endDate);
         Assertions.assertEquals(Status.SUCCESS, result.get(Constants.STATUS));
->>>>>>> bd1efccc
     }
 
     @Test
     public void testCountDefinitionByUser() {
-<<<<<<< HEAD
-        when(projectMapper.queryByCode(1L)).thenReturn(getProject("test"));
-
+        when(projectMapper.queryByCode(1L)).thenReturn(getProject("test"));
+
+        Map<String, Object> result = new HashMap<>();
+        putMsg(result, Status.SUCCESS, null);
         putMsg(resultMap, Status.SUCCESS, null);
         Mockito.when(projectService.checkProjectAndAuth(any(), any(), anyLong(), any())).thenReturn(resultMap);
 
+        Mockito.when(resourcePermissionCheckService.userOwnedResourceIdsAcquisition(AuthorizationType.PROJECTS, 1,
         when(processDefinitionMapper.countDefinitionByProjectCodes(
                 Mockito.any(Long[].class))).thenReturn(new ArrayList<DefinitionGroupByUser>());
         when(resourcePermissionCheckService.userOwnedResourceIdsAcquisition(AuthorizationType.PROJECTS, 1,
                 serviceLogger)).thenReturn(projectIds());
+        result = dataAnalysisServiceImpl.countDefinitionByUser(user, 0);
+        Assertions.assertEquals(Status.SUCCESS, result.get(Constants.STATUS));
         Result result = dataAnalysisServiceImpl.countDefinitionByUser(user, 0);
         Assert.assertEquals(Status.SUCCESS.getCode(), result.getCode().intValue());
-=======
-
-        Map<String, Object> result = new HashMap<>();
-        putMsg(result, Status.SUCCESS, null);
-
-        Mockito.when(resourcePermissionCheckService.userOwnedResourceIdsAcquisition(AuthorizationType.PROJECTS, 1,
-                serviceLogger)).thenReturn(projectIds());
-        result = dataAnalysisServiceImpl.countDefinitionByUser(user, 0);
-        Assertions.assertEquals(Status.SUCCESS, result.get(Constants.STATUS));
->>>>>>> bd1efccc
 
         when(resourcePermissionCheckService.userOwnedResourceIdsAcquisition(AuthorizationType.PROJECTS, 1,
                 serviceLogger)).thenReturn(Collections.emptySet());
         result = dataAnalysisServiceImpl.countDefinitionByUser(user, 0);
-<<<<<<< HEAD
         Assert.assertEquals(Status.SUCCESS.getCode(), result.getCode().intValue());
-=======
         Assertions.assertEquals(Status.SUCCESS, result.get(Constants.STATUS));
->>>>>>> bd1efccc
     }
 
     @Test
@@ -349,7 +300,6 @@
         User user = new User();
         user.setUserType(UserType.ADMIN_USER);
         user.setId(1);
-<<<<<<< HEAD
         List<CommandCount> commandCounts = new ArrayList<>(1);
         CommandCount commandCount = new CommandCount();
         commandCount.setCommandType(CommandType.START_PROCESS);
@@ -357,13 +307,10 @@
         when(commandMapper.countCommandState(null, null, new Long[]{1L})).thenReturn(commandCounts);
         when(errorCommandMapper.countCommandState(null, null, new Long[]{1L})).thenReturn(commandCounts);
 
+        Map<String, Object> result = dataAnalysisServiceImpl.countCommandState(user);
+        Assertions.assertEquals(Status.SUCCESS, result.get(Constants.STATUS));
         Result result = dataAnalysisServiceImpl.countCommandState(user);
         Assert.assertEquals(Status.SUCCESS.getCode(), result.getCode().intValue());
-=======
-
-        Map<String, Object> result = dataAnalysisServiceImpl.countCommandState(user);
-        Assertions.assertEquals(Status.SUCCESS, result.get(Constants.STATUS));
->>>>>>> bd1efccc
 
         // when no command found then return all count are 0
         when(commandMapper.countCommandState(any(), any(), any())).thenReturn(Collections.emptyList());
