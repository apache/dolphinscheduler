--- conflicted
+++ resolved
@@ -154,10 +154,6 @@
         taskInstance.setId(1);
         taskInstance.setHost("127.0.0.1:8080");
         taskInstance.setLogPath("/temp/log");
-<<<<<<< HEAD
-=======
-        Mockito.when(projectService.checkProjectAndAuth(loginUser, project, projectCode, VIEW_LOG)).thenReturn(result);
->>>>>>> c8884e4f
         Mockito.when(processService.findTaskInstanceById(1)).thenReturn(taskInstance);
         Mockito.when(taskDefinitionMapper.queryByCode(taskInstance.getTaskCode())).thenReturn(taskDefinition);
         result = loggerService.queryLog(loginUser, projectCode, 1, 1, 1);
@@ -182,11 +178,6 @@
         taskInstance.setId(1);
         taskInstance.setHost("127.0.0.1:8080");
         taskInstance.setLogPath("/temp/log");
-<<<<<<< HEAD
-=======
-        Mockito.when(projectService.checkProjectAndAuth(loginUser, project, projectCode, DOWNLOAD_LOG))
-                .thenReturn(result);
->>>>>>> c8884e4f
         Mockito.when(processService.findTaskInstanceById(1)).thenReturn(taskInstance);
         Mockito.when(taskDefinitionMapper.queryByCode(taskInstance.getTaskCode())).thenReturn(taskDefinition);
         Mockito.when(logClient.getLogBytes(Mockito.anyString(), Mockito.anyInt(), Mockito.anyString()))
