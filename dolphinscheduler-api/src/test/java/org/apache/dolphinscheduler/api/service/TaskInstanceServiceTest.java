/*
 * Licensed to the Apache Software Foundation (ASF) under one or more
 * contributor license agreements.  See the NOTICE file distributed with
 * this work for additional information regarding copyright ownership.
 * The ASF licenses this file to You under the Apache License, Version 2.0
 * (the "License"); you may not use this file except in compliance with
 * the License.  You may obtain a copy of the License at
 *
 *    http://www.apache.org/licenses/LICENSE-2.0
 *
 * Unless required by applicable law or agreed to in writing, software
 * distributed under the License is distributed on an "AS IS" BASIS,
 * WITHOUT WARRANTIES OR CONDITIONS OF ANY KIND, either express or implied.
 * See the License for the specific language governing permissions and
 * limitations under the License.
 */

package org.apache.dolphinscheduler.api.service;

import static org.apache.dolphinscheduler.api.constants.ApiFuncIdentificationConstant.FORCED_SUCCESS;
import static org.apache.dolphinscheduler.api.constants.ApiFuncIdentificationConstant.TASK_INSTANCE;
import static org.mockito.ArgumentMatchers.any;
import static org.mockito.ArgumentMatchers.eq;
import static org.mockito.Mockito.when;

import org.apache.dolphinscheduler.api.ApiApplicationServer;
import org.apache.dolphinscheduler.api.enums.Status;
import org.apache.dolphinscheduler.api.exceptions.ServiceException;
import org.apache.dolphinscheduler.api.service.impl.ProjectServiceImpl;
import org.apache.dolphinscheduler.api.service.impl.TaskInstanceServiceImpl;
import org.apache.dolphinscheduler.api.utils.Result;
import org.apache.dolphinscheduler.common.Constants;
import org.apache.dolphinscheduler.common.enums.TaskExecuteType;
import org.apache.dolphinscheduler.common.enums.UserType;
import org.apache.dolphinscheduler.common.utils.DateUtils;
import org.apache.dolphinscheduler.dao.entity.ProcessInstance;
import org.apache.dolphinscheduler.dao.entity.Project;
import org.apache.dolphinscheduler.dao.entity.TaskDefinition;
import org.apache.dolphinscheduler.dao.entity.TaskInstance;
import org.apache.dolphinscheduler.dao.entity.User;
import org.apache.dolphinscheduler.dao.mapper.ProjectMapper;
import org.apache.dolphinscheduler.dao.mapper.TaskDefinitionMapper;
import org.apache.dolphinscheduler.dao.mapper.TaskInstanceMapper;
import org.apache.dolphinscheduler.plugin.task.api.enums.TaskExecutionStatus;
import org.apache.dolphinscheduler.service.process.ProcessService;

import java.util.ArrayList;
import java.util.Date;
import java.util.HashMap;
import java.util.List;
import java.util.Map;
import java.util.Optional;

<<<<<<< HEAD
import org.junit.Assert;
import org.junit.Test;
import org.junit.jupiter.api.Assertions;
import org.junit.runner.RunWith;
=======
import org.junit.jupiter.api.Assertions;
import org.junit.jupiter.api.Test;
import org.junit.jupiter.api.extension.ExtendWith;
>>>>>>> 22103f97
import org.mockito.InjectMocks;
import org.mockito.Mock;
import org.mockito.Mockito;
import org.mockito.junit.jupiter.MockitoExtension;
import org.mockito.junit.jupiter.MockitoSettings;
import org.mockito.quality.Strictness;
import org.springframework.boot.test.context.SpringBootTest;

import com.baomidou.mybatisplus.extension.plugins.pagination.Page;

/**
 * task instance service test
 */
@ExtendWith(MockitoExtension.class)
@MockitoSettings(strictness = Strictness.LENIENT)
@SpringBootTest(classes = ApiApplicationServer.class)
public class TaskInstanceServiceTest {

    @InjectMocks
    private TaskInstanceServiceImpl taskInstanceService;

    @Mock
    ProjectMapper projectMapper;

    @Mock
    ProjectServiceImpl projectService;

    @Mock
    ProcessService processService;

    @Mock
    TaskInstanceMapper taskInstanceMapper;

    @Mock
    UsersService usersService;

    @Mock
    TaskDefinitionMapper taskDefinitionMapper;

    @Test
    public void queryTaskListPaging() {
        long projectCode = 1L;
        User loginUser = getAdminUser();
        Project project = getProject(projectCode);

        // project auth fail
        when(projectMapper.queryByCode(projectCode)).thenReturn(project);
<<<<<<< HEAD
        Mockito.doThrow(new ServiceException(Status.PROJECT_NOT_FOUND, projectCode)).when(projectService)
                .checkProjectAuth(loginUser, project, TASK_INSTANCE);
        Exception exception = Assertions.assertThrows(ServiceException.class,
                () -> taskInstanceService.queryTaskListPaging(loginUser,
                        projectCode,
                        0,
                        "",
                        "",
                        "",
                        "test_user",
                        "2019-02-26 19:48:00",
                        "2019-02-26 19:48:22",
                        "",
                        null,
                        "",
                        TaskExecuteType.BATCH,
                        1,
                        20));
        Assert.assertEquals(Status.PROJECT_NOT_FOUND.getCode(), ((ServiceException) exception).getCode());
=======
        when(projectService.checkProjectAndAuth(loginUser, project, projectCode, TASK_INSTANCE)).thenReturn(result);
        Result projectAuthFailRes = taskInstanceService.queryTaskListPaging(loginUser,
                projectCode,
                0,
                "",
                "",
                "",
                "test_user",
                "2019-02-26 19:48:00",
                "2019-02-26 19:48:22",
                "",
                null,
                "",
                TaskExecuteType.BATCH,
                1,
                20);
        Assertions.assertEquals(Status.PROJECT_NOT_FOUND.getCode(), (int) projectAuthFailRes.getCode());
>>>>>>> 22103f97

        // data parameter check
        when(projectMapper.queryByCode(projectCode)).thenReturn(project);
        Mockito.doNothing().when(projectService).checkProjectAuth(loginUser, project, TASK_INSTANCE);
        Result dataParameterRes = taskInstanceService.queryTaskListPaging(loginUser,
                projectCode,
                1,
                "",
                "",
                "",
                "test_user",
                "20200101 00:00:00",
                "2020-01-02 00:00:00",
                "",
                TaskExecutionStatus.SUCCESS,
                "192.168.xx.xx",
                TaskExecuteType.BATCH,
                1,
                20);
<<<<<<< HEAD
        Assert.assertEquals(Status.REQUEST_PARAMS_NOT_VALID_ERROR.getCode(), (int) dataParameterRes.getCode());
=======
        Assertions.assertEquals(Status.REQUEST_PARAMS_NOT_VALID_ERROR.getCode(), (int) dataParameterRes.getCode());
>>>>>>> 22103f97

        // project
        Date start = DateUtils.stringToDate("2020-01-01 00:00:00");
        Date end = DateUtils.stringToDate("2020-01-02 00:00:00");
        ProcessInstance processInstance = getProcessInstance();
        TaskInstance taskInstance = getTaskInstance();
        List<TaskInstance> taskInstanceList = new ArrayList<>();
        Page<TaskInstance> pageReturn = new Page<>(1, 10);
        taskInstanceList.add(taskInstance);
        pageReturn.setRecords(taskInstanceList);
        when(projectMapper.queryByCode(projectCode)).thenReturn(project);
        when(usersService.queryUser(loginUser.getId())).thenReturn(loginUser);
        when(usersService.getUserIdByName(loginUser.getUserName())).thenReturn(loginUser.getId());
        when(taskInstanceMapper.queryTaskInstanceListPaging(Mockito.any(Page.class), eq(project.getCode()), eq(1),
                eq(""), eq(""), eq(""),
                eq(0), Mockito.any(), eq("192.168.xx.xx"), eq(TaskExecuteType.BATCH), eq(start), eq(end)))
                        .thenReturn(pageReturn);
        when(usersService.queryUser(processInstance.getExecutorId())).thenReturn(loginUser);
        when(processService.findProcessInstanceDetailById(taskInstance.getProcessInstanceId()))
                .thenReturn(Optional.of(processInstance));

        Result successRes = taskInstanceService.queryTaskListPaging(loginUser, projectCode, 1, "", "", "",
                "test_user", "2020-01-01 00:00:00", "2020-01-02 00:00:00", "", TaskExecutionStatus.SUCCESS,
                "192.168.xx.xx", TaskExecuteType.BATCH, 1, 20);
<<<<<<< HEAD
        Assert.assertEquals(Status.SUCCESS.getCode(), (int) successRes.getCode());
=======
        Assertions.assertEquals(Status.SUCCESS.getCode(), (int) successRes.getCode());
>>>>>>> 22103f97

        // executor name empty
        when(taskInstanceMapper.queryTaskInstanceListPaging(Mockito.any(Page.class), eq(project.getCode()), eq(1),
                eq(""), eq(""), eq(""),
                eq(0), Mockito.any(), eq("192.168.xx.xx"), eq(TaskExecuteType.BATCH), eq(start), eq(end)))
                        .thenReturn(pageReturn);
        Result executorEmptyRes = taskInstanceService.queryTaskListPaging(loginUser, projectCode, 1, "", "", "",
                "", "2020-01-01 00:00:00", "2020-01-02 00:00:00", "", TaskExecutionStatus.SUCCESS, "192.168.xx.xx",
                TaskExecuteType.BATCH, 1, 20);
<<<<<<< HEAD
        Assert.assertEquals(Status.SUCCESS.getCode(), (int) executorEmptyRes.getCode());
=======
        Assertions.assertEquals(Status.SUCCESS.getCode(), (int) executorEmptyRes.getCode());
>>>>>>> 22103f97

        // executor null
        when(usersService.queryUser(loginUser.getId())).thenReturn(null);
        when(usersService.getUserIdByName(loginUser.getUserName())).thenReturn(-1);

        Result executorNullRes = taskInstanceService.queryTaskListPaging(loginUser, projectCode, 1, "", "", "",
                "test_user", "2020-01-01 00:00:00", "2020-01-02 00:00:00", "", TaskExecutionStatus.SUCCESS,
                "192.168.xx.xx", TaskExecuteType.BATCH, 1, 20);
<<<<<<< HEAD
        Assert.assertEquals(Status.SUCCESS.getCode(), (int) executorNullRes.getCode());
=======
        Assertions.assertEquals(Status.SUCCESS.getCode(), (int) executorNullRes.getCode());
>>>>>>> 22103f97

        // start/end date null
        when(taskInstanceMapper.queryTaskInstanceListPaging(Mockito.any(Page.class), eq(project.getCode()), eq(1),
                eq(""), eq(""), eq(""),
                eq(0), Mockito.any(), eq("192.168.xx.xx"), eq(TaskExecuteType.BATCH), any(), any()))
                        .thenReturn(pageReturn);
        Result executorNullDateRes = taskInstanceService.queryTaskListPaging(loginUser, projectCode, 1, "", "", "",
                "", null, null, "", TaskExecutionStatus.SUCCESS, "192.168.xx.xx", TaskExecuteType.BATCH, 1, 20);
<<<<<<< HEAD
        Assert.assertEquals(Status.SUCCESS.getCode(), (int) executorNullDateRes.getCode());
=======
        Assertions.assertEquals(Status.SUCCESS.getCode(), (int) executorNullDateRes.getCode());
>>>>>>> 22103f97

        // start date error format
        when(taskInstanceMapper.queryTaskInstanceListPaging(Mockito.any(Page.class), eq(project.getCode()), eq(1),
                eq(""), eq(""), eq(""),
                eq(0), Mockito.any(), eq("192.168.xx.xx"), eq(TaskExecuteType.BATCH), any(), any()))
                        .thenReturn(pageReturn);

        Result executorErrorStartDateRes = taskInstanceService.queryTaskListPaging(loginUser, projectCode, 1, "", "",
                "",
                "", "error date", null, "", TaskExecutionStatus.SUCCESS, "192.168.xx.xx", TaskExecuteType.BATCH, 1, 20);
<<<<<<< HEAD
        Assert.assertEquals(Status.REQUEST_PARAMS_NOT_VALID_ERROR.getCode(), (int) executorErrorStartDateRes.getCode());
        Result executorErrorEndDateRes = taskInstanceService.queryTaskListPaging(loginUser, projectCode, 1, "", "", "",
                "", null, "error date", "", TaskExecutionStatus.SUCCESS, "192.168.xx.xx", TaskExecuteType.BATCH, 1, 20);
        Assert.assertEquals(Status.REQUEST_PARAMS_NOT_VALID_ERROR.getCode(), (int) executorErrorEndDateRes.getCode());
=======
        Assertions.assertEquals(Status.REQUEST_PARAMS_NOT_VALID_ERROR.getCode(),
                (int) executorErrorStartDateRes.getCode());
        Result executorErrorEndDateRes = taskInstanceService.queryTaskListPaging(loginUser, projectCode, 1, "", "", "",
                "", null, "error date", "", TaskExecutionStatus.SUCCESS, "192.168.xx.xx", TaskExecuteType.BATCH, 1, 20);
        Assertions.assertEquals(Status.REQUEST_PARAMS_NOT_VALID_ERROR.getCode(),
                (int) executorErrorEndDateRes.getCode());
>>>>>>> 22103f97
    }

    /**
     * get Mock Admin User
     *
     * @return admin user
     */
    private User getAdminUser() {
        User loginUser = new User();
        loginUser.setId(-1);
        loginUser.setUserName("admin");
        loginUser.setUserType(UserType.GENERAL_USER);
        return loginUser;
    }

    /**
     * get mock Project
     *
     * @param projectCode projectCode
     * @return Project
     */
    private Project getProject(long projectCode) {
        Project project = new Project();
        project.setCode(projectCode);
        project.setId(1);
        project.setName("project_test1");
        project.setUserId(1);
        return project;
    }

    /**
     * get Mock process instance
     *
     * @return process instance
     */
    private ProcessInstance getProcessInstance() {
        ProcessInstance processInstance = new ProcessInstance();
        processInstance.setId(1);
        processInstance.setName("test_process_instance");
        processInstance.setStartTime(new Date());
        processInstance.setEndTime(new Date());
        processInstance.setExecutorId(-1);
        return processInstance;
    }

    /**
     * get Mock task instance
     *
     * @return task instance
     */
    private TaskInstance getTaskInstance() {
        TaskInstance taskInstance = new TaskInstance();
        taskInstance.setId(1);
        taskInstance.setName("test_task_instance");
        taskInstance.setStartTime(new Date());
        taskInstance.setEndTime(new Date());
        taskInstance.setExecutorId(-1);
        taskInstance.setTaskExecuteType(TaskExecuteType.BATCH);
        taskInstance.setState(TaskExecutionStatus.SUBMITTED_SUCCESS);
        return taskInstance;
    }

    @Test
    public void forceTaskSuccess() {
        User user = getAdminUser();
        long projectCode = 1L;
        Project project = getProject(projectCode);
        int taskId = 1;
        TaskInstance task = getTaskInstance();

        Map<String, Object> mockSuccess = new HashMap<>(5);
        when(projectMapper.queryByCode(projectCode)).thenReturn(project);

        // user auth failed
        Mockito.doThrow(new ServiceException(Status.USER_NO_OPERATION_PROJECT_PERM)).when(projectService)
                .checkProjectAuth(user, project, FORCED_SUCCESS);
        Map<String, Object> authFailRes = taskInstanceService.forceTaskSuccess(user, projectCode, taskId);
        Assertions.assertNotSame(Status.SUCCESS, authFailRes.get(Constants.STATUS));

        // test task not found
        Mockito.doNothing().when(projectService).checkProjectAuth(user, project, FORCED_SUCCESS);
        when(taskInstanceMapper.selectById(Mockito.anyInt())).thenReturn(null);
        TaskDefinition taskDefinition = new TaskDefinition();
        taskDefinition.setProjectCode(projectCode);
        when(taskDefinitionMapper.queryByCode(task.getTaskCode())).thenReturn(taskDefinition);
        Map<String, Object> taskNotFoundRes = taskInstanceService.forceTaskSuccess(user, projectCode, taskId);
        Assertions.assertEquals(Status.TASK_INSTANCE_NOT_FOUND, taskNotFoundRes.get(Constants.STATUS));

        // test task instance state error
        task.setState(TaskExecutionStatus.SUCCESS);
        when(taskInstanceMapper.selectById(1)).thenReturn(task);
        when(projectMapper.queryByCode(projectCode)).thenReturn(project);
        Map<String, Object> taskStateErrorRes = taskInstanceService.forceTaskSuccess(user, projectCode, taskId);
        Assertions.assertEquals(Status.TASK_INSTANCE_STATE_OPERATION_ERROR, taskStateErrorRes.get(Constants.STATUS));

        // test error
        task.setState(TaskExecutionStatus.FAILURE);
        when(taskInstanceMapper.updateById(task)).thenReturn(0);
        when(projectMapper.queryByCode(projectCode)).thenReturn(project);
        Map<String, Object> errorRes = taskInstanceService.forceTaskSuccess(user, projectCode, taskId);
        Assertions.assertEquals(Status.FORCE_TASK_SUCCESS_ERROR, errorRes.get(Constants.STATUS));

        // test success
        task.setState(TaskExecutionStatus.FAILURE);
        when(taskInstanceMapper.updateById(task)).thenReturn(1);
        when(projectMapper.queryByCode(projectCode)).thenReturn(project);
        Map<String, Object> successRes = taskInstanceService.forceTaskSuccess(user, projectCode, taskId);
        Assertions.assertEquals(Status.SUCCESS, successRes.get(Constants.STATUS));
    }
}<|MERGE_RESOLUTION|>--- conflicted
+++ resolved
@@ -51,16 +51,9 @@
 import java.util.Map;
 import java.util.Optional;
 
-<<<<<<< HEAD
-import org.junit.Assert;
-import org.junit.Test;
-import org.junit.jupiter.api.Assertions;
-import org.junit.runner.RunWith;
-=======
 import org.junit.jupiter.api.Assertions;
 import org.junit.jupiter.api.Test;
 import org.junit.jupiter.api.extension.ExtendWith;
->>>>>>> 22103f97
 import org.mockito.InjectMocks;
 import org.mockito.Mock;
 import org.mockito.Mockito;
@@ -108,7 +101,6 @@
 
         // project auth fail
         when(projectMapper.queryByCode(projectCode)).thenReturn(project);
-<<<<<<< HEAD
         Mockito.doThrow(new ServiceException(Status.PROJECT_NOT_FOUND, projectCode)).when(projectService)
                 .checkProjectAuth(loginUser, project, TASK_INSTANCE);
         Exception exception = Assertions.assertThrows(ServiceException.class,
@@ -127,26 +119,7 @@
                         TaskExecuteType.BATCH,
                         1,
                         20));
-        Assert.assertEquals(Status.PROJECT_NOT_FOUND.getCode(), ((ServiceException) exception).getCode());
-=======
-        when(projectService.checkProjectAndAuth(loginUser, project, projectCode, TASK_INSTANCE)).thenReturn(result);
-        Result projectAuthFailRes = taskInstanceService.queryTaskListPaging(loginUser,
-                projectCode,
-                0,
-                "",
-                "",
-                "",
-                "test_user",
-                "2019-02-26 19:48:00",
-                "2019-02-26 19:48:22",
-                "",
-                null,
-                "",
-                TaskExecuteType.BATCH,
-                1,
-                20);
-        Assertions.assertEquals(Status.PROJECT_NOT_FOUND.getCode(), (int) projectAuthFailRes.getCode());
->>>>>>> 22103f97
+        Assertions.assertEquals(Status.PROJECT_NOT_FOUND.getCode(), ((ServiceException) exception).getCode());
 
         // data parameter check
         when(projectMapper.queryByCode(projectCode)).thenReturn(project);
@@ -166,11 +139,7 @@
                 TaskExecuteType.BATCH,
                 1,
                 20);
-<<<<<<< HEAD
-        Assert.assertEquals(Status.REQUEST_PARAMS_NOT_VALID_ERROR.getCode(), (int) dataParameterRes.getCode());
-=======
         Assertions.assertEquals(Status.REQUEST_PARAMS_NOT_VALID_ERROR.getCode(), (int) dataParameterRes.getCode());
->>>>>>> 22103f97
 
         // project
         Date start = DateUtils.stringToDate("2020-01-01 00:00:00");
@@ -195,11 +164,7 @@
         Result successRes = taskInstanceService.queryTaskListPaging(loginUser, projectCode, 1, "", "", "",
                 "test_user", "2020-01-01 00:00:00", "2020-01-02 00:00:00", "", TaskExecutionStatus.SUCCESS,
                 "192.168.xx.xx", TaskExecuteType.BATCH, 1, 20);
-<<<<<<< HEAD
-        Assert.assertEquals(Status.SUCCESS.getCode(), (int) successRes.getCode());
-=======
         Assertions.assertEquals(Status.SUCCESS.getCode(), (int) successRes.getCode());
->>>>>>> 22103f97
 
         // executor name empty
         when(taskInstanceMapper.queryTaskInstanceListPaging(Mockito.any(Page.class), eq(project.getCode()), eq(1),
@@ -209,11 +174,7 @@
         Result executorEmptyRes = taskInstanceService.queryTaskListPaging(loginUser, projectCode, 1, "", "", "",
                 "", "2020-01-01 00:00:00", "2020-01-02 00:00:00", "", TaskExecutionStatus.SUCCESS, "192.168.xx.xx",
                 TaskExecuteType.BATCH, 1, 20);
-<<<<<<< HEAD
-        Assert.assertEquals(Status.SUCCESS.getCode(), (int) executorEmptyRes.getCode());
-=======
         Assertions.assertEquals(Status.SUCCESS.getCode(), (int) executorEmptyRes.getCode());
->>>>>>> 22103f97
 
         // executor null
         when(usersService.queryUser(loginUser.getId())).thenReturn(null);
@@ -222,11 +183,7 @@
         Result executorNullRes = taskInstanceService.queryTaskListPaging(loginUser, projectCode, 1, "", "", "",
                 "test_user", "2020-01-01 00:00:00", "2020-01-02 00:00:00", "", TaskExecutionStatus.SUCCESS,
                 "192.168.xx.xx", TaskExecuteType.BATCH, 1, 20);
-<<<<<<< HEAD
-        Assert.assertEquals(Status.SUCCESS.getCode(), (int) executorNullRes.getCode());
-=======
         Assertions.assertEquals(Status.SUCCESS.getCode(), (int) executorNullRes.getCode());
->>>>>>> 22103f97
 
         // start/end date null
         when(taskInstanceMapper.queryTaskInstanceListPaging(Mockito.any(Page.class), eq(project.getCode()), eq(1),
@@ -235,11 +192,7 @@
                         .thenReturn(pageReturn);
         Result executorNullDateRes = taskInstanceService.queryTaskListPaging(loginUser, projectCode, 1, "", "", "",
                 "", null, null, "", TaskExecutionStatus.SUCCESS, "192.168.xx.xx", TaskExecuteType.BATCH, 1, 20);
-<<<<<<< HEAD
-        Assert.assertEquals(Status.SUCCESS.getCode(), (int) executorNullDateRes.getCode());
-=======
         Assertions.assertEquals(Status.SUCCESS.getCode(), (int) executorNullDateRes.getCode());
->>>>>>> 22103f97
 
         // start date error format
         when(taskInstanceMapper.queryTaskInstanceListPaging(Mockito.any(Page.class), eq(project.getCode()), eq(1),
@@ -250,19 +203,12 @@
         Result executorErrorStartDateRes = taskInstanceService.queryTaskListPaging(loginUser, projectCode, 1, "", "",
                 "",
                 "", "error date", null, "", TaskExecutionStatus.SUCCESS, "192.168.xx.xx", TaskExecuteType.BATCH, 1, 20);
-<<<<<<< HEAD
-        Assert.assertEquals(Status.REQUEST_PARAMS_NOT_VALID_ERROR.getCode(), (int) executorErrorStartDateRes.getCode());
-        Result executorErrorEndDateRes = taskInstanceService.queryTaskListPaging(loginUser, projectCode, 1, "", "", "",
-                "", null, "error date", "", TaskExecutionStatus.SUCCESS, "192.168.xx.xx", TaskExecuteType.BATCH, 1, 20);
-        Assert.assertEquals(Status.REQUEST_PARAMS_NOT_VALID_ERROR.getCode(), (int) executorErrorEndDateRes.getCode());
-=======
         Assertions.assertEquals(Status.REQUEST_PARAMS_NOT_VALID_ERROR.getCode(),
                 (int) executorErrorStartDateRes.getCode());
         Result executorErrorEndDateRes = taskInstanceService.queryTaskListPaging(loginUser, projectCode, 1, "", "", "",
                 "", null, "error date", "", TaskExecutionStatus.SUCCESS, "192.168.xx.xx", TaskExecuteType.BATCH, 1, 20);
         Assertions.assertEquals(Status.REQUEST_PARAMS_NOT_VALID_ERROR.getCode(),
                 (int) executorErrorEndDateRes.getCode());
->>>>>>> 22103f97
     }
 
     /**
