--- conflicted
+++ resolved
@@ -299,13 +299,9 @@
         Map<String, Object> mockFailure = new HashMap<>(5);
         putMsg(mockFailure, Status.USER_NO_OPERATION_PROJECT_PERM, user.getUserName(), projectCode);
         when(projectService.checkProjectAndAuth(user, project, projectCode, FORCED_SUCCESS)).thenReturn(mockFailure);
-<<<<<<< HEAD
         Result authFailRes = taskInstanceService.forceTaskSuccess(user, projectCode, taskId);
         Assert.assertNotSame(Status.SUCCESS.getCode(), authFailRes.getCode());
-=======
-        Map<String, Object> authFailRes = taskInstanceService.forceTaskSuccess(user, projectCode, taskId);
-        Assertions.assertNotSame(Status.SUCCESS, authFailRes.get(Constants.STATUS));
->>>>>>> f0a34cdd
+
 
         // test task not found
         when(projectService.checkProjectAndAuth(user, project, projectCode, FORCED_SUCCESS)).thenReturn(mockSuccess);
@@ -313,13 +309,8 @@
         TaskDefinition taskDefinition = new TaskDefinition();
         taskDefinition.setProjectCode(projectCode);
         when(taskDefinitionMapper.queryByCode(task.getTaskCode())).thenReturn(taskDefinition);
-<<<<<<< HEAD
         Result taskNotFoundRes = taskInstanceService.forceTaskSuccess(user, projectCode, taskId);
         Assert.assertEquals(Status.TASK_INSTANCE_NOT_FOUND.getCode(), taskNotFoundRes.getCode().intValue());
-=======
-        Map<String, Object> taskNotFoundRes = taskInstanceService.forceTaskSuccess(user, projectCode, taskId);
-        Assertions.assertEquals(Status.TASK_INSTANCE_NOT_FOUND, taskNotFoundRes.get(Constants.STATUS));
->>>>>>> f0a34cdd
 
         // test task instance state error
         task.setState(TaskExecutionStatus.SUCCESS);
@@ -328,13 +319,8 @@
         putMsg(result, Status.SUCCESS, projectCode);
         when(projectMapper.queryByCode(projectCode)).thenReturn(project);
         when(projectService.checkProjectAndAuth(user, project, projectCode, FORCED_SUCCESS)).thenReturn(result);
-<<<<<<< HEAD
         Result taskStateErrorRes = taskInstanceService.forceTaskSuccess(user, projectCode, taskId);
         Assert.assertEquals(Status.TASK_INSTANCE_STATE_OPERATION_ERROR.getCode(), taskStateErrorRes.getCode().intValue());
-=======
-        Map<String, Object> taskStateErrorRes = taskInstanceService.forceTaskSuccess(user, projectCode, taskId);
-        Assertions.assertEquals(Status.TASK_INSTANCE_STATE_OPERATION_ERROR, taskStateErrorRes.get(Constants.STATUS));
->>>>>>> f0a34cdd
 
         // test error
         task.setState(TaskExecutionStatus.FAILURE);
@@ -342,13 +328,8 @@
         putMsg(result, Status.SUCCESS, projectCode);
         when(projectMapper.queryByCode(projectCode)).thenReturn(project);
         when(projectService.checkProjectAndAuth(user, project, projectCode, FORCED_SUCCESS)).thenReturn(result);
-<<<<<<< HEAD
         Result errorRes = taskInstanceService.forceTaskSuccess(user, projectCode, taskId);
         Assert.assertEquals(Status.FORCE_TASK_SUCCESS_ERROR.getCode(), errorRes.getCode().intValue());
-=======
-        Map<String, Object> errorRes = taskInstanceService.forceTaskSuccess(user, projectCode, taskId);
-        Assertions.assertEquals(Status.FORCE_TASK_SUCCESS_ERROR, errorRes.get(Constants.STATUS));
->>>>>>> f0a34cdd
 
         // test success
         task.setState(TaskExecutionStatus.FAILURE);
@@ -356,12 +337,8 @@
         putMsg(result, Status.SUCCESS, projectCode);
         when(projectMapper.queryByCode(projectCode)).thenReturn(project);
         when(projectService.checkProjectAndAuth(user, project, projectCode, FORCED_SUCCESS)).thenReturn(result);
-<<<<<<< HEAD
         Result successRes = taskInstanceService.forceTaskSuccess(user, projectCode, taskId);
         Assert.assertEquals(Status.SUCCESS.getCode(), successRes.getCode().intValue());
-=======
-        Map<String, Object> successRes = taskInstanceService.forceTaskSuccess(user, projectCode, taskId);
-        Assertions.assertEquals(Status.SUCCESS, successRes.get(Constants.STATUS));
->>>>>>> f0a34cdd
+
     }
 }