--- conflicted
+++ resolved
@@ -17,8 +17,7 @@
 
 package org.apache.dolphinscheduler.api.service;
 
-import static org.apache.dolphinscheduler.api.constants.ApiFuncIdentificationConstant.FORCED_SUCCESS;
-import static org.apache.dolphinscheduler.api.constants.ApiFuncIdentificationConstant.TASK_INSTANCE;
+import static org.apache.dolphinscheduler.api.constants.ApiFuncIdentificationConstant.*;
 import static org.mockito.ArgumentMatchers.any;
 import static org.mockito.ArgumentMatchers.eq;
 import static org.mockito.Mockito.when;
@@ -101,29 +100,6 @@
         Map<String, Object> result = new HashMap<>();
         putMsg(result, Status.PROJECT_NOT_FOUND, projectCode);
 
-<<<<<<< HEAD
-=======
-        // project auth fail
-        when(projectMapper.queryByCode(projectCode)).thenReturn(project);
-        when(projectService.checkProjectAndAuth(loginUser, project, projectCode, TASK_INSTANCE)).thenReturn(result);
-        Result projectAuthFailRes = taskInstanceService.queryTaskListPaging(loginUser,
-                projectCode,
-                0,
-                "",
-                "",
-                "",
-                "test_user",
-                "2019-02-26 19:48:00",
-                "2019-02-26 19:48:22",
-                "",
-                null,
-                "",
-                TaskExecuteType.BATCH,
-                1,
-                20);
-        Assertions.assertEquals(Status.PROJECT_NOT_FOUND.getCode(), (int) projectAuthFailRes.getCode());
-
->>>>>>> 70aef3ec
         // data parameter check
         putMsg(result, Status.SUCCESS, projectCode);
         when(projectMapper.queryByCode(projectCode)).thenReturn(project);
@@ -296,16 +272,6 @@
         putMsg(mockSuccess, Status.SUCCESS);
         when(projectMapper.queryByCode(projectCode)).thenReturn(project);
 
-<<<<<<< HEAD
-=======
-        // user auth failed
-        Map<String, Object> mockFailure = new HashMap<>(5);
-        putMsg(mockFailure, Status.USER_NO_OPERATION_PROJECT_PERM, user.getUserName(), projectCode);
-        when(projectService.checkProjectAndAuth(user, project, projectCode, FORCED_SUCCESS)).thenReturn(mockFailure);
-        Map<String, Object> authFailRes = taskInstanceService.forceTaskSuccess(user, projectCode, taskId);
-        Assertions.assertNotSame(Status.SUCCESS, authFailRes.get(Constants.STATUS));
-
->>>>>>> 70aef3ec
         // test task not found
         when(taskInstanceMapper.selectById(Mockito.anyInt())).thenReturn(null);
         TaskDefinition taskDefinition = new TaskDefinition();
