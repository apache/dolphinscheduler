/*
 * Licensed to the Apache Software Foundation (ASF) under one or more
 * contributor license agreements.  See the NOTICE file distributed with
 * this work for additional information regarding copyright ownership.
 * The ASF licenses this file to You under the Apache License, Version 2.0
 * (the "License"); you may not use this file except in compliance with
 * the License.  You may obtain a copy of the License at
 *
 *    http://www.apache.org/licenses/LICENSE-2.0
 *
 * Unless required by applicable law or agreed to in writing, software
 * distributed under the License is distributed on an "AS IS" BASIS,
 * WITHOUT WARRANTIES OR CONDITIONS OF ANY KIND, either express or implied.
 * See the License for the specific language governing permissions and
 * limitations under the License.
 */

package org.apache.dolphinscheduler.api.service;

import static org.apache.dolphinscheduler.api.constants.ApiFuncIdentificationConstant.FORCED_SUCCESS;
import static org.apache.dolphinscheduler.api.constants.ApiFuncIdentificationConstant.TASK_INSTANCE;

import static org.mockito.ArgumentMatchers.any;
import static org.mockito.ArgumentMatchers.eq;
import static org.mockito.Mockito.when;

import org.apache.dolphinscheduler.api.ApiApplicationServer;
<<<<<<< HEAD
import org.apache.dolphinscheduler.api.dto.gantt.Task;
=======
import org.apache.dolphinscheduler.api.dto.taskInstance.TaskInstanceRemoveCacheResponse;
>>>>>>> 2a44a7f3
import org.apache.dolphinscheduler.api.enums.Status;
import org.apache.dolphinscheduler.api.exceptions.ServiceException;
import org.apache.dolphinscheduler.api.service.impl.ProjectServiceImpl;
import org.apache.dolphinscheduler.api.service.impl.TaskInstanceServiceImpl;
import org.apache.dolphinscheduler.api.utils.PageInfo;
import org.apache.dolphinscheduler.api.utils.Result;
import org.apache.dolphinscheduler.common.constants.Constants;
import org.apache.dolphinscheduler.common.enums.TaskExecuteType;
import org.apache.dolphinscheduler.common.enums.UserType;
import org.apache.dolphinscheduler.common.utils.DateUtils;
import org.apache.dolphinscheduler.dao.entity.ProcessInstance;
import org.apache.dolphinscheduler.dao.entity.Project;
import org.apache.dolphinscheduler.dao.entity.TaskDefinition;
import org.apache.dolphinscheduler.dao.entity.TaskInstance;
import org.apache.dolphinscheduler.dao.entity.User;
import org.apache.dolphinscheduler.dao.mapper.ProjectMapper;
import org.apache.dolphinscheduler.dao.mapper.TaskDefinitionMapper;
import org.apache.dolphinscheduler.dao.mapper.TaskInstanceMapper;
import org.apache.dolphinscheduler.dao.repository.TaskInstanceDao;
import org.apache.dolphinscheduler.plugin.task.api.enums.TaskExecutionStatus;
import org.apache.dolphinscheduler.service.process.ProcessService;

import java.text.MessageFormat;
import java.util.ArrayList;
import java.util.Date;
import java.util.HashMap;
import java.util.List;
import java.util.Map;
import java.util.Optional;

import org.junit.Assert;
import org.junit.Test;
import org.junit.runner.RunWith;
import org.mockito.InjectMocks;
import org.mockito.Mock;
import org.mockito.Mockito;
import org.mockito.junit.MockitoJUnitRunner;
import org.springframework.boot.test.context.SpringBootTest;

import com.baomidou.mybatisplus.extension.plugins.pagination.Page;

/**
 * task instance service test
 */
@RunWith(MockitoJUnitRunner.Silent.class)
@SpringBootTest(classes = ApiApplicationServer.class)
public class TaskInstanceServiceTest {

    @InjectMocks
    private TaskInstanceServiceImpl taskInstanceService;

    @Mock
    ProjectMapper projectMapper;

    @Mock
    ProjectServiceImpl projectService;

    @Mock
    ProcessService processService;

    @Mock
    TaskInstanceMapper taskInstanceMapper;

    @Mock
    UsersService usersService;

    @Mock
    TaskDefinitionMapper taskDefinitionMapper;

    @Mock
    TaskInstanceDao taskInstanceDao;

    @Test
    public void queryTaskListPaging() {
        long projectCode = 1L;
        User loginUser = getAdminUser();
        Project project = getProject(projectCode);
        Map<String, Object> result = new HashMap<>();
        putMsg(result, Status.PROJECT_NOT_FOUND, projectCode);

        // project auth fail
<<<<<<< HEAD
        when(projectMapper.queryByCode(projectCode)).thenReturn(project);
        when(projectService.checkProjectAndAuth(loginUser, project, projectCode, TASK_INSTANCE)).thenReturn(result);
        Result projectAuthFailRes = taskInstanceService.queryTaskListPaging(loginUser,
            projectCode,
            0,
            "",
            "",
            "",
            "",
            "test_user",
            "2019-02-26 19:48:00",
            "2019-02-26 19:48:22",
            "",
            null,
            "",
            TaskExecuteType.BATCH,
            1,
            20);
        Assert.assertEquals(Status.PROJECT_NOT_FOUND.getCode(), (int) projectAuthFailRes.getCode());
=======
        when(projectMapper.queryByCode(projectCode)).thenReturn(null);
        Mockito.doThrow(new ServiceException()).when(projectService).checkProjectAndAuthThrowException(Mockito.any(),
                Mockito.any(), Mockito.any());
        Assertions.assertThrows(ServiceException.class, () -> taskInstanceService.queryTaskListPaging(loginUser,
                projectCode,
                0,
                "",
                "",
                "",
                "test_user",
                "2019-02-26 19:48:00",
                "2019-02-26 19:48:22",
                "",
                null,
                "",
                TaskExecuteType.BATCH,
                1,
                20));
>>>>>>> 2a44a7f3

        // data parameter check
        putMsg(result, Status.SUCCESS, projectCode);
        when(projectMapper.queryByCode(projectCode)).thenReturn(project);
        when(projectService.checkProjectAndAuth(loginUser, project, projectCode, TASK_INSTANCE)).thenReturn(result);
<<<<<<< HEAD
        Result dataParameterRes = taskInstanceService.queryTaskListPaging(loginUser,
            projectCode,
            1,
            "",
            "",
            "",
            "",
            "test_user",
            "20200101 00:00:00",
            "2020-01-02 00:00:00",
            "",
            TaskExecutionStatus.SUCCESS,
            "192.168.xx.xx",
            TaskExecuteType.BATCH,
            1,
            20);
        Assert.assertEquals(Status.REQUEST_PARAMS_NOT_VALID_ERROR.getCode(), (int) dataParameterRes.getCode());
=======
        Assertions.assertThrows(ServiceException.class, () -> taskInstanceService.queryTaskListPaging(loginUser,
                projectCode,
                1,
                "",
                "",
                "",
                "test_user",
                "20200101 00:00:00",
                "2020-01-02 00:00:00",
                "",
                TaskExecutionStatus.SUCCESS,
                "192.168.xx.xx",
                TaskExecuteType.BATCH,
                1,
                20));
>>>>>>> 2a44a7f3

        // project
        putMsg(result, Status.SUCCESS, projectCode);
        Date start = DateUtils.stringToDate("2020-01-01 00:00:00");
        Date end = DateUtils.stringToDate("2020-01-02 00:00:00");
        ProcessInstance processInstance = getProcessInstance();
        TaskInstance taskInstance = getTaskInstance();
        List<TaskInstance> taskInstanceList = new ArrayList<>();
        Page<TaskInstance> pageReturn = new Page<>(1, 10);
        taskInstanceList.add(taskInstance);
        pageReturn.setRecords(taskInstanceList);
        when(projectMapper.queryByCode(projectCode)).thenReturn(project);
        Mockito.doNothing().when(projectService).checkProjectAndAuthThrowException(Mockito.any(), Mockito.any(),
                Mockito.any());
        when(usersService.queryUser(loginUser.getId())).thenReturn(loginUser);
        when(usersService.getUserIdByName(loginUser.getUserName())).thenReturn(loginUser.getId());
<<<<<<< HEAD
        when(taskInstanceMapper.queryTaskInstanceListPaging(Mockito.any(Page.class), eq(project.getCode()), eq(1), eq(""), eq(""), eq(""), eq(""),
            eq(0), Mockito.any(), eq("192.168.xx.xx"), eq(TaskExecuteType.BATCH), eq(start), eq(end))).thenReturn(pageReturn);
=======
        when(taskInstanceMapper.queryTaskInstanceListPaging(
                Mockito.any(),
                Mockito.any(),
                Mockito.any(),
                Mockito.any(),
                Mockito.any(),
                Mockito.any(),
                Mockito.any(),
                Mockito.any(),
                Mockito.any(),
                Mockito.any(),
                Mockito.any(),
                Mockito.any()))
                        .thenReturn(pageReturn);
>>>>>>> 2a44a7f3
        when(usersService.queryUser(processInstance.getExecutorId())).thenReturn(loginUser);
        when(processService.findProcessInstanceDetailById(taskInstance.getProcessInstanceId()))
                .thenReturn(Optional.of(processInstance));

        Result successRes = taskInstanceService.queryTaskListPaging(loginUser, projectCode, 1, "", "", "",
<<<<<<< HEAD
            "", "test_user", "2020-01-01 00:00:00", "2020-01-02 00:00:00", "", TaskExecutionStatus.SUCCESS, "192.168.xx.xx", TaskExecuteType.BATCH, 1, 20);
        Assert.assertEquals(Status.SUCCESS.getCode(), (int) successRes.getCode());

        //executor name empty
        when(taskInstanceMapper.queryTaskInstanceListPaging(Mockito.any(Page.class), eq(project.getCode()), eq(1), eq(""), eq(""), eq(""), eq(""),
            eq(0), Mockito.any(), eq("192.168.xx.xx"), eq(TaskExecuteType.BATCH), eq(start), eq(end))).thenReturn(pageReturn);
=======
                "test_user", "2020-01-01 00:00:00", "2020-01-02 00:00:00", "", TaskExecutionStatus.SUCCESS,
                "192.168.xx.xx", TaskExecuteType.BATCH, 1, 20);
        Assertions.assertEquals(Status.SUCCESS.getCode(), (int) successRes.getCode());

        // executor name empty
        when(taskInstanceMapper.queryTaskInstanceListPaging(
                Mockito.any(Page.class), eq(project.getCode()), eq(1),
                eq(""), eq(""), eq(""),
                eq(""), Mockito.any(), eq("192.168.xx.xx"), eq(TaskExecuteType.BATCH), eq(start), eq(end)))
                        .thenReturn(pageReturn);
>>>>>>> 2a44a7f3
        Result executorEmptyRes = taskInstanceService.queryTaskListPaging(loginUser, projectCode, 1, "", "", "",
            "", "", "2020-01-01 00:00:00", "2020-01-02 00:00:00", "", TaskExecutionStatus.SUCCESS, "192.168.xx.xx", TaskExecuteType.BATCH, 1, 20);
        Assert.assertEquals(Status.SUCCESS.getCode(), (int) executorEmptyRes.getCode());

        // executor null
        when(usersService.queryUser(loginUser.getId())).thenReturn(null);
        when(usersService.getUserIdByName(loginUser.getUserName())).thenReturn(-1);

        Result executorNullRes = taskInstanceService.queryTaskListPaging(loginUser, projectCode, 1, "", "", "",
<<<<<<< HEAD
            "", "test_user", "2020-01-01 00:00:00", "2020-01-02 00:00:00", "", TaskExecutionStatus.SUCCESS, "192.168.xx.xx", TaskExecuteType.BATCH, 1, 20);
        Assert.assertEquals(Status.SUCCESS.getCode(), (int) executorNullRes.getCode());

        //start/end date null
        when(taskInstanceMapper.queryTaskInstanceListPaging(Mockito.any(Page.class), eq(project.getCode()), eq(1), eq(""), eq(""), eq(""), eq(""),
            eq(0), Mockito.any(), eq("192.168.xx.xx"), eq(TaskExecuteType.BATCH), any(), any())).thenReturn(pageReturn);
        Result executorNullDateRes = taskInstanceService.queryTaskListPaging(loginUser, projectCode, 1, "", "", "",
            "", "", null, null, "", TaskExecutionStatus.SUCCESS, "192.168.xx.xx", TaskExecuteType.BATCH, 1, 20);
        Assert.assertEquals(Status.SUCCESS.getCode(), (int) executorNullDateRes.getCode());

        //start date error format
        when(taskInstanceMapper.queryTaskInstanceListPaging(Mockito.any(Page.class), eq(project.getCode()), eq(1), eq(""), eq(""), eq(""), eq(""),
            eq(0), Mockito.any(), eq("192.168.xx.xx"), eq(TaskExecuteType.BATCH), any(), any())).thenReturn(pageReturn);

        Result executorErrorStartDateRes = taskInstanceService.queryTaskListPaging(loginUser, projectCode, 1, "", "", "",
            "", "", "error date", null, "", TaskExecutionStatus.SUCCESS, "192.168.xx.xx", TaskExecuteType.BATCH, 1, 20);
        Assert.assertEquals(Status.REQUEST_PARAMS_NOT_VALID_ERROR.getCode(), (int) executorErrorStartDateRes.getCode());
        Result executorErrorEndDateRes = taskInstanceService.queryTaskListPaging(loginUser, projectCode, 1, "", "", "",
            "", "", null, "error date", "", TaskExecutionStatus.SUCCESS, "192.168.xx.xx", TaskExecuteType.BATCH, 1, 20);
        Assert.assertEquals(Status.REQUEST_PARAMS_NOT_VALID_ERROR.getCode(), (int) executorErrorEndDateRes.getCode());
=======
                "test_user", "2020-01-01 00:00:00", "2020-01-02 00:00:00", "", TaskExecutionStatus.SUCCESS,
                "192.168.xx.xx", TaskExecuteType.BATCH, 1, 20);
        Assertions.assertEquals(Status.SUCCESS.getCode(), (int) executorNullRes.getCode());

        // start/end date null
        when(taskInstanceMapper.queryTaskInstanceListPaging(Mockito.any(Page.class), eq(project.getCode()), eq(1),
                eq(""), eq(""), eq(""),
                eq(""), Mockito.any(), eq("192.168.xx.xx"), eq(TaskExecuteType.BATCH), any(), any()))
                        .thenReturn(pageReturn);
        Result executorNullDateRes = taskInstanceService.queryTaskListPaging(loginUser, projectCode, 1, "", "", "",
                "", null, null, "", TaskExecutionStatus.SUCCESS, "192.168.xx.xx", TaskExecuteType.BATCH, 1, 20);
        Assertions.assertEquals(Status.SUCCESS.getCode(), (int) executorNullDateRes.getCode());

        // start date error format
        when(taskInstanceMapper.queryTaskInstanceListPaging(Mockito.any(Page.class), eq(project.getCode()), eq(1),
                eq(""), eq(""), eq(""),
                eq(""), Mockito.any(), eq("192.168.xx.xx"), eq(TaskExecuteType.BATCH), any(), any()))
                        .thenReturn(pageReturn);

        Assertions.assertThrows(ServiceException.class, () -> taskInstanceService.queryTaskListPaging(
                loginUser,
                projectCode,
                1,
                "",
                "",
                "",
                "",
                "error date",
                null,
                "",
                TaskExecutionStatus.SUCCESS,
                "192.168.xx.xx",
                TaskExecuteType.BATCH,
                1,
                20));

        Assertions.assertThrows(ServiceException.class, () -> taskInstanceService.queryTaskListPaging(
                loginUser,
                projectCode,
                1,
                "",
                "",
                "",
                "",
                null,
                "error date",
                "",
                TaskExecutionStatus.SUCCESS,
                "192.168.xx.xx",
                TaskExecuteType.BATCH,
                1,
                20));
>>>>>>> 2a44a7f3
    }

    /**
     * get Mock Admin User
     *
     * @return admin user
     */
    private User getAdminUser() {
        User loginUser = new User();
        loginUser.setId(-1);
        loginUser.setUserName("admin");
        loginUser.setUserType(UserType.GENERAL_USER);
        return loginUser;
    }

    /**
     * get mock Project
     *
     * @param projectCode projectCode
     * @return Project
     */
    private Project getProject(long projectCode) {
        Project project = new Project();
        project.setCode(projectCode);
        project.setId(1);
        project.setName("project_test1");
        project.setUserId(1);
        return project;
    }

    /**
     * get Mock process instance
     *
     * @return process instance
     */
    private ProcessInstance getProcessInstance() {
        ProcessInstance processInstance = new ProcessInstance();
        processInstance.setId(1);
        processInstance.setName("test_process_instance");
        processInstance.setStartTime(new Date());
        processInstance.setEndTime(new Date());
        processInstance.setExecutorId(-1);
        return processInstance;
    }

    /**
     * get Mock task instance
     *
     * @return task instance
     */
    private TaskInstance getTaskInstance() {
        TaskInstance taskInstance = new TaskInstance();
        taskInstance.setId(1);
        taskInstance.setName("test_task_instance");
        taskInstance.setStartTime(new Date());
        taskInstance.setEndTime(new Date());
        taskInstance.setExecutorId(-1);
        taskInstance.setTaskExecuteType(TaskExecuteType.BATCH);
        taskInstance.setState(TaskExecutionStatus.SUBMITTED_SUCCESS);
        return taskInstance;
    }

    private void putMsg(Map<String, Object> result, Status status, Object... statusParams) {
        result.put(Constants.STATUS, status);
        if (statusParams != null && statusParams.length > 0) {
            result.put(Constants.MSG, MessageFormat.format(status.getMsg(), statusParams));
        } else {
            result.put(Constants.MSG, status.getMsg());
        }
    }

    @Test
    public void forceTaskSuccess() {
        User user = getAdminUser();
        long projectCode = 1L;
        Project project = getProject(projectCode);
        int taskId = 1;
        TaskInstance task = getTaskInstance();

        Map<String, Object> mockSuccess = new HashMap<>(5);
        putMsg(mockSuccess, Status.SUCCESS);
        when(projectMapper.queryByCode(projectCode)).thenReturn(project);

        // user auth failed
        Map<String, Object> mockFailure = new HashMap<>(5);
        putMsg(mockFailure, Status.USER_NO_OPERATION_PROJECT_PERM, user.getUserName(), projectCode);
        when(projectService.checkProjectAndAuth(user, project, projectCode, FORCED_SUCCESS)).thenReturn(mockFailure);
<<<<<<< HEAD
        Map<String, Object> authFailRes = taskInstanceService.forceTaskSuccess(user, projectCode, taskId);
        Assert.assertNotSame(Status.SUCCESS, authFailRes.get(Constants.STATUS));
=======
        Result authFailRes = taskInstanceService.forceTaskSuccess(user, projectCode, taskId);
        Assertions.assertNotSame(Status.SUCCESS.getCode(), authFailRes.getCode());
>>>>>>> 2a44a7f3

        // test task not found
        when(projectService.checkProjectAndAuth(user, project, projectCode, FORCED_SUCCESS)).thenReturn(mockSuccess);
        when(taskInstanceMapper.selectById(Mockito.anyInt())).thenReturn(null);
        TaskDefinition taskDefinition = new TaskDefinition();
        taskDefinition.setProjectCode(projectCode);
        when(taskDefinitionMapper.queryByCode(task.getTaskCode())).thenReturn(taskDefinition);
<<<<<<< HEAD
        Map<String, Object> taskNotFoundRes = taskInstanceService.forceTaskSuccess(user, projectCode, taskId);
        Assert.assertEquals(Status.TASK_INSTANCE_NOT_FOUND, taskNotFoundRes.get(Constants.STATUS));
=======
        Result taskNotFoundRes = taskInstanceService.forceTaskSuccess(user, projectCode, taskId);
        Assertions.assertEquals(Status.TASK_INSTANCE_NOT_FOUND.getCode(), taskNotFoundRes.getCode().intValue());
>>>>>>> 2a44a7f3

        // test task instance state error
        task.setState(TaskExecutionStatus.SUCCESS);
        when(taskInstanceMapper.selectById(1)).thenReturn(task);
        Map<String, Object> result = new HashMap<>();
        putMsg(result, Status.SUCCESS, projectCode);
        when(projectMapper.queryByCode(projectCode)).thenReturn(project);
        when(projectService.checkProjectAndAuth(user, project, projectCode, FORCED_SUCCESS)).thenReturn(result);
<<<<<<< HEAD
        Map<String, Object> taskStateErrorRes = taskInstanceService.forceTaskSuccess(user, projectCode, taskId);
        Assert.assertEquals(Status.TASK_INSTANCE_STATE_OPERATION_ERROR, taskStateErrorRes.get(Constants.STATUS));
=======
        Result taskStateErrorRes = taskInstanceService.forceTaskSuccess(user, projectCode, taskId);
        Assertions.assertEquals(Status.TASK_INSTANCE_STATE_OPERATION_ERROR.getCode(),
                taskStateErrorRes.getCode().intValue());
>>>>>>> 2a44a7f3

        // test error
        task.setState(TaskExecutionStatus.FAILURE);
        when(taskInstanceMapper.updateById(task)).thenReturn(0);
        putMsg(result, Status.SUCCESS, projectCode);
        when(projectMapper.queryByCode(projectCode)).thenReturn(project);
        when(projectService.checkProjectAndAuth(user, project, projectCode, FORCED_SUCCESS)).thenReturn(result);
<<<<<<< HEAD
        Map<String, Object> errorRes = taskInstanceService.forceTaskSuccess(user, projectCode, taskId);
        Assert.assertEquals(Status.FORCE_TASK_SUCCESS_ERROR, errorRes.get(Constants.STATUS));
=======
        Result errorRes = taskInstanceService.forceTaskSuccess(user, projectCode, taskId);
        Assertions.assertEquals(Status.FORCE_TASK_SUCCESS_ERROR.getCode(), errorRes.getCode().intValue());
>>>>>>> 2a44a7f3

        // test success
        task.setState(TaskExecutionStatus.FAILURE);
        when(taskInstanceMapper.updateById(task)).thenReturn(1);
        putMsg(result, Status.SUCCESS, projectCode);
        when(projectMapper.queryByCode(projectCode)).thenReturn(project);
        when(projectService.checkProjectAndAuth(user, project, projectCode, FORCED_SUCCESS)).thenReturn(result);
<<<<<<< HEAD
        Map<String, Object> successRes = taskInstanceService.forceTaskSuccess(user, projectCode, taskId);
        Assert.assertEquals(Status.SUCCESS, successRes.get(Constants.STATUS));
    }

    @Test
    public void queryTaskListPagingByTaskType() {
        long projectCode = 1L;
        User loginUser = getAdminUser();
        Project project = getProject(projectCode);
        Map<String, Object> result = new HashMap<>();
        putMsg(result, Status.SUCCESS, projectCode);
        when(projectMapper.queryByCode(projectCode)).thenReturn(project);
        when(projectService.checkProjectAndAuth(loginUser, project, projectCode, TASK_INSTANCE)).thenReturn(result);
        when(usersService.queryUser(loginUser.getId())).thenReturn(loginUser);
        when(usersService.getUserIdByName(loginUser.getUserName())).thenReturn(loginUser.getId());

        // case 1: all task type
        List<TaskInstance> taskInstanceList = getTaskInstanceList();
        Page<TaskInstance> pageReturn = new Page<>(1, 10);
        pageReturn.setRecords(taskInstanceList);
        when(taskInstanceMapper.queryTaskInstanceListPaging(Mockito.any(Page.class), eq(project.getCode()), Mockito.any(), eq(""), eq(""), eq(""), eq(""),
            eq(0), Mockito.any(), eq("192.168.xx.xx"), eq(TaskExecuteType.BATCH), Mockito.any(), Mockito.any())).thenReturn(pageReturn);

        Result res = taskInstanceService.queryTaskListPaging(loginUser, projectCode, 1, "", "", "",
            "", "test_user", "2020-01-01 00:00:00", "2020-01-02 00:00:00", "", TaskExecutionStatus.SUCCESS, "192.168.xx.xx", TaskExecuteType.BATCH, 1, 20);
        Assert.assertEquals(Status.SUCCESS.getCode(), (int) res.getCode());
        PageInfo<Map<String, Object>> resPage = (PageInfo<Map<String, Object>>) res.getData();
        Assert.assertEquals(2, resPage.getTotalList().size());

        // case 2: task type is shell
        pageReturn = new Page<>(1, 10);
        List<TaskInstance> subList = taskInstanceList.subList(0, 1);
        pageReturn.setRecords(subList);
        when(taskInstanceMapper.queryTaskInstanceListPaging(Mockito.any(Page.class), eq(project.getCode()), Mockito.any(), eq(""), eq(""), eq(""), eq("SHELL"),
            eq(0), Mockito.any(), eq("192.168.xx.xx"), eq(TaskExecuteType.BATCH), Mockito.any(), Mockito.any())).thenReturn(pageReturn);

        res = taskInstanceService.queryTaskListPaging(loginUser, projectCode, 1, "", "", "",
            "SHELL", "test_user", "2020-01-01 00:00:00", "2020-01-02 00:00:00", "", TaskExecutionStatus.SUCCESS, "192.168.xx.xx", TaskExecuteType.BATCH, 1, 20);
        Assert.assertEquals(Status.SUCCESS.getCode(), (int) res.getCode());
        resPage = (PageInfo<Map<String, Object>>) res.getData();
        Assert.assertEquals(1, resPage.getTotalList().size());
    }

    private List<TaskInstance> getTaskInstanceList() {
        List<TaskInstance> taskInstanceList = new ArrayList<>();
        TaskInstance shell = new TaskInstance();
        shell.setId(1);
        shell.setName("shell");
        shell.setStartTime(new Date());
        shell.setEndTime(new Date());
        shell.setExecutorId(-1);
        shell.setTaskExecuteType(TaskExecuteType.BATCH);
        shell.setState(TaskExecutionStatus.SUBMITTED_SUCCESS);
        shell.setTaskType("SHELL");

        TaskInstance datax = new TaskInstance();
        datax.setId(2);
        datax.setName("datax");
        datax.setStartTime(new Date());
        datax.setEndTime(new Date());
        datax.setExecutorId(-1);
        datax.setTaskExecuteType(TaskExecuteType.BATCH);
        datax.setState(TaskExecutionStatus.SUBMITTED_SUCCESS);
        datax.setTaskType("DATAX");

        taskInstanceList.add(shell);
        taskInstanceList.add(datax);
        return taskInstanceList;
=======
        Result successRes = taskInstanceService.forceTaskSuccess(user, projectCode, taskId);
        Assertions.assertEquals(Status.SUCCESS.getCode(), successRes.getCode().intValue());

    }

    @Test
    public void testRemoveTaskInstanceCache() {
        User user = getAdminUser();
        long projectCode = 1L;
        Project project = getProject(projectCode);
        int taskId = 1;
        TaskInstance task = getTaskInstance();
        String cacheKey = "950311f3597f9198976cd3fd69e208e5b9ba6750";
        task.setCacheKey(cacheKey);

        when(projectMapper.queryByCode(projectCode)).thenReturn(project);
        when(taskInstanceMapper.selectById(1)).thenReturn(task);
        when(taskInstanceDao.findTaskInstanceByCacheKey(cacheKey)).thenReturn(task, null);
        when(taskInstanceDao.updateTaskInstance(task)).thenReturn(true);

        TaskInstanceRemoveCacheResponse response =
                taskInstanceService.removeTaskInstanceCache(user, projectCode, taskId);
        Assertions.assertEquals(Status.SUCCESS.getCode(), response.getCode());

        when(taskInstanceMapper.selectById(1)).thenReturn(null);
        TaskInstanceRemoveCacheResponse responseNotFoundTask =
                taskInstanceService.removeTaskInstanceCache(user, projectCode, taskId);
        Assertions.assertEquals(Status.TASK_INSTANCE_NOT_FOUND.getCode(), responseNotFoundTask.getCode());

>>>>>>> 2a44a7f3
    }

}<|MERGE_RESOLUTION|>--- conflicted
+++ resolved
@@ -19,22 +19,16 @@
 
 import static org.apache.dolphinscheduler.api.constants.ApiFuncIdentificationConstant.FORCED_SUCCESS;
 import static org.apache.dolphinscheduler.api.constants.ApiFuncIdentificationConstant.TASK_INSTANCE;
-
 import static org.mockito.ArgumentMatchers.any;
 import static org.mockito.ArgumentMatchers.eq;
 import static org.mockito.Mockito.when;
 
 import org.apache.dolphinscheduler.api.ApiApplicationServer;
-<<<<<<< HEAD
-import org.apache.dolphinscheduler.api.dto.gantt.Task;
-=======
 import org.apache.dolphinscheduler.api.dto.taskInstance.TaskInstanceRemoveCacheResponse;
->>>>>>> 2a44a7f3
 import org.apache.dolphinscheduler.api.enums.Status;
 import org.apache.dolphinscheduler.api.exceptions.ServiceException;
 import org.apache.dolphinscheduler.api.service.impl.ProjectServiceImpl;
 import org.apache.dolphinscheduler.api.service.impl.TaskInstanceServiceImpl;
-import org.apache.dolphinscheduler.api.utils.PageInfo;
 import org.apache.dolphinscheduler.api.utils.Result;
 import org.apache.dolphinscheduler.common.constants.Constants;
 import org.apache.dolphinscheduler.common.enums.TaskExecuteType;
@@ -60,13 +54,15 @@
 import java.util.Map;
 import java.util.Optional;
 
-import org.junit.Assert;
-import org.junit.Test;
-import org.junit.runner.RunWith;
+import org.junit.jupiter.api.Assertions;
+import org.junit.jupiter.api.Test;
+import org.junit.jupiter.api.extension.ExtendWith;
 import org.mockito.InjectMocks;
 import org.mockito.Mock;
 import org.mockito.Mockito;
-import org.mockito.junit.MockitoJUnitRunner;
+import org.mockito.junit.jupiter.MockitoExtension;
+import org.mockito.junit.jupiter.MockitoSettings;
+import org.mockito.quality.Strictness;
 import org.springframework.boot.test.context.SpringBootTest;
 
 import com.baomidou.mybatisplus.extension.plugins.pagination.Page;
@@ -74,7 +70,8 @@
 /**
  * task instance service test
  */
-@RunWith(MockitoJUnitRunner.Silent.class)
+@ExtendWith(MockitoExtension.class)
+@MockitoSettings(strictness = Strictness.LENIENT)
 @SpringBootTest(classes = ApiApplicationServer.class)
 public class TaskInstanceServiceTest {
 
@@ -111,27 +108,6 @@
         putMsg(result, Status.PROJECT_NOT_FOUND, projectCode);
 
         // project auth fail
-<<<<<<< HEAD
-        when(projectMapper.queryByCode(projectCode)).thenReturn(project);
-        when(projectService.checkProjectAndAuth(loginUser, project, projectCode, TASK_INSTANCE)).thenReturn(result);
-        Result projectAuthFailRes = taskInstanceService.queryTaskListPaging(loginUser,
-            projectCode,
-            0,
-            "",
-            "",
-            "",
-            "",
-            "test_user",
-            "2019-02-26 19:48:00",
-            "2019-02-26 19:48:22",
-            "",
-            null,
-            "",
-            TaskExecuteType.BATCH,
-            1,
-            20);
-        Assert.assertEquals(Status.PROJECT_NOT_FOUND.getCode(), (int) projectAuthFailRes.getCode());
-=======
         when(projectMapper.queryByCode(projectCode)).thenReturn(null);
         Mockito.doThrow(new ServiceException()).when(projectService).checkProjectAndAuthThrowException(Mockito.any(),
                 Mockito.any(), Mockito.any());
@@ -150,31 +126,11 @@
                 TaskExecuteType.BATCH,
                 1,
                 20));
->>>>>>> 2a44a7f3
 
         // data parameter check
         putMsg(result, Status.SUCCESS, projectCode);
         when(projectMapper.queryByCode(projectCode)).thenReturn(project);
         when(projectService.checkProjectAndAuth(loginUser, project, projectCode, TASK_INSTANCE)).thenReturn(result);
-<<<<<<< HEAD
-        Result dataParameterRes = taskInstanceService.queryTaskListPaging(loginUser,
-            projectCode,
-            1,
-            "",
-            "",
-            "",
-            "",
-            "test_user",
-            "20200101 00:00:00",
-            "2020-01-02 00:00:00",
-            "",
-            TaskExecutionStatus.SUCCESS,
-            "192.168.xx.xx",
-            TaskExecuteType.BATCH,
-            1,
-            20);
-        Assert.assertEquals(Status.REQUEST_PARAMS_NOT_VALID_ERROR.getCode(), (int) dataParameterRes.getCode());
-=======
         Assertions.assertThrows(ServiceException.class, () -> taskInstanceService.queryTaskListPaging(loginUser,
                 projectCode,
                 1,
@@ -190,7 +146,6 @@
                 TaskExecuteType.BATCH,
                 1,
                 20));
->>>>>>> 2a44a7f3
 
         // project
         putMsg(result, Status.SUCCESS, projectCode);
@@ -207,10 +162,6 @@
                 Mockito.any());
         when(usersService.queryUser(loginUser.getId())).thenReturn(loginUser);
         when(usersService.getUserIdByName(loginUser.getUserName())).thenReturn(loginUser.getId());
-<<<<<<< HEAD
-        when(taskInstanceMapper.queryTaskInstanceListPaging(Mockito.any(Page.class), eq(project.getCode()), eq(1), eq(""), eq(""), eq(""), eq(""),
-            eq(0), Mockito.any(), eq("192.168.xx.xx"), eq(TaskExecuteType.BATCH), eq(start), eq(end))).thenReturn(pageReturn);
-=======
         when(taskInstanceMapper.queryTaskInstanceListPaging(
                 Mockito.any(),
                 Mockito.any(),
@@ -225,20 +176,11 @@
                 Mockito.any(),
                 Mockito.any()))
                         .thenReturn(pageReturn);
->>>>>>> 2a44a7f3
         when(usersService.queryUser(processInstance.getExecutorId())).thenReturn(loginUser);
         when(processService.findProcessInstanceDetailById(taskInstance.getProcessInstanceId()))
                 .thenReturn(Optional.of(processInstance));
 
         Result successRes = taskInstanceService.queryTaskListPaging(loginUser, projectCode, 1, "", "", "",
-<<<<<<< HEAD
-            "", "test_user", "2020-01-01 00:00:00", "2020-01-02 00:00:00", "", TaskExecutionStatus.SUCCESS, "192.168.xx.xx", TaskExecuteType.BATCH, 1, 20);
-        Assert.assertEquals(Status.SUCCESS.getCode(), (int) successRes.getCode());
-
-        //executor name empty
-        when(taskInstanceMapper.queryTaskInstanceListPaging(Mockito.any(Page.class), eq(project.getCode()), eq(1), eq(""), eq(""), eq(""), eq(""),
-            eq(0), Mockito.any(), eq("192.168.xx.xx"), eq(TaskExecuteType.BATCH), eq(start), eq(end))).thenReturn(pageReturn);
-=======
                 "test_user", "2020-01-01 00:00:00", "2020-01-02 00:00:00", "", TaskExecutionStatus.SUCCESS,
                 "192.168.xx.xx", TaskExecuteType.BATCH, 1, 20);
         Assertions.assertEquals(Status.SUCCESS.getCode(), (int) successRes.getCode());
@@ -249,38 +191,16 @@
                 eq(""), eq(""), eq(""),
                 eq(""), Mockito.any(), eq("192.168.xx.xx"), eq(TaskExecuteType.BATCH), eq(start), eq(end)))
                         .thenReturn(pageReturn);
->>>>>>> 2a44a7f3
         Result executorEmptyRes = taskInstanceService.queryTaskListPaging(loginUser, projectCode, 1, "", "", "",
-            "", "", "2020-01-01 00:00:00", "2020-01-02 00:00:00", "", TaskExecutionStatus.SUCCESS, "192.168.xx.xx", TaskExecuteType.BATCH, 1, 20);
-        Assert.assertEquals(Status.SUCCESS.getCode(), (int) executorEmptyRes.getCode());
+                "", "2020-01-01 00:00:00", "2020-01-02 00:00:00", "", TaskExecutionStatus.SUCCESS, "192.168.xx.xx",
+                TaskExecuteType.BATCH, 1, 20);
+        Assertions.assertEquals(Status.SUCCESS.getCode(), (int) executorEmptyRes.getCode());
 
         // executor null
         when(usersService.queryUser(loginUser.getId())).thenReturn(null);
         when(usersService.getUserIdByName(loginUser.getUserName())).thenReturn(-1);
 
         Result executorNullRes = taskInstanceService.queryTaskListPaging(loginUser, projectCode, 1, "", "", "",
-<<<<<<< HEAD
-            "", "test_user", "2020-01-01 00:00:00", "2020-01-02 00:00:00", "", TaskExecutionStatus.SUCCESS, "192.168.xx.xx", TaskExecuteType.BATCH, 1, 20);
-        Assert.assertEquals(Status.SUCCESS.getCode(), (int) executorNullRes.getCode());
-
-        //start/end date null
-        when(taskInstanceMapper.queryTaskInstanceListPaging(Mockito.any(Page.class), eq(project.getCode()), eq(1), eq(""), eq(""), eq(""), eq(""),
-            eq(0), Mockito.any(), eq("192.168.xx.xx"), eq(TaskExecuteType.BATCH), any(), any())).thenReturn(pageReturn);
-        Result executorNullDateRes = taskInstanceService.queryTaskListPaging(loginUser, projectCode, 1, "", "", "",
-            "", "", null, null, "", TaskExecutionStatus.SUCCESS, "192.168.xx.xx", TaskExecuteType.BATCH, 1, 20);
-        Assert.assertEquals(Status.SUCCESS.getCode(), (int) executorNullDateRes.getCode());
-
-        //start date error format
-        when(taskInstanceMapper.queryTaskInstanceListPaging(Mockito.any(Page.class), eq(project.getCode()), eq(1), eq(""), eq(""), eq(""), eq(""),
-            eq(0), Mockito.any(), eq("192.168.xx.xx"), eq(TaskExecuteType.BATCH), any(), any())).thenReturn(pageReturn);
-
-        Result executorErrorStartDateRes = taskInstanceService.queryTaskListPaging(loginUser, projectCode, 1, "", "", "",
-            "", "", "error date", null, "", TaskExecutionStatus.SUCCESS, "192.168.xx.xx", TaskExecuteType.BATCH, 1, 20);
-        Assert.assertEquals(Status.REQUEST_PARAMS_NOT_VALID_ERROR.getCode(), (int) executorErrorStartDateRes.getCode());
-        Result executorErrorEndDateRes = taskInstanceService.queryTaskListPaging(loginUser, projectCode, 1, "", "", "",
-            "", "", null, "error date", "", TaskExecutionStatus.SUCCESS, "192.168.xx.xx", TaskExecuteType.BATCH, 1, 20);
-        Assert.assertEquals(Status.REQUEST_PARAMS_NOT_VALID_ERROR.getCode(), (int) executorErrorEndDateRes.getCode());
-=======
                 "test_user", "2020-01-01 00:00:00", "2020-01-02 00:00:00", "", TaskExecutionStatus.SUCCESS,
                 "192.168.xx.xx", TaskExecuteType.BATCH, 1, 20);
         Assertions.assertEquals(Status.SUCCESS.getCode(), (int) executorNullRes.getCode());
@@ -333,7 +253,6 @@
                 TaskExecuteType.BATCH,
                 1,
                 20));
->>>>>>> 2a44a7f3
     }
 
     /**
@@ -421,13 +340,8 @@
         Map<String, Object> mockFailure = new HashMap<>(5);
         putMsg(mockFailure, Status.USER_NO_OPERATION_PROJECT_PERM, user.getUserName(), projectCode);
         when(projectService.checkProjectAndAuth(user, project, projectCode, FORCED_SUCCESS)).thenReturn(mockFailure);
-<<<<<<< HEAD
-        Map<String, Object> authFailRes = taskInstanceService.forceTaskSuccess(user, projectCode, taskId);
-        Assert.assertNotSame(Status.SUCCESS, authFailRes.get(Constants.STATUS));
-=======
         Result authFailRes = taskInstanceService.forceTaskSuccess(user, projectCode, taskId);
         Assertions.assertNotSame(Status.SUCCESS.getCode(), authFailRes.getCode());
->>>>>>> 2a44a7f3
 
         // test task not found
         when(projectService.checkProjectAndAuth(user, project, projectCode, FORCED_SUCCESS)).thenReturn(mockSuccess);
@@ -435,13 +349,8 @@
         TaskDefinition taskDefinition = new TaskDefinition();
         taskDefinition.setProjectCode(projectCode);
         when(taskDefinitionMapper.queryByCode(task.getTaskCode())).thenReturn(taskDefinition);
-<<<<<<< HEAD
-        Map<String, Object> taskNotFoundRes = taskInstanceService.forceTaskSuccess(user, projectCode, taskId);
-        Assert.assertEquals(Status.TASK_INSTANCE_NOT_FOUND, taskNotFoundRes.get(Constants.STATUS));
-=======
         Result taskNotFoundRes = taskInstanceService.forceTaskSuccess(user, projectCode, taskId);
         Assertions.assertEquals(Status.TASK_INSTANCE_NOT_FOUND.getCode(), taskNotFoundRes.getCode().intValue());
->>>>>>> 2a44a7f3
 
         // test task instance state error
         task.setState(TaskExecutionStatus.SUCCESS);
@@ -450,14 +359,9 @@
         putMsg(result, Status.SUCCESS, projectCode);
         when(projectMapper.queryByCode(projectCode)).thenReturn(project);
         when(projectService.checkProjectAndAuth(user, project, projectCode, FORCED_SUCCESS)).thenReturn(result);
-<<<<<<< HEAD
-        Map<String, Object> taskStateErrorRes = taskInstanceService.forceTaskSuccess(user, projectCode, taskId);
-        Assert.assertEquals(Status.TASK_INSTANCE_STATE_OPERATION_ERROR, taskStateErrorRes.get(Constants.STATUS));
-=======
         Result taskStateErrorRes = taskInstanceService.forceTaskSuccess(user, projectCode, taskId);
         Assertions.assertEquals(Status.TASK_INSTANCE_STATE_OPERATION_ERROR.getCode(),
                 taskStateErrorRes.getCode().intValue());
->>>>>>> 2a44a7f3
 
         // test error
         task.setState(TaskExecutionStatus.FAILURE);
@@ -465,13 +369,8 @@
         putMsg(result, Status.SUCCESS, projectCode);
         when(projectMapper.queryByCode(projectCode)).thenReturn(project);
         when(projectService.checkProjectAndAuth(user, project, projectCode, FORCED_SUCCESS)).thenReturn(result);
-<<<<<<< HEAD
-        Map<String, Object> errorRes = taskInstanceService.forceTaskSuccess(user, projectCode, taskId);
-        Assert.assertEquals(Status.FORCE_TASK_SUCCESS_ERROR, errorRes.get(Constants.STATUS));
-=======
         Result errorRes = taskInstanceService.forceTaskSuccess(user, projectCode, taskId);
         Assertions.assertEquals(Status.FORCE_TASK_SUCCESS_ERROR.getCode(), errorRes.getCode().intValue());
->>>>>>> 2a44a7f3
 
         // test success
         task.setState(TaskExecutionStatus.FAILURE);
@@ -479,76 +378,6 @@
         putMsg(result, Status.SUCCESS, projectCode);
         when(projectMapper.queryByCode(projectCode)).thenReturn(project);
         when(projectService.checkProjectAndAuth(user, project, projectCode, FORCED_SUCCESS)).thenReturn(result);
-<<<<<<< HEAD
-        Map<String, Object> successRes = taskInstanceService.forceTaskSuccess(user, projectCode, taskId);
-        Assert.assertEquals(Status.SUCCESS, successRes.get(Constants.STATUS));
-    }
-
-    @Test
-    public void queryTaskListPagingByTaskType() {
-        long projectCode = 1L;
-        User loginUser = getAdminUser();
-        Project project = getProject(projectCode);
-        Map<String, Object> result = new HashMap<>();
-        putMsg(result, Status.SUCCESS, projectCode);
-        when(projectMapper.queryByCode(projectCode)).thenReturn(project);
-        when(projectService.checkProjectAndAuth(loginUser, project, projectCode, TASK_INSTANCE)).thenReturn(result);
-        when(usersService.queryUser(loginUser.getId())).thenReturn(loginUser);
-        when(usersService.getUserIdByName(loginUser.getUserName())).thenReturn(loginUser.getId());
-
-        // case 1: all task type
-        List<TaskInstance> taskInstanceList = getTaskInstanceList();
-        Page<TaskInstance> pageReturn = new Page<>(1, 10);
-        pageReturn.setRecords(taskInstanceList);
-        when(taskInstanceMapper.queryTaskInstanceListPaging(Mockito.any(Page.class), eq(project.getCode()), Mockito.any(), eq(""), eq(""), eq(""), eq(""),
-            eq(0), Mockito.any(), eq("192.168.xx.xx"), eq(TaskExecuteType.BATCH), Mockito.any(), Mockito.any())).thenReturn(pageReturn);
-
-        Result res = taskInstanceService.queryTaskListPaging(loginUser, projectCode, 1, "", "", "",
-            "", "test_user", "2020-01-01 00:00:00", "2020-01-02 00:00:00", "", TaskExecutionStatus.SUCCESS, "192.168.xx.xx", TaskExecuteType.BATCH, 1, 20);
-        Assert.assertEquals(Status.SUCCESS.getCode(), (int) res.getCode());
-        PageInfo<Map<String, Object>> resPage = (PageInfo<Map<String, Object>>) res.getData();
-        Assert.assertEquals(2, resPage.getTotalList().size());
-
-        // case 2: task type is shell
-        pageReturn = new Page<>(1, 10);
-        List<TaskInstance> subList = taskInstanceList.subList(0, 1);
-        pageReturn.setRecords(subList);
-        when(taskInstanceMapper.queryTaskInstanceListPaging(Mockito.any(Page.class), eq(project.getCode()), Mockito.any(), eq(""), eq(""), eq(""), eq("SHELL"),
-            eq(0), Mockito.any(), eq("192.168.xx.xx"), eq(TaskExecuteType.BATCH), Mockito.any(), Mockito.any())).thenReturn(pageReturn);
-
-        res = taskInstanceService.queryTaskListPaging(loginUser, projectCode, 1, "", "", "",
-            "SHELL", "test_user", "2020-01-01 00:00:00", "2020-01-02 00:00:00", "", TaskExecutionStatus.SUCCESS, "192.168.xx.xx", TaskExecuteType.BATCH, 1, 20);
-        Assert.assertEquals(Status.SUCCESS.getCode(), (int) res.getCode());
-        resPage = (PageInfo<Map<String, Object>>) res.getData();
-        Assert.assertEquals(1, resPage.getTotalList().size());
-    }
-
-    private List<TaskInstance> getTaskInstanceList() {
-        List<TaskInstance> taskInstanceList = new ArrayList<>();
-        TaskInstance shell = new TaskInstance();
-        shell.setId(1);
-        shell.setName("shell");
-        shell.setStartTime(new Date());
-        shell.setEndTime(new Date());
-        shell.setExecutorId(-1);
-        shell.setTaskExecuteType(TaskExecuteType.BATCH);
-        shell.setState(TaskExecutionStatus.SUBMITTED_SUCCESS);
-        shell.setTaskType("SHELL");
-
-        TaskInstance datax = new TaskInstance();
-        datax.setId(2);
-        datax.setName("datax");
-        datax.setStartTime(new Date());
-        datax.setEndTime(new Date());
-        datax.setExecutorId(-1);
-        datax.setTaskExecuteType(TaskExecuteType.BATCH);
-        datax.setState(TaskExecutionStatus.SUBMITTED_SUCCESS);
-        datax.setTaskType("DATAX");
-
-        taskInstanceList.add(shell);
-        taskInstanceList.add(datax);
-        return taskInstanceList;
-=======
         Result successRes = taskInstanceService.forceTaskSuccess(user, projectCode, taskId);
         Assertions.assertEquals(Status.SUCCESS.getCode(), successRes.getCode().intValue());
 
@@ -578,7 +407,5 @@
                 taskInstanceService.removeTaskInstanceCache(user, projectCode, taskId);
         Assertions.assertEquals(Status.TASK_INSTANCE_NOT_FOUND.getCode(), responseNotFoundTask.getCode());
 
->>>>>>> 2a44a7f3
-    }
-
+    }
 }