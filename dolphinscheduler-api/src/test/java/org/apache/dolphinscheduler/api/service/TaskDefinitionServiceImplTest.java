/*
 * Licensed to the Apache Software Foundation (ASF) under one or more
 * contributor license agreements.  See the NOTICE file distributed with
 * this work for additional information regarding copyright ownership.
 * The ASF licenses this file to You under the Apache License, Version 2.0
 * (the "License"); you may not use this file except in compliance with
 * the License.  You may obtain a copy of the License at
 *
 *    http://www.apache.org/licenses/LICENSE-2.0
 *
 * Unless required by applicable law or agreed to in writing, software
 * distributed under the License is distributed on an "AS IS" BASIS,
 * WITHOUT WARRANTIES OR CONDITIONS OF ANY KIND, either express or implied.
 * See the License for the specific language governing permissions and
 * limitations under the License.
 */

package org.apache.dolphinscheduler.api.service;

<<<<<<< HEAD
import static org.apache.dolphinscheduler.api.constants.ApiFuncIdentificationConstant.*;

=======
import static org.apache.dolphinscheduler.api.constants.ApiFuncIdentificationConstant.TASK_DEFINITION;
import static org.apache.dolphinscheduler.api.constants.ApiFuncIdentificationConstant.TASK_DEFINITION_CREATE;
import static org.apache.dolphinscheduler.api.constants.ApiFuncIdentificationConstant.TASK_DEFINITION_DELETE;
import static org.apache.dolphinscheduler.api.constants.ApiFuncIdentificationConstant.TASK_DEFINITION_UPDATE;
import static org.apache.dolphinscheduler.api.constants.ApiFuncIdentificationConstant.WORKFLOW_SWITCH_TO_THIS_VERSION;
import static org.mockito.ArgumentMatchers.isA;

import org.apache.dolphinscheduler.api.dto.task.TaskCreateRequest;
import org.apache.dolphinscheduler.api.dto.task.TaskUpdateRequest;
import org.apache.dolphinscheduler.api.dto.taskRelation.TaskRelationUpdateUpstreamRequest;
import org.apache.dolphinscheduler.api.dto.workflow.WorkflowUpdateRequest;
>>>>>>> 22103f97
import org.apache.dolphinscheduler.api.enums.Status;
import org.apache.dolphinscheduler.api.exceptions.ServiceException;
import org.apache.dolphinscheduler.api.service.impl.ProjectServiceImpl;
import org.apache.dolphinscheduler.api.service.impl.TaskDefinitionServiceImpl;
import org.apache.dolphinscheduler.common.Constants;
import org.apache.dolphinscheduler.common.enums.Flag;
import org.apache.dolphinscheduler.common.enums.Priority;
import org.apache.dolphinscheduler.common.enums.ReleaseState;
import org.apache.dolphinscheduler.common.enums.UserType;
import org.apache.dolphinscheduler.common.utils.JSONUtils;
import org.apache.dolphinscheduler.dao.entity.ProcessDefinition;
import org.apache.dolphinscheduler.dao.entity.ProcessTaskRelation;
import org.apache.dolphinscheduler.dao.entity.Project;
import org.apache.dolphinscheduler.dao.entity.TaskDefinition;
import org.apache.dolphinscheduler.dao.entity.TaskDefinitionLog;
import org.apache.dolphinscheduler.dao.entity.User;
import org.apache.dolphinscheduler.dao.mapper.ProcessDefinitionMapper;
import org.apache.dolphinscheduler.dao.mapper.ProcessTaskRelationMapper;
import org.apache.dolphinscheduler.dao.mapper.ProjectMapper;
import org.apache.dolphinscheduler.dao.mapper.TaskDefinitionLogMapper;
import org.apache.dolphinscheduler.dao.mapper.TaskDefinitionMapper;
import org.apache.dolphinscheduler.service.process.ProcessService;
import org.apache.dolphinscheduler.service.task.TaskPluginManager;

import java.text.MessageFormat;
import java.util.ArrayList;
import java.util.List;
import java.util.Map;

import org.junit.jupiter.api.Assertions;
import org.junit.jupiter.api.BeforeEach;
import org.junit.jupiter.api.Test;
import org.junit.jupiter.api.extension.ExtendWith;
import org.mockito.InjectMocks;
import org.mockito.Mock;
import org.mockito.Mockito;
import org.mockito.junit.jupiter.MockitoExtension;

<<<<<<< HEAD
@RunWith(MockitoJUnitRunner.class)
=======
@ExtendWith(MockitoExtension.class)
>>>>>>> 22103f97
public class TaskDefinitionServiceImplTest {

    @InjectMocks
    private TaskDefinitionServiceImpl taskDefinitionService;

    @Mock
    private TaskDefinitionMapper taskDefinitionMapper;

    @Mock
    private TaskDefinitionLogMapper taskDefinitionLogMapper;

    @Mock
    private ProjectMapper projectMapper;

    @Mock
    private ProjectServiceImpl projectService;

    @Mock
    private ProcessService processService;

    @Mock
    private ProcessTaskRelationMapper processTaskRelationMapper;

    @Mock
    private TaskPluginManager taskPluginManager;

    @Mock
    private ProcessTaskRelationService processTaskRelationService;

    @Mock
    private ProcessDefinitionMapper processDefinitionMapper;

    @Mock
    private ProcessDefinitionService processDefinitionService;

    private static final String TASK_PARAMETER =
            "{\"resourceList\":[],\"localParams\":[],\"rawScript\":\"echo 1\",\"conditionResult\":{\"successNode\":[\"\"],\"failedNode\":[\"\"]},\"dependence\":{}}";;
    private static final long PROJECT_CODE = 1L;
    private static final long PROCESS_DEFINITION_CODE = 2L;
    private static final long TASK_CODE = 3L;
    private static final int VERSION = 1;
    private static final int RESOURCE_RATE = -1;
    protected User user;
    protected Exception exception;

    @BeforeEach
    public void before() {
        User loginUser = new User();
        loginUser.setId(1);
        loginUser.setTenantId(2);
        loginUser.setUserType(UserType.GENERAL_USER);
        loginUser.setUserName("admin");
        user = loginUser;
    }

    @Test
    public void createTaskDefinition() {
        Project project = getProject();
        Mockito.when(projectMapper.queryByCode(PROJECT_CODE)).thenReturn(project);

<<<<<<< HEAD
        Mockito.doNothing().when(projectService).checkProjectAuth(loginUser, project,
                TASK_DEFINITION_CREATE);
=======
        Map<String, Object> result = new HashMap<>();
        putMsg(result, Status.SUCCESS, PROJECT_CODE);
        Mockito.when(projectService.checkProjectAndAuth(user, project, PROJECT_CODE, TASK_DEFINITION_CREATE))
                .thenReturn(result);

>>>>>>> 22103f97
        String createTaskDefinitionJson =
                "[{\"name\":\"detail_up\",\"description\":\"\",\"taskType\":\"SHELL\",\"taskParams\":"
                        + "\"{\\\"resourceList\\\":[],\\\"localParams\\\":[{\\\"prop\\\":\\\"datetime\\\",\\\"direct\\\":\\\"IN\\\","
                        + "\\\"type\\\":\\\"VARCHAR\\\",\\\"value\\\":\\\"${system.datetime}\\\"}],\\\"rawScript\\\":"
                        + "\\\"echo ${datetime}\\\",\\\"conditionResult\\\":\\\"{\\\\\\\"successNode\\\\\\\":[\\\\\\\"\\\\\\\"],"
                        + "\\\\\\\"failedNode\\\\\\\":[\\\\\\\"\\\\\\\"]}\\\",\\\"dependence\\\":{}}\",\"flag\":0,\"taskPriority\":0,"
                        + "\"workerGroup\":\"default\",\"failRetryTimes\":0,\"failRetryInterval\":0,\"timeoutFlag\":0,"
                        + "\"timeoutNotifyStrategy\":0,\"timeout\":0,\"delayTime\":0,\"resourceIds\":\"\"}]";
        List<TaskDefinitionLog> taskDefinitions = JSONUtils.toList(createTaskDefinitionJson, TaskDefinitionLog.class);
<<<<<<< HEAD
        Mockito.when(processService.saveTaskDefine(loginUser, projectCode, taskDefinitions, Boolean.TRUE))
                .thenReturn(1);
        Mockito.when(taskPluginManager.checkTaskParameters(Mockito.any())).thenReturn(true);
        Map<String, Object> relation = taskDefinitionService
                .createTaskDefinition(loginUser, projectCode, createTaskDefinitionJson);
        Assert.assertEquals(Status.SUCCESS, relation.get(Constants.STATUS));
=======
        Mockito.when(processService.saveTaskDefine(user, PROJECT_CODE, taskDefinitions, Boolean.TRUE))
                .thenReturn(1);
        Mockito.when(taskPluginManager.checkTaskParameters(Mockito.any())).thenReturn(true);
        Map<String, Object> relation = taskDefinitionService
                .createTaskDefinition(user, PROJECT_CODE, createTaskDefinitionJson);
        Assertions.assertEquals(Status.SUCCESS, relation.get(Constants.STATUS));
>>>>>>> 22103f97
    }

    @Test
    public void updateTaskDefinition() {
        String taskDefinitionJson =
                "{\"name\":\"detail_up\",\"description\":\"\",\"taskType\":\"SHELL\",\"taskParams\":"
                        + "\"{\\\"resourceList\\\":[],\\\"localParams\\\":[{\\\"prop\\\":\\\"datetime\\\",\\\"direct\\\":\\\"IN\\\","
                        + "\\\"type\\\":\\\"VARCHAR\\\",\\\"value\\\":\\\"${system.datetime}\\\"}],\\\"rawScript\\\":"
                        + "\\\"echo ${datetime}\\\",\\\"conditionResult\\\":\\\"{\\\\\\\"successNode\\\\\\\":[\\\\\\\"\\\\\\\"],"
                        + "\\\\\\\"failedNode\\\\\\\":[\\\\\\\"\\\\\\\"]}\\\",\\\"dependence\\\":{}}\",\"flag\":0,\"taskPriority\":0,"
                        + "\"workerGroup\":\"default\",\"failRetryTimes\":0,\"failRetryInterval\":0,\"timeoutFlag\":0,"
                        + "\"timeoutNotifyStrategy\":0,\"timeout\":0,\"delayTime\":0,\"resourceIds\":\"\"}";
<<<<<<< HEAD
        long projectCode = 1L;
        long taskCode = 1L;

        Project project = getProject(projectCode);
        Mockito.when(projectMapper.queryByCode(projectCode)).thenReturn(project);

        User loginUser = new User();
        loginUser.setId(-1);
        loginUser.setUserType(UserType.GENERAL_USER);

        Mockito.doNothing().when(projectService).checkProjectAuth(loginUser, project,
                TASK_DEFINITION_UPDATE);
        Mockito.when(processService.isTaskOnline(taskCode)).thenReturn(Boolean.FALSE);
        Mockito.when(taskDefinitionMapper.queryByCode(taskCode)).thenReturn(new TaskDefinition());
=======

        Project project = getProject();
        Mockito.when(projectMapper.queryByCode(PROJECT_CODE)).thenReturn(project);

        Map<String, Object> result = new HashMap<>();
        putMsg(result, Status.SUCCESS, PROJECT_CODE);
        Mockito.when(projectService.checkProjectAndAuth(user, project, PROJECT_CODE, TASK_DEFINITION_UPDATE))
                .thenReturn(result);

        Mockito.when(processService.isTaskOnline(TASK_CODE)).thenReturn(Boolean.FALSE);
        Mockito.when(taskDefinitionMapper.queryByCode(TASK_CODE)).thenReturn(new TaskDefinition());
>>>>>>> 22103f97
        Mockito.when(taskDefinitionMapper.updateById(Mockito.any(TaskDefinitionLog.class))).thenReturn(1);
        Mockito.when(taskDefinitionLogMapper.insert(Mockito.any(TaskDefinitionLog.class))).thenReturn(1);
        Mockito.when(taskDefinitionLogMapper.queryMaxVersionForDefinition(TASK_CODE)).thenReturn(1);
        Mockito.when(taskPluginManager.checkTaskParameters(Mockito.any())).thenReturn(true);
<<<<<<< HEAD
        Map<String, Object> result =
                taskDefinitionService.updateTaskDefinition(loginUser, projectCode, taskCode, taskDefinitionJson);
        Assert.assertEquals(Status.SUCCESS, result.get(Constants.STATUS));
=======
        result = taskDefinitionService.updateTaskDefinition(user, PROJECT_CODE, TASK_CODE, taskDefinitionJson);
        Assertions.assertEquals(Status.SUCCESS, result.get(Constants.STATUS));
>>>>>>> 22103f97
    }

    @Test
    public void queryTaskDefinitionByName() {
        String taskName = "task";
        Project project = getProject();
        Mockito.when(projectMapper.queryByCode(PROJECT_CODE)).thenReturn(project);

<<<<<<< HEAD
        Mockito.doNothing().when(projectService).checkProjectAuth(loginUser, project, TASK_DEFINITION);
        Mockito.when(taskDefinitionMapper.queryByName(project.getCode(), processCode, taskName))
                .thenReturn(new TaskDefinition());

        Map<String, Object> relation = taskDefinitionService
                .queryTaskDefinitionByName(loginUser, projectCode, processCode, taskName);
=======
        Map<String, Object> result = new HashMap<>();
        putMsg(result, Status.SUCCESS, PROJECT_CODE);
        Mockito.when(projectService.checkProjectAndAuth(user, project, PROJECT_CODE, TASK_DEFINITION))
                .thenReturn(result);

        Mockito.when(taskDefinitionMapper.queryByName(project.getCode(), PROCESS_DEFINITION_CODE, taskName))
                .thenReturn(new TaskDefinition());

        Map<String, Object> relation = taskDefinitionService
                .queryTaskDefinitionByName(user, PROJECT_CODE, PROCESS_DEFINITION_CODE, taskName);
>>>>>>> 22103f97

        Assertions.assertEquals(Status.SUCCESS, relation.get(Constants.STATUS));
    }

    @Test
    public void deleteTaskDefinitionByCode() {
<<<<<<< HEAD
        long projectCode = 1L;
        long taskCode = 1L;

        Project project = getProject(projectCode);
        Mockito.when(projectMapper.queryByCode(projectCode)).thenReturn(project);

        User loginUser = new User();
        loginUser.setId(-1);
        loginUser.setUserType(UserType.GENERAL_USER);

        Mockito.doNothing().when(projectService).checkProjectAuth(loginUser, project,
                TASK_DEFINITION_DELETE);
        Mockito.when(taskDefinitionMapper.queryByCode(taskCode)).thenReturn(getTaskDefinition());
        Mockito.when(processTaskRelationMapper.queryDownstreamByTaskCode(taskCode))
                .thenReturn(new ArrayList<>());
        Mockito.when(taskDefinitionMapper.deleteByCode(taskCode))
                .thenReturn(1);

        Map<String, Object> relation = taskDefinitionService
                .deleteTaskDefinitionByCode(loginUser, projectCode, taskCode);

        Assert.assertEquals(Status.SUCCESS, relation.get(Constants.STATUS));
=======
        Project project = getProject();
        Mockito.when(projectMapper.queryByCode(PROJECT_CODE)).thenReturn(project);

        // error task definition not find
        exception = Assertions.assertThrows(ServiceException.class,
                () -> taskDefinitionService.deleteTaskDefinitionByCode(user, TASK_CODE));
        Assertions.assertEquals(Status.TASK_DEFINE_NOT_EXIST.getCode(), ((ServiceException) exception).getCode());

        // error delete single task definition object
        Mockito.when(taskDefinitionMapper.queryByCode(TASK_CODE)).thenReturn(getTaskDefinition());
        Mockito.when(taskDefinitionMapper.deleteByCode(TASK_CODE)).thenReturn(0);
        exception = Assertions.assertThrows(ServiceException.class,
                () -> taskDefinitionService.deleteTaskDefinitionByCode(user, TASK_CODE));
        Assertions.assertEquals(Status.DELETE_TASK_DEFINE_BY_CODE_MSG_ERROR.getCode(),
                ((ServiceException) exception).getCode());

        // success
        Mockito.doNothing().when(projectService).checkProjectAndAuthThrowException(user, project,
                TASK_DEFINITION_DELETE);
        Mockito.when(processTaskRelationMapper.queryDownstreamByTaskCode(TASK_CODE)).thenReturn(new ArrayList<>());
        Mockito.when(taskDefinitionMapper.deleteByCode(TASK_CODE)).thenReturn(1);
        Assertions.assertDoesNotThrow(() -> taskDefinitionService.deleteTaskDefinitionByCode(user, TASK_CODE));
>>>>>>> 22103f97
    }

    @Test
    public void switchVersion() {
        Project project = getProject();
        Mockito.when(projectMapper.queryByCode(PROJECT_CODE)).thenReturn(project);

<<<<<<< HEAD
        Mockito.doNothing().when(projectService).checkProjectAuth(loginUser, project,
                WORKFLOW_SWITCH_TO_THIS_VERSION);
        Mockito.when(taskDefinitionLogMapper.queryByDefinitionCodeAndVersion(taskCode, version))
                .thenReturn(new TaskDefinitionLog());
        TaskDefinition taskDefinition = new TaskDefinition();
        taskDefinition.setProjectCode(projectCode);
        Mockito.when(taskDefinitionMapper.queryByCode(taskCode))
                .thenReturn(taskDefinition);
        Mockito.when(taskDefinitionMapper.updateById(new TaskDefinitionLog())).thenReturn(1);
        Map<String, Object> relation = taskDefinitionService
                .switchVersion(loginUser, projectCode, taskCode, version);
=======
        Map<String, Object> result = new HashMap<>();

        putMsg(result, Status.SUCCESS, PROJECT_CODE);
        Mockito.when(
                projectService.checkProjectAndAuth(user, project, PROJECT_CODE, WORKFLOW_SWITCH_TO_THIS_VERSION))
                .thenReturn(result);

        Mockito.when(taskDefinitionLogMapper.queryByDefinitionCodeAndVersion(TASK_CODE, VERSION))
                .thenReturn(new TaskDefinitionLog());
        TaskDefinition taskDefinition = new TaskDefinition();
        taskDefinition.setProjectCode(PROJECT_CODE);
        Mockito.when(taskDefinitionMapper.queryByCode(TASK_CODE))
                .thenReturn(taskDefinition);
        Mockito.when(taskDefinitionMapper.updateById(new TaskDefinitionLog())).thenReturn(1);
        Map<String, Object> relation = taskDefinitionService
                .switchVersion(user, PROJECT_CODE, TASK_CODE, VERSION);
>>>>>>> 22103f97

        Assertions.assertEquals(Status.SUCCESS, relation.get(Constants.STATUS));
    }

    private void putMsg(Map<String, Object> result, Status status, Object... statusParams) {
        result.put(Constants.STATUS, status);
        if (statusParams != null && statusParams.length > 0) {
            result.put(Constants.MSG, MessageFormat.format(status.getMsg(), statusParams));
        } else {
            result.put(Constants.MSG, status.getMsg());
        }
    }

    @Test
    public void checkJson() {
        String taskDefinitionJson =
                "[{\"name\":\"detail_up\",\"description\":\"\",\"taskType\":\"SHELL\",\"taskParams\":"
                        + "\"{\\\"resourceList\\\":[],\\\"localParams\\\":[{\\\"prop\\\":\\\"datetime\\\",\\\"direct\\\":\\\"IN\\\","
                        + "\\\"type\\\":\\\"VARCHAR\\\",\\\"value\\\":\\\"${system.datetime}\\\"}],\\\"rawScript\\\":"
                        + "\\\"echo ${datetime}\\\",\\\"conditionResult\\\":\\\"{\\\\\\\"successNode\\\\\\\":[\\\\\\\"\\\\\\\"],"
                        + "\\\\\\\"failedNode\\\\\\\":[\\\\\\\"\\\\\\\"]}\\\",\\\"dependence\\\":{}}\",\"flag\":0,\"taskPriority\":0,"
                        + "\"workerGroup\":\"default\",\"failRetryTimes\":0,\"failRetryInterval\":0,\"timeoutFlag\":0,"
                        + "\"timeoutNotifyStrategy\":0,\"timeout\":0,\"delayTime\":0,\"resourceIds\":\"\"}]";
        List<TaskDefinitionLog> taskDefinitionLogs = JSONUtils.toList(taskDefinitionJson, TaskDefinitionLog.class);
<<<<<<< HEAD
        Assert.assertFalse(taskDefinitionLogs.isEmpty());
=======
        Assertions.assertFalse(taskDefinitionLogs.isEmpty());
>>>>>>> 22103f97
        String taskJson =
                "[{\"name\":\"shell1\",\"description\":\"\",\"taskType\":\"SHELL\",\"taskParams\":{\"resourceList\":[],"
                        + "\"localParams\":[],\"rawScript\":\"echo 1\",\"conditionResult\":{\"successNode\":[\"\"],\"failedNode\":[\"\"]},\"dependence\":{}},"
                        + "\"flag\":\"NORMAL\",\"taskPriority\":\"MEDIUM\",\"workerGroup\":\"default\",\"failRetryTimes\":\"0\",\"failRetryInterval\":\"1\","
                        + "\"timeoutFlag\":\"CLOSE\",\"timeoutNotifyStrategy\":\"\",\"timeout\":null,\"delayTime\":\"0\"},{\"name\":\"shell2\",\"description\":\"\","
                        + "\"taskType\":\"SHELL\",\"taskParams\":{\"resourceList\":[],\"localParams\":[],\"rawScript\":\"echo 2\",\"conditionResult\":{\"successNode\""
                        + ":[\"\"],\"failedNode\":[\"\"]},\"dependence\":{}},\"flag\":\"NORMAL\",\"taskPriority\":\"MEDIUM\",\"workerGroup\":\"default\","
                        + "\"failRetryTimes\":\"0\",\"failRetryInterval\":\"1\",\"timeoutFlag\":\"CLOSE\",\"timeoutNotifyStrategy\":\"\",\"timeout\":null,\"delayTime\":\"0\"}]";
        taskDefinitionLogs = JSONUtils.toList(taskJson, TaskDefinitionLog.class);
<<<<<<< HEAD
        Assert.assertFalse(taskDefinitionLogs.isEmpty());
=======
        Assertions.assertFalse(taskDefinitionLogs.isEmpty());
>>>>>>> 22103f97
        String taskParams =
                "{\"resourceList\":[],\"localParams\":[{\"prop\":\"datetime\",\"direct\":\"IN\",\"type\":\"VARCHAR\","
                        + "\"value\":\"${system.datetime}\"}],\"rawScript\":\"echo ${datetime}\",\"conditionResult\":\"{\\\"successNode\\\":[\\\"\\\"],"
                        + "\\\"failedNode\\\":[\\\"\\\"]}\",\"dependence\":{}}";
        Map parameters = JSONUtils.parseObject(taskParams, Map.class);
<<<<<<< HEAD
        Assert.assertNotNull(parameters);
=======
        Assertions.assertNotNull(parameters);
>>>>>>> 22103f97
        String params =
                "{\"resourceList\":[],\"localParams\":[],\"rawScript\":\"echo 1\",\"conditionResult\":{\"successNode\":[\"\"],\"failedNode\":[\"\"]},\"dependence\":{}}";
        Map parameters1 = JSONUtils.parseObject(params, Map.class);
        Assertions.assertNotNull(parameters1);
    }

    @Test
    public void genTaskCodeList() {
        Map<String, Object> genTaskCodeList = taskDefinitionService.genTaskCodeList(10);
        Assertions.assertEquals(Status.SUCCESS, genTaskCodeList.get(Constants.STATUS));
    }

    @Test
    public void testReleaseTaskDefinition() {
        Mockito.when(projectMapper.queryByCode(PROJECT_CODE)).thenReturn(getProject());
        Project project = getProject();

        // check task dose not exist
<<<<<<< HEAD
        Mockito.doNothing().when(projectService).checkProjectAuth(loginUser, project, null);
        Map<String, Object> map =
                taskDefinitionService.releaseTaskDefinition(loginUser, projectCode, taskCode, ReleaseState.OFFLINE);
        Assert.assertEquals(Status.TASK_DEFINE_NOT_EXIST, map.get(Constants.STATUS));
=======
        Map<String, Object> result = new HashMap<>();
        putMsg(result, Status.TASK_DEFINE_NOT_EXIST, TASK_CODE);
        Mockito.when(projectService.checkProjectAndAuth(user, project, PROJECT_CODE, null)).thenReturn(result);
        Map<String, Object> map =
                taskDefinitionService.releaseTaskDefinition(user, PROJECT_CODE, TASK_CODE, ReleaseState.OFFLINE);
        Assertions.assertEquals(Status.TASK_DEFINE_NOT_EXIST, map.get(Constants.STATUS));
>>>>>>> 22103f97

        // process definition offline
        TaskDefinition taskDefinition = new TaskDefinition();
        taskDefinition.setProjectCode(PROJECT_CODE);
        taskDefinition.setVersion(1);
<<<<<<< HEAD
        taskDefinition.setCode(taskCode);
=======
        taskDefinition.setCode(TASK_CODE);
>>>>>>> 22103f97
        String params =
                "{\"resourceList\":[],\"localParams\":[],\"rawScript\":\"echo 1\",\"conditionResult\":{\"successNode\":[\"\"],\"failedNode\":[\"\"]},\"dependence\":{}}";
        taskDefinition.setTaskParams(params);
        taskDefinition.setTaskType("SHELL");
        Mockito.when(taskDefinitionMapper.queryByCode(TASK_CODE)).thenReturn(taskDefinition);
        TaskDefinitionLog taskDefinitionLog = new TaskDefinitionLog(taskDefinition);
<<<<<<< HEAD
        Mockito.when(taskDefinitionLogMapper.queryByDefinitionCodeAndVersion(taskCode, taskDefinition.getVersion()))
                .thenReturn(taskDefinitionLog);
        Map<String, Object> offlineTaskResult =
                taskDefinitionService.releaseTaskDefinition(loginUser, projectCode, taskCode, ReleaseState.OFFLINE);
        Assert.assertEquals(Status.SUCCESS, offlineTaskResult.get(Constants.STATUS));

        // process definition online, resource exist
        Map<String, Object> onlineTaskResult =
                taskDefinitionService.releaseTaskDefinition(loginUser, projectCode, taskCode, ReleaseState.ONLINE);
        Assert.assertEquals(Status.SUCCESS, onlineTaskResult.get(Constants.STATUS));

        // release error code
        Map<String, Object> failResult =
                taskDefinitionService.releaseTaskDefinition(loginUser, projectCode, taskCode, ReleaseState.getEnum(2));
        Assert.assertEquals(Status.REQUEST_PARAMS_NOT_VALID_ERROR, failResult.get(Constants.STATUS));
=======
        Mockito.when(taskDefinitionLogMapper.queryByDefinitionCodeAndVersion(TASK_CODE, taskDefinition.getVersion()))
                .thenReturn(taskDefinitionLog);
        Map<String, Object> offlineTaskResult =
                taskDefinitionService.releaseTaskDefinition(user, PROJECT_CODE, TASK_CODE, ReleaseState.OFFLINE);
        Assertions.assertEquals(Status.SUCCESS, offlineTaskResult.get(Constants.STATUS));

        // process definition online, resource exist
        Map<String, Object> onlineTaskResult =
                taskDefinitionService.releaseTaskDefinition(user, PROJECT_CODE, TASK_CODE, ReleaseState.ONLINE);
        Assertions.assertEquals(Status.SUCCESS, onlineTaskResult.get(Constants.STATUS));

        // release error code
        Map<String, Object> failResult =
                taskDefinitionService.releaseTaskDefinition(user, PROJECT_CODE, TASK_CODE, ReleaseState.getEnum(2));
        Assertions.assertEquals(Status.REQUEST_PARAMS_NOT_VALID_ERROR, failResult.get(Constants.STATUS));
    }

    @Test
    public void testCreateTaskDefinitionV2() {
        TaskCreateRequest taskCreateRequest = new TaskCreateRequest();
        taskCreateRequest.setProjectCode(PROJECT_CODE);
        taskCreateRequest.setWorkflowCode(PROCESS_DEFINITION_CODE);

        // error process definition not find
        exception = Assertions.assertThrows(ServiceException.class,
                () -> taskDefinitionService.createTaskDefinitionV2(user, taskCreateRequest));
        Assertions.assertEquals(Status.PROCESS_DEFINE_NOT_EXIST.getCode(), ((ServiceException) exception).getCode());

        // error project not find
        Mockito.when(processDefinitionMapper.queryByCode(PROCESS_DEFINITION_CODE)).thenReturn(getProcessDefinition());
        Mockito.when(projectMapper.queryByCode(PROJECT_CODE)).thenReturn(getProject());
        Mockito.doThrow(new ServiceException(Status.PROJECT_NOT_EXIST)).when(projectService)
                .checkProjectAndAuthThrowException(user, getProject(), TASK_DEFINITION_CREATE);
        exception = Assertions.assertThrows(ServiceException.class,
                () -> taskDefinitionService.createTaskDefinitionV2(user, taskCreateRequest));
        Assertions.assertEquals(Status.PROJECT_NOT_EXIST.getCode(), ((ServiceException) exception).getCode());

        // error task definition
        taskCreateRequest.setTaskParams(TASK_PARAMETER);
        Mockito.doNothing().when(projectService).checkProjectAndAuthThrowException(user, getProject(),
                TASK_DEFINITION_CREATE);
        exception = Assertions.assertThrows(ServiceException.class,
                () -> taskDefinitionService.createTaskDefinitionV2(user, taskCreateRequest));
        Assertions.assertEquals(Status.PROCESS_NODE_S_PARAMETER_INVALID.getCode(),
                ((ServiceException) exception).getCode());

        // error create task definition object
        Mockito.when(taskPluginManager.checkTaskParameters(Mockito.any())).thenReturn(true);
        Mockito.when(taskDefinitionMapper.insert(isA(TaskDefinition.class))).thenReturn(0);
        exception = Assertions.assertThrows(ServiceException.class,
                () -> taskDefinitionService.createTaskDefinitionV2(user, taskCreateRequest));
        Assertions.assertEquals(Status.CREATE_TASK_DEFINITION_ERROR.getCode(),
                ((ServiceException) exception).getCode());

        // error sync to task definition log
        Mockito.when(taskDefinitionMapper.insert(isA(TaskDefinition.class))).thenReturn(1);
        Mockito.when(taskDefinitionLogMapper.insert(isA(TaskDefinitionLog.class))).thenReturn(0);
        exception = Assertions.assertThrows(ServiceException.class,
                () -> taskDefinitionService.createTaskDefinitionV2(user, taskCreateRequest));
        Assertions.assertEquals(Status.CREATE_TASK_DEFINITION_LOG_ERROR.getCode(),
                ((ServiceException) exception).getCode());

        // success
        Mockito.when(taskDefinitionLogMapper.insert(isA(TaskDefinitionLog.class))).thenReturn(1);
        // we do not test updateUpstreamTaskDefinition, because it should be tested in processTaskRelationService
        Mockito.when(processTaskRelationService.updateUpstreamTaskDefinition(isA(User.class), isA(Long.class),
                isA(TaskRelationUpdateUpstreamRequest.class))).thenReturn(getProcessTaskRelationList());
        Mockito.when(processDefinitionService.updateSingleProcessDefinition(isA(User.class), isA(Long.class),
                isA(WorkflowUpdateRequest.class))).thenReturn(getProcessDefinition());
        Assertions.assertDoesNotThrow(() -> taskDefinitionService.createTaskDefinitionV2(user, taskCreateRequest));
    }

    @Test
    public void testUpdateTaskDefinitionV2() {
        TaskUpdateRequest taskUpdateRequest = new TaskUpdateRequest();

        // error task definition not exists
        exception = Assertions.assertThrows(ServiceException.class,
                () -> taskDefinitionService.updateTaskDefinitionV2(user, TASK_CODE, taskUpdateRequest));
        Assertions.assertEquals(Status.TASK_DEFINITION_NOT_EXISTS.getCode(), ((ServiceException) exception).getCode());

        // error project not find
        Mockito.when(taskDefinitionMapper.queryByCode(TASK_CODE)).thenReturn(getTaskDefinition());
        Mockito.when(projectMapper.queryByCode(isA(Long.class))).thenReturn(getProject());
        Mockito.doThrow(new ServiceException(Status.PROJECT_NOT_EXIST)).when(projectService)
                .checkProjectAndAuthThrowException(user, getProject(), TASK_DEFINITION_UPDATE);
        exception = Assertions.assertThrows(ServiceException.class,
                () -> taskDefinitionService.updateTaskDefinitionV2(user, TASK_CODE, taskUpdateRequest));
        Assertions.assertEquals(Status.PROJECT_NOT_EXIST.getCode(), ((ServiceException) exception).getCode());

        // error task definition
        Mockito.doNothing().when(projectService).checkProjectAndAuthThrowException(user, getProject(),
                TASK_DEFINITION_UPDATE);
        exception = Assertions.assertThrows(ServiceException.class,
                () -> taskDefinitionService.updateTaskDefinitionV2(user, TASK_CODE, taskUpdateRequest));
        Assertions.assertEquals(Status.PROCESS_NODE_S_PARAMETER_INVALID.getCode(),
                ((ServiceException) exception).getCode());

        // error task definition already online
        exception = Assertions.assertThrows(ServiceException.class,
                () -> taskDefinitionService.updateTaskDefinitionV2(user, TASK_CODE, taskUpdateRequest));
        Assertions.assertEquals(Status.PROCESS_NODE_S_PARAMETER_INVALID.getCode(),
                ((ServiceException) exception).getCode());

        // error task definition nothing update
        Mockito.when(processService.isTaskOnline(TASK_CODE)).thenReturn(false);
        Mockito.when(taskPluginManager.checkTaskParameters(Mockito.any())).thenReturn(true);
        exception = Assertions.assertThrows(ServiceException.class,
                () -> taskDefinitionService.updateTaskDefinitionV2(user, TASK_CODE, taskUpdateRequest));
        Assertions.assertEquals(Status.TASK_DEFINITION_NOT_CHANGE.getCode(), ((ServiceException) exception).getCode());

        // error task definition version invalid
        taskUpdateRequest.setTaskPriority(String.valueOf(Priority.HIGH));
        exception = Assertions.assertThrows(ServiceException.class,
                () -> taskDefinitionService.updateTaskDefinitionV2(user, TASK_CODE, taskUpdateRequest));
        Assertions.assertEquals(Status.DATA_IS_NOT_VALID.getCode(), ((ServiceException) exception).getCode());

        // error task definition update effect number
        Mockito.when(taskDefinitionLogMapper.queryMaxVersionForDefinition(TASK_CODE)).thenReturn(VERSION);
        Mockito.when(taskDefinitionMapper.updateById(isA(TaskDefinition.class))).thenReturn(0);
        exception = Assertions.assertThrows(ServiceException.class,
                () -> taskDefinitionService.updateTaskDefinitionV2(user, TASK_CODE, taskUpdateRequest));
        Assertions.assertEquals(Status.UPDATE_TASK_DEFINITION_ERROR.getCode(),
                ((ServiceException) exception).getCode());

        // error task definition log insert
        Mockito.when(taskDefinitionMapper.updateById(isA(TaskDefinition.class))).thenReturn(1);
        Mockito.when(taskDefinitionLogMapper.insert(isA(TaskDefinitionLog.class))).thenReturn(0);
        exception = Assertions.assertThrows(ServiceException.class,
                () -> taskDefinitionService.updateTaskDefinitionV2(user, TASK_CODE, taskUpdateRequest));
        Assertions.assertEquals(Status.CREATE_TASK_DEFINITION_LOG_ERROR.getCode(),
                ((ServiceException) exception).getCode());

        // success
        Mockito.when(taskDefinitionLogMapper.insert(isA(TaskDefinitionLog.class))).thenReturn(1);
        // we do not test updateUpstreamTaskDefinition, because it should be tested in processTaskRelationService
        Mockito.when(processTaskRelationService.updateUpstreamTaskDefinition(isA(User.class), isA(Long.class),
                isA(TaskRelationUpdateUpstreamRequest.class))).thenReturn(getProcessTaskRelationList());
        Assertions.assertDoesNotThrow(
                () -> taskDefinitionService.updateTaskDefinitionV2(user, TASK_CODE, taskUpdateRequest));
    }

    @Test
    public void testGetTaskDefinition() {
        // error task definition not exists
        exception = Assertions.assertThrows(ServiceException.class,
                () -> taskDefinitionService.getTaskDefinition(user, TASK_CODE));
        Assertions.assertEquals(Status.TASK_DEFINE_NOT_EXIST.getCode(), ((ServiceException) exception).getCode());

        // error task definition not exists
        Mockito.when(taskDefinitionMapper.queryByCode(TASK_CODE)).thenReturn(getTaskDefinition());
        Mockito.when(projectMapper.queryByCode(PROJECT_CODE)).thenReturn(getProject());
        Mockito.doThrow(new ServiceException(Status.USER_NO_OPERATION_PROJECT_PERM)).when(projectService)
                .checkProjectAndAuthThrowException(user, getProject(), TASK_DEFINITION);
        exception = Assertions.assertThrows(ServiceException.class,
                () -> taskDefinitionService.getTaskDefinition(user, TASK_CODE));
        Assertions.assertEquals(Status.USER_NO_OPERATION_PROJECT_PERM.getCode(),
                ((ServiceException) exception).getCode());

        // success
        Mockito.doNothing().when(projectService).checkProjectAndAuthThrowException(user, getProject(), TASK_DEFINITION);
        Assertions.assertDoesNotThrow(() -> taskDefinitionService.getTaskDefinition(user, TASK_CODE));
    }

    /**
     * get mock Project
     *
     * @return Project
     */
    private Project getProject() {
        Project project = new Project();
        project.setId(1);
        project.setCode(PROJECT_CODE);
        project.setName("test");
        project.setUserId(1);
        return project;
    }

    private ProcessDefinition getProcessDefinition() {
        ProcessDefinition processDefinition = new ProcessDefinition();
        processDefinition.setProjectCode(PROJECT_CODE);
        processDefinition.setCode(PROCESS_DEFINITION_CODE);
        processDefinition.setVersion(VERSION);
        return processDefinition;
    }

    private TaskDefinition getTaskDefinition() {
        TaskDefinition taskDefinition = new TaskDefinition();
        taskDefinition.setProjectCode(PROJECT_CODE);
        taskDefinition.setCode(TASK_CODE);
        taskDefinition.setVersion(VERSION);
        taskDefinition.setTaskType("SHELL");
        taskDefinition.setTaskParams(TASK_PARAMETER);
        taskDefinition.setFlag(Flag.YES);
        taskDefinition.setCpuQuota(RESOURCE_RATE);
        taskDefinition.setMemoryMax(RESOURCE_RATE);
        return taskDefinition;
    }

    private List<ProcessTaskRelation> getProcessTaskRelationList() {
        List<ProcessTaskRelation> processTaskRelationList = new ArrayList<>();

        ProcessTaskRelation processTaskRelation = new ProcessTaskRelation();
        processTaskRelation.setProjectCode(PROJECT_CODE);
        processTaskRelation.setProcessDefinitionCode(PROCESS_DEFINITION_CODE);
        processTaskRelation.setPreTaskCode(TASK_CODE);
        processTaskRelation.setPostTaskCode(TASK_CODE + 1L);

        processTaskRelationList.add(processTaskRelation);
        return processTaskRelationList;
>>>>>>> 22103f97
    }
}<|MERGE_RESOLUTION|>--- conflicted
+++ resolved
@@ -17,10 +17,6 @@
 
 package org.apache.dolphinscheduler.api.service;
 
-<<<<<<< HEAD
-import static org.apache.dolphinscheduler.api.constants.ApiFuncIdentificationConstant.*;
-
-=======
 import static org.apache.dolphinscheduler.api.constants.ApiFuncIdentificationConstant.TASK_DEFINITION;
 import static org.apache.dolphinscheduler.api.constants.ApiFuncIdentificationConstant.TASK_DEFINITION_CREATE;
 import static org.apache.dolphinscheduler.api.constants.ApiFuncIdentificationConstant.TASK_DEFINITION_DELETE;
@@ -32,7 +28,6 @@
 import org.apache.dolphinscheduler.api.dto.task.TaskUpdateRequest;
 import org.apache.dolphinscheduler.api.dto.taskRelation.TaskRelationUpdateUpstreamRequest;
 import org.apache.dolphinscheduler.api.dto.workflow.WorkflowUpdateRequest;
->>>>>>> 22103f97
 import org.apache.dolphinscheduler.api.enums.Status;
 import org.apache.dolphinscheduler.api.exceptions.ServiceException;
 import org.apache.dolphinscheduler.api.service.impl.ProjectServiceImpl;
@@ -71,11 +66,7 @@
 import org.mockito.Mockito;
 import org.mockito.junit.jupiter.MockitoExtension;
 
-<<<<<<< HEAD
-@RunWith(MockitoJUnitRunner.class)
-=======
 @ExtendWith(MockitoExtension.class)
->>>>>>> 22103f97
 public class TaskDefinitionServiceImplTest {
 
     @InjectMocks
@@ -136,16 +127,9 @@
         Project project = getProject();
         Mockito.when(projectMapper.queryByCode(PROJECT_CODE)).thenReturn(project);
 
-<<<<<<< HEAD
-        Mockito.doNothing().when(projectService).checkProjectAuth(loginUser, project,
+        Mockito.doNothing().when(projectService).checkProjectAuth(user, project,
                 TASK_DEFINITION_CREATE);
-=======
-        Map<String, Object> result = new HashMap<>();
-        putMsg(result, Status.SUCCESS, PROJECT_CODE);
-        Mockito.when(projectService.checkProjectAndAuth(user, project, PROJECT_CODE, TASK_DEFINITION_CREATE))
-                .thenReturn(result);
-
->>>>>>> 22103f97
+
         String createTaskDefinitionJson =
                 "[{\"name\":\"detail_up\",\"description\":\"\",\"taskType\":\"SHELL\",\"taskParams\":"
                         + "\"{\\\"resourceList\\\":[],\\\"localParams\\\":[{\\\"prop\\\":\\\"datetime\\\",\\\"direct\\\":\\\"IN\\\","
@@ -155,21 +139,12 @@
                         + "\"workerGroup\":\"default\",\"failRetryTimes\":0,\"failRetryInterval\":0,\"timeoutFlag\":0,"
                         + "\"timeoutNotifyStrategy\":0,\"timeout\":0,\"delayTime\":0,\"resourceIds\":\"\"}]";
         List<TaskDefinitionLog> taskDefinitions = JSONUtils.toList(createTaskDefinitionJson, TaskDefinitionLog.class);
-<<<<<<< HEAD
-        Mockito.when(processService.saveTaskDefine(loginUser, projectCode, taskDefinitions, Boolean.TRUE))
-                .thenReturn(1);
-        Mockito.when(taskPluginManager.checkTaskParameters(Mockito.any())).thenReturn(true);
-        Map<String, Object> relation = taskDefinitionService
-                .createTaskDefinition(loginUser, projectCode, createTaskDefinitionJson);
-        Assert.assertEquals(Status.SUCCESS, relation.get(Constants.STATUS));
-=======
-        Mockito.when(processService.saveTaskDefine(user, PROJECT_CODE, taskDefinitions, Boolean.TRUE))
-                .thenReturn(1);
+        Mockito.when(processService.saveTaskDefine(user, PROJECT_CODE, taskDefinitions, Boolean.TRUE)).thenReturn(1);
         Mockito.when(taskPluginManager.checkTaskParameters(Mockito.any())).thenReturn(true);
         Map<String, Object> relation = taskDefinitionService
                 .createTaskDefinition(user, PROJECT_CODE, createTaskDefinitionJson);
         Assertions.assertEquals(Status.SUCCESS, relation.get(Constants.STATUS));
->>>>>>> 22103f97
+
     }
 
     @Test
@@ -182,46 +157,22 @@
                         + "\\\\\\\"failedNode\\\\\\\":[\\\\\\\"\\\\\\\"]}\\\",\\\"dependence\\\":{}}\",\"flag\":0,\"taskPriority\":0,"
                         + "\"workerGroup\":\"default\",\"failRetryTimes\":0,\"failRetryInterval\":0,\"timeoutFlag\":0,"
                         + "\"timeoutNotifyStrategy\":0,\"timeout\":0,\"delayTime\":0,\"resourceIds\":\"\"}";
-<<<<<<< HEAD
-        long projectCode = 1L;
-        long taskCode = 1L;
-
-        Project project = getProject(projectCode);
-        Mockito.when(projectMapper.queryByCode(projectCode)).thenReturn(project);
-
-        User loginUser = new User();
-        loginUser.setId(-1);
-        loginUser.setUserType(UserType.GENERAL_USER);
-
-        Mockito.doNothing().when(projectService).checkProjectAuth(loginUser, project,
-                TASK_DEFINITION_UPDATE);
-        Mockito.when(processService.isTaskOnline(taskCode)).thenReturn(Boolean.FALSE);
-        Mockito.when(taskDefinitionMapper.queryByCode(taskCode)).thenReturn(new TaskDefinition());
-=======
 
         Project project = getProject();
         Mockito.when(projectMapper.queryByCode(PROJECT_CODE)).thenReturn(project);
 
-        Map<String, Object> result = new HashMap<>();
-        putMsg(result, Status.SUCCESS, PROJECT_CODE);
-        Mockito.when(projectService.checkProjectAndAuth(user, project, PROJECT_CODE, TASK_DEFINITION_UPDATE))
-                .thenReturn(result);
+        Mockito.doNothing().when(projectService).checkProjectAuth(user, project,
+                TASK_DEFINITION_UPDATE);
 
         Mockito.when(processService.isTaskOnline(TASK_CODE)).thenReturn(Boolean.FALSE);
         Mockito.when(taskDefinitionMapper.queryByCode(TASK_CODE)).thenReturn(new TaskDefinition());
->>>>>>> 22103f97
         Mockito.when(taskDefinitionMapper.updateById(Mockito.any(TaskDefinitionLog.class))).thenReturn(1);
         Mockito.when(taskDefinitionLogMapper.insert(Mockito.any(TaskDefinitionLog.class))).thenReturn(1);
         Mockito.when(taskDefinitionLogMapper.queryMaxVersionForDefinition(TASK_CODE)).thenReturn(1);
         Mockito.when(taskPluginManager.checkTaskParameters(Mockito.any())).thenReturn(true);
-<<<<<<< HEAD
         Map<String, Object> result =
-                taskDefinitionService.updateTaskDefinition(loginUser, projectCode, taskCode, taskDefinitionJson);
-        Assert.assertEquals(Status.SUCCESS, result.get(Constants.STATUS));
-=======
-        result = taskDefinitionService.updateTaskDefinition(user, PROJECT_CODE, TASK_CODE, taskDefinitionJson);
+                taskDefinitionService.updateTaskDefinition(user, PROJECT_CODE, TASK_CODE, taskDefinitionJson);
         Assertions.assertEquals(Status.SUCCESS, result.get(Constants.STATUS));
->>>>>>> 22103f97
     }
 
     @Test
@@ -230,55 +181,19 @@
         Project project = getProject();
         Mockito.when(projectMapper.queryByCode(PROJECT_CODE)).thenReturn(project);
 
-<<<<<<< HEAD
-        Mockito.doNothing().when(projectService).checkProjectAuth(loginUser, project, TASK_DEFINITION);
-        Mockito.when(taskDefinitionMapper.queryByName(project.getCode(), processCode, taskName))
-                .thenReturn(new TaskDefinition());
-
-        Map<String, Object> relation = taskDefinitionService
-                .queryTaskDefinitionByName(loginUser, projectCode, processCode, taskName);
-=======
-        Map<String, Object> result = new HashMap<>();
-        putMsg(result, Status.SUCCESS, PROJECT_CODE);
-        Mockito.when(projectService.checkProjectAndAuth(user, project, PROJECT_CODE, TASK_DEFINITION))
-                .thenReturn(result);
+        Mockito.doNothing().when(projectService).checkProjectAuth(user, project, TASK_DEFINITION);
 
         Mockito.when(taskDefinitionMapper.queryByName(project.getCode(), PROCESS_DEFINITION_CODE, taskName))
                 .thenReturn(new TaskDefinition());
 
         Map<String, Object> relation = taskDefinitionService
                 .queryTaskDefinitionByName(user, PROJECT_CODE, PROCESS_DEFINITION_CODE, taskName);
->>>>>>> 22103f97
 
         Assertions.assertEquals(Status.SUCCESS, relation.get(Constants.STATUS));
     }
 
     @Test
     public void deleteTaskDefinitionByCode() {
-<<<<<<< HEAD
-        long projectCode = 1L;
-        long taskCode = 1L;
-
-        Project project = getProject(projectCode);
-        Mockito.when(projectMapper.queryByCode(projectCode)).thenReturn(project);
-
-        User loginUser = new User();
-        loginUser.setId(-1);
-        loginUser.setUserType(UserType.GENERAL_USER);
-
-        Mockito.doNothing().when(projectService).checkProjectAuth(loginUser, project,
-                TASK_DEFINITION_DELETE);
-        Mockito.when(taskDefinitionMapper.queryByCode(taskCode)).thenReturn(getTaskDefinition());
-        Mockito.when(processTaskRelationMapper.queryDownstreamByTaskCode(taskCode))
-                .thenReturn(new ArrayList<>());
-        Mockito.when(taskDefinitionMapper.deleteByCode(taskCode))
-                .thenReturn(1);
-
-        Map<String, Object> relation = taskDefinitionService
-                .deleteTaskDefinitionByCode(loginUser, projectCode, taskCode);
-
-        Assert.assertEquals(Status.SUCCESS, relation.get(Constants.STATUS));
-=======
         Project project = getProject();
         Mockito.when(projectMapper.queryByCode(PROJECT_CODE)).thenReturn(project);
 
@@ -296,12 +211,11 @@
                 ((ServiceException) exception).getCode());
 
         // success
-        Mockito.doNothing().when(projectService).checkProjectAndAuthThrowException(user, project,
+        Mockito.doNothing().when(projectService).checkProjectAuth(user, project,
                 TASK_DEFINITION_DELETE);
         Mockito.when(processTaskRelationMapper.queryDownstreamByTaskCode(TASK_CODE)).thenReturn(new ArrayList<>());
         Mockito.when(taskDefinitionMapper.deleteByCode(TASK_CODE)).thenReturn(1);
         Assertions.assertDoesNotThrow(() -> taskDefinitionService.deleteTaskDefinitionByCode(user, TASK_CODE));
->>>>>>> 22103f97
     }
 
     @Test
@@ -309,26 +223,8 @@
         Project project = getProject();
         Mockito.when(projectMapper.queryByCode(PROJECT_CODE)).thenReturn(project);
 
-<<<<<<< HEAD
-        Mockito.doNothing().when(projectService).checkProjectAuth(loginUser, project,
+        Mockito.doNothing().when(projectService).checkProjectAuth(user, project,
                 WORKFLOW_SWITCH_TO_THIS_VERSION);
-        Mockito.when(taskDefinitionLogMapper.queryByDefinitionCodeAndVersion(taskCode, version))
-                .thenReturn(new TaskDefinitionLog());
-        TaskDefinition taskDefinition = new TaskDefinition();
-        taskDefinition.setProjectCode(projectCode);
-        Mockito.when(taskDefinitionMapper.queryByCode(taskCode))
-                .thenReturn(taskDefinition);
-        Mockito.when(taskDefinitionMapper.updateById(new TaskDefinitionLog())).thenReturn(1);
-        Map<String, Object> relation = taskDefinitionService
-                .switchVersion(loginUser, projectCode, taskCode, version);
-=======
-        Map<String, Object> result = new HashMap<>();
-
-        putMsg(result, Status.SUCCESS, PROJECT_CODE);
-        Mockito.when(
-                projectService.checkProjectAndAuth(user, project, PROJECT_CODE, WORKFLOW_SWITCH_TO_THIS_VERSION))
-                .thenReturn(result);
-
         Mockito.when(taskDefinitionLogMapper.queryByDefinitionCodeAndVersion(TASK_CODE, VERSION))
                 .thenReturn(new TaskDefinitionLog());
         TaskDefinition taskDefinition = new TaskDefinition();
@@ -338,7 +234,6 @@
         Mockito.when(taskDefinitionMapper.updateById(new TaskDefinitionLog())).thenReturn(1);
         Map<String, Object> relation = taskDefinitionService
                 .switchVersion(user, PROJECT_CODE, TASK_CODE, VERSION);
->>>>>>> 22103f97
 
         Assertions.assertEquals(Status.SUCCESS, relation.get(Constants.STATUS));
     }
@@ -363,11 +258,7 @@
                         + "\"workerGroup\":\"default\",\"failRetryTimes\":0,\"failRetryInterval\":0,\"timeoutFlag\":0,"
                         + "\"timeoutNotifyStrategy\":0,\"timeout\":0,\"delayTime\":0,\"resourceIds\":\"\"}]";
         List<TaskDefinitionLog> taskDefinitionLogs = JSONUtils.toList(taskDefinitionJson, TaskDefinitionLog.class);
-<<<<<<< HEAD
-        Assert.assertFalse(taskDefinitionLogs.isEmpty());
-=======
         Assertions.assertFalse(taskDefinitionLogs.isEmpty());
->>>>>>> 22103f97
         String taskJson =
                 "[{\"name\":\"shell1\",\"description\":\"\",\"taskType\":\"SHELL\",\"taskParams\":{\"resourceList\":[],"
                         + "\"localParams\":[],\"rawScript\":\"echo 1\",\"conditionResult\":{\"successNode\":[\"\"],\"failedNode\":[\"\"]},\"dependence\":{}},"
@@ -377,21 +268,13 @@
                         + ":[\"\"],\"failedNode\":[\"\"]},\"dependence\":{}},\"flag\":\"NORMAL\",\"taskPriority\":\"MEDIUM\",\"workerGroup\":\"default\","
                         + "\"failRetryTimes\":\"0\",\"failRetryInterval\":\"1\",\"timeoutFlag\":\"CLOSE\",\"timeoutNotifyStrategy\":\"\",\"timeout\":null,\"delayTime\":\"0\"}]";
         taskDefinitionLogs = JSONUtils.toList(taskJson, TaskDefinitionLog.class);
-<<<<<<< HEAD
-        Assert.assertFalse(taskDefinitionLogs.isEmpty());
-=======
         Assertions.assertFalse(taskDefinitionLogs.isEmpty());
->>>>>>> 22103f97
         String taskParams =
                 "{\"resourceList\":[],\"localParams\":[{\"prop\":\"datetime\",\"direct\":\"IN\",\"type\":\"VARCHAR\","
                         + "\"value\":\"${system.datetime}\"}],\"rawScript\":\"echo ${datetime}\",\"conditionResult\":\"{\\\"successNode\\\":[\\\"\\\"],"
                         + "\\\"failedNode\\\":[\\\"\\\"]}\",\"dependence\":{}}";
         Map parameters = JSONUtils.parseObject(taskParams, Map.class);
-<<<<<<< HEAD
-        Assert.assertNotNull(parameters);
-=======
         Assertions.assertNotNull(parameters);
->>>>>>> 22103f97
         String params =
                 "{\"resourceList\":[],\"localParams\":[],\"rawScript\":\"echo 1\",\"conditionResult\":{\"successNode\":[\"\"],\"failedNode\":[\"\"]},\"dependence\":{}}";
         Map parameters1 = JSONUtils.parseObject(params, Map.class);
@@ -410,52 +293,22 @@
         Project project = getProject();
 
         // check task dose not exist
-<<<<<<< HEAD
-        Mockito.doNothing().when(projectService).checkProjectAuth(loginUser, project, null);
-        Map<String, Object> map =
-                taskDefinitionService.releaseTaskDefinition(loginUser, projectCode, taskCode, ReleaseState.OFFLINE);
-        Assert.assertEquals(Status.TASK_DEFINE_NOT_EXIST, map.get(Constants.STATUS));
-=======
-        Map<String, Object> result = new HashMap<>();
-        putMsg(result, Status.TASK_DEFINE_NOT_EXIST, TASK_CODE);
-        Mockito.when(projectService.checkProjectAndAuth(user, project, PROJECT_CODE, null)).thenReturn(result);
+        Mockito.doNothing().when(projectService).checkProjectAuth(user, project, null);
         Map<String, Object> map =
                 taskDefinitionService.releaseTaskDefinition(user, PROJECT_CODE, TASK_CODE, ReleaseState.OFFLINE);
         Assertions.assertEquals(Status.TASK_DEFINE_NOT_EXIST, map.get(Constants.STATUS));
->>>>>>> 22103f97
 
         // process definition offline
         TaskDefinition taskDefinition = new TaskDefinition();
         taskDefinition.setProjectCode(PROJECT_CODE);
         taskDefinition.setVersion(1);
-<<<<<<< HEAD
-        taskDefinition.setCode(taskCode);
-=======
         taskDefinition.setCode(TASK_CODE);
->>>>>>> 22103f97
         String params =
                 "{\"resourceList\":[],\"localParams\":[],\"rawScript\":\"echo 1\",\"conditionResult\":{\"successNode\":[\"\"],\"failedNode\":[\"\"]},\"dependence\":{}}";
         taskDefinition.setTaskParams(params);
         taskDefinition.setTaskType("SHELL");
         Mockito.when(taskDefinitionMapper.queryByCode(TASK_CODE)).thenReturn(taskDefinition);
         TaskDefinitionLog taskDefinitionLog = new TaskDefinitionLog(taskDefinition);
-<<<<<<< HEAD
-        Mockito.when(taskDefinitionLogMapper.queryByDefinitionCodeAndVersion(taskCode, taskDefinition.getVersion()))
-                .thenReturn(taskDefinitionLog);
-        Map<String, Object> offlineTaskResult =
-                taskDefinitionService.releaseTaskDefinition(loginUser, projectCode, taskCode, ReleaseState.OFFLINE);
-        Assert.assertEquals(Status.SUCCESS, offlineTaskResult.get(Constants.STATUS));
-
-        // process definition online, resource exist
-        Map<String, Object> onlineTaskResult =
-                taskDefinitionService.releaseTaskDefinition(loginUser, projectCode, taskCode, ReleaseState.ONLINE);
-        Assert.assertEquals(Status.SUCCESS, onlineTaskResult.get(Constants.STATUS));
-
-        // release error code
-        Map<String, Object> failResult =
-                taskDefinitionService.releaseTaskDefinition(loginUser, projectCode, taskCode, ReleaseState.getEnum(2));
-        Assert.assertEquals(Status.REQUEST_PARAMS_NOT_VALID_ERROR, failResult.get(Constants.STATUS));
-=======
         Mockito.when(taskDefinitionLogMapper.queryByDefinitionCodeAndVersion(TASK_CODE, taskDefinition.getVersion()))
                 .thenReturn(taskDefinitionLog);
         Map<String, Object> offlineTaskResult =
@@ -666,6 +519,5 @@
 
         processTaskRelationList.add(processTaskRelation);
         return processTaskRelationList;
->>>>>>> 22103f97
     }
 }