#
# Licensed to the Apache Software Foundation (ASF) under one or more
# contributor license agreements.  See the NOTICE file distributed with
# this work for additional information regarding copyright ownership.
# The ASF licenses this file to You under the Apache License, Version 2.0
# (the "License"); you may not use this file except in compliance with
# the License.  You may obtain a copy of the License at
#
#     http://www.apache.org/licenses/LICENSE-2.0
#
# Unless required by applicable law or agreed to in writing, software
# distributed under the License is distributed on an "AS IS" BASIS,
# WITHOUT WARRANTIES OR CONDITIONS OF ANY KIND, either express or implied.
# See the License for the specific language governing permissions and
# limitations under the License.
#

server:
  port: 12345
  servlet:
    session:
      timeout: 120m
    context-path: /dolphinscheduler/
  compression:
    enabled: true
    mime-types: text/html,text/xml,text/plain,text/css,text/javascript,application/javascript,application/json,application/xml
  jetty:
    max-http-form-post-size: 5000000

spring:
  application:
    name: api-server
  banner:
    charset: UTF-8
  jackson:
    time-zone: UTC
    date-format: "yyyy-MM-dd HH:mm:ss"
  servlet:
    multipart:
      max-file-size: 1024MB
      max-request-size: 1024MB
  messages:
    basename: i18n/messages
  datasource:
    driver-class-name: org.postgresql.Driver
    url: jdbc:postgresql://127.0.0.1:5432/dolphinscheduler
    username: root
    password: root
    hikari:
      connection-test-query: select 1
      minimum-idle: 5
      auto-commit: true
      validation-timeout: 3000
      pool-name: DolphinScheduler
      maximum-pool-size: 50
      connection-timeout: 30000
      idle-timeout: 600000
      leak-detection-threshold: 0
      initialization-fail-timeout: 1
  quartz:
    auto-startup: false
    job-store-type: jdbc
    jdbc:
      initialize-schema: never
    properties:
      org.quartz.threadPool:threadPriority: 5
      org.quartz.jobStore.isClustered: true
      org.quartz.jobStore.class: org.quartz.impl.jdbcjobstore.JobStoreTX
      org.quartz.scheduler.instanceId: AUTO
      org.quartz.jobStore.tablePrefix: QRTZ_
      org.quartz.jobStore.acquireTriggersWithinLock: true
      org.quartz.scheduler.instanceName: DolphinScheduler
      org.quartz.threadPool.class: org.quartz.simpl.SimpleThreadPool
      org.quartz.jobStore.useProperties: false
      org.quartz.threadPool.makeThreadsDaemons: true
      org.quartz.threadPool.threadCount: 25
      org.quartz.jobStore.misfireThreshold: 60000
      org.quartz.scheduler.makeSchedulerThreadDaemon: true
      org.quartz.jobStore.driverDelegateClass: org.quartz.impl.jdbcjobstore.PostgreSQLDelegate
      org.quartz.jobStore.clusterCheckinInterval: 5000

management:
  endpoints:
    web:
      exposure:
        include: '*'
  endpoint:
    health:
      enabled: true
      show-details: always
  health:
    db:
      enabled: true
    defaults:
      enabled: false
  metrics:
    tags:
      application: ${spring.application.name}

registry:
  type: zookeeper
  zookeeper:
    namespace: dolphinscheduler
    connect-string: localhost:2181
    retry-policy:
      base-sleep-time: 60ms
      max-sleep: 300ms
      max-retries: 5
    session-timeout: 30s
    connection-timeout: 9s
    block-until-connected: 600ms
    digest: ~

audit:
  enabled: false

metrics:
  enabled: true

python-gateway:
  # Weather enable python gateway server or not. The default value is true.
  enabled: true
  # The address of Python gateway server start. Set its value to `0.0.0.0` if your Python API run in different
  # between Python gateway server. It could be be specific to other address like `127.0.0.1` or `localhost`
  gateway-server-address: 0.0.0.0
  # The port of Python gateway server start. Define which port you could connect to Python gateway server from
  # Python API side.
  gateway-server-port: 25333
  # The address of Python callback client.
  python-address: 127.0.0.1
  # The port of Python callback client.
  python-port: 25334
  # Close connection of socket server if no other request accept after x milliseconds. Define value is (0 = infinite),
  # and socket server would never close even though no requests accept
  connect-timeout: 0
  # Close each active connection of socket server if python program not active after x milliseconds. Define value is
  # (0 = infinite), and socket server would never close even though no requests accept
  read-timeout: 0

security:
  authentication:
    # Authentication types (supported types: PASSWORD,LDAP)
    type: PASSWORD
    # IF you set type `LDAP`, below config will be effective
    ldap:
      # ldap server config
      urls: ldap://ldap.forumsys.com:389/
      base-dn: dc=example,dc=com
      username: cn=read-only-admin,dc=example,dc=com
      password: password
      user:
        # admin userId when you use LDAP login
        admin: read-only-admin
        identity-attribute: uid
        email-attribute: mail
        # action when ldap user is not exist (supported types: CREATE,DENY)
        not-exist-action: CREATE

# Traffic control, if you turn on this config, the maximum number of request/s will be limited.
# global max request number per second
# default tenant-level max request number
traffic:
  control:
    global-switch: false
    max-global-qps-rate: 300
    tenant-switch: false
    default-tenant-qps-rate: 10
    #customize-tenant-qps-rate:
      # eg.
      #tenant1: 11
      #tenant2: 20


# Override by profile

---
spring:
  config:
    activate:
      on-profile: mysql
  datasource:
<<<<<<< HEAD
    driver-class-name: com.mysql.jdbc.Driver
    url: jdbc:mysql://127.0.0.1:3306/chenrj?useUnicode=true&characterEncoding=UTF-8
    username: root
    password: 4295
=======
    driver-class-name: com.mysql.cj.jdbc.Driver
    url: jdbc:mysql://127.0.0.1:3306/dolphinscheduler
    username: root
    password: root
>>>>>>> 983f9b41
  quartz:
    properties:
      org.quartz.jobStore.driverDelegateClass: org.quartz.impl.jdbcjobstore.StdJDBCDelegate<|MERGE_RESOLUTION|>--- conflicted
+++ resolved
@@ -179,17 +179,10 @@
     activate:
       on-profile: mysql
   datasource:
-<<<<<<< HEAD
-    driver-class-name: com.mysql.jdbc.Driver
-    url: jdbc:mysql://127.0.0.1:3306/chenrj?useUnicode=true&characterEncoding=UTF-8
-    username: root
-    password: 4295
-=======
     driver-class-name: com.mysql.cj.jdbc.Driver
     url: jdbc:mysql://127.0.0.1:3306/dolphinscheduler
     username: root
     password: root
->>>>>>> 983f9b41
   quartz:
     properties:
       org.quartz.jobStore.driverDelegateClass: org.quartz.impl.jdbcjobstore.StdJDBCDelegate