--- conflicted
+++ resolved
@@ -39,24 +39,6 @@
 import org.apache.dolphinscheduler.dao.mapper.*;
 import org.apache.dolphinscheduler.dao.utils.ResourceProcessDefinitionUtils;
 import org.apache.dolphinscheduler.spi.enums.ResourceType;
-<<<<<<< HEAD
-=======
-
-import org.apache.commons.collections.CollectionUtils;
-import org.apache.commons.lang.StringUtils;
-
-import java.io.IOException;
-import java.text.MessageFormat;
-import java.util.ArrayList;
-import java.util.Date;
-import java.util.HashMap;
-import java.util.HashSet;
-import java.util.List;
-import java.util.Map;
-import java.util.Set;
-import java.util.stream.Collectors;
-
->>>>>>> ed9fca6c
 import org.slf4j.Logger;
 import org.slf4j.LoggerFactory;
 import org.springframework.beans.factory.annotation.Autowired;
@@ -109,12 +91,9 @@
     @Autowired
     private ProjectMapper projectMapper;
 
-<<<<<<< HEAD
     @Autowired
     private List<TransferableService> transferableServices;
 
-=======
->>>>>>> ed9fca6c
     /**
      * create user, only system admin have permission
      *
