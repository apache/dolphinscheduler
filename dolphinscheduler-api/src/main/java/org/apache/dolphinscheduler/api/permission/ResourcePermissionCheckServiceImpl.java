--- conflicted
+++ resolved
@@ -182,12 +182,7 @@
                 return Collections.emptySet();
             }
             List<Queue> queues = queueMapper.selectList(null);
-<<<<<<< HEAD
             return queues.stream().map(Queue::getId).collect(toSet());
-=======
-            return CollectionUtils.isEmpty(queues) ? Collections.emptySet()
-                    : queues.stream().map(Queue::getId).collect(toSet());
->>>>>>> 70aef3ec
         }
     }
 
@@ -273,12 +268,6 @@
         @Override
         public Set<Integer> listAuthorizedResource(int userId, Logger logger) {
             List<UdfFunc> udfFuncList = udfFuncMapper.listAuthorizedUdfByUserId(userId);
-<<<<<<< HEAD
-=======
-            if (CollectionUtils.isEmpty(udfFuncList)) {
-                return Collections.emptySet();
-            }
->>>>>>> 70aef3ec
             return udfFuncList.stream().map(UdfFunc::getId).collect(toSet());
         }
 
@@ -305,12 +294,6 @@
         @Override
         public Set<Integer> listAuthorizedResource(int userId, Logger logger) {
             List<TaskGroup> taskGroupList = taskGroupMapper.listAuthorizedResource(userId);
-<<<<<<< HEAD
-=======
-            if (CollectionUtils.isEmpty(taskGroupList)) {
-                return Collections.emptySet();
-            }
->>>>>>> 70aef3ec
             return taskGroupList.stream().map(TaskGroup::getId).collect(Collectors.toSet());
         }
 
@@ -368,12 +351,6 @@
         @Override
         public Set<Integer> listAuthorizedResource(int userId, Logger logger) {
             List<Environment> environments = environmentMapper.queryAllEnvironmentList();
-<<<<<<< HEAD
-=======
-            if (CollectionUtils.isEmpty(environments)) {
-                return Collections.emptySet();
-            }
->>>>>>> 70aef3ec
             return environments.stream().map(Environment::getId).collect(Collectors.toSet());
         }
     }
