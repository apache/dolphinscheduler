/*
 * Licensed to the Apache Software Foundation (ASF) under one or more
 * contributor license agreements.  See the NOTICE file distributed with
 * this work for additional information regarding copyright ownership.
 * The ASF licenses this file to You under the Apache License, Version 2.0
 * (the "License"); you may not use this file except in compliance with
 * the License.  You may obtain a copy of the License at
 *
 *    http://www.apache.org/licenses/LICENSE-2.0
 *
 * Unless required by applicable law or agreed to in writing, software
 * distributed under the License is distributed on an "AS IS" BASIS,
 * WITHOUT WARRANTIES OR CONDITIONS OF ANY KIND, either express or implied.
 * See the License for the specific language governing permissions and
 * limitations under the License.
 */
/*
 * Licensed to the Apache Software Foundation (ASF) under one or more
 * contributor license agreements.  See the NOTICE file distributed with
 * this work for additional information regarding copyright ownership.
 * The ASF licenses this file to You under the Apache License, Version 2.0
 * (the "License"); you may not use this file except in compliance with
 * the License.  You may obtain a copy of the License at
 *
 *    http://www.apache.org/licenses/LICENSE-2.0
 *
 * Unless required by applicable law or agreed to in writing, software
 * distributed under the License is distributed on an "AS IS" BASIS,
 * WITHOUT WARRANTIES OR CONDITIONS OF ANY KIND, either express or implied.
 * See the License for the specific language governing permissions and
 * limitations under the License.
 */

package org.apache.dolphinscheduler.api.permission;

import static java.util.stream.Collectors.toSet;

import org.apache.dolphinscheduler.common.enums.AuthorizationType;
import org.apache.dolphinscheduler.common.enums.UserType;
import org.apache.dolphinscheduler.dao.entity.AccessToken;
import org.apache.dolphinscheduler.dao.entity.AlertGroup;
import org.apache.dolphinscheduler.dao.entity.DataSource;
import org.apache.dolphinscheduler.dao.entity.Environment;
import org.apache.dolphinscheduler.dao.entity.K8sNamespace;
import org.apache.dolphinscheduler.dao.entity.Project;
import org.apache.dolphinscheduler.dao.entity.Queue;
import org.apache.dolphinscheduler.dao.entity.Resource;
import org.apache.dolphinscheduler.dao.entity.TaskGroup;
import org.apache.dolphinscheduler.dao.entity.Tenant;
import org.apache.dolphinscheduler.dao.entity.UdfFunc;
import org.apache.dolphinscheduler.dao.entity.User;
import org.apache.dolphinscheduler.dao.entity.WorkerGroup;
import org.apache.dolphinscheduler.dao.mapper.AccessTokenMapper;
import org.apache.dolphinscheduler.dao.mapper.AlertGroupMapper;
import org.apache.dolphinscheduler.dao.mapper.AlertPluginInstanceMapper;
import org.apache.dolphinscheduler.dao.mapper.DataSourceMapper;
import org.apache.dolphinscheduler.dao.mapper.EnvironmentMapper;
import org.apache.dolphinscheduler.dao.mapper.K8sNamespaceMapper;
import org.apache.dolphinscheduler.dao.mapper.ProjectMapper;
import org.apache.dolphinscheduler.dao.mapper.QueueMapper;
import org.apache.dolphinscheduler.dao.mapper.ResourceMapper;
import org.apache.dolphinscheduler.dao.mapper.ResourceUserMapper;
import org.apache.dolphinscheduler.dao.mapper.TaskGroupMapper;
import org.apache.dolphinscheduler.dao.mapper.TenantMapper;
import org.apache.dolphinscheduler.dao.mapper.UdfFuncMapper;
import org.apache.dolphinscheduler.dao.mapper.WorkerGroupMapper;
import org.apache.dolphinscheduler.service.process.ProcessService;

import org.apache.commons.collections.CollectionUtils;

import java.util.ArrayList;
import java.util.Arrays;
import java.util.Collections;
import java.util.HashSet;
import java.util.List;
import java.util.Map;
import java.util.Objects;
import java.util.Set;
import java.util.concurrent.ConcurrentHashMap;
import java.util.stream.Collectors;

import org.slf4j.Logger;
import org.springframework.beans.BeansException;
import org.springframework.beans.factory.annotation.Autowired;
import org.springframework.context.ApplicationContext;
import org.springframework.context.ApplicationContextAware;
import org.springframework.stereotype.Component;

@Component
public class ResourcePermissionCheckServiceImpl
        implements
            ResourcePermissionCheckService<Object>,
            ApplicationContextAware {

    @Autowired
    private ProcessService processService;

    public static final Map<AuthorizationType, ResourceAcquisitionAndPermissionCheck<?>> RESOURCE_LIST_MAP =
            new ConcurrentHashMap<>();

    @Override
    public void setApplicationContext(ApplicationContext applicationContext) throws BeansException {
        for (ResourceAcquisitionAndPermissionCheck<?> authorizedResourceList : applicationContext
                .getBeansOfType(ResourceAcquisitionAndPermissionCheck.class).values()) {
            List<AuthorizationType> authorizationTypes = authorizedResourceList.authorizationTypes();
            authorizationTypes.forEach(auth -> RESOURCE_LIST_MAP.put(auth, authorizedResourceList));
        }
    }

    @Override
    public boolean resourcePermissionCheck(Object authorizationType, Object[] needChecks, Integer userId,
                                           Logger logger) {
        if (Objects.nonNull(needChecks) && needChecks.length > 0) {
            Set<?> originResSet = new HashSet<>(Arrays.asList(needChecks));
            Set<?> ownResSets = RESOURCE_LIST_MAP.get(authorizationType).listAuthorizedResource(userId, logger);
            originResSet.removeAll(ownResSets);
            if (CollectionUtils.isNotEmpty(originResSet))
                logger.warn("User does not have resource permission on associated resources, userId:{}", userId);
            return originResSet.isEmpty();
        }
        return true;
    }

    @Override
    public boolean operationPermissionCheck(Object authorizationType, Object[] projectIds, Integer userId,
                                            String permissionKey, Logger logger) {
        User user = processService.getUserById(userId);
        if (user == null) {
            logger.error("User does not exist, userId:{}.", userId);
            return false;
        }
        if (user.getUserType().equals(UserType.ADMIN_USER)) {
            return true;
        }
        return RESOURCE_LIST_MAP.get(authorizationType).permissionCheck(userId, permissionKey, logger);
    }

    @Override
    public boolean functionDisabled() {
        return false;
    }

    @Override
    public void postHandle(Object authorizationType, Integer userId, List<Integer> ids, Logger logger) {
        logger.debug("no post handle");
    }

    @Override
    public Set<Object> userOwnedResourceIdsAcquisition(Object authorizationType, Integer userId, Logger logger) {
        User user = processService.getUserById(userId);
        if (user == null) {
            logger.error("User does not exist, userId:{}.", userId);
            return Collections.emptySet();
        }
        return (Set<Object>) RESOURCE_LIST_MAP.get(authorizationType).listAuthorizedResource(
                user.getUserType().equals(UserType.ADMIN_USER) ? 0 : userId, logger);
    }

    @Component
    public static class QueueResourcePermissionCheck implements ResourceAcquisitionAndPermissionCheck<Integer> {

        private final QueueMapper queueMapper;

        public QueueResourcePermissionCheck(QueueMapper queueMapper) {
            this.queueMapper = queueMapper;
        }

        @Override
        public List<AuthorizationType> authorizationTypes() {
            return Collections.singletonList(AuthorizationType.QUEUE);
        }

        @Override
        public boolean permissionCheck(int userId, String permissionKey, Logger logger) {
            // admin can create projects
            return false;
        }

        @Override
        public Set<Integer> listAuthorizedResource(int userId, Logger logger) {
            if (userId != 0) {
                return Collections.emptySet();
            }
            List<Queue> queues = queueMapper.selectList(null);
            return queues.stream().map(Queue::getId).collect(toSet());
        }
    }

    @Component
    public static class ProjectsResourcePermissionCheck implements ResourceAcquisitionAndPermissionCheck<Integer> {

        private final ProjectMapper projectMapper;

        public ProjectsResourcePermissionCheck(ProjectMapper projectMapper) {
            this.projectMapper = projectMapper;
        }

        @Override
        public List<AuthorizationType> authorizationTypes() {
            return Collections.singletonList(AuthorizationType.PROJECTS);
        }

        @Override
        public boolean permissionCheck(int userId, String permissionKey, Logger logger) {
            // all users can create projects
            return true;
        }

        @Override
        public Set<Integer> listAuthorizedResource(int userId, Logger logger) {
            return projectMapper.listAuthorizedProjects(userId, null).stream().map(Project::getId).collect(toSet());
        }
    }

    @Component
    public static class FilePermissionCheck implements ResourceAcquisitionAndPermissionCheck<Integer> {

        private final ResourceMapper resourceMapper;

        private final ResourceUserMapper resourceUserMapper;

        public FilePermissionCheck(ResourceMapper resourceMapper, ResourceUserMapper resourceUserMapper) {
            this.resourceMapper = resourceMapper;
            this.resourceUserMapper = resourceUserMapper;
        }

        @Override
        public List<AuthorizationType> authorizationTypes() {
            return Arrays.asList(AuthorizationType.RESOURCE_FILE_ID, AuthorizationType.UDF_FILE);
        }

        @Override
        public Set<Integer> listAuthorizedResource(int userId, Logger logger) {
            List<Resource> relationResources;
            if (userId == 0) {
                relationResources = new ArrayList<>();
            } else {
                // query resource relation
                List<Integer> resIds = resourceUserMapper.queryResourcesIdListByUserIdAndPerm(userId, 0);
                relationResources = CollectionUtils.isEmpty(resIds) ? new ArrayList<>()
                        : resourceMapper.queryResourceListById(resIds);
            }
            List<Resource> ownResourceList = resourceMapper.queryResourceListAuthored(userId, -1);
            relationResources.addAll(ownResourceList);
            return ownResourceList.stream().map(Resource::getId).collect(toSet());
        }

        @Override
        public boolean permissionCheck(int userId, String permissionKey, Logger logger) {
            return true;
        }
    }

    @Component
    public static class UdfFuncPermissionCheck implements ResourceAcquisitionAndPermissionCheck<Integer> {

        private final UdfFuncMapper udfFuncMapper;

        public UdfFuncPermissionCheck(UdfFuncMapper udfFuncMapper) {
            this.udfFuncMapper = udfFuncMapper;
        }

        @Override
        public List<AuthorizationType> authorizationTypes() {
            return Collections.singletonList(AuthorizationType.UDF);
        }

        @Override
        public Set<Integer> listAuthorizedResource(int userId, Logger logger) {
            List<UdfFunc> udfFuncList = udfFuncMapper.listAuthorizedUdfByUserId(userId);
<<<<<<< HEAD
=======
            if (udfFuncList.isEmpty()) {
                return Collections.emptySet();
            }
>>>>>>> a11892ae
            return udfFuncList.stream().map(UdfFunc::getId).collect(toSet());
        }

        @Override
        public boolean permissionCheck(int userId, String permissionKey, Logger logger) {
            return true;
        }
    }

    @Component
    public static class TaskGroupPermissionCheck implements ResourceAcquisitionAndPermissionCheck<Integer> {

        private final TaskGroupMapper taskGroupMapper;

        public TaskGroupPermissionCheck(TaskGroupMapper taskGroupMapper) {
            this.taskGroupMapper = taskGroupMapper;
        }

        @Override
        public List<AuthorizationType> authorizationTypes() {
            return Collections.singletonList(AuthorizationType.TASK_GROUP);
        }

        @Override
        public Set<Integer> listAuthorizedResource(int userId, Logger logger) {
            List<TaskGroup> taskGroupList = taskGroupMapper.listAuthorizedResource(userId);
            return taskGroupList.stream().map(TaskGroup::getId).collect(Collectors.toSet());
        }

        @Override
        public boolean permissionCheck(int userId, String permissionKey, Logger logger) {
            return true;
        }
    }

    @Component
    public static class K8sNamespaceResourceList implements ResourceAcquisitionAndPermissionCheck<Integer> {

        private final K8sNamespaceMapper k8sNamespaceMapper;

        public K8sNamespaceResourceList(K8sNamespaceMapper k8sNamespaceMapper) {
            this.k8sNamespaceMapper = k8sNamespaceMapper;
        }

        @Override
        public List<AuthorizationType> authorizationTypes() {
            return Collections.singletonList(AuthorizationType.K8S_NAMESPACE);
        }

        @Override
        public boolean permissionCheck(int userId, String url, Logger logger) {
            return false;
        }

        @Override
        public Set<Integer> listAuthorizedResource(int userId, Logger logger) {
            List<K8sNamespace> k8sNamespaces = k8sNamespaceMapper.queryAuthedNamespaceListByUserId(userId);
            return k8sNamespaces.stream().map(K8sNamespace::getId).collect(Collectors.toSet());
        }
    }

    @Component
    public static class EnvironmentResourceList implements ResourceAcquisitionAndPermissionCheck<Integer> {

        private final EnvironmentMapper environmentMapper;

        public EnvironmentResourceList(EnvironmentMapper environmentMapper) {
            this.environmentMapper = environmentMapper;
        }

        @Override
        public List<AuthorizationType> authorizationTypes() {
            return Collections.singletonList(AuthorizationType.ENVIRONMENT);
        }

        @Override
        public boolean permissionCheck(int userId, String url, Logger logger) {
            return true;
        }

        @Override
        public Set<Integer> listAuthorizedResource(int userId, Logger logger) {
            List<Environment> environments = environmentMapper.queryAllEnvironmentList();
            return environments.stream().map(Environment::getId).collect(Collectors.toSet());
        }
    }

    @Component
    public static class WorkerGroupResourceList implements ResourceAcquisitionAndPermissionCheck<Integer> {

        private final WorkerGroupMapper workerGroupMapper;

        public WorkerGroupResourceList(WorkerGroupMapper workerGroupMapper) {
            this.workerGroupMapper = workerGroupMapper;
        }

        @Override
        public List<AuthorizationType> authorizationTypes() {
            return Collections.singletonList(AuthorizationType.WORKER_GROUP);
        }

        @Override
        public boolean permissionCheck(int userId, String url, Logger logger) {
            return false;
        }

        @Override
        public Set<Integer> listAuthorizedResource(int userId, Logger logger) {
            List<WorkerGroup> workerGroups = workerGroupMapper.queryAllWorkerGroup();
            return workerGroups.stream().map(WorkerGroup::getId).collect(Collectors.toSet());
        }
    }

    /**
     * AlertPluginInstance Resource
     */
    @Component
    public static class AlertPluginInstanceResourceList implements ResourceAcquisitionAndPermissionCheck<Integer> {

        private final AlertPluginInstanceMapper alertPluginInstanceMapper;

        public AlertPluginInstanceResourceList(AlertPluginInstanceMapper alertPluginInstanceMapper) {
            this.alertPluginInstanceMapper = alertPluginInstanceMapper;
        }

        @Override
        public List<AuthorizationType> authorizationTypes() {
            return Collections.singletonList(AuthorizationType.ALERT_PLUGIN_INSTANCE);
        }

        @Override
        public boolean permissionCheck(int userId, String url, Logger logger) {
            return false;
        }

        @Override
        public Set<Integer> listAuthorizedResource(int userId, Logger logger) {
            return Collections.emptySet();
        }
    }

    /**
     * AlertPluginInstance Resource
     */
    @Component
    public static class AlertGroupResourceList implements ResourceAcquisitionAndPermissionCheck<Integer> {

        private final AlertGroupMapper alertGroupMapper;

        public AlertGroupResourceList(AlertGroupMapper alertGroupMapper) {
            this.alertGroupMapper = alertGroupMapper;
        }

        @Override
        public List<AuthorizationType> authorizationTypes() {
            return Collections.singletonList(AuthorizationType.ALERT_GROUP);
        }

        @Override
        public boolean permissionCheck(int userId, String url, Logger logger) {
            return false;
        }

        @Override
        public Set<Integer> listAuthorizedResource(int userId, Logger logger) {
            List<AlertGroup> alertGroupList = alertGroupMapper.queryAllGroupList();
            return alertGroupList.stream().map(AlertGroup::getId).collect(toSet());
        }
    }

    /**
     * Tenant Resource
     */
    @Component
    public static class TenantResourceList implements ResourceAcquisitionAndPermissionCheck<Integer> {

        private final TenantMapper tenantMapper;

        public TenantResourceList(TenantMapper tenantMapper) {
            this.tenantMapper = tenantMapper;
        }

        @Override
        public List<AuthorizationType> authorizationTypes() {
            return Collections.singletonList(AuthorizationType.TENANT);
        }

        @Override
        public boolean permissionCheck(int userId, String url, Logger logger) {
            return false;
        }

        @Override
        public Set<Integer> listAuthorizedResource(int userId, Logger logger) {
            List<Tenant> tenantList = tenantMapper.queryAll();
            return tenantList.stream().map(Tenant::getId).collect(Collectors.toSet());
        }
    }

    /**
     * DataSource Resource
     */
    @Component
    public static class DataSourceResourceList implements ResourceAcquisitionAndPermissionCheck<Integer> {

        private final DataSourceMapper dataSourceMapper;

        public DataSourceResourceList(DataSourceMapper dataSourceMapper) {
            this.dataSourceMapper = dataSourceMapper;
        }

        @Override
        public List<AuthorizationType> authorizationTypes() {
            return Collections.singletonList(AuthorizationType.DATASOURCE);
        }

        @Override
        public boolean permissionCheck(int userId, String url, Logger logger) {
            return true;
        }

        @Override
        public Set<Integer> listAuthorizedResource(int userId, Logger logger) {
            return dataSourceMapper.listAuthorizedDataSource(userId, null).stream().map(DataSource::getId)
                    .collect(toSet());
        }
    }

    /**
     * AccessToken Resource
     */
    @Component
    public static class AccessTokenList implements ResourceAcquisitionAndPermissionCheck<Integer> {

        private final AccessTokenMapper accessTokenMapper;

        public AccessTokenList(AccessTokenMapper accessTokenMapper) {
            this.accessTokenMapper = accessTokenMapper;
        }

        @Override
        public List<AuthorizationType> authorizationTypes() {
            return Collections.singletonList(AuthorizationType.ACCESS_TOKEN);
        }

        @Override
        public boolean permissionCheck(int userId, String url, Logger logger) {
            return false;
        }

        @Override
        public Set<Integer> listAuthorizedResource(int userId, Logger logger) {
            return accessTokenMapper.listAuthorizedAccessToken(userId, null).stream().map(AccessToken::getId)
                    .collect(toSet());
        }
    }

    interface ResourceAcquisitionAndPermissionCheck<T> {

        /**
         * authorization types
         * @return
         */
        List<AuthorizationType> authorizationTypes();

        /**
         * get all resources under the user (no admin)
         *
         * @param userId
         * @return
         */
        Set<T> listAuthorizedResource(int userId, Logger logger);

        /**
         * permission check
         * @param userId
         * @return
         */
        boolean permissionCheck(int userId, String permissionKey, Logger logger);

    }
}<|MERGE_RESOLUTION|>--- conflicted
+++ resolved
@@ -268,12 +268,6 @@
         @Override
         public Set<Integer> listAuthorizedResource(int userId, Logger logger) {
             List<UdfFunc> udfFuncList = udfFuncMapper.listAuthorizedUdfByUserId(userId);
-<<<<<<< HEAD
-=======
-            if (udfFuncList.isEmpty()) {
-                return Collections.emptySet();
-            }
->>>>>>> a11892ae
             return udfFuncList.stream().map(UdfFunc::getId).collect(toSet());
         }
 
