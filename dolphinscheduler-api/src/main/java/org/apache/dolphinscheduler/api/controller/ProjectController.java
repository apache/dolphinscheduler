--- conflicted
+++ resolved
@@ -234,11 +234,8 @@
      * @param projectName project name
      * @return import result code
      */
-<<<<<<< HEAD
+
     @ApiOperation(value = "importProcessDefinition", notes= "EXPORT_PROCESS_DEFINITION_NOTES")
-=======
-    @ApiOperation(value = "importProcessDefinition", notes = "EXPORT_PROCCESS_DEFINITION_NOTES")
->>>>>>> 4769bce0
     @ApiImplicitParams({
             @ApiImplicitParam(name = "file", value = "RESOURCE_FILE", required = true, dataType = "MultipartFile")
     })
