--- conflicted
+++ resolved
@@ -95,45 +95,8 @@
         children.add(resourceComponent);
     }
 
-<<<<<<< HEAD
-    public String getName(){
-        return this.name;
-    }
-
-    public String getDescription(){
-        return this.description;
-    }
-
-    public int getId() {
-        return id;
-    }
-
-    public void setId(int id) {
-        this.id = id;
-    }
-
-    public String getPid() {
-        return pid;
-    }
-
-    public void setPid(String pid) {
-        this.pid = pid;
-    }
-
-    public void setName(String name) {
-        this.name = name;
-    }
-
-    public String getFullName() {
-        return fullName;
-    }
-
-    public void setFullName(String fullName) {
-        this.fullName = fullName;
-=======
     public void setIdValue(int id, boolean isDirctory) {
         int directoryFlag = isDirctory ? 1 : 0;
         this.idValue = String.format("%s_%s", id, directoryFlag);
->>>>>>> 25b78a80
     }
 }