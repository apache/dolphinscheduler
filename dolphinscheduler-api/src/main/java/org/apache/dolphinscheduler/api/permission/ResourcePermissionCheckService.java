--- conflicted
+++ resolved
@@ -16,11 +16,6 @@
  */
 package org.apache.dolphinscheduler.api.permission;
 
-<<<<<<< HEAD
-import org.slf4j.Logger;
-
-=======
->>>>>>> 70aef3ec
 import java.util.List;
 import java.util.Set;
 
@@ -43,7 +38,6 @@
      * @param authorizationType
      * @param userId
      * @param logger
-     * @param <T>
      * @return
      */
     Set<T> userOwnedResourceIdsAcquisition(Object authorizationType, Integer userId, Logger logger);
