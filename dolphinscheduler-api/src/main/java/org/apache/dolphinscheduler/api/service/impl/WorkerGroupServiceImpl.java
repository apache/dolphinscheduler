/*
 * Licensed to the Apache Software Foundation (ASF) under one or more
 * contributor license agreements.  See the NOTICE file distributed with
 * this work for additional information regarding copyright ownership.
 * The ASF licenses this file to You under the Apache License, Version 2.0
 * (the "License"); you may not use this file except in compliance with
 * the License.  You may obtain a copy of the License at
 *
 *    http://www.apache.org/licenses/LICENSE-2.0
 *
 * Unless required by applicable law or agreed to in writing, software
 * distributed under the License is distributed on an "AS IS" BASIS,
 * WITHOUT WARRANTIES OR CONDITIONS OF ANY KIND, either express or implied.
 * See the License for the specific language governing permissions and
 * limitations under the License.
 */

package org.apache.dolphinscheduler.api.service.impl;

import static org.apache.dolphinscheduler.api.constants.ApiFuncIdentificationConstant.WORKER_GROUP_CREATE;
import static org.apache.dolphinscheduler.api.constants.ApiFuncIdentificationConstant.WORKER_GROUP_DELETE;

import org.apache.dolphinscheduler.api.enums.Status;
import org.apache.dolphinscheduler.api.service.WorkerGroupService;
import org.apache.dolphinscheduler.api.utils.PageInfo;
import org.apache.dolphinscheduler.api.utils.Result;
import org.apache.dolphinscheduler.common.constants.Constants;
import org.apache.dolphinscheduler.common.enums.AuthorizationType;
import org.apache.dolphinscheduler.common.enums.NodeType;
import org.apache.dolphinscheduler.common.enums.UserType;
import org.apache.dolphinscheduler.dao.entity.EnvironmentWorkerGroupRelation;
import org.apache.dolphinscheduler.dao.entity.ProcessInstance;
import org.apache.dolphinscheduler.dao.entity.Schedule;
import org.apache.dolphinscheduler.dao.entity.TaskInstance;
import org.apache.dolphinscheduler.dao.entity.User;
import org.apache.dolphinscheduler.dao.entity.WorkerGroup;
import org.apache.dolphinscheduler.dao.mapper.EnvironmentWorkerGroupRelationMapper;
import org.apache.dolphinscheduler.dao.mapper.ProcessInstanceMapper;
import org.apache.dolphinscheduler.dao.mapper.ScheduleMapper;
import org.apache.dolphinscheduler.dao.mapper.WorkerGroupMapper;
import org.apache.dolphinscheduler.service.process.ProcessService;
import org.apache.dolphinscheduler.service.registry.RegistryClient;

import org.apache.commons.collections.CollectionUtils;
import org.apache.commons.lang3.StringUtils;

import java.util.ArrayList;
import java.util.Collections;
import java.util.Date;
import java.util.HashMap;
import java.util.List;
import java.util.Map;
import java.util.Objects;
import java.util.Optional;
import java.util.Set;
import java.util.stream.Collectors;

import org.slf4j.Logger;
import org.slf4j.LoggerFactory;
import org.springframework.beans.factory.annotation.Autowired;
import org.springframework.stereotype.Service;
import org.springframework.transaction.annotation.Transactional;

import com.facebook.presto.jdbc.internal.guava.base.Strings;

/**
 * worker group service impl
 */
@Service
public class WorkerGroupServiceImpl extends BaseServiceImpl implements WorkerGroupService {

    private static final Logger logger = LoggerFactory.getLogger(WorkerGroupServiceImpl.class);

    @Autowired
    private WorkerGroupMapper workerGroupMapper;

    @Autowired
    private ProcessInstanceMapper processInstanceMapper;

    @Autowired
    private RegistryClient registryClient;

    @Autowired
<<<<<<< HEAD
    private EnvironmentWorkerGroupRelationMapper environmentWorkerGroupRelationMapper;
=======
    private ProcessService processService;

    @Autowired
    private ScheduleMapper scheduleMapper;
>>>>>>> 4b4d0b92

    /**
     * create or update a worker group
     *
     * @param loginUser login user
     * @param id worker group id
     * @param name worker group name
     * @param addrList addr list
     * @return create or update result code
     */
    @Override
    @Transactional
    public Map<String, Object> saveWorkerGroup(User loginUser, int id, String name, String addrList, String description,
                                               String otherParamsJson) {
        Map<String, Object> result = new HashMap<>();
        if (!canOperatorPermissions(loginUser, null, AuthorizationType.WORKER_GROUP, WORKER_GROUP_CREATE)) {
            putMsg(result, Status.USER_NO_OPERATION_PERM);
            return result;
        }
        if (StringUtils.isEmpty(name)) {
            logger.warn("Parameter name can ot be null.");
            putMsg(result, Status.NAME_NULL);
            return result;
        }
        Date now = new Date();
        WorkerGroup workerGroup;
        if (id != 0) {
            workerGroup = workerGroupMapper.selectById(id);
            // check exist
            if (workerGroup == null) {
                workerGroup = new WorkerGroup();
                workerGroup.setCreateTime(now);
            }
        } else {
            workerGroup = new WorkerGroup();
            workerGroup.setCreateTime(now);
        }
        workerGroup.setName(name);
        workerGroup.setAddrList(addrList);
        workerGroup.setUpdateTime(now);
        workerGroup.setDescription(description);

        if (checkWorkerGroupNameExists(workerGroup)) {
            logger.warn("Worker group with the same name already exists, name:{}.", workerGroup.getName());
            putMsg(result, Status.NAME_EXIST, workerGroup.getName());
            return result;
        }
        String invalidAddr = checkWorkerGroupAddrList(workerGroup);
        if (invalidAddr != null) {
            logger.warn("Worker group address is invalid, invalidAddr:{}.", invalidAddr);
            putMsg(result, Status.WORKER_ADDRESS_INVALID, invalidAddr);
            return result;
        }
        handleDefaultWorkGroup(workerGroupMapper, workerGroup, loginUser, otherParamsJson);
        logger.info("Worker group save complete, workerGroupName:{}.", workerGroup.getName());
        putMsg(result, Status.SUCCESS);
        return result;
    }

    protected void handleDefaultWorkGroup(WorkerGroupMapper workerGroupMapper, WorkerGroup workerGroup, User loginUser,
                                          String otherParamsJson) {
        if (workerGroup.getId() != null) {
            workerGroupMapper.updateById(workerGroup);
        } else {
            workerGroupMapper.insert(workerGroup);
            permissionPostHandle(AuthorizationType.WORKER_GROUP, loginUser.getId(),
                    Collections.singletonList(workerGroup.getId()), logger);
        }
    }

    /**
     * check worker group name exists
     *
     * @param workerGroup worker group
     * @return boolean
     */
    private boolean checkWorkerGroupNameExists(WorkerGroup workerGroup) {
        List<WorkerGroup> workerGroupList = workerGroupMapper.queryWorkerGroupByName(workerGroup.getName());
        if (CollectionUtils.isNotEmpty(workerGroupList)) {
            // new group has same name
            if (workerGroup.getId() == null) {
                return true;
            }
            // check group id
            for (WorkerGroup group : workerGroupList) {
                if (Objects.equals(group.getId(), workerGroup.getId())) {
                    return true;
                }
            }
        }
        // check zookeeper
        String workerGroupPath =
                Constants.REGISTRY_DOLPHINSCHEDULER_WORKERS + Constants.SINGLE_SLASH + workerGroup.getName();
        return registryClient.exists(workerGroupPath);
    }

    /**
     * check worker group addr list
     *
     * @param workerGroup worker group
     * @return boolean
     */
    private String checkWorkerGroupAddrList(WorkerGroup workerGroup) {
        if (Strings.isNullOrEmpty(workerGroup.getAddrList())) {
            return null;
        }
        Map<String, String> serverMaps = registryClient.getServerMaps(NodeType.WORKER);
        for (String addr : workerGroup.getAddrList().split(Constants.COMMA)) {
            if (!serverMaps.containsKey(addr)) {
                return addr;
            }
        }
        return null;
    }

    /**
     * query worker group paging
     *
     * @param loginUser login user
     * @param pageNo page number
     * @param searchVal search value
     * @param pageSize page size
     * @return worker group list page
     */
    @Override
    public Result queryAllGroupPaging(User loginUser, Integer pageNo, Integer pageSize, String searchVal) {
        // list from index
        int fromIndex = (pageNo - 1) * pageSize;
        // list to index
        int toIndex = (pageNo - 1) * pageSize + pageSize;

        Result result = new Result();
        List<WorkerGroup> workerGroups;
        if (loginUser.getUserType().equals(UserType.ADMIN_USER)) {
            workerGroups = getWorkerGroups(null);
        } else {
            Set<Integer> ids = resourcePermissionCheckService
                    .userOwnedResourceIdsAcquisition(AuthorizationType.WORKER_GROUP, loginUser.getId(), logger);
            workerGroups = getWorkerGroups(ids.isEmpty() ? Collections.emptyList() : new ArrayList<>(ids));
        }
        List<WorkerGroup> resultDataList = new ArrayList<>();
        int total = 0;

        if (CollectionUtils.isNotEmpty(workerGroups)) {
            List<WorkerGroup> searchValDataList = new ArrayList<>();

            if (!StringUtils.isEmpty(searchVal)) {
                for (WorkerGroup workerGroup : workerGroups) {
                    if (workerGroup.getName().contains(searchVal)) {
                        searchValDataList.add(workerGroup);
                    }
                }
            } else {
                searchValDataList = workerGroups;
            }
            total = searchValDataList.size();
            if (fromIndex < searchValDataList.size()) {
                if (toIndex > searchValDataList.size()) {
                    toIndex = searchValDataList.size();
                }
                resultDataList = searchValDataList.subList(fromIndex, toIndex);
            }
        }

        PageInfo<WorkerGroup> pageInfo = new PageInfo<>(pageNo, pageSize);
        pageInfo.setTotal(total);
        pageInfo.setTotalList(resultDataList);

        result.setData(pageInfo);
        putMsg(result, Status.SUCCESS);
        return result;
    }

    /**
     * query all worker group
     *
     * @param loginUser
     * @return all worker group list
     */
    @Override
    public Map<String, Object> queryAllGroup(User loginUser) {
        Map<String, Object> result = new HashMap<>();
        List<WorkerGroup> workerGroups;
        if (loginUser.getUserType().equals(UserType.ADMIN_USER)) {
            workerGroups = getWorkerGroups(null);
        } else {
            Set<Integer> ids = resourcePermissionCheckService
                    .userOwnedResourceIdsAcquisition(AuthorizationType.WORKER_GROUP, loginUser.getId(), logger);
            workerGroups = getWorkerGroups(ids.isEmpty() ? Collections.emptyList() : new ArrayList<>(ids));
        }
        List<String> availableWorkerGroupList = workerGroups.stream()
                .map(WorkerGroup::getName)
                .collect(Collectors.toList());
        result.put(Constants.DATA_LIST, availableWorkerGroupList);
        putMsg(result, Status.SUCCESS);
        return result;
    }

    /**
     * get worker groups
     *
     * @return WorkerGroup list
     */
    private List<WorkerGroup> getWorkerGroups(List<Integer> ids) {
        // worker groups from database
        List<WorkerGroup> workerGroups;
        if (ids != null) {
            workerGroups = ids.isEmpty() ? new ArrayList<>() : workerGroupMapper.selectBatchIds(ids);
        } else {
            workerGroups = workerGroupMapper.queryAllWorkerGroup();
        }
        Optional<Boolean> containDefaultWorkerGroups = workerGroups.stream()
                .map(workerGroup -> Constants.DEFAULT_WORKER_GROUP.equals(workerGroup.getName())).findAny();
        if (!containDefaultWorkerGroups.isPresent() || !containDefaultWorkerGroups.get()) {
            // there doesn't exist a default WorkerGroup, we will add all worker to the default worker group.
            Set<String> activeWorkerNodes = registryClient.getServerNodeSet(NodeType.WORKER);
            WorkerGroup defaultWorkerGroup = new WorkerGroup();
            defaultWorkerGroup.setName(Constants.DEFAULT_WORKER_GROUP);
            defaultWorkerGroup.setAddrList(String.join(Constants.COMMA, activeWorkerNodes));
            defaultWorkerGroup.setCreateTime(new Date());
            defaultWorkerGroup.setUpdateTime(new Date());
            defaultWorkerGroup.setSystemDefault(true);
            workerGroups.add(defaultWorkerGroup);
        }

        return workerGroups;
    }

    /**
     * delete worker group by id
     *
     * @param id worker group id
     * @return delete result code
     */
    @Override
    @Transactional
    public Map<String, Object> deleteWorkerGroupById(User loginUser, Integer id) {
        Map<String, Object> result = new HashMap<>();
        if (!canOperatorPermissions(loginUser, null, AuthorizationType.WORKER_GROUP, WORKER_GROUP_DELETE)) {
            putMsg(result, Status.USER_NO_OPERATION_PERM);
            return result;
        }
        WorkerGroup workerGroup = workerGroupMapper.selectById(id);
        if (workerGroup == null) {
            logger.error("Worker group does not exist, workerGroupId:{}.", id);
            putMsg(result, Status.DELETE_WORKER_GROUP_NOT_EXIST);
            return result;
        }
        List<ProcessInstance> processInstances = processInstanceMapper
                .queryByWorkerGroupNameAndStatus(workerGroup.getName(),
                        org.apache.dolphinscheduler.service.utils.Constants.NOT_TERMINATED_STATES);
        if (CollectionUtils.isNotEmpty(processInstances)) {
            List<Integer> processInstanceIds =
                    processInstances.stream().map(ProcessInstance::getId).collect(Collectors.toList());
            logger.warn(
                    "Delete worker group failed because there are {} processInstances are using it, processInstanceIds:{}.",
                    processInstances.size(), processInstanceIds);
            putMsg(result, Status.DELETE_WORKER_GROUP_BY_ID_FAIL, processInstances.size());
            return result;
        }
        List<EnvironmentWorkerGroupRelation> environmentWorkerGroupRelationList =
                environmentWorkerGroupRelationMapper.queryByWorkerGroupName(workerGroup.getName());
        if (CollectionUtils.isNotEmpty(environmentWorkerGroupRelationList)) {
            putMsg(result, Status.DELETE_WORKER_GROUP_BY_ID_FAIL_ENV, environmentWorkerGroupRelationList.size(), workerGroup.getName());
            return result;
        }
        workerGroupMapper.deleteById(id);
        processInstanceMapper.updateProcessInstanceByWorkerGroupName(workerGroup.getName(), "");
        logger.info("Delete worker group complete, workerGroupName:{}.", workerGroup.getName());
        putMsg(result, Status.SUCCESS);
        return result;
    }

    /**
     * query all worker address list
     *
     * @return all worker address list
     */
    @Override
    public Map<String, Object> getWorkerAddressList() {
        Map<String, Object> result = new HashMap<>();
        Set<String> serverNodeList = registryClient.getServerNodeSet(NodeType.WORKER);
        result.put(Constants.DATA_LIST, serverNodeList);
        putMsg(result, Status.SUCCESS);
        return result;
    }

    @Override
    public String getTaskWorkerGroup(TaskInstance taskInstance) {
        if (taskInstance == null) {
            return null;
        }

        String workerGroup = taskInstance.getWorkerGroup();

        if (StringUtils.isNotEmpty(workerGroup)) {
            return workerGroup;
        }
        int processInstanceId = taskInstance.getProcessInstanceId();
        ProcessInstance processInstance = processService.findProcessInstanceById(processInstanceId);

        if (processInstance != null) {
            return processInstance.getWorkerGroup();
        }
        logger.info("task : {} will use default worker group", taskInstance.getId());
        return Constants.DEFAULT_WORKER_GROUP;
    }

    @Override
    public Map<Long, String> queryWorkerGroupByProcessDefinitionCodes(List<Long> processDefinitionCodeList) {
        List<Schedule> processDefinitionScheduleList =
                scheduleMapper.querySchedulesByProcessDefinitionCodes(processDefinitionCodeList);
        return processDefinitionScheduleList.stream().collect(Collectors.toMap(Schedule::getProcessDefinitionCode,
                Schedule::getWorkerGroup));
    }

}<|MERGE_RESOLUTION|>--- conflicted
+++ resolved
@@ -81,14 +81,14 @@
     private RegistryClient registryClient;
 
     @Autowired
-<<<<<<< HEAD
     private EnvironmentWorkerGroupRelationMapper environmentWorkerGroupRelationMapper;
-=======
+    
+    @Autowired
     private ProcessService processService;
 
     @Autowired
     private ScheduleMapper scheduleMapper;
->>>>>>> 4b4d0b92
+
 
     /**
      * create or update a worker group
