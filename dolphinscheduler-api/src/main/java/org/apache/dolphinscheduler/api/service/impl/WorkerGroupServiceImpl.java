/*
 * Licensed to the Apache Software Foundation (ASF) under one or more
 * contributor license agreements.  See the NOTICE file distributed with
 * this work for additional information regarding copyright ownership.
 * The ASF licenses this file to You under the Apache License, Version 2.0
 * (the "License"); you may not use this file except in compliance with
 * the License.  You may obtain a copy of the License at
 *
 *    http://www.apache.org/licenses/LICENSE-2.0
 *
 * Unless required by applicable law or agreed to in writing, software
 * distributed under the License is distributed on an "AS IS" BASIS,
 * WITHOUT WARRANTIES OR CONDITIONS OF ANY KIND, either express or implied.
 * See the License for the specific language governing permissions and
 * limitations under the License.
 */

package org.apache.dolphinscheduler.api.service.impl;

import static org.apache.dolphinscheduler.api.constants.ApiFuncIdentificationConstant.WORKER_GROUP_CREATE;
import static org.apache.dolphinscheduler.api.constants.ApiFuncIdentificationConstant.WORKER_GROUP_DELETE;

import org.apache.dolphinscheduler.api.enums.Status;
import org.apache.dolphinscheduler.api.service.WorkerGroupService;
import org.apache.dolphinscheduler.api.utils.PageInfo;
import org.apache.dolphinscheduler.api.utils.Result;
import org.apache.dolphinscheduler.common.constants.Constants;
import org.apache.dolphinscheduler.common.enums.AuthorizationType;
import org.apache.dolphinscheduler.common.enums.NodeType;
import org.apache.dolphinscheduler.common.enums.UserType;
import org.apache.dolphinscheduler.dao.entity.EnvironmentWorkerGroupRelation;
import org.apache.dolphinscheduler.dao.entity.ProcessInstance;
import org.apache.dolphinscheduler.dao.entity.ProcessTaskRelation;
import org.apache.dolphinscheduler.dao.entity.TaskDefinitionLog;
import org.apache.dolphinscheduler.dao.entity.User;
import org.apache.dolphinscheduler.dao.entity.WorkerGroup;
import org.apache.dolphinscheduler.dao.mapper.ProcessInstanceMapper;
import org.apache.dolphinscheduler.dao.mapper.ProcessTaskRelationMapper;
import org.apache.dolphinscheduler.dao.mapper.TaskDefinitionLogMapper;
import org.apache.dolphinscheduler.dao.entity.Schedule;
import org.apache.dolphinscheduler.dao.entity.TaskInstance;
import org.apache.dolphinscheduler.dao.entity.User;
import org.apache.dolphinscheduler.dao.entity.WorkerGroup;
import org.apache.dolphinscheduler.dao.mapper.EnvironmentWorkerGroupRelationMapper;
import org.apache.dolphinscheduler.dao.mapper.ProcessInstanceMapper;
import org.apache.dolphinscheduler.dao.mapper.ScheduleMapper;
import org.apache.dolphinscheduler.dao.mapper.WorkerGroupMapper;
import org.apache.dolphinscheduler.service.process.ProcessService;
import org.apache.dolphinscheduler.service.registry.RegistryClient;

import org.apache.commons.collections.CollectionUtils;
import org.apache.commons.lang3.StringUtils;

import java.util.ArrayList;
import java.util.Collections;
import java.util.Date;
import java.util.HashMap;
import java.util.List;
import java.util.Map;
import java.util.Objects;
import java.util.Optional;
import java.util.Set;
import java.util.stream.Collectors;

import org.slf4j.Logger;
import org.slf4j.LoggerFactory;
import org.springframework.beans.factory.annotation.Autowired;
import org.springframework.stereotype.Service;
import org.springframework.transaction.annotation.Transactional;

import com.facebook.presto.jdbc.internal.guava.base.Strings;

/**
 * worker group service impl
 */
@Service
public class WorkerGroupServiceImpl extends BaseServiceImpl implements WorkerGroupService {

    private static final Logger logger = LoggerFactory.getLogger(WorkerGroupServiceImpl.class);

    @Autowired
    private WorkerGroupMapper workerGroupMapper;

    @Autowired
    private ProcessInstanceMapper processInstanceMapper;

    @Autowired
    private RegistryClient registryClient;

    @Autowired
<<<<<<< HEAD
    private ProcessTaskRelationMapper processTaskRelationMapper;

=======
    private EnvironmentWorkerGroupRelationMapper environmentWorkerGroupRelationMapper;

    @Autowired
>>>>>>> 4a13148b
    private ProcessService processService;

    @Autowired
    private ScheduleMapper scheduleMapper;

    /**
     * create or update a worker group
     *
     * @param loginUser login user
     * @param id worker group id
     * @param name worker group name
     * @param addrList addr list
     * @return create or update result code
     */
    @Override
    @Transactional
    public Map<String, Object> saveWorkerGroup(User loginUser, int id, String name, String addrList, String description,
                                               String otherParamsJson) {
        Map<String, Object> result = new HashMap<>();
        if (!canOperatorPermissions(loginUser, null, AuthorizationType.WORKER_GROUP, WORKER_GROUP_CREATE)) {
            putMsg(result, Status.USER_NO_OPERATION_PERM);
            return result;
        }
        if (StringUtils.isEmpty(name)) {
            logger.warn("Parameter name can ot be null.");
            putMsg(result, Status.NAME_NULL);
            return result;
        }
        Date now = new Date();
        WorkerGroup workerGroup;
        if (id != 0) {
            workerGroup = workerGroupMapper.selectById(id);
            // check exist
            if (workerGroup == null) {
                workerGroup = new WorkerGroup();
                workerGroup.setCreateTime(now);
            }
        } else {
            workerGroup = new WorkerGroup();
            workerGroup.setCreateTime(now);
        }
        workerGroup.setName(name);
        workerGroup.setAddrList(addrList);
        workerGroup.setUpdateTime(now);
        workerGroup.setDescription(description);

        if (checkWorkerGroupNameExists(workerGroup)) {
            logger.warn("Worker group with the same name already exists, name:{}.", workerGroup.getName());
            putMsg(result, Status.NAME_EXIST, workerGroup.getName());
            return result;
        }
        String invalidAddr = checkWorkerGroupAddrList(workerGroup);
        if (invalidAddr != null) {
            logger.warn("Worker group address is invalid, invalidAddr:{}.", invalidAddr);
            putMsg(result, Status.WORKER_ADDRESS_INVALID, invalidAddr);
            return result;
        }
        handleDefaultWorkGroup(workerGroupMapper, workerGroup, loginUser, otherParamsJson);
        logger.info("Worker group save complete, workerGroupName:{}.", workerGroup.getName());
        putMsg(result, Status.SUCCESS);
        return result;
    }

    protected void handleDefaultWorkGroup(WorkerGroupMapper workerGroupMapper, WorkerGroup workerGroup, User loginUser,
                                          String otherParamsJson) {
        if (workerGroup.getId() != null) {
            workerGroupMapper.updateById(workerGroup);
        } else {
            workerGroupMapper.insert(workerGroup);
            permissionPostHandle(AuthorizationType.WORKER_GROUP, loginUser.getId(),
                    Collections.singletonList(workerGroup.getId()), logger);
        }
    }

    /**
     * check worker group name exists
     *
     * @param workerGroup worker group
     * @return boolean
     */
    private boolean checkWorkerGroupNameExists(WorkerGroup workerGroup) {
        List<WorkerGroup> workerGroupList = workerGroupMapper.queryWorkerGroupByName(workerGroup.getName());
        if (CollectionUtils.isNotEmpty(workerGroupList)) {
            // new group has same name
            if (workerGroup.getId() == null) {
                return true;
            }
            // check group id
            for (WorkerGroup group : workerGroupList) {
                if (Objects.equals(group.getId(), workerGroup.getId())) {
                    return true;
                }
            }
        }
        // check zookeeper
        String workerGroupPath =
                Constants.REGISTRY_DOLPHINSCHEDULER_WORKERS + Constants.SINGLE_SLASH + workerGroup.getName();
        return registryClient.exists(workerGroupPath);
    }

    /**
     * check worker group addr list
     *
     * @param workerGroup worker group
     * @return boolean
     */
    private String checkWorkerGroupAddrList(WorkerGroup workerGroup) {
        if (Strings.isNullOrEmpty(workerGroup.getAddrList())) {
            return null;
        }
        Map<String, String> serverMaps = registryClient.getServerMaps(NodeType.WORKER);
        for (String addr : workerGroup.getAddrList().split(Constants.COMMA)) {
            if (!serverMaps.containsKey(addr)) {
                return addr;
            }
        }
        return null;
    }

    /**
     * query worker group paging
     *
     * @param loginUser login user
     * @param pageNo page number
     * @param searchVal search value
     * @param pageSize page size
     * @return worker group list page
     */
    @Override
    public Result queryAllGroupPaging(User loginUser, Integer pageNo, Integer pageSize, String searchVal) {
        // list from index
        int fromIndex = (pageNo - 1) * pageSize;
        // list to index
        int toIndex = (pageNo - 1) * pageSize + pageSize;

        Result result = new Result();
        List<WorkerGroup> workerGroups;
        if (loginUser.getUserType().equals(UserType.ADMIN_USER)) {
            workerGroups = getWorkerGroups(null);
        } else {
            Set<Integer> ids = resourcePermissionCheckService
                    .userOwnedResourceIdsAcquisition(AuthorizationType.WORKER_GROUP, loginUser.getId(), logger);
            workerGroups = getWorkerGroups(ids.isEmpty() ? Collections.emptyList() : new ArrayList<>(ids));
        }
        List<WorkerGroup> resultDataList = new ArrayList<>();
        int total = 0;

        if (CollectionUtils.isNotEmpty(workerGroups)) {
            List<WorkerGroup> searchValDataList = new ArrayList<>();

            if (!StringUtils.isEmpty(searchVal)) {
                for (WorkerGroup workerGroup : workerGroups) {
                    if (workerGroup.getName().contains(searchVal)) {
                        searchValDataList.add(workerGroup);
                    }
                }
            } else {
                searchValDataList = workerGroups;
            }
            total = searchValDataList.size();
            if (fromIndex < searchValDataList.size()) {
                if (toIndex > searchValDataList.size()) {
                    toIndex = searchValDataList.size();
                }
                resultDataList = searchValDataList.subList(fromIndex, toIndex);
            }
        }

        PageInfo<WorkerGroup> pageInfo = new PageInfo<>(pageNo, pageSize);
        pageInfo.setTotal(total);
        pageInfo.setTotalList(resultDataList);

        result.setData(pageInfo);
        putMsg(result, Status.SUCCESS);
        return result;
    }

    /**
     * query all worker group
     *
     * @param loginUser
     * @return all worker group list
     */
    @Override
    public Map<String, Object> queryAllGroup(User loginUser) {
        Map<String, Object> result = new HashMap<>();
        List<WorkerGroup> workerGroups;
        if (loginUser.getUserType().equals(UserType.ADMIN_USER)) {
            workerGroups = getWorkerGroups(null);
        } else {
            Set<Integer> ids = resourcePermissionCheckService
                    .userOwnedResourceIdsAcquisition(AuthorizationType.WORKER_GROUP, loginUser.getId(), logger);
            workerGroups = getWorkerGroups(ids.isEmpty() ? Collections.emptyList() : new ArrayList<>(ids));
        }
        List<String> availableWorkerGroupList = workerGroups.stream()
                .map(WorkerGroup::getName)
                .collect(Collectors.toList());
        result.put(Constants.DATA_LIST, availableWorkerGroupList);
        putMsg(result, Status.SUCCESS);
        return result;
    }

    /**
     * get worker groups
     *
     * @return WorkerGroup list
     */
    private List<WorkerGroup> getWorkerGroups(List<Integer> ids) {
        // worker groups from database
        List<WorkerGroup> workerGroups;
        if (ids != null) {
            workerGroups = ids.isEmpty() ? new ArrayList<>() : workerGroupMapper.selectBatchIds(ids);
        } else {
            workerGroups = workerGroupMapper.queryAllWorkerGroup();
        }
        Optional<Boolean> containDefaultWorkerGroups = workerGroups.stream()
                .map(workerGroup -> Constants.DEFAULT_WORKER_GROUP.equals(workerGroup.getName())).findAny();
        if (!containDefaultWorkerGroups.isPresent() || !containDefaultWorkerGroups.get()) {
            // there doesn't exist a default WorkerGroup, we will add all worker to the default worker group.
            Set<String> activeWorkerNodes = registryClient.getServerNodeSet(NodeType.WORKER);
            WorkerGroup defaultWorkerGroup = new WorkerGroup();
            defaultWorkerGroup.setName(Constants.DEFAULT_WORKER_GROUP);
            defaultWorkerGroup.setAddrList(String.join(Constants.COMMA, activeWorkerNodes));
            defaultWorkerGroup.setCreateTime(new Date());
            defaultWorkerGroup.setUpdateTime(new Date());
            defaultWorkerGroup.setSystemDefault(true);
            workerGroups.add(defaultWorkerGroup);
        }

        return workerGroups;
    }

    /**
     * delete worker group by id
     *
     * @param id worker group id
     * @return delete result code
     */
    @Override
    @Transactional
    public Map<String, Object> deleteWorkerGroupById(User loginUser, Integer id) {
        Map<String, Object> result = new HashMap<>();
        if (!canOperatorPermissions(loginUser, null, AuthorizationType.WORKER_GROUP, WORKER_GROUP_DELETE)) {
            putMsg(result, Status.USER_NO_OPERATION_PERM);
            return result;
        }

        WorkerGroup workerGroup = workerGroupMapper.selectById(id);
        if (workerGroup == null) {
            logger.error("Worker group does not exist, workerGroupId:{}.", id);
            putMsg(result, Status.DELETE_WORKER_GROUP_NOT_EXIST);
            return result;
        }
        List<ProcessTaskRelation> processTaskRelationList =
                processTaskRelationMapper.queryByWorkGroupName(workerGroup.getName());
        if (CollectionUtils.isNotEmpty(processTaskRelationList)) {
            logger.error("Worker group can not delete, work group have associated workflows, workerGroupName:{}.",
                    workerGroup.getName());
            putMsg(result, Status.DELETE_WORK_GROUP_ERROR_HAS_WORKFLOW_ASSOCIATED);
            return result;
        }

        List<ProcessInstance> processInstances = processInstanceMapper
                .queryByWorkerGroupNameAndStatus(workerGroup.getName(),
                        org.apache.dolphinscheduler.service.utils.Constants.NOT_TERMINATED_STATES);
        if (CollectionUtils.isNotEmpty(processInstances)) {
            List<Integer> processInstanceIds =
                    processInstances.stream().map(ProcessInstance::getId).collect(Collectors.toList());
            logger.warn(
                    "Delete worker group failed because there are {} processInstances are using it, processInstanceIds:{}.",
                    processInstances.size(), processInstanceIds);
            putMsg(result, Status.DELETE_WORKER_GROUP_BY_ID_FAIL, processInstances.size());
            return result;
        }
        List<EnvironmentWorkerGroupRelation> environmentWorkerGroupRelationList =
                environmentWorkerGroupRelationMapper.queryByWorkerGroupName(workerGroup.getName());
        if (CollectionUtils.isNotEmpty(environmentWorkerGroupRelationList)) {
            putMsg(result, Status.DELETE_WORKER_GROUP_BY_ID_FAIL_ENV, environmentWorkerGroupRelationList.size(),
                    workerGroup.getName());
            return result;
        }
        workerGroupMapper.deleteById(id);
        processInstanceMapper.updateProcessInstanceByWorkerGroupName(workerGroup.getName(), "");
        logger.info("Delete worker group complete, workerGroupName:{}.", workerGroup.getName());
        putMsg(result, Status.SUCCESS);
        return result;
    }

    /**
     * query all worker address list
     *
     * @return all worker address list
     */
    @Override
    public Map<String, Object> getWorkerAddressList() {
        Map<String, Object> result = new HashMap<>();
        Set<String> serverNodeList = registryClient.getServerNodeSet(NodeType.WORKER);
        result.put(Constants.DATA_LIST, serverNodeList);
        putMsg(result, Status.SUCCESS);
        return result;
    }

    @Override
    public String getTaskWorkerGroup(TaskInstance taskInstance) {
        if (taskInstance == null) {
            return null;
        }

        String workerGroup = taskInstance.getWorkerGroup();

        if (StringUtils.isNotEmpty(workerGroup)) {
            return workerGroup;
        }
        int processInstanceId = taskInstance.getProcessInstanceId();
        ProcessInstance processInstance = processService.findProcessInstanceById(processInstanceId);

        if (processInstance != null) {
            return processInstance.getWorkerGroup();
        }
        logger.info("task : {} will use default worker group", taskInstance.getId());
        return Constants.DEFAULT_WORKER_GROUP;
    }

    @Override
    public Map<Long, String> queryWorkerGroupByProcessDefinitionCodes(List<Long> processDefinitionCodeList) {
        List<Schedule> processDefinitionScheduleList =
                scheduleMapper.querySchedulesByProcessDefinitionCodes(processDefinitionCodeList);
        return processDefinitionScheduleList.stream().collect(Collectors.toMap(Schedule::getProcessDefinitionCode,
                Schedule::getWorkerGroup));
    }

}<|MERGE_RESOLUTION|>--- conflicted
+++ resolved
@@ -88,14 +88,12 @@
     private RegistryClient registryClient;
 
     @Autowired
-<<<<<<< HEAD
     private ProcessTaskRelationMapper processTaskRelationMapper;
 
-=======
+     @Autowired
     private EnvironmentWorkerGroupRelationMapper environmentWorkerGroupRelationMapper;
 
     @Autowired
->>>>>>> 4a13148b
     private ProcessService processService;
 
     @Autowired
