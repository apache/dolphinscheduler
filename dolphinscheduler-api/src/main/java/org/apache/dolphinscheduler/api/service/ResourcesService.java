--- conflicted
+++ resolved
@@ -1264,11 +1264,7 @@
      */
     public Map<String, Object> authorizedFile(User loginUser, Integer userId) {
         Map<String, Object> result = new HashMap<>(5);
-<<<<<<< HEAD
-        if (checkAdmin(loginUser, result)){
-=======
         if (isNotAdmin(loginUser, result)) {
->>>>>>> 690e4eae
             return result;
         }
         List<Resource> authedResources = resourcesMapper.queryAuthorizedResourceList(userId);
