/*
 * Licensed to the Apache Software Foundation (ASF) under one or more
 * contributor license agreements.  See the NOTICE file distributed with
 * this work for additional information regarding copyright ownership.
 * The ASF licenses this file to You under the Apache License, Version 2.0
 * (the "License"); you may not use this file except in compliance with
 * the License.  You may obtain a copy of the License at
 *
 *    http://www.apache.org/licenses/LICENSE-2.0
 *
 * Unless required by applicable law or agreed to in writing, software
 * distributed under the License is distributed on an "AS IS" BASIS,
 * WITHOUT WARRANTIES OR CONDITIONS OF ANY KIND, either express or implied.
 * See the License for the specific language governing permissions and
 * limitations under the License.
 */

package org.apache.dolphinscheduler.api.controller;

import static org.apache.dolphinscheduler.api.enums.Status.ADD_TASK_TYPE_ERROR;
import static org.apache.dolphinscheduler.api.enums.Status.DELETE_TASK_TYPE_ERROR;
import static org.apache.dolphinscheduler.api.enums.Status.LIST_TASK_TYPE_ERROR;

import org.apache.dolphinscheduler.api.aspect.AccessLogAnnotation;
import org.apache.dolphinscheduler.api.dto.FavTaskDto;
import org.apache.dolphinscheduler.api.enums.Status;
import org.apache.dolphinscheduler.api.exceptions.ApiException;
import org.apache.dolphinscheduler.api.service.FavTaskService;
import org.apache.dolphinscheduler.api.utils.Result;
import org.apache.dolphinscheduler.common.constants.Constants;
import org.apache.dolphinscheduler.dao.entity.User;

import java.util.List;

import javax.annotation.Resource;

import org.springframework.http.HttpStatus;
import org.springframework.web.bind.annotation.DeleteMapping;
import org.springframework.web.bind.annotation.GetMapping;
import org.springframework.web.bind.annotation.PathVariable;
import org.springframework.web.bind.annotation.PostMapping;
import org.springframework.web.bind.annotation.RequestAttribute;
import org.springframework.web.bind.annotation.RequestMapping;
import org.springframework.web.bind.annotation.ResponseStatus;
import org.springframework.web.bind.annotation.RestController;

import io.swagger.v3.oas.annotations.Operation;
import io.swagger.v3.oas.annotations.Parameter;
import io.swagger.v3.oas.annotations.tags.Tag;

/**
 * fav controller
 */
@Tag(name = "FAVOURITE")
@RestController
@RequestMapping("/favourite")
public class FavTaskController extends BaseController {

    @Resource
    private FavTaskService favTaskService;

    /**
     * get task type list
     *
     * @param loginUser login user
     * @return task type list
     */
    @Operation(summary = "listTaskType", description = "LIST_TASK_TYPE")
    @GetMapping(value = "/taskTypes")
    @ResponseStatus(HttpStatus.OK)
    @ApiException(LIST_TASK_TYPE_ERROR)
    @AccessLogAnnotation(ignoreRequestArgs = "loginUser")
    public Result listTaskType(@Parameter(hidden = true) @RequestAttribute(value = Constants.SESSION_USER) User loginUser) {
        List<FavTaskDto> favTaskList = favTaskService.getFavTaskList(loginUser);
        return success(Status.SUCCESS.getMsg(), favTaskList);
    }

    /**
     * delete task fav
     *
     * @param loginUser login user
     * @return
     */
<<<<<<< HEAD
    @ApiOperation(value = "deleteTaskType", notes = "DELETE_TASK_TYPE")
    @DeleteMapping(value = "/{taskType}")
    @ResponseStatus(HttpStatus.OK)
    @ApiException(DELETE_TASK_TYPE_ERROR)
    @AccessLogAnnotation(ignoreRequestArgs = "loginUser")
    public Result deleteFavTask(@ApiIgnore @RequestAttribute(value = Constants.SESSION_USER) User loginUser,
                                @PathVariable("taskType") String taskType) {
        boolean b = favTaskService.deleteFavTask(loginUser, taskType);
=======
    @Operation(summary = "deleteTaskType", description = "DELETE_TASK_TYPE")
    @DeleteMapping(value = "/{taskName}")
    @ResponseStatus(HttpStatus.OK)
    @ApiException(DELETE_TASK_TYPE_ERROR)
    @AccessLogAnnotation(ignoreRequestArgs = "loginUser")
    public Result deleteFavTask(@Parameter(hidden = true) @RequestAttribute(value = Constants.SESSION_USER) User loginUser,
                                @PathVariable("taskName") String taskName) {
        boolean b = favTaskService.deleteFavTask(loginUser, taskName);
>>>>>>> 77e29b59
        return success(b);
    }

    /**
     * add task fav
     *
     * @param loginUser login user
     * @return
     */
<<<<<<< HEAD
    @ApiOperation(value = "addTaskType", notes = "ADD_TASK_TYPE")
    @PostMapping(value = "/{taskType}")
    @ResponseStatus(HttpStatus.OK)
    @ApiException(ADD_TASK_TYPE_ERROR)
    @AccessLogAnnotation(ignoreRequestArgs = "loginUser")
    public Result addFavTask(@ApiIgnore @RequestAttribute(value = Constants.SESSION_USER) User loginUser,
                             @PathVariable("taskType") String taskType) {
        int i = favTaskService.addFavTask(loginUser, taskType);
=======
    @Operation(summary = "addTaskType", description = "ADD_TASK_TYPE")
    @PostMapping(value = "/{taskName}")
    @ResponseStatus(HttpStatus.OK)
    @ApiException(ADD_TASK_TYPE_ERROR)
    @AccessLogAnnotation(ignoreRequestArgs = "loginUser")
    public Result addFavTask(@Parameter(hidden = true) @RequestAttribute(value = Constants.SESSION_USER) User loginUser,
                             @PathVariable("taskName") String taskName) {
        int i = favTaskService.addFavTask(loginUser, taskName);
>>>>>>> 77e29b59
        return success(i > 0);
    }
}<|MERGE_RESOLUTION|>--- conflicted
+++ resolved
@@ -81,25 +81,14 @@
      * @param loginUser login user
      * @return
      */
-<<<<<<< HEAD
-    @ApiOperation(value = "deleteTaskType", notes = "DELETE_TASK_TYPE")
+    @Operation(summary = "deleteTaskType", description = "DELETE_TASK_TYPE")
     @DeleteMapping(value = "/{taskType}")
     @ResponseStatus(HttpStatus.OK)
     @ApiException(DELETE_TASK_TYPE_ERROR)
     @AccessLogAnnotation(ignoreRequestArgs = "loginUser")
-    public Result deleteFavTask(@ApiIgnore @RequestAttribute(value = Constants.SESSION_USER) User loginUser,
+    public Result deleteFavTask(@Parameter(hidden = true) @RequestAttribute(value = Constants.SESSION_USER) User loginUser,
                                 @PathVariable("taskType") String taskType) {
         boolean b = favTaskService.deleteFavTask(loginUser, taskType);
-=======
-    @Operation(summary = "deleteTaskType", description = "DELETE_TASK_TYPE")
-    @DeleteMapping(value = "/{taskName}")
-    @ResponseStatus(HttpStatus.OK)
-    @ApiException(DELETE_TASK_TYPE_ERROR)
-    @AccessLogAnnotation(ignoreRequestArgs = "loginUser")
-    public Result deleteFavTask(@Parameter(hidden = true) @RequestAttribute(value = Constants.SESSION_USER) User loginUser,
-                                @PathVariable("taskName") String taskName) {
-        boolean b = favTaskService.deleteFavTask(loginUser, taskName);
->>>>>>> 77e29b59
         return success(b);
     }
 
@@ -109,25 +98,14 @@
      * @param loginUser login user
      * @return
      */
-<<<<<<< HEAD
-    @ApiOperation(value = "addTaskType", notes = "ADD_TASK_TYPE")
+    @Operation(summary = "addTaskType", description = "ADD_TASK_TYPE")
     @PostMapping(value = "/{taskType}")
     @ResponseStatus(HttpStatus.OK)
     @ApiException(ADD_TASK_TYPE_ERROR)
     @AccessLogAnnotation(ignoreRequestArgs = "loginUser")
-    public Result addFavTask(@ApiIgnore @RequestAttribute(value = Constants.SESSION_USER) User loginUser,
+    public Result addFavTask(@Parameter(hidden = true) @RequestAttribute(value = Constants.SESSION_USER) User loginUser,
                              @PathVariable("taskType") String taskType) {
         int i = favTaskService.addFavTask(loginUser, taskType);
-=======
-    @Operation(summary = "addTaskType", description = "ADD_TASK_TYPE")
-    @PostMapping(value = "/{taskName}")
-    @ResponseStatus(HttpStatus.OK)
-    @ApiException(ADD_TASK_TYPE_ERROR)
-    @AccessLogAnnotation(ignoreRequestArgs = "loginUser")
-    public Result addFavTask(@Parameter(hidden = true) @RequestAttribute(value = Constants.SESSION_USER) User loginUser,
-                             @PathVariable("taskName") String taskName) {
-        int i = favTaskService.addFavTask(loginUser, taskName);
->>>>>>> 77e29b59
         return success(i > 0);
     }
 }