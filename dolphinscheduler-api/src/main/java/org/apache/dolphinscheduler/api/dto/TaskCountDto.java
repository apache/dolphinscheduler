--- conflicted
+++ resolved
@@ -55,8 +55,6 @@
         totalCount = taskCountDtos.stream()
                 .mapToInt(TaskStateCount::getCount)
                 .sum();
-<<<<<<< HEAD
-=======
     }
 
     // remove the specified state
@@ -67,7 +65,6 @@
                 break;
             }
         }
->>>>>>> 690e4eae
     }
 
     public List<TaskStateCount> getTaskCountDtos() {
