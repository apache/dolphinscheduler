--- conflicted
+++ resolved
@@ -329,11 +329,7 @@
     public Result verifyTenantCode(String tenantCode) {
         Result result = new Result();
         if (checkTenantExists(tenantCode)) {
-<<<<<<< HEAD
-            putMsg(result, Status.TENANT_CODE_EXIST, tenantCode);
-=======
             putMsg(result, Status.OS_TENANT_CODE_EXIST, tenantCode);
->>>>>>> 690e4eae
         } else {
             putMsg(result, Status.SUCCESS);
         }
