/*
 * Licensed to the Apache Software Foundation (ASF) under one or more
 * contributor license agreements.  See the NOTICE file distributed with
 * this work for additional information regarding copyright ownership.
 * The ASF licenses this file to You under the Apache License, Version 2.0
 * (the "License"); you may not use this file except in compliance with
 * the License.  You may obtain a copy of the License at
 *
 *    http://www.apache.org/licenses/LICENSE-2.0
 *
 * Unless required by applicable law or agreed to in writing, software
 * distributed under the License is distributed on an "AS IS" BASIS,
 * WITHOUT WARRANTIES OR CONDITIONS OF ANY KIND, either express or implied.
 * See the License for the specific language governing permissions and
 * limitations under the License.
 */
package org.apache.dolphinscheduler.api.service;

import org.apache.dolphinscheduler.api.enums.Status;
import org.apache.dolphinscheduler.api.log.LogClient;
import org.apache.dolphinscheduler.api.utils.Result;
import org.apache.dolphinscheduler.common.Constants;
import org.apache.dolphinscheduler.common.utils.PropertyUtils;
import org.apache.dolphinscheduler.dao.ProcessDao;
import org.apache.dolphinscheduler.dao.entity.TaskInstance;
import org.apache.commons.lang3.StringUtils;
import org.slf4j.Logger;
import org.slf4j.LoggerFactory;
import org.springframework.beans.factory.annotation.Autowired;
import org.springframework.stereotype.Service;

/**
 * log service
 */
@Service
public class LoggerService {

  private static final Logger logger = LoggerFactory.getLogger(LoggerService.class);

  @Autowired
  private ProcessDao processDao;

  /**
   * view log
   *
   * @param taskInstId task instance id
   * @param skipLineNum skip line number
   * @param limit limit
   * @return log string data
   */
  public Result queryLog(int taskInstId, int skipLineNum, int limit) {

    TaskInstance taskInstance = processDao.findTaskInstanceById(taskInstId);

    if (taskInstance == null){
      return new Result(Status.TASK_INSTANCE_NOT_FOUND.getCode(), Status.TASK_INSTANCE_NOT_FOUND.getMsg());
    }

    String host = taskInstance.getHost();
    if(StringUtils.isEmpty(host)){
      return new Result(Status.TASK_INSTANCE_NOT_FOUND.getCode(), Status.TASK_INSTANCE_NOT_FOUND.getMsg());
    }


    Result result = new Result(Status.SUCCESS.getCode(), Status.SUCCESS.getMsg());

<<<<<<< HEAD
    logger.info("log host : {} , logPath : {} , logServer port : {}",host,taskInstance.getLogPath(),Constants.LOGGER_SERVER_RPC_PORT);

    LogClient logClient = new LogClient(host, Integer.parseInt(Constants.LOGGER_SERVER_RPC_PORT));
=======
    int port = PropertyUtils.getInt(Constants.LOGGER_SERVER_RPC_PORT);

    logger.info("log host : {} , logPath : {} , logServer port : {}",host,taskInstance.getLogPath(),port);

    LogClient logClient = new LogClient(host, port);
>>>>>>> 18c69a85
    String log = logClient.rollViewLog(taskInstance.getLogPath(),skipLineNum,limit);

    result.setData(log);

    return result;
  }

  /**
   * get log size
   *
   * @param taskInstId task instance id
   * @return log byte array
   */
  public byte[] getLogBytes(int taskInstId) {

    TaskInstance taskInstance = processDao.findTaskInstanceById(taskInstId);
    if (taskInstance == null){
      throw new RuntimeException("task instance is null");
    }
    String host = taskInstance.getHost();
<<<<<<< HEAD
    LogClient logClient = new LogClient(host, Integer.parseInt(Constants.LOGGER_SERVER_RPC_PORT));
=======

    int port = PropertyUtils.getInt(Constants.LOGGER_SERVER_RPC_PORT);

    logger.info("log host : {} , logPath : {} , logServer port : {}",host,taskInstance.getLogPath(),port);

    LogClient logClient = new LogClient(host, port);
>>>>>>> 18c69a85
    return logClient.getLogBytes(taskInstance.getLogPath());
  }
}<|MERGE_RESOLUTION|>--- conflicted
+++ resolved
@@ -64,17 +64,11 @@
 
     Result result = new Result(Status.SUCCESS.getCode(), Status.SUCCESS.getMsg());
 
-<<<<<<< HEAD
-    logger.info("log host : {} , logPath : {} , logServer port : {}",host,taskInstance.getLogPath(),Constants.LOGGER_SERVER_RPC_PORT);
-
-    LogClient logClient = new LogClient(host, Integer.parseInt(Constants.LOGGER_SERVER_RPC_PORT));
-=======
     int port = PropertyUtils.getInt(Constants.LOGGER_SERVER_RPC_PORT);
 
     logger.info("log host : {} , logPath : {} , logServer port : {}",host,taskInstance.getLogPath(),port);
 
     LogClient logClient = new LogClient(host, port);
->>>>>>> 18c69a85
     String log = logClient.rollViewLog(taskInstance.getLogPath(),skipLineNum,limit);
 
     result.setData(log);
@@ -95,16 +89,12 @@
       throw new RuntimeException("task instance is null");
     }
     String host = taskInstance.getHost();
-<<<<<<< HEAD
-    LogClient logClient = new LogClient(host, Integer.parseInt(Constants.LOGGER_SERVER_RPC_PORT));
-=======
 
     int port = PropertyUtils.getInt(Constants.LOGGER_SERVER_RPC_PORT);
 
     logger.info("log host : {} , logPath : {} , logServer port : {}",host,taskInstance.getLogPath(),port);
 
     LogClient logClient = new LogClient(host, port);
->>>>>>> 18c69a85
     return logClient.getLogBytes(taskInstance.getLogPath());
   }
 }