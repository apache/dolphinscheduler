/*
 * Licensed to the Apache Software Foundation (ASF) under one or more
 * contributor license agreements.  See the NOTICE file distributed with
 * this work for additional information regarding copyright ownership.
 * The ASF licenses this file to You under the Apache License, Version 2.0
 * (the "License"); you may not use this file except in compliance with
 * the License.  You may obtain a copy of the License at
 *
 *    http://www.apache.org/licenses/LICENSE-2.0
 *
 * Unless required by applicable law or agreed to in writing, software
 * distributed under the License is distributed on an "AS IS" BASIS,
 * WITHOUT WARRANTIES OR CONDITIONS OF ANY KIND, either express or implied.
 * See the License for the specific language governing permissions and
 * limitations under the License.
 */

package org.apache.dolphinscheduler.api.service.impl;

import static org.apache.dolphinscheduler.api.constants.ApiFuncIdentificationConstant.PROJECT;
import static org.apache.dolphinscheduler.api.constants.ApiFuncIdentificationConstant.PROJECT_CREATE;
import static org.apache.dolphinscheduler.api.constants.ApiFuncIdentificationConstant.PROJECT_DELETE;
import static org.apache.dolphinscheduler.api.constants.ApiFuncIdentificationConstant.PROJECT_UPDATE;

import org.apache.dolphinscheduler.api.enums.Status;
import org.apache.dolphinscheduler.api.exceptions.ServiceException;
import org.apache.dolphinscheduler.api.service.ProjectService;
import org.apache.dolphinscheduler.api.utils.PageInfo;
import org.apache.dolphinscheduler.api.utils.Result;
import org.apache.dolphinscheduler.common.Constants;
import org.apache.dolphinscheduler.common.enums.AuthorizationType;
import org.apache.dolphinscheduler.common.enums.UserType;
import org.apache.dolphinscheduler.common.utils.CodeGenerateUtils;
import org.apache.dolphinscheduler.common.utils.CodeGenerateUtils.CodeGenerateException;
import org.apache.dolphinscheduler.dao.entity.ProcessDefinition;
import org.apache.dolphinscheduler.dao.entity.Project;
import org.apache.dolphinscheduler.dao.entity.ProjectUser;
import org.apache.dolphinscheduler.dao.entity.User;
import org.apache.dolphinscheduler.dao.mapper.ProcessDefinitionMapper;
import org.apache.dolphinscheduler.dao.mapper.ProjectMapper;
import org.apache.dolphinscheduler.dao.mapper.ProjectUserMapper;
import org.apache.dolphinscheduler.dao.mapper.UserMapper;

import org.apache.commons.lang3.StringUtils;

import java.text.MessageFormat;
import java.util.ArrayList;
import java.util.Collections;
import java.util.Date;
import java.util.HashMap;
import java.util.HashSet;
import java.util.List;
import java.util.Map;
import java.util.Objects;
import java.util.Set;

import javax.annotation.Nullable;

import lombok.NonNull;

import org.slf4j.Logger;
import org.slf4j.LoggerFactory;
import org.springframework.beans.factory.annotation.Autowired;
import org.springframework.stereotype.Service;
import org.springframework.transaction.annotation.Transactional;

import com.baomidou.mybatisplus.core.metadata.IPage;
import com.baomidou.mybatisplus.extension.plugins.pagination.Page;

/**
 * project service impl
 **/
@Service
public class ProjectServiceImpl extends BaseServiceImpl implements ProjectService {

    private static final Logger logger = LoggerFactory.getLogger(ProjectServiceImpl.class);

    @Autowired
    private ProjectMapper projectMapper;

    @Autowired
    private ProjectUserMapper projectUserMapper;

    @Autowired
    private ProcessDefinitionMapper processDefinitionMapper;

    @Autowired
    private UserMapper userMapper;

    /**
     * create project
     *
     * @param loginUser login user
     * @param name project name
     * @param desc description
     * @return returns an error if it exists
     */
    @Override
    @Transactional
    public Result createProject(User loginUser, String name, String desc) {
        Result result = new Result();

        checkDesc(result, desc);
        if (result.getCode() != Status.SUCCESS.getCode()) {
            return result;
        }
        if (!canOperatorPermissions(loginUser, null, AuthorizationType.PROJECTS, PROJECT_CREATE)) {
            putMsg(result, Status.USER_NO_OPERATION_PERM);
            return result;
        }

        Project project = projectMapper.queryByName(name);
        if (project != null) {
            logger.warn("Project {} already exists.", project.getName());
            putMsg(result, Status.PROJECT_ALREADY_EXISTS, name);
            return result;
        }

        Date now = new Date();

        try {
            project = Project
                    .builder()
                    .name(name)
                    .code(CodeGenerateUtils.getInstance().genCode())
                    .description(desc)
                    .userId(loginUser.getId())
                    .userName(loginUser.getUserName())
                    .createTime(now)
                    .updateTime(now)
                    .build();
        } catch (CodeGenerateException e) {
            logger.error("Generate process definition code error.", e);
            putMsg(result, Status.CREATE_PROJECT_ERROR);
            return result;
        }

        if (projectMapper.insert(project) > 0) {
            logger.info("Project is created and id is :{}", project.getId());
            result.setData(project);
            putMsg(result, Status.SUCCESS);
            permissionPostHandle(AuthorizationType.PROJECTS, loginUser.getId(),
                    Collections.singletonList(project.getId()), logger);
        } else {
            logger.error("Project create error, projectName:{}.", project.getName());
            putMsg(result, Status.CREATE_PROJECT_ERROR);
        }
        return result;
    }

    /**
     * check project description
     *
     * @param result
     * @param desc   desc
     */
    public static void checkDesc(Result result, String desc) {
        if (!StringUtils.isEmpty(desc) && desc.codePointCount(0, desc.length()) > 255) {
            logger.warn("Parameter description check failed.");
            result.setCode(Status.REQUEST_PARAMS_NOT_VALID_ERROR.getCode());
            result.setMsg(MessageFormat.format(Status.REQUEST_PARAMS_NOT_VALID_ERROR.getMsg(), "desc length"));
        } else {
            result.setCode(Status.SUCCESS.getCode());
        }
    }

    /**
     * query project details by code
     *
     * @param projectCode project code
     * @return project detail information
     */
    @Override
    public Result queryByCode(User loginUser, long projectCode) {
        Result result = new Result();
        Project project = projectMapper.queryByCode(projectCode);
        hasProjectAndPerm(loginUser, project, PROJECT);

        result.setData(project);
        putMsg(result, Status.SUCCESS);
        return result;
    }

    @Override
    public Map<String, Object> queryByName(User loginUser, String projectName) {
        Map<String, Object> result = new HashMap<>();
        Project project = projectMapper.queryByName(projectName);
<<<<<<< HEAD

        hasProjectAndPerm(loginUser, project, PROJECT);

        result.put(Constants.DATA_LIST, project);
        putMsg(result, Status.SUCCESS);
=======
        boolean hasProjectAndPerm = hasProjectAndPerm(loginUser, project, result,PROJECT);
        if (!hasProjectAndPerm) {
            return result;
        }
        if (project != null) {
            result.put(Constants.DATA_LIST, project);
            putMsg(result, Status.SUCCESS);
        }
        return result;
    }

    /**
     * check project and authorization
     *
     * @param loginUser   login user
     * @param project     project
     * @param projectCode project code
     * @return true if the login user have permission to see the project
     */
    @Override
    public Map<String, Object> checkProjectAndAuth(User loginUser, Project project, long projectCode,
                                                   String permission) {
        Map<String, Object> result = new HashMap<>();
        if (project == null) {
            logger.error("Project does not exist, projectCode:{}.", projectCode);
            putMsg(result, Status.PROJECT_NOT_EXIST);
        } else if (!canOperatorPermissions(loginUser, new Object[]{project.getId()}, AuthorizationType.PROJECTS,
                permission)) {
            // check read permission
            logger.error("User does not have {} permission to operate project, userName:{}, projectCode:{}.", permission, loginUser.getUserName(), projectCode);
            putMsg(result, Status.USER_NO_OPERATION_PROJECT_PERM, loginUser.getUserName(), projectCode);
        } else {
            putMsg(result, Status.SUCCESS);
        }
>>>>>>> c8884e4f
        return result;
    }

    public void checkProjectAndAuthThrowException(@NonNull User loginUser, @Nullable Project project,
                                                  String permission) {
        // todo: throw a permission exception
        if (project == null) {
            throw new ServiceException(Status.PROJECT_NOT_EXIST);
        }
        if (!canOperatorPermissions(loginUser, new Object[]{project.getId()}, AuthorizationType.PROJECTS, permission)) {
            throw new ServiceException(Status.USER_NO_OPERATION_PROJECT_PERM, loginUser.getUserName(),
                    project.getCode());
        }
    }

    @Override
<<<<<<< HEAD
    public void hasProjectAndPerm(User loginUser, Long projectCode, String permission) {
        Project project = projectMapper.queryByCode(projectCode);
        hasProjectAndPerm(loginUser, project, permission);
=======
    public boolean hasProjectAndPerm(User loginUser, Project project, Map<String, Object> result, String permission) {
        boolean checkResult = false;
        if (project == null) {
            logger.error("Project does not exist.");
            putMsg(result, Status.PROJECT_NOT_FOUND, "");
        } else if (!canOperatorPermissions(loginUser, new Object[] {project.getId()}, AuthorizationType.PROJECTS,
                permission)) {
            logger.error("User does not have {} permission to operate project, userName:{}, projectCode:{}.", permission, loginUser.getUserName(), project.getCode());
            putMsg(result, Status.USER_NO_OPERATION_PROJECT_PERM, loginUser.getUserName(), project.getCode());
        } else {
            checkResult = true;
        }
        return checkResult;
>>>>>>> c8884e4f
    }

    @Override
    public void hasProjectAndPerm(User loginUser, Project project, String permission) {
        if (project == null) {
<<<<<<< HEAD
            throw new ServiceException(Status.PROJECT_NOT_FOUND);
        } else if (!canOperatorPermissions(loginUser, new Object[] {project.getId()}, AuthorizationType.PROJECTS, permission)) {
            throw new ServiceException(Status.USER_NO_OPERATION_PROJECT_PERM, loginUser.getUserName(), project.getName());
=======
            logger.error("Project does not exist.");
            putMsg(result, Status.PROJECT_NOT_FOUND, "");
        } else if (!canOperatorPermissions(loginUser, new Object[] {project.getId()}, AuthorizationType.PROJECTS,
                permission)) {
            logger.error("User does not have {} permission to operate project, userName:{}, projectCode:{}.", permission, loginUser.getUserName(), project.getCode());
            putMsg(result, Status.USER_NO_OPERATION_PROJECT_PERM, loginUser.getUserName(), project.getName());
        } else {
            checkResult = true;
>>>>>>> c8884e4f
        }
    }

    /**
     * admin can view all projects
     *
     * @param loginUser login user
     * @param searchVal search value
     * @param pageSize page size
     * @param pageNo page number
     * @return project list which the login user have permission to see
     */
    @Override
    public Result queryProjectListPaging(User loginUser, Integer pageSize, Integer pageNo, String searchVal) {
        Result result = new Result();
        PageInfo<Project> pageInfo = new PageInfo<>(pageNo, pageSize);
        Page<Project> page = new Page<>(pageNo, pageSize);
        Set<Integer> projectIds = resourcePermissionCheckService
                .userOwnedResourceIdsAcquisition(AuthorizationType.PROJECTS, loginUser.getId(), logger);
        if (projectIds.isEmpty()) {
            result.setData(pageInfo);
            putMsg(result, Status.SUCCESS);
            return result;
        }
        IPage<Project> projectIPage =
                projectMapper.queryProjectListPaging(page, new ArrayList<>(projectIds), searchVal);

        List<Project> projectList = projectIPage.getRecords();
        if (loginUser.getUserType() != UserType.ADMIN_USER) {
            for (Project project : projectList) {
                project.setPerm(Constants.DEFAULT_ADMIN_PERMISSION);
            }
        }
        pageInfo.setTotal((int) projectIPage.getTotal());
        pageInfo.setTotalList(projectList);
        result.setData(pageInfo);
        putMsg(result, Status.SUCCESS);
        return result;
    }

    /**
     * delete project by code
     *
     * @param loginUser login user
     * @param projectCode project code
     * @return delete result code
     */
    @Override
    public Result deleteProject(User loginUser, Long projectCode) {
        Result result = new Result();
        Project project = projectMapper.queryByCode(projectCode);
        hasProjectAndPerm(loginUser, project, PROJECT_DELETE);

        List<ProcessDefinition> processDefinitionList =
                processDefinitionMapper.queryAllDefinitionList(project.getCode());
        if (!processDefinitionList.isEmpty()) {
            logger.warn("Please delete the process definitions in project first! project code:{}.", projectCode);
            putMsg(result, Status.DELETE_PROJECT_ERROR_DEFINES_NOT_NULL);
            return result;
        }
        int delete = projectMapper.deleteById(project.getId());
        if (delete > 0) {
            logger.info("Project is deleted and id is :{}.", project.getId());
            result.setData(Boolean.TRUE);
            putMsg(result, Status.SUCCESS);
        } else {
            logger.error("Project delete error, project code:{}, project name:{}.", projectCode, project.getName());
            putMsg(result, Status.DELETE_PROJECT_ERROR);
        }
        return result;
    }

    /**
<<<<<<< HEAD
=======
     * get check result
     *
     * @param loginUser login user
     * @param project project
     * @return check result
     */
    private Map<String, Object> getCheckResult(User loginUser, Project project,String perm) {
        Map<String, Object> checkResult = checkProjectAndAuth(loginUser, project, project == null ? 0L : project.getCode(),perm);
        Status status = (Status) checkResult.get(Constants.STATUS);
        if (status != Status.SUCCESS) {
            return checkResult;
        }
        return null;
    }

    /**
>>>>>>> c8884e4f
     * updateProcessInstance project
     *
     * @param loginUser login user
     * @param projectCode project code
     * @param projectName project name
     * @param desc description
     * @param userName project owner
     * @return update result code
     */
    @Override
    public Result update(User loginUser, Long projectCode, String projectName, String desc, String userName) {
        Result result = new Result();

        checkDesc(result, desc);
        if (result.getCode() != Status.SUCCESS.getCode()) {
            return result;
        }

        Project project = projectMapper.queryByCode(projectCode);
        hasProjectAndPerm(loginUser, project, PROJECT_UPDATE);

        Project tempProject = projectMapper.queryByName(projectName);
        if (tempProject != null && tempProject.getCode() != project.getCode()) {
            putMsg(result, Status.PROJECT_ALREADY_EXISTS, projectName);
            return result;
        }
        User user = userMapper.queryByUserNameAccurately(userName);
        if (user == null) {
            logger.error("User does not exist.");
            putMsg(result, Status.USER_NOT_EXIST, userName);
            return result;
        }
        project.setName(projectName);
        project.setDescription(desc);
        project.setUpdateTime(new Date());
        project.setUserId(user.getId());
        int update = projectMapper.updateById(project);
        if (update > 0) {
            logger.info("Project is updated and id is :{}", project.getId());
            result.setData(project);
            putMsg(result, Status.SUCCESS);
        } else {
            logger.error("Project update error, projectCode:{}, projectName:{}.", project.getCode(), project.getName());
            putMsg(result, Status.UPDATE_PROJECT_ERROR);
        }
        return result;
    }


    /**
     * query unauthorized project
     *
     * @param loginUser login user
     * @param userId user id
     * @return the projects which user have not permission to see
     */
    @Override
    public Result queryUnauthorizedProject(User loginUser, Integer userId) {
        Result result = new Result();

        Set<Integer> projectIds = resourcePermissionCheckService.userOwnedResourceIdsAcquisition(AuthorizationType.PROJECTS, loginUser.getId(), logger);
        if (projectIds.isEmpty()) {
            result.setData(Collections.emptyList());
            putMsg(result, Status.SUCCESS);
            return result;
        }
        List<Project> projectList = projectMapper.listAuthorizedProjects(loginUser.getUserType().equals(UserType.ADMIN_USER) ? 0 : loginUser.getId(), new ArrayList<>(projectIds));

        List<Project> resultList = new ArrayList<>();
        Set<Project> projectSet;
        if (projectList != null && !projectList.isEmpty()) {
            projectSet = new HashSet<>(projectList);

            List<Project> authedProjectList = projectMapper.queryAuthedProjectListByUserId(userId);

            resultList = getUnauthorizedProjects(projectSet, authedProjectList);
        }
        result.setData(resultList);
        putMsg(result, Status.SUCCESS);
        return result;
    }

    /**
     * get unauthorized project
     *
     * @param projectSet project set
     * @param authedProjectList authed project list
     * @return project list that unauthorized
     */
    private List<Project> getUnauthorizedProjects(Set<Project> projectSet, List<Project> authedProjectList) {
        List<Project> resultList;
        Set<Project> authedProjectSet;
        if (authedProjectList != null && !authedProjectList.isEmpty()) {
            authedProjectSet = new HashSet<>(authedProjectList);
            projectSet.removeAll(authedProjectSet);
        }
        resultList = new ArrayList<>(projectSet);
        return resultList;
    }

    /**
     * query authorized project
     *
     * @param loginUser login user
     * @param userId user id
     * @return projects which the user have permission to see, Except for items created by this user
     */
    @Override
    public Result queryAuthorizedProject(User loginUser, Integer userId) {
        Result result = new Result();

        List<Project> projects = projectMapper.queryAuthedProjectListByUserId(userId);
        result.setData(projects);
        putMsg(result, Status.SUCCESS);

        return result;
    }

    /**
     * query authorized user
     *
     * @param loginUser     login user
     * @param projectCode   project code
     * @return users        who have permission for the specified project
     */
    @Override
    public Result queryAuthorizedUser(User loginUser, Long projectCode) {
        Result result = new Result();

        // 1. check read permission
        Project project = this.projectMapper.queryByCode(projectCode);
        hasProjectAndPerm(loginUser, project, PROJECT);


        // 2. query authorized user list
        List<User> users = this.userMapper.queryAuthedUserListByProjectId(project.getId());
        result.setData(users);
        this.putMsg(result, Status.SUCCESS);
        return result;
    }

    /**
     * query authorized project
     *
     * @param loginUser login user
     * @return projects which the user have permission to see, Except for items created by this user
     */
    @Override
    public Map<String, Object> queryProjectCreatedByUser(User loginUser) {
        Map<String, Object> result = new HashMap<>();

        List<Project> projects = projectMapper.queryProjectCreatedByUser(loginUser.getId());
        result.put(Constants.DATA_LIST, projects);
        putMsg(result, Status.SUCCESS);

        return result;
    }

    /**
     * query authorized and user create project list by user
     *
     * @param loginUser login user
     * @return project list
     */
    @Override
    public Result queryProjectCreatedAndAuthorizedByUser(User loginUser) {
        Result result = new Result();

        Set<Integer> projectIds = resourcePermissionCheckService.userOwnedResourceIdsAcquisition(AuthorizationType.PROJECTS, loginUser.getId(), logger);
        if (projectIds.isEmpty()) {
            result.setData(Collections.emptyList());
            putMsg(result, Status.SUCCESS);
            return result;
        }
        List<Project> projects = projectMapper.selectBatchIds(projectIds);

        result.setData(projects);
        putMsg(result, Status.SUCCESS);

        return result;
    }

    /**
<<<<<<< HEAD
=======
     * check whether have read permission
     *
     * @param user user
     * @param project project
     * @return true if the user have permission to see the project, otherwise return false
     */
    private boolean checkReadPermission(User user, Project project) {
        int permissionId = queryPermission(user, project);
        return (permissionId & Constants.READ_PERMISSION) != 0;
    }

    /**
     * query permission id
     *
     * @param user user
     * @param project project
     * @return permission
     */
    private int queryPermission(User user, Project project) {
        if (user.getUserType() == UserType.ADMIN_USER) {
            return Constants.READ_PERMISSION;
        }

        if (Objects.equals(project.getUserId(), user.getId())) {
            return Constants.ALL_PERMISSIONS;
        }

        ProjectUser projectUser = projectUserMapper.queryProjectRelation(project.getId(), user.getId());

        if (projectUser == null) {
            return 0;
        }

        return projectUser.getPerm();

    }

    /**
>>>>>>> c8884e4f
     * query all project list
     * @param user
     * @return project list
     */
    @Override
    public Result queryAllProjectList(User user) {
        Result result = new Result();
        List<Project> projects = projectMapper.queryAllProject(user.getUserType() == UserType.ADMIN_USER ? 0 : user.getId());

        result.setData(projects);
        putMsg(result, Status.SUCCESS);
        return result;
    }

<<<<<<< HEAD
=======
    /**
     * check project and authorization
     *
     * @param result      result
     * @param loginUser   login user
     * @param project     project
     * @param projectCode project code
     * @return true if the login user have permission to see the project
     */
    @Override
    public void checkProjectAndAuth(Result result, User loginUser, Project project, long projectCode,
                                    String permission) {
        if (project == null) {
            logger.error("Project does not exist, project code:{}.", projectCode);
            putMsg(result, Status.PROJECT_NOT_EXIST);
        } else if (!canOperatorPermissions(loginUser, new Object[]{project.getId()}, AuthorizationType.PROJECTS,
                permission)) {
            // check read permission
            putMsg(result, Status.USER_NO_OPERATION_PROJECT_PERM, loginUser.getUserName(), projectCode);
        } else {
            putMsg(result, Status.SUCCESS);
        }
    }

>>>>>>> c8884e4f
}<|MERGE_RESOLUTION|>--- conflicted
+++ resolved
@@ -34,11 +34,9 @@
 import org.apache.dolphinscheduler.common.utils.CodeGenerateUtils.CodeGenerateException;
 import org.apache.dolphinscheduler.dao.entity.ProcessDefinition;
 import org.apache.dolphinscheduler.dao.entity.Project;
-import org.apache.dolphinscheduler.dao.entity.ProjectUser;
 import org.apache.dolphinscheduler.dao.entity.User;
 import org.apache.dolphinscheduler.dao.mapper.ProcessDefinitionMapper;
 import org.apache.dolphinscheduler.dao.mapper.ProjectMapper;
-import org.apache.dolphinscheduler.dao.mapper.ProjectUserMapper;
 import org.apache.dolphinscheduler.dao.mapper.UserMapper;
 
 import org.apache.commons.lang3.StringUtils;
@@ -51,12 +49,7 @@
 import java.util.HashSet;
 import java.util.List;
 import java.util.Map;
-import java.util.Objects;
 import java.util.Set;
-
-import javax.annotation.Nullable;
-
-import lombok.NonNull;
 
 import org.slf4j.Logger;
 import org.slf4j.LoggerFactory;
@@ -77,9 +70,6 @@
 
     @Autowired
     private ProjectMapper projectMapper;
-
-    @Autowired
-    private ProjectUserMapper projectUserMapper;
 
     @Autowired
     private ProcessDefinitionMapper processDefinitionMapper;
@@ -185,102 +175,26 @@
     public Map<String, Object> queryByName(User loginUser, String projectName) {
         Map<String, Object> result = new HashMap<>();
         Project project = projectMapper.queryByName(projectName);
-<<<<<<< HEAD
 
         hasProjectAndPerm(loginUser, project, PROJECT);
 
         result.put(Constants.DATA_LIST, project);
         putMsg(result, Status.SUCCESS);
-=======
-        boolean hasProjectAndPerm = hasProjectAndPerm(loginUser, project, result,PROJECT);
-        if (!hasProjectAndPerm) {
-            return result;
-        }
-        if (project != null) {
-            result.put(Constants.DATA_LIST, project);
-            putMsg(result, Status.SUCCESS);
-        }
-        return result;
-    }
-
-    /**
-     * check project and authorization
-     *
-     * @param loginUser   login user
-     * @param project     project
-     * @param projectCode project code
-     * @return true if the login user have permission to see the project
-     */
-    @Override
-    public Map<String, Object> checkProjectAndAuth(User loginUser, Project project, long projectCode,
-                                                   String permission) {
-        Map<String, Object> result = new HashMap<>();
-        if (project == null) {
-            logger.error("Project does not exist, projectCode:{}.", projectCode);
-            putMsg(result, Status.PROJECT_NOT_EXIST);
-        } else if (!canOperatorPermissions(loginUser, new Object[]{project.getId()}, AuthorizationType.PROJECTS,
-                permission)) {
-            // check read permission
-            logger.error("User does not have {} permission to operate project, userName:{}, projectCode:{}.", permission, loginUser.getUserName(), projectCode);
-            putMsg(result, Status.USER_NO_OPERATION_PROJECT_PERM, loginUser.getUserName(), projectCode);
-        } else {
-            putMsg(result, Status.SUCCESS);
-        }
->>>>>>> c8884e4f
-        return result;
-    }
-
-    public void checkProjectAndAuthThrowException(@NonNull User loginUser, @Nullable Project project,
-                                                  String permission) {
-        // todo: throw a permission exception
-        if (project == null) {
-            throw new ServiceException(Status.PROJECT_NOT_EXIST);
-        }
-        if (!canOperatorPermissions(loginUser, new Object[]{project.getId()}, AuthorizationType.PROJECTS, permission)) {
-            throw new ServiceException(Status.USER_NO_OPERATION_PROJECT_PERM, loginUser.getUserName(),
-                    project.getCode());
-        }
-    }
-
-    @Override
-<<<<<<< HEAD
+        return result;
+    }
+
+    @Override
     public void hasProjectAndPerm(User loginUser, Long projectCode, String permission) {
         Project project = projectMapper.queryByCode(projectCode);
         hasProjectAndPerm(loginUser, project, permission);
-=======
-    public boolean hasProjectAndPerm(User loginUser, Project project, Map<String, Object> result, String permission) {
-        boolean checkResult = false;
-        if (project == null) {
-            logger.error("Project does not exist.");
-            putMsg(result, Status.PROJECT_NOT_FOUND, "");
-        } else if (!canOperatorPermissions(loginUser, new Object[] {project.getId()}, AuthorizationType.PROJECTS,
-                permission)) {
-            logger.error("User does not have {} permission to operate project, userName:{}, projectCode:{}.", permission, loginUser.getUserName(), project.getCode());
-            putMsg(result, Status.USER_NO_OPERATION_PROJECT_PERM, loginUser.getUserName(), project.getCode());
-        } else {
-            checkResult = true;
-        }
-        return checkResult;
->>>>>>> c8884e4f
     }
 
     @Override
     public void hasProjectAndPerm(User loginUser, Project project, String permission) {
         if (project == null) {
-<<<<<<< HEAD
             throw new ServiceException(Status.PROJECT_NOT_FOUND);
         } else if (!canOperatorPermissions(loginUser, new Object[] {project.getId()}, AuthorizationType.PROJECTS, permission)) {
             throw new ServiceException(Status.USER_NO_OPERATION_PROJECT_PERM, loginUser.getUserName(), project.getName());
-=======
-            logger.error("Project does not exist.");
-            putMsg(result, Status.PROJECT_NOT_FOUND, "");
-        } else if (!canOperatorPermissions(loginUser, new Object[] {project.getId()}, AuthorizationType.PROJECTS,
-                permission)) {
-            logger.error("User does not have {} permission to operate project, userName:{}, projectCode:{}.", permission, loginUser.getUserName(), project.getCode());
-            putMsg(result, Status.USER_NO_OPERATION_PROJECT_PERM, loginUser.getUserName(), project.getName());
-        } else {
-            checkResult = true;
->>>>>>> c8884e4f
         }
     }
 
@@ -354,25 +268,6 @@
     }
 
     /**
-<<<<<<< HEAD
-=======
-     * get check result
-     *
-     * @param loginUser login user
-     * @param project project
-     * @return check result
-     */
-    private Map<String, Object> getCheckResult(User loginUser, Project project,String perm) {
-        Map<String, Object> checkResult = checkProjectAndAuth(loginUser, project, project == null ? 0L : project.getCode(),perm);
-        Status status = (Status) checkResult.get(Constants.STATUS);
-        if (status != Status.SUCCESS) {
-            return checkResult;
-        }
-        return null;
-    }
-
-    /**
->>>>>>> c8884e4f
      * updateProcessInstance project
      *
      * @param loginUser login user
@@ -556,47 +451,6 @@
     }
 
     /**
-<<<<<<< HEAD
-=======
-     * check whether have read permission
-     *
-     * @param user user
-     * @param project project
-     * @return true if the user have permission to see the project, otherwise return false
-     */
-    private boolean checkReadPermission(User user, Project project) {
-        int permissionId = queryPermission(user, project);
-        return (permissionId & Constants.READ_PERMISSION) != 0;
-    }
-
-    /**
-     * query permission id
-     *
-     * @param user user
-     * @param project project
-     * @return permission
-     */
-    private int queryPermission(User user, Project project) {
-        if (user.getUserType() == UserType.ADMIN_USER) {
-            return Constants.READ_PERMISSION;
-        }
-
-        if (Objects.equals(project.getUserId(), user.getId())) {
-            return Constants.ALL_PERMISSIONS;
-        }
-
-        ProjectUser projectUser = projectUserMapper.queryProjectRelation(project.getId(), user.getId());
-
-        if (projectUser == null) {
-            return 0;
-        }
-
-        return projectUser.getPerm();
-
-    }
-
-    /**
->>>>>>> c8884e4f
      * query all project list
      * @param user
      * @return project list
@@ -611,31 +465,4 @@
         return result;
     }
 
-<<<<<<< HEAD
-=======
-    /**
-     * check project and authorization
-     *
-     * @param result      result
-     * @param loginUser   login user
-     * @param project     project
-     * @param projectCode project code
-     * @return true if the login user have permission to see the project
-     */
-    @Override
-    public void checkProjectAndAuth(Result result, User loginUser, Project project, long projectCode,
-                                    String permission) {
-        if (project == null) {
-            logger.error("Project does not exist, project code:{}.", projectCode);
-            putMsg(result, Status.PROJECT_NOT_EXIST);
-        } else if (!canOperatorPermissions(loginUser, new Object[]{project.getId()}, AuthorizationType.PROJECTS,
-                permission)) {
-            // check read permission
-            putMsg(result, Status.USER_NO_OPERATION_PROJECT_PERM, loginUser.getUserName(), projectCode);
-        } else {
-            putMsg(result, Status.SUCCESS);
-        }
-    }
-
->>>>>>> c8884e4f
 }