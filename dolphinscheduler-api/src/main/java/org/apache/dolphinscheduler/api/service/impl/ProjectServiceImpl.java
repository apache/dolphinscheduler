/*
 * Licensed to the Apache Software Foundation (ASF) under one or more
 * contributor license agreements.  See the NOTICE file distributed with
 * this work for additional information regarding copyright ownership.
 * The ASF licenses this file to You under the Apache License, Version 2.0
 * (the "License"); you may not use this file except in compliance with
 * the License.  You may obtain a copy of the License at
 *
 *    http://www.apache.org/licenses/LICENSE-2.0
 *
 * Unless required by applicable law or agreed to in writing, software
 * distributed under the License is distributed on an "AS IS" BASIS,
 * WITHOUT WARRANTIES OR CONDITIONS OF ANY KIND, either express or implied.
 * See the License for the specific language governing permissions and
 * limitations under the License.
 */

package org.apache.dolphinscheduler.api.service.impl;

import static org.apache.dolphinscheduler.api.constants.ApiFuncIdentificationConstant.PROJECT;
import static org.apache.dolphinscheduler.api.constants.ApiFuncIdentificationConstant.PROJECT_CREATE;
import static org.apache.dolphinscheduler.api.constants.ApiFuncIdentificationConstant.PROJECT_DELETE;
import static org.apache.dolphinscheduler.api.constants.ApiFuncIdentificationConstant.PROJECT_UPDATE;

import org.apache.dolphinscheduler.api.enums.Status;
import org.apache.dolphinscheduler.api.exceptions.ServiceException;
import org.apache.dolphinscheduler.api.service.ProjectService;
import org.apache.dolphinscheduler.api.utils.PageInfo;
import org.apache.dolphinscheduler.api.utils.Result;
import org.apache.dolphinscheduler.common.Constants;
import org.apache.dolphinscheduler.common.enums.AuthorizationType;
import org.apache.dolphinscheduler.common.enums.UserType;
import org.apache.dolphinscheduler.common.utils.CodeGenerateUtils;
import org.apache.dolphinscheduler.common.utils.CodeGenerateUtils.CodeGenerateException;
import org.apache.dolphinscheduler.dao.entity.ProcessDefinition;
import org.apache.dolphinscheduler.dao.entity.Project;
import org.apache.dolphinscheduler.dao.entity.ProjectUser;
import org.apache.dolphinscheduler.dao.entity.User;
import org.apache.dolphinscheduler.dao.mapper.ProcessDefinitionMapper;
import org.apache.dolphinscheduler.dao.mapper.ProjectMapper;
import org.apache.dolphinscheduler.dao.mapper.ProjectUserMapper;
import org.apache.dolphinscheduler.dao.mapper.UserMapper;

import org.apache.commons.lang3.StringUtils;

import java.text.MessageFormat;
import java.util.ArrayList;
import java.util.Collections;
import java.util.Date;
import java.util.HashMap;
import java.util.HashSet;
import java.util.List;
import java.util.Map;
import java.util.Objects;
import java.util.Set;

import org.slf4j.Logger;
import org.slf4j.LoggerFactory;
import org.springframework.beans.factory.annotation.Autowired;
import org.springframework.stereotype.Service;
import org.springframework.transaction.annotation.Transactional;

import com.baomidou.mybatisplus.core.metadata.IPage;
import com.baomidou.mybatisplus.extension.plugins.pagination.Page;

/**
 * project service impl
 **/
@Service
public class ProjectServiceImpl extends BaseServiceImpl implements ProjectService {

    private static final Logger logger = LoggerFactory.getLogger(ProjectServiceImpl.class);

    @Autowired
    private ProjectMapper projectMapper;

    @Autowired
    private ProjectUserMapper projectUserMapper;

    @Autowired
    private ProcessDefinitionMapper processDefinitionMapper;

    @Autowired
    private UserMapper userMapper;

    /**
     * create project
     *
     * @param loginUser login user
     * @param name project name
     * @param desc description
     * @return returns an error if it exists
     */
    @Override
    @Transactional
    public Result createProject(User loginUser, String name, String desc) {
        Result result = new Result();

        checkDesc(result, desc);
        if (result.getCode() != Status.SUCCESS.getCode()) {
            return result;
        }
        if (!canOperatorPermissions(loginUser, null, AuthorizationType.PROJECTS, PROJECT_CREATE)) {
            putMsg(result, Status.USER_NO_OPERATION_PERM);
            return result;
        }

        Project project = projectMapper.queryByName(name);
        if (project != null) {
            putMsg(result, Status.PROJECT_ALREADY_EXISTS, name);
            return result;
        }

        Date now = new Date();

        try {
            project = Project
                    .builder()
                    .name(name)
                    .code(CodeGenerateUtils.getInstance().genCode())
                    .description(desc)
                    .userId(loginUser.getId())
                    .userName(loginUser.getUserName())
                    .createTime(now)
                    .updateTime(now)
                    .build();
        } catch (CodeGenerateException e) {
            putMsg(result, Status.CREATE_PROJECT_ERROR);
            return result;
        }

        if (projectMapper.insert(project) > 0) {
            result.setData(project);
            putMsg(result, Status.SUCCESS);
            permissionPostHandle(AuthorizationType.PROJECTS, loginUser.getId(),
                    Collections.singletonList(project.getId()), logger);
        } else {
            putMsg(result, Status.CREATE_PROJECT_ERROR);
        }
        logger.info("create project complete and id is :{}", project.getId());
        return result;
    }

    /**
     * check project description
     *
     * @param result
     * @param desc   desc
     */
    public static void checkDesc(Result result, String desc) {
        if (!StringUtils.isEmpty(desc) && desc.codePointCount(0, desc.length()) > 255) {
            result.setCode(Status.REQUEST_PARAMS_NOT_VALID_ERROR.getCode());
            result.setMsg(MessageFormat.format(Status.REQUEST_PARAMS_NOT_VALID_ERROR.getMsg(), "desc length"));
        } else {
            result.setCode(Status.SUCCESS.getCode());
        }
    }

    /**
     * query project details by code
     *
     * @param projectCode project code
     * @return project detail information
     */
    @Override
    public Result queryByCode(User loginUser, long projectCode) {
        Result result = new Result();
        Project project = projectMapper.queryByCode(projectCode);
        hasProjectAndPerm(loginUser, project, PROJECT);

        result.setData(project);
        putMsg(result, Status.SUCCESS);
        return result;
    }

    @Override
    public Map<String, Object> queryByName(User loginUser, String projectName) {
        Map<String, Object> result = new HashMap<>();
        Project project = projectMapper.queryByName(projectName);
<<<<<<< HEAD

        hasProjectAndPerm(loginUser, project, PROJECT);

        result.put(Constants.DATA_LIST, project);
        putMsg(result, Status.SUCCESS);

=======
        boolean hasProjectAndPerm = hasProjectAndPerm(loginUser, project, result, PROJECT);
        if (!hasProjectAndPerm) {
            return result;
        }
        if (project != null) {
            result.put(Constants.DATA_LIST, project);
            putMsg(result, Status.SUCCESS);
        }
        return result;
    }

    /**
     * check project and authorization
     *
     * @param loginUser   login user
     * @param project     project
     * @param projectCode project code
     * @return true if the login user have permission to see the project
     */
    @Override
    public Map<String, Object> checkProjectAndAuth(User loginUser, Project project, long projectCode,
                                                   String permission) {
        Map<String, Object> result = new HashMap<>();
        if (project == null) {
            putMsg(result, Status.PROJECT_NOT_EXIST);
        } else if (!canOperatorPermissions(loginUser, new Object[]{project.getId()}, AuthorizationType.PROJECTS,
                permission)) {
            // check read permission
            putMsg(result, Status.USER_NO_OPERATION_PROJECT_PERM, loginUser.getUserName(), projectCode);
        } else {
            putMsg(result, Status.SUCCESS);
        }
>>>>>>> 3664d851
        return result;
    }

    @Override
<<<<<<< HEAD
    public void hasProjectAndPerm(User loginUser, Long projectCode, String permission) {
        Project project = projectMapper.queryByCode(projectCode);
        hasProjectAndPerm(loginUser, project, permission);
=======
    public boolean hasProjectAndPerm(User loginUser, Project project, Map<String, Object> result, String permission) {
        boolean checkResult = false;
        if (project == null) {
            putMsg(result, Status.PROJECT_NOT_FOUND, "");
        } else if (!canOperatorPermissions(loginUser, new Object[]{project.getId()}, AuthorizationType.PROJECTS,
                permission)) {
            putMsg(result, Status.USER_NO_OPERATION_PROJECT_PERM, loginUser.getUserName(), project.getCode());
        } else {
            checkResult = true;
        }
        return checkResult;
>>>>>>> 3664d851
    }

    @Override
    public void hasProjectAndPerm(User loginUser, Project project, String permission) {
        if (project == null) {
<<<<<<< HEAD
            throw new ServiceException(Status.PROJECT_NOT_FOUND);
        } else if (!canOperatorPermissions(loginUser, new Object[] {project.getId()}, AuthorizationType.PROJECTS, permission)) {
            throw new ServiceException(Status.USER_NO_OPERATION_PROJECT_PERM, loginUser.getUserName(), project.getName());
=======
            putMsg(result, Status.PROJECT_NOT_FOUND, "");
        } else if (!canOperatorPermissions(loginUser, new Object[]{project.getId()}, AuthorizationType.PROJECTS,
                permission)) {
            putMsg(result, Status.USER_NO_OPERATION_PROJECT_PERM, loginUser.getUserName(), project.getName());
        } else {
            checkResult = true;
>>>>>>> 3664d851
        }
    }

    /**
     * admin can view all projects
     *
     * @param loginUser login user
     * @param searchVal search value
     * @param pageSize page size
     * @param pageNo page number
     * @return project list which the login user have permission to see
     */
    @Override
    public Result queryProjectListPaging(User loginUser, Integer pageSize, Integer pageNo, String searchVal) {
        Result result = new Result();
        PageInfo<Project> pageInfo = new PageInfo<>(pageNo, pageSize);
        Page<Project> page = new Page<>(pageNo, pageSize);
        Set<Integer> projectIds = resourcePermissionCheckService
                .userOwnedResourceIdsAcquisition(AuthorizationType.PROJECTS, loginUser.getId(), logger);
        if (projectIds.isEmpty()) {
            result.setData(pageInfo);
            putMsg(result, Status.SUCCESS);
            return result;
        }
        IPage<Project> projectIPage =
                projectMapper.queryProjectListPaging(page, new ArrayList<>(projectIds), searchVal);

        List<Project> projectList = projectIPage.getRecords();
        if (loginUser.getUserType() != UserType.ADMIN_USER) {
            for (Project project : projectList) {
                project.setPerm(Constants.DEFAULT_ADMIN_PERMISSION);
            }
        }
        pageInfo.setTotal((int) projectIPage.getTotal());
        pageInfo.setTotalList(projectList);
        result.setData(pageInfo);
        putMsg(result, Status.SUCCESS);
        return result;
    }

    /**
     * delete project by code
     *
     * @param loginUser login user
     * @param projectCode project code
     * @return delete result code
     */
    @Override
    public Result deleteProject(User loginUser, Long projectCode) {
        Result result = new Result();
        Project project = projectMapper.queryByCode(projectCode);
        hasProjectAndPerm(loginUser, project, PROJECT_DELETE);

<<<<<<< HEAD
        List<ProcessDefinition> processDefinitionList = processDefinitionMapper.queryAllDefinitionList(project.getCode());
=======
        assert project != null;

        List<ProcessDefinition> processDefinitionList =
                processDefinitionMapper.queryAllDefinitionList(project.getCode());

>>>>>>> 3664d851
        if (!processDefinitionList.isEmpty()) {
            putMsg(result, Status.DELETE_PROJECT_ERROR_DEFINES_NOT_NULL);
            return result;
        }
        int delete = projectMapper.deleteById(project.getId());
        if (delete > 0) {
            result.setData(Boolean.TRUE);
            putMsg(result, Status.SUCCESS);
        } else {
            putMsg(result, Status.DELETE_PROJECT_ERROR);
        }
        return result;
    }

    /**
<<<<<<< HEAD
=======
     * get check result
     *
     * @param loginUser login user
     * @param project project
     * @return check result
     */
    private Map<String, Object> getCheckResult(User loginUser, Project project, String perm) {
        Map<String, Object> checkResult =
                checkProjectAndAuth(loginUser, project, project == null ? 0L : project.getCode(), perm);
        Status status = (Status) checkResult.get(Constants.STATUS);
        if (status != Status.SUCCESS) {
            return checkResult;
        }
        return null;
    }

    /**
>>>>>>> 3664d851
     * updateProcessInstance project
     *
     * @param loginUser login user
     * @param projectCode project code
     * @param projectName project name
     * @param desc description
     * @param userName project owner
     * @return update result code
     */
    @Override
    public Result update(User loginUser, Long projectCode, String projectName, String desc, String userName) {
        Result result = new Result();

        checkDesc(result, desc);
        if (result.getCode() != Status.SUCCESS.getCode()) {
            return result;
        }

        Project project = projectMapper.queryByCode(projectCode);
        hasProjectAndPerm(loginUser, project, PROJECT_UPDATE);

        Project tempProject = projectMapper.queryByName(projectName);
        if (tempProject != null && tempProject.getCode() != project.getCode()) {
            putMsg(result, Status.PROJECT_ALREADY_EXISTS, projectName);
            return result;
        }
        User user = userMapper.queryByUserNameAccurately(userName);
        if (user == null) {
            putMsg(result, Status.USER_NOT_EXIST, userName);
            return result;
        }
        project.setName(projectName);
        project.setDescription(desc);
        project.setUpdateTime(new Date());
        project.setUserId(user.getId());
        int update = projectMapper.updateById(project);
        if (update > 0) {
            result.setData(project);
            putMsg(result, Status.SUCCESS);
        } else {
            putMsg(result, Status.UPDATE_PROJECT_ERROR);
        }
        return result;
    }

    /**
     * query unauthorized project
     *
     * @param loginUser login user
     * @param userId user id
     * @return the projects which user have not permission to see
     */
    @Override
    public Result queryUnauthorizedProject(User loginUser, Integer userId) {
        Result result = new Result();

        Set<Integer> projectIds = resourcePermissionCheckService
                .userOwnedResourceIdsAcquisition(AuthorizationType.PROJECTS, loginUser.getId(), logger);
        if (projectIds.isEmpty()) {
            result.setData(Collections.emptyList());
            putMsg(result, Status.SUCCESS);
            return result;
        }
        List<Project> projectList = projectMapper.listAuthorizedProjects(
                loginUser.getUserType().equals(UserType.ADMIN_USER) ? 0 : loginUser.getId(),
                new ArrayList<>(projectIds));

        List<Project> resultList = new ArrayList<>();
        Set<Project> projectSet;
        if (projectList != null && !projectList.isEmpty()) {
            projectSet = new HashSet<>(projectList);

            List<Project> authedProjectList = projectMapper.queryAuthedProjectListByUserId(userId);

            resultList = getUnauthorizedProjects(projectSet, authedProjectList);
        }
        result.setData(resultList);
        putMsg(result, Status.SUCCESS);
        return result;
    }

    /**
     * get unauthorized project
     *
     * @param projectSet project set
     * @param authedProjectList authed project list
     * @return project list that authorization
     */
    private List<Project> getUnauthorizedProjects(Set<Project> projectSet, List<Project> authedProjectList) {
        List<Project> resultList;
        Set<Project> authedProjectSet;
        if (authedProjectList != null && !authedProjectList.isEmpty()) {
            authedProjectSet = new HashSet<>(authedProjectList);
            projectSet.removeAll(authedProjectSet);

        }
        resultList = new ArrayList<>(projectSet);
        return resultList;
    }

    /**
     * query authorized project
     *
     * @param loginUser login user
     * @param userId user id
     * @return projects which the user have permission to see, Except for items created by this user
     */
    @Override
    public Result queryAuthorizedProject(User loginUser, Integer userId) {
        Result result = new Result();

        List<Project> projects = projectMapper.queryAuthedProjectListByUserId(userId);
        result.setData(projects);
        putMsg(result, Status.SUCCESS);

        return result;
    }

    /**
     * query authorized user
     *
     * @param loginUser     login user
     * @param projectCode   project code
     * @return users        who have permission for the specified project
     */
    @Override
    public Result queryAuthorizedUser(User loginUser, Long projectCode) {
        Result result = new Result();

        // 1. check read permission
        Project project = this.projectMapper.queryByCode(projectCode);
        hasProjectAndPerm(loginUser, project, PROJECT);


        // 2. query authorized user list
        List<User> users = this.userMapper.queryAuthedUserListByProjectId(project.getId());
        result.setData(users);
        this.putMsg(result, Status.SUCCESS);
        return result;
    }

    /**
     * query authorized project
     *
     * @param loginUser login user
     * @return projects which the user have permission to see, Except for items created by this user
     */
    @Override
    public Map<String, Object> queryProjectCreatedByUser(User loginUser) {
        Map<String, Object> result = new HashMap<>();

        List<Project> projects = projectMapper.queryProjectCreatedByUser(loginUser.getId());
        result.put(Constants.DATA_LIST, projects);
        putMsg(result, Status.SUCCESS);

        return result;
    }

    /**
     * query authorized and user create project list by user
     *
     * @param loginUser login user
     * @return project list
     */
    @Override
    public Result queryProjectCreatedAndAuthorizedByUser(User loginUser) {
        Result result = new Result();

        Set<Integer> projectIds = resourcePermissionCheckService
                .userOwnedResourceIdsAcquisition(AuthorizationType.PROJECTS, loginUser.getId(), logger);
        if (projectIds.isEmpty()) {
            result.setData(Collections.emptyList());
            putMsg(result, Status.SUCCESS);
            return result;
        }
        List<Project> projects = projectMapper.selectBatchIds(projectIds);

        result.setData(projects);
        putMsg(result, Status.SUCCESS);

        return result;
    }

    /**
<<<<<<< HEAD
=======
     * query permission id
     *
     * @param user user
     * @param project project
     * @return permission
     */
    private int queryPermission(User user, Project project) {
        if (user.getUserType() == UserType.ADMIN_USER) {
            return Constants.READ_PERMISSION;
        }

        if (Objects.equals(project.getUserId(), user.getId())) {
            return Constants.ALL_PERMISSIONS;
        }

        ProjectUser projectUser = projectUserMapper.queryProjectRelation(project.getId(), user.getId());

        if (projectUser == null) {
            return 0;
        }

        return projectUser.getPerm();

    }

    /**
>>>>>>> 3664d851
     * query all project list
     * @param user
     * @return project list
     */
    @Override
    public Result queryAllProjectList(User user) {
        Result result = new Result();
        List<Project> projects =
                projectMapper.queryAllProject(user.getUserType() == UserType.ADMIN_USER ? 0 : user.getId());

        result.setData(projects);
        putMsg(result, Status.SUCCESS);
        return result;
    }

<<<<<<< HEAD
=======
    /**
     * check project and authorization
     *
     * @param result      result
     * @param loginUser   login user
     * @param project     project
     * @param projectCode project code
     * @return true if the login user have permission to see the project
     */
    @Override
    public void checkProjectAndAuth(Result result, User loginUser, Project project, long projectCode,
                                    String permission) {
        if (project == null) {
            putMsg(result, Status.PROJECT_NOT_EXIST);
        } else if (!canOperatorPermissions(loginUser, new Object[]{project.getId()}, AuthorizationType.PROJECTS,
                permission)) {
            // check read permission
            putMsg(result, Status.USER_NO_OPERATION_PROJECT_PERM, loginUser.getUserName(), projectCode);
        } else {
            putMsg(result, Status.SUCCESS);
        }
    }

>>>>>>> 3664d851
}<|MERGE_RESOLUTION|>--- conflicted
+++ resolved
@@ -177,85 +177,26 @@
     public Map<String, Object> queryByName(User loginUser, String projectName) {
         Map<String, Object> result = new HashMap<>();
         Project project = projectMapper.queryByName(projectName);
-<<<<<<< HEAD
 
         hasProjectAndPerm(loginUser, project, PROJECT);
 
         result.put(Constants.DATA_LIST, project);
         putMsg(result, Status.SUCCESS);
-
-=======
-        boolean hasProjectAndPerm = hasProjectAndPerm(loginUser, project, result, PROJECT);
-        if (!hasProjectAndPerm) {
-            return result;
-        }
-        if (project != null) {
-            result.put(Constants.DATA_LIST, project);
-            putMsg(result, Status.SUCCESS);
-        }
-        return result;
-    }
-
-    /**
-     * check project and authorization
-     *
-     * @param loginUser   login user
-     * @param project     project
-     * @param projectCode project code
-     * @return true if the login user have permission to see the project
-     */
-    @Override
-    public Map<String, Object> checkProjectAndAuth(User loginUser, Project project, long projectCode,
-                                                   String permission) {
-        Map<String, Object> result = new HashMap<>();
-        if (project == null) {
-            putMsg(result, Status.PROJECT_NOT_EXIST);
-        } else if (!canOperatorPermissions(loginUser, new Object[]{project.getId()}, AuthorizationType.PROJECTS,
-                permission)) {
-            // check read permission
-            putMsg(result, Status.USER_NO_OPERATION_PROJECT_PERM, loginUser.getUserName(), projectCode);
-        } else {
-            putMsg(result, Status.SUCCESS);
-        }
->>>>>>> 3664d851
-        return result;
-    }
-
-    @Override
-<<<<<<< HEAD
+        return result;
+    }
+
+    @Override
     public void hasProjectAndPerm(User loginUser, Long projectCode, String permission) {
         Project project = projectMapper.queryByCode(projectCode);
         hasProjectAndPerm(loginUser, project, permission);
-=======
-    public boolean hasProjectAndPerm(User loginUser, Project project, Map<String, Object> result, String permission) {
-        boolean checkResult = false;
-        if (project == null) {
-            putMsg(result, Status.PROJECT_NOT_FOUND, "");
-        } else if (!canOperatorPermissions(loginUser, new Object[]{project.getId()}, AuthorizationType.PROJECTS,
-                permission)) {
-            putMsg(result, Status.USER_NO_OPERATION_PROJECT_PERM, loginUser.getUserName(), project.getCode());
-        } else {
-            checkResult = true;
-        }
-        return checkResult;
->>>>>>> 3664d851
     }
 
     @Override
     public void hasProjectAndPerm(User loginUser, Project project, String permission) {
         if (project == null) {
-<<<<<<< HEAD
             throw new ServiceException(Status.PROJECT_NOT_FOUND);
         } else if (!canOperatorPermissions(loginUser, new Object[] {project.getId()}, AuthorizationType.PROJECTS, permission)) {
             throw new ServiceException(Status.USER_NO_OPERATION_PROJECT_PERM, loginUser.getUserName(), project.getName());
-=======
-            putMsg(result, Status.PROJECT_NOT_FOUND, "");
-        } else if (!canOperatorPermissions(loginUser, new Object[]{project.getId()}, AuthorizationType.PROJECTS,
-                permission)) {
-            putMsg(result, Status.USER_NO_OPERATION_PROJECT_PERM, loginUser.getUserName(), project.getName());
-        } else {
-            checkResult = true;
->>>>>>> 3664d851
         }
     }
 
@@ -309,15 +250,8 @@
         Project project = projectMapper.queryByCode(projectCode);
         hasProjectAndPerm(loginUser, project, PROJECT_DELETE);
 
-<<<<<<< HEAD
-        List<ProcessDefinition> processDefinitionList = processDefinitionMapper.queryAllDefinitionList(project.getCode());
-=======
-        assert project != null;
-
         List<ProcessDefinition> processDefinitionList =
                 processDefinitionMapper.queryAllDefinitionList(project.getCode());
-
->>>>>>> 3664d851
         if (!processDefinitionList.isEmpty()) {
             putMsg(result, Status.DELETE_PROJECT_ERROR_DEFINES_NOT_NULL);
             return result;
@@ -333,26 +267,6 @@
     }
 
     /**
-<<<<<<< HEAD
-=======
-     * get check result
-     *
-     * @param loginUser login user
-     * @param project project
-     * @return check result
-     */
-    private Map<String, Object> getCheckResult(User loginUser, Project project, String perm) {
-        Map<String, Object> checkResult =
-                checkProjectAndAuth(loginUser, project, project == null ? 0L : project.getCode(), perm);
-        Status status = (Status) checkResult.get(Constants.STATUS);
-        if (status != Status.SUCCESS) {
-            return checkResult;
-        }
-        return null;
-    }
-
-    /**
->>>>>>> 3664d851
      * updateProcessInstance project
      *
      * @param loginUser login user
@@ -537,35 +451,6 @@
     }
 
     /**
-<<<<<<< HEAD
-=======
-     * query permission id
-     *
-     * @param user user
-     * @param project project
-     * @return permission
-     */
-    private int queryPermission(User user, Project project) {
-        if (user.getUserType() == UserType.ADMIN_USER) {
-            return Constants.READ_PERMISSION;
-        }
-
-        if (Objects.equals(project.getUserId(), user.getId())) {
-            return Constants.ALL_PERMISSIONS;
-        }
-
-        ProjectUser projectUser = projectUserMapper.queryProjectRelation(project.getId(), user.getId());
-
-        if (projectUser == null) {
-            return 0;
-        }
-
-        return projectUser.getPerm();
-
-    }
-
-    /**
->>>>>>> 3664d851
      * query all project list
      * @param user
      * @return project list
@@ -581,30 +466,4 @@
         return result;
     }
 
-<<<<<<< HEAD
-=======
-    /**
-     * check project and authorization
-     *
-     * @param result      result
-     * @param loginUser   login user
-     * @param project     project
-     * @param projectCode project code
-     * @return true if the login user have permission to see the project
-     */
-    @Override
-    public void checkProjectAndAuth(Result result, User loginUser, Project project, long projectCode,
-                                    String permission) {
-        if (project == null) {
-            putMsg(result, Status.PROJECT_NOT_EXIST);
-        } else if (!canOperatorPermissions(loginUser, new Object[]{project.getId()}, AuthorizationType.PROJECTS,
-                permission)) {
-            // check read permission
-            putMsg(result, Status.USER_NO_OPERATION_PROJECT_PERM, loginUser.getUserName(), projectCode);
-        } else {
-            putMsg(result, Status.SUCCESS);
-        }
-    }
-
->>>>>>> 3664d851
 }