--- conflicted
+++ resolved
@@ -19,7 +19,6 @@
 
 import com.baomidou.mybatisplus.core.metadata.IPage;
 import com.baomidou.mybatisplus.extension.plugins.pagination.Page;
-import org.apache.dolphinscheduler.api.enums.FuncPermissionEnum;
 import org.apache.dolphinscheduler.api.enums.Status;
 import org.apache.dolphinscheduler.api.service.ProjectService;
 import org.apache.dolphinscheduler.api.utils.PageInfo;
@@ -88,21 +87,14 @@
     @Override
     public Map<String, Object> createProject(User loginUser, String name, String desc) {
 
-        Map<String, Object> result = new HashMap<>();
-        if (!resourcePermissionCheckService.operationPermissionCheck(AuthorizationType.PROJECTS, loginUser.getId(), FuncPermissionEnum.CREATE_PROJECT.getKey(), logger)){
-            putMsg(result, Status.NO_CURRENT_OPERATING_PERMISSION);
-            return result;
-        }
-
-        Map<String, Object> descCheck = checkDesc(desc);
-        if (descCheck.get(Constants.STATUS) != Status.SUCCESS) {
-            return descCheck;
+        Map<String, Object> result = checkDesc(desc);
+        if (result.get(Constants.STATUS) != Status.SUCCESS) {
+            return result;
         }
         if (!canOperatorPermissions(loginUser, null,AuthorizationType.PROJECTS, PROJECT_CREATE)) {
             putMsg(result, Status.USER_NO_OPERATION_PERM);
             return result;
         }
-
 
         Project project = projectMapper.queryByName(name);
         if (project != null) {
@@ -488,7 +480,6 @@
     }
 
     /**
-<<<<<<< HEAD
      * check whether have read permission new
      * @param user
      * @param id
@@ -501,8 +492,6 @@
     }
 
     /**
-=======
->>>>>>> f3b76b72a ([Feature][API] Modify the permissions of project management, security center, data source center and data quality module.)
      * query permission id
      *
      * @param user user
