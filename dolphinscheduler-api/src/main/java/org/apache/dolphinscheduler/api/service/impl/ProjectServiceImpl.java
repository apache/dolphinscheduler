/*
 * Licensed to the Apache Software Foundation (ASF) under one or more
 * contributor license agreements.  See the NOTICE file distributed with
 * this work for additional information regarding copyright ownership.
 * The ASF licenses this file to You under the Apache License, Version 2.0
 * (the "License"); you may not use this file except in compliance with
 * the License.  You may obtain a copy of the License at
 *
 *    http://www.apache.org/licenses/LICENSE-2.0
 *
 * Unless required by applicable law or agreed to in writing, software
 * distributed under the License is distributed on an "AS IS" BASIS,
 * WITHOUT WARRANTIES OR CONDITIONS OF ANY KIND, either express or implied.
 * See the License for the specific language governing permissions and
 * limitations under the License.
 */

package org.apache.dolphinscheduler.api.service.impl;

import com.baomidou.mybatisplus.core.metadata.IPage;
import com.baomidou.mybatisplus.extension.plugins.pagination.Page;
import org.apache.dolphinscheduler.api.enums.Status;
import org.apache.dolphinscheduler.api.service.ProjectService;
import org.apache.dolphinscheduler.api.utils.PageInfo;
import org.apache.dolphinscheduler.api.utils.Result;
import org.apache.dolphinscheduler.common.Constants;
import org.apache.dolphinscheduler.common.enums.AuthorizationType;
import org.apache.dolphinscheduler.common.enums.UserType;
import org.apache.dolphinscheduler.common.utils.CodeGenerateUtils;
import org.apache.dolphinscheduler.common.utils.CodeGenerateUtils.CodeGenerateException;
import org.apache.dolphinscheduler.dao.entity.ProcessDefinition;
import org.apache.dolphinscheduler.dao.entity.Project;
import org.apache.dolphinscheduler.dao.entity.ProjectUser;
import org.apache.dolphinscheduler.dao.entity.User;
import org.apache.dolphinscheduler.dao.mapper.ProcessDefinitionMapper;
import org.apache.dolphinscheduler.dao.mapper.ProjectMapper;
import org.apache.dolphinscheduler.dao.mapper.ProjectUserMapper;
import org.apache.dolphinscheduler.dao.mapper.UserMapper;
import org.apache.dolphinscheduler.service.permission.ResourcePermissionCheckService;
import org.slf4j.Logger;
import org.slf4j.LoggerFactory;
import org.springframework.beans.factory.annotation.Autowired;
import org.springframework.stereotype.Service;

import java.util.ArrayList;
import java.util.Date;
import java.util.HashMap;
import java.util.HashSet;
import java.util.List;
import java.util.Map;
import java.util.Set;

import static org.apache.dolphinscheduler.api.constants.ApiFuncIdentificationConstant.*;
import static org.apache.dolphinscheduler.api.utils.CheckUtils.checkDesc;

/**
 * project service impl
 **/
@Service
public class ProjectServiceImpl extends BaseServiceImpl implements ProjectService{

    private static final Logger logger = LoggerFactory.getLogger(ProjectServiceImpl.class);

    @Autowired
    private ProjectMapper projectMapper;

    @Autowired
    private ProjectUserMapper projectUserMapper;

    @Autowired
    private ProcessDefinitionMapper processDefinitionMapper;

    @Autowired
    private UserMapper userMapper;

    @Autowired
    private ResourcePermissionCheckService resourcePermissionCheckService;

    /**
     * create project
     *
     * @param loginUser login user
     * @param name project name
     * @param desc description
     * @return returns an error if it exists
     */
    @Override
    public Map<String, Object> createProject(User loginUser, String name, String desc) {

        Map<String, Object> result = new HashMap<>();
        Map<String, Object> descCheck = checkDesc(desc);
        if (descCheck.get(Constants.STATUS) != Status.SUCCESS) {
            return descCheck;
        }
        if (!canOperatorPermissions(loginUser, null,AuthorizationType.PROJECTS, PROJECT_CREATE)) {
            putMsg(result, Status.USER_NO_OPERATION_PERM);
            return result;
        }


        Project project = projectMapper.queryByName(name);
        if (project != null) {
            putMsg(result, Status.PROJECT_ALREADY_EXISTS, name);
            return result;
        }

        Date now = new Date();

        try {
            project = Project
                    .newBuilder()
                    .name(name)
                    .code(CodeGenerateUtils.getInstance().genCode())
                    .description(desc)
                    .userId(loginUser.getId())
                    .userName(loginUser.getUserName())
                    .createTime(now)
                    .updateTime(now)
                    .build();
        } catch (CodeGenerateException e) {
            putMsg(result, Status.CREATE_PROJECT_ERROR);
            return result;
        }

        if (projectMapper.insert(project) > 0) {
            result.put(Constants.DATA_LIST, project);
            putMsg(result, Status.SUCCESS);
        } else {
            putMsg(result, Status.CREATE_PROJECT_ERROR);
        }
        return result;
    }

    /**
     * query project details by code
     *
     * @param projectCode project code
     * @return project detail information
     */
    @Override
    public Map<String, Object> queryByCode(User loginUser, long projectCode) {
        Map<String, Object> result = new HashMap<>();
        Project project = projectMapper.queryByCode(projectCode);
        boolean hasProjectAndPerm = hasProjectAndPerm(loginUser, project, result,PROJECT);
        if (!hasProjectAndPerm) {
            return result;
        }
        if (project != null) {
            result.put(Constants.DATA_LIST, project);
            putMsg(result, Status.SUCCESS);
        }
        return result;
    }

    @Override
    public Map<String, Object> queryByName(User loginUser, String projectName) {
        Map<String, Object> result = new HashMap<>();
        Project project = projectMapper.queryByName(projectName);
        boolean hasProjectAndPerm = hasProjectAndPerm(loginUser, project, result,PROJECT);
        if (!hasProjectAndPerm) {
            return result;
        }
        if (project != null) {
            result.put(Constants.DATA_LIST, project);
            putMsg(result, Status.SUCCESS);
        }
        return result;
    }

    /**
     * check project and authorization
     *
     * @param loginUser login user
     * @param project project
     * @param projectCode project code
     * @return true if the login user have permission to see the project
     */
    @Override
    public Map<String, Object> checkProjectAndAuth(User loginUser, Project project, long projectCode,String perm) {
        Map<String, Object> result = new HashMap<>();
        if (project == null) {
            putMsg(result, Status.PROJECT_NOT_EXIST);
        } else if (!canOperatorPermissions(loginUser, new Object[]{project.getId()},AuthorizationType.PROJECTS,perm)) {
            // check read permission
            putMsg(result, Status.USER_NO_OPERATION_PROJECT_PERM, loginUser.getUserName(), projectCode);
        } else {
            putMsg(result, Status.SUCCESS);
        }
        return result;
    }

    @Override
    public boolean hasProjectAndPerm(User loginUser, Project project, Map<String, Object> result,String perm) {
        boolean checkResult = false;
        if (project == null) {
            putMsg(result, Status.PROJECT_NOT_FOUND, "");
        } else if (!canOperatorPermissions(loginUser, new Object[]{project.getId()},AuthorizationType.PROJECTS,perm)) {
            putMsg(result, Status.USER_NO_OPERATION_PROJECT_PERM, loginUser.getUserName(), project.getCode());
        } else {
            checkResult = true;
        }
        return checkResult;
    }

    @Override
    public boolean hasProjectAndPerm(User loginUser, Project project, Result result) {
        boolean checkResult = false;
        if (project == null) {
            putMsg(result, Status.PROJECT_NOT_FOUND, "");
        } else if (!canOperatorPermissions(loginUser, new Object[]{project.getId()},AuthorizationType.PROJECTS,null)) {
            putMsg(result, Status.USER_NO_OPERATION_PROJECT_PERM, loginUser.getUserName(), project.getName());
        } else {
            checkResult = true;
        }
        return checkResult;
    }

    /**
     * admin can view all projects
     *
     * @param loginUser login user
     * @param searchVal search value
     * @param pageSize page size
     * @param pageNo page number
     * @return project list which the login user have permission to see
     */
    @Override
    public Result queryProjectListPaging(User loginUser, Integer pageSize, Integer pageNo, String searchVal) {
        Result result = new Result();
        PageInfo<Project> pageInfo = new PageInfo<>(pageNo, pageSize);

        Page<Project> page = new Page<>(pageNo, pageSize);

        Set<Integer> projectIds = resourcePermissionCheckService.userOwnedResourceIdsAcquisition(AuthorizationType.PROJECTS, loginUser.getId(), logger);
        IPage<Project> projectIPage = projectMapper.queryProjectListPaging(page, new ArrayList<>(projectIds), searchVal);

        List<Project> projectList = projectIPage.getRecords();
        if (loginUser.getUserType() != UserType.ADMIN_USER) {
            for (Project project : projectList) {
                project.setPerm(Constants.DEFAULT_ADMIN_PERMISSION);
            }
        }
        pageInfo.setTotal((int) projectIPage.getTotal());
        pageInfo.setTotalList(projectList);
        result.setData(pageInfo);
        putMsg(result, Status.SUCCESS);
        return result;
    }

    /**
     * delete project by code
     *
     * @param loginUser login user
     * @param projectCode project code
     * @return delete result code
     */
    @Override
    public Map<String, Object> deleteProject(User loginUser, Long projectCode) {
        Map<String, Object> result = new HashMap<>();
        Project project = projectMapper.queryByCode(projectCode);

        Map<String, Object> checkResult = getCheckResult(loginUser, project,PROJECT_DELETE);
        if (checkResult != null) {
            return checkResult;
        }

        List<ProcessDefinition> processDefinitionList = processDefinitionMapper.queryAllDefinitionList(project.getCode());

        if (!processDefinitionList.isEmpty()) {
            putMsg(result, Status.DELETE_PROJECT_ERROR_DEFINES_NOT_NULL);
            return result;
        }
        int delete = projectMapper.deleteById(project.getId());
        if (delete > 0) {
            putMsg(result, Status.SUCCESS);
        } else {
            putMsg(result, Status.DELETE_PROJECT_ERROR);
        }
        return result;
    }

    /**
     * get check result
     *
     * @param loginUser login user
     * @param project project
     * @return check result
     */
    private Map<String, Object> getCheckResult(User loginUser, Project project,String perm) {
        Map<String, Object> checkResult = checkProjectAndAuth(loginUser, project, project == null ? 0L : project.getCode(),perm);
        Status status = (Status) checkResult.get(Constants.STATUS);
        if (status != Status.SUCCESS) {
            return checkResult;
        }
        return null;
    }

    /**
     * updateProcessInstance project
     *
     * @param loginUser login user
     * @param projectCode project code
     * @param projectName project name
     * @param desc description
     * @param userName project owner
     * @return update result code
     */
    @Override
    public Map<String, Object> update(User loginUser, Long projectCode, String projectName, String desc, String userName) {
        Map<String, Object> result = new HashMap<>();

        Map<String, Object> descCheck = checkDesc(desc);
        if (descCheck.get(Constants.STATUS) != Status.SUCCESS) {
            return descCheck;
        }

        Project project = projectMapper.queryByCode(projectCode);
        boolean hasProjectAndPerm = hasProjectAndPerm(loginUser, project, result,PROJECT_UPDATE);
        if (!hasProjectAndPerm) {
            return result;
        }
        Project tempProject = projectMapper.queryByName(projectName);
        if (tempProject != null && tempProject.getCode() != project.getCode()) {
            putMsg(result, Status.PROJECT_ALREADY_EXISTS, projectName);
            return result;
        }
        User user = userMapper.queryByUserNameAccurately(userName);
        if (user == null) {
            putMsg(result, Status.USER_NOT_EXIST, userName);
            return result;
        }
        project.setName(projectName);
        project.setDescription(desc);
        project.setUpdateTime(new Date());
        project.setUserId(user.getId());
        int update = projectMapper.updateById(project);
        if (update > 0) {
            putMsg(result, Status.SUCCESS);
        } else {
            putMsg(result, Status.UPDATE_PROJECT_ERROR);
        }
        return result;
    }


    /**
     * query unauthorized project
     *
     * @param loginUser login user
     * @param userId user id
     * @return the projects which user have not permission to see
     */
    @Override
    public Map<String, Object> queryUnauthorizedProject(User loginUser, Integer userId) {
        Map<String, Object> result = new HashMap<>();

        Set<Integer> projectIds = resourcePermissionCheckService.userOwnedResourceIdsAcquisition(AuthorizationType.PROJECTS, loginUser.getId(), logger);
        List<Project> projectList = projectMapper.listAuthorizedProjects(loginUser.getUserType().equals(UserType.ADMIN_USER) ? 0 : loginUser.getId(), new ArrayList<>(projectIds));

        List<Project> resultList = new ArrayList<>();
        Set<Project> projectSet;
        if (projectList != null && !projectList.isEmpty()) {
            projectSet = new HashSet<>(projectList);

            List<Project> authedProjectList = projectMapper.queryAuthedProjectListByUserId(userId);

            resultList = getUnauthorizedProjects(projectSet, authedProjectList);
        }
        result.put(Constants.DATA_LIST, resultList);
        putMsg(result, Status.SUCCESS);
        return result;
    }

    /**
     * get unauthorized project
     *
     * @param projectSet project set
     * @param authedProjectList authed project list
     * @return project list that authorization
     */
    private List<Project> getUnauthorizedProjects(Set<Project> projectSet, List<Project> authedProjectList) {
        List<Project> resultList;
        Set<Project> authedProjectSet;
        if (authedProjectList != null && !authedProjectList.isEmpty()) {
            authedProjectSet = new HashSet<>(authedProjectList);
            projectSet.removeAll(authedProjectSet);

        }
        resultList = new ArrayList<>(projectSet);
        return resultList;
    }

    /**
     * query authorized project
     *
     * @param loginUser login user
     * @param userId user id
     * @return projects which the user have permission to see, Except for items created by this user
     */
    @Override
    public Map<String, Object> queryAuthorizedProject(User loginUser, Integer userId) {
        Map<String, Object> result = new HashMap<>();

        List<Project> projects = projectMapper.queryAuthedProjectListByUserId(userId);
        result.put(Constants.DATA_LIST, projects);
        putMsg(result, Status.SUCCESS);

        return result;
    }

    /**
     * query authorized user
     *
     * @param loginUser     login user
     * @param projectCode   project code
     * @return users        who have permission for the specified project
     */
    @Override
    public Map<String, Object> queryAuthorizedUser(User loginUser, Long projectCode) {
        Map<String, Object> result = new HashMap<>();

        // 1. check read permission
        Project project = this.projectMapper.queryByCode(projectCode);
        boolean hasProjectAndPerm = this.hasProjectAndPerm(loginUser, project, result,PROJECT);
        if (!hasProjectAndPerm) {
            return result;
        }

        // 2. query authorized user list
        List<User> users = this.userMapper.queryAuthedUserListByProjectId(project.getId());
        result.put(Constants.DATA_LIST, users);
        this.putMsg(result, Status.SUCCESS);
        return result;
    }

    /**
     * query authorized project
     *
     * @param loginUser login user
     * @return projects which the user have permission to see, Except for items created by this user
     */
    @Override
    public Map<String, Object> queryProjectCreatedByUser(User loginUser) {
        Map<String, Object> result = new HashMap<>();

        List<Project> projects = projectMapper.queryProjectCreatedByUser(loginUser.getId());
        result.put(Constants.DATA_LIST, projects);
        putMsg(result, Status.SUCCESS);

        return result;
    }

    /**
     * query authorized and user create project list by user
     *
     * @param loginUser login user
     * @return project list
     */
    @Override
    public Map<String, Object> queryProjectCreatedAndAuthorizedByUser(User loginUser) {
        Map<String, Object> result = new HashMap<>();

        Set<Integer> projectIds = resourcePermissionCheckService.userOwnedResourceIdsAcquisition(AuthorizationType.PROJECTS, loginUser.getId(), logger);
        List<Project> projects = projectMapper.listAuthorizedProjects(loginUser.getUserType().equals(UserType.ADMIN_USER) ? 0 : loginUser.getId(), new ArrayList<>(projectIds));

        result.put(Constants.DATA_LIST, projects);
        putMsg(result, Status.SUCCESS);

        return result;
    }

    /**
     * check whether have read permission
     *
     * @param user user
     * @param project project
     * @return true if the user have permission to see the project, otherwise return false
     */
    private boolean checkReadPermission(User user, Project project) {
        int permissionId = queryPermission(user, project);
        return (permissionId & Constants.READ_PERMISSION) != 0;
    }

    /**
<<<<<<< HEAD
=======
<<<<<<< HEAD
     * check whether have read permission new
     * @param user
     * @param id
     * @return true if the user have permission to see the project, otherwise return false
     */
    private boolean checkReadPermissions(User user, Integer id){
        boolean operationPermissionCheck = resourcePermissionCheckService.operationPermissionCheck(AuthorizationType.PROJECTS, user.getId(), null, logger);
        boolean resourcePermissionCheck = resourcePermissionCheckService.resourcePermissionCheck(AuthorizationType.PROJECTS, new Object[]{id}, user.getUserType().equals(UserType.ADMIN_USER) ? 0 : user.getId(), logger);
        return operationPermissionCheck && resourcePermissionCheck;
    }

    /**
=======
>>>>>>> f3b76b72a ([Feature][API] Modify the permissions of project management, security center, data source center and data quality module.)
>>>>>>> 53ab6f7b
     * query permission id
     *
     * @param user user
     * @param project project
     * @return permission
     */
    private int queryPermission(User user, Project project) {
        if (user.getUserType() == UserType.ADMIN_USER) {
            return Constants.READ_PERMISSION;
        }

        if (project.getUserId() == user.getId()) {
            return Constants.ALL_PERMISSIONS;
        }

        ProjectUser projectUser = projectUserMapper.queryProjectRelation(project.getId(), user.getId());

        if (projectUser == null) {
            return 0;
        }

        return projectUser.getPerm();

    }

    /**
     * query all project list
     * @param user
     * @return project list
     */
    @Override
    public Map<String, Object> queryAllProjectList(User user) {
        Map<String, Object> result = new HashMap<>();
        List<Project> projects = projectMapper.queryAllProject(user.getUserType() == UserType.ADMIN_USER ? 0 : user.getId());

        result.put(Constants.DATA_LIST, projects);
        putMsg(result, Status.SUCCESS);
        return result;
    }

}<|MERGE_RESOLUTION|>--- conflicted
+++ resolved
@@ -481,25 +481,8 @@
         return (permissionId & Constants.READ_PERMISSION) != 0;
     }
 
-    /**
-<<<<<<< HEAD
-=======
-<<<<<<< HEAD
-     * check whether have read permission new
-     * @param user
-     * @param id
-     * @return true if the user have permission to see the project, otherwise return false
-     */
-    private boolean checkReadPermissions(User user, Integer id){
-        boolean operationPermissionCheck = resourcePermissionCheckService.operationPermissionCheck(AuthorizationType.PROJECTS, user.getId(), null, logger);
-        boolean resourcePermissionCheck = resourcePermissionCheckService.resourcePermissionCheck(AuthorizationType.PROJECTS, new Object[]{id}, user.getUserType().equals(UserType.ADMIN_USER) ? 0 : user.getId(), logger);
-        return operationPermissionCheck && resourcePermissionCheck;
-    }
-
-    /**
-=======
->>>>>>> f3b76b72a ([Feature][API] Modify the permissions of project management, security center, data source center and data quality module.)
->>>>>>> 53ab6f7b
+
+    /**
      * query permission id
      *
      * @param user user
