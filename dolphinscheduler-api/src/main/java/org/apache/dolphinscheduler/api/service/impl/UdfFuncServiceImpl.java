/*
 * Licensed to the Apache Software Foundation (ASF) under one or more
 * contributor license agreements.  See the NOTICE file distributed with
 * this work for additional information regarding copyright ownership.
 * The ASF licenses this file to You under the Apache License, Version 2.0
 * (the "License"); you may not use this file except in compliance with
 * the License.  You may obtain a copy of the License at
 *
 *    http://www.apache.org/licenses/LICENSE-2.0
 *
 * Unless required by applicable law or agreed to in writing, software
 * distributed under the License is distributed on an "AS IS" BASIS,
 * WITHOUT WARRANTIES OR CONDITIONS OF ANY KIND, either express or implied.
 * See the License for the specific language governing permissions and
 * limitations under the License.
 */

package org.apache.dolphinscheduler.api.service.impl;

import com.baomidou.mybatisplus.core.metadata.IPage;
import com.baomidou.mybatisplus.extension.plugins.pagination.Page;
import org.apache.commons.lang3.StringUtils;
import org.apache.dolphinscheduler.api.constants.ApiFuncIdentificationConstant;
import org.apache.dolphinscheduler.api.enums.Status;
import org.apache.dolphinscheduler.api.service.UdfFuncService;
import org.apache.dolphinscheduler.api.utils.PageInfo;
import org.apache.dolphinscheduler.api.utils.Result;
import org.apache.dolphinscheduler.common.enums.AuthorizationType;
import org.apache.dolphinscheduler.common.enums.UdfType;
import org.apache.dolphinscheduler.common.storage.StorageEntity;
import org.apache.dolphinscheduler.common.storage.StorageOperate;
import org.apache.dolphinscheduler.common.utils.PropertyUtils;
import org.apache.dolphinscheduler.dao.entity.Resource;
import org.apache.dolphinscheduler.dao.entity.UdfFunc;
import org.apache.dolphinscheduler.dao.entity.User;
import org.apache.dolphinscheduler.dao.mapper.ResourceMapper;
import org.apache.dolphinscheduler.dao.mapper.UDFUserMapper;
import org.apache.dolphinscheduler.dao.mapper.UdfFuncMapper;
import org.apache.dolphinscheduler.spi.enums.ResourceType;
import org.slf4j.Logger;
import org.slf4j.LoggerFactory;
import org.springframework.beans.factory.annotation.Autowired;
import org.springframework.stereotype.Service;
import org.springframework.transaction.annotation.Transactional;

import java.io.IOException;
import java.util.ArrayList;
import java.util.Collections;
import java.util.Date;
import java.util.List;
import java.util.Set;

/**
 * udf func service impl
 */
@Service
public class UdfFuncServiceImpl extends BaseServiceImpl implements UdfFuncService {

    private static final Logger logger = LoggerFactory.getLogger(UdfFuncServiceImpl.class);

    @Autowired
    private ResourceMapper resourceMapper;

    @Autowired
    private UdfFuncMapper udfFuncMapper;

    @Autowired
    private UDFUserMapper udfUserMapper;

    @Autowired(required = false)
    private StorageOperate storageOperate;

    /**
     * create udf function
     *
     * @param loginUser login user
     * @param type udf type
     * @param funcName function name
     * @param argTypes argument types
     * @param database database
     * @param desc description
     * @param resourceId resource id
     * @param className class name
     * @return create result code
     */
    @Override
    @Transactional
    public Result<Object> createUdfFunction(User loginUser,
                                            String funcName,
                                            String className,
                                            String fullName,
                                            String argTypes,
                                            String database,
                                            String desc,
                                            UdfType type,
                                            int resourceId) {
        Result<Object> result = new Result<>();

        boolean canOperatorPermissions = canOperatorPermissions(loginUser, null, AuthorizationType.UDF, ApiFuncIdentificationConstant.UDF_FUNCTION_CREATE);
        if (!canOperatorPermissions){
            putMsg(result, Status.NO_CURRENT_OPERATING_PERMISSION);
            return result;
        }
        if(checkDescriptionLength(desc)){
            logger.warn("Parameter description is too long.");
            putMsg(result, Status.DESCRIPTION_TOO_LONG_ERROR);
            return result;
        }
        // if resource upload startup
        if (!PropertyUtils.getResUploadStartupState()) {
            logger.error("Storage does not start up, resource upload startup state: {}.", PropertyUtils.getResUploadStartupState());
            putMsg(result, Status.HDFS_NOT_STARTUP);
            return result;
        }

        // verify udf func name exist
        if (checkUdfFuncNameExists(funcName)) {
            logger.warn("Udf function with the same name already exists.");
            putMsg(result, Status.UDF_FUNCTION_EXISTS);
            return result;
        }

<<<<<<< HEAD
        Boolean existResource = false;
        try {
            existResource = storageOperate.exists(fullName);
        } catch (IOException e){
            logger.error("AmazonServiceException when checking resource: " + fullName);
        }

        if (!existResource){
            logger.error("resourceId {} is not exist", fullName);
=======
        Resource resource = resourceMapper.selectById(resourceId);
        if (resource == null) {
            logger.error("Resource does not exist, resourceId:{}.", resourceId);
>>>>>>> 8cddb107
            putMsg(result, Status.RESOURCE_NOT_EXIST);
            return result;
        }

        //save data
        UdfFunc udf = new UdfFunc();
        Date now = new Date();
        udf.setUserId(loginUser.getId());
        udf.setFuncName(funcName);
        udf.setClassName(className);
        if (!StringUtils.isEmpty(argTypes)) {
            udf.setArgTypes(argTypes);
        }
        if (!StringUtils.isEmpty(database)) {
            udf.setDatabase(database);
        }
        udf.setDescription(desc);
        // set resourceId to -1 because we do not store resource to db anymore, instead we use fullName
        udf.setResourceId(-1);
        udf.setResourceName(fullName);
        udf.setType(type);

        udf.setCreateTime(now);
        udf.setUpdateTime(now);

        udfFuncMapper.insert(udf);
        logger.info("UDF function create complete, udfFuncName:{}.", udf.getFuncName());
        putMsg(result, Status.SUCCESS);
        permissionPostHandle(AuthorizationType.UDF, loginUser.getId(), Collections.singletonList(udf.getId()), logger);
        return result;
    }

    /**
     *
     * @param name name
     * @return check result code
     */
    private boolean checkUdfFuncNameExists(String name) {
        List<UdfFunc> resource = udfFuncMapper.queryUdfByIdStr(null, name);
        return resource != null && !resource.isEmpty();
    }

    /**
     * query udf function
     *
     * @param id  udf function id
     * @return udf function detail
     */
    @Override
    public Result<Object> queryUdfFuncDetail(User loginUser, int id) {
        Result<Object> result = new Result<>();
        boolean canOperatorPermissions = canOperatorPermissions(loginUser, new Object[]{id}, AuthorizationType.UDF, ApiFuncIdentificationConstant.UDF_FUNCTION_VIEW);
        if (!canOperatorPermissions){
            putMsg(result, Status.NO_CURRENT_OPERATING_PERMISSION);
            return result;
        }
        UdfFunc udfFunc = udfFuncMapper.selectById(id);
        if (udfFunc == null) {
            logger.error("Resource does not exist, resourceId:{}.", id);
            putMsg(result, Status.RESOURCE_NOT_EXIST);
            return result;
        }
        result.setData(udfFunc);
        putMsg(result, Status.SUCCESS);
        return result;
    }

    /**
     * updateProcessInstance udf function
     *
     * @param udfFuncId udf function id
     * @param type  resource type
     * @param funcName function name
     * @param argTypes argument types
     * @param database data base
     * @param desc description
     * @param resourceId resource id
     * @param fullName resource full name
     * @param className class name
     * @return update result code
     */
    @Override
    public Result<Object> updateUdfFunc(User loginUser,
                                        int udfFuncId,
                                        String funcName,
                                        String className,
                                        String argTypes,
                                        String database,
                                        String desc,
                                        UdfType type,
                                        int resourceId,
                                        String fullName) {
        Result<Object> result = new Result<>();

        boolean canOperatorPermissions = canOperatorPermissions(loginUser, new Object[]{udfFuncId}, AuthorizationType.UDF, ApiFuncIdentificationConstant.UDF_FUNCTION_UPDATE);
        if (!canOperatorPermissions){
            putMsg(result, Status.NO_CURRENT_OPERATING_PERMISSION);
            return result;
        }
        if(checkDescriptionLength(desc)){
            logger.warn("Parameter description is too long.");
            putMsg(result, Status.DESCRIPTION_TOO_LONG_ERROR);
            return result;
        }
        // verify udfFunc is exist
        UdfFunc udf = udfFuncMapper.selectUdfById(udfFuncId);

        if (udf == null) {
            logger.error("UDF function does not exist, udfFuncId:{}.", udfFuncId);
            result.setCode(Status.UDF_FUNCTION_NOT_EXIST.getCode());
            result.setMsg(Status.UDF_FUNCTION_NOT_EXIST.getMsg());
            return result;
        }

        // if resource upload startup
        if (!PropertyUtils.getResUploadStartupState()) {
            logger.error("Storage does not start up, resource upload startup state: {}.", PropertyUtils.getResUploadStartupState());
            putMsg(result, Status.HDFS_NOT_STARTUP);
            return result;
        }

        // verify udfFuncName is exist
        if (!funcName.equals(udf.getFuncName())) {
            if (checkUdfFuncNameExists(funcName)) {
                logger.warn("Udf function exists, can not create again, udfFuncName:{}.", funcName);
                result.setCode(Status.UDF_FUNCTION_EXISTS.getCode());
                result.setMsg(Status.UDF_FUNCTION_EXISTS.getMsg());
                return result;
            }
        }

<<<<<<< HEAD
//        Resource resource = resourceMapper.selectById(resourceId);
        Boolean doesResExist = false;
        try {
            doesResExist = storageOperate.exists(fullName);
        } catch (Exception e) {
            logger.error("udf resource checking error", fullName);
            result.setCode(Status.RESOURCE_NOT_EXIST.getCode());
            result.setMsg(Status.RESOURCE_NOT_EXIST.getMsg());
            return result;
        }

        if (!doesResExist) {
            logger.error("resourceId {} is not exist", resourceId);
=======
        Resource resource = resourceMapper.selectById(resourceId);
        if (resource == null) {
            logger.error("Resource does not exist, resourceId:{}.", resourceId);
>>>>>>> 8cddb107
            result.setCode(Status.RESOURCE_NOT_EXIST.getCode());
            result.setMsg(Status.RESOURCE_NOT_EXIST.getMsg());
            return result;
        }

        Date now = new Date();
        udf.setFuncName(funcName);
        udf.setClassName(className);
        udf.setArgTypes(argTypes);
        if (!StringUtils.isEmpty(database)) {
            udf.setDatabase(database);
        }
        udf.setDescription(desc);
        udf.setResourceId(resourceId);
        udf.setResourceName(fullName);
        udf.setType(type);

        udf.setUpdateTime(now);

        udfFuncMapper.updateById(udf);
        logger.info("UDF function update complete, udfFuncId:{}, udfFuncName:{}.", udfFuncId, funcName);
        putMsg(result, Status.SUCCESS);
        return result;
    }

    /**
     * query udf function list paging
     *
     * @param loginUser login user
     * @param pageNo page number
     * @param pageSize page size
     * @param searchVal search value
     * @return udf function list page
     */
    @Override
    public Result<Object> queryUdfFuncListPaging(User loginUser, String searchVal, Integer pageNo, Integer pageSize) {
        Result<Object> result = new Result();
        boolean canOperatorPermissions = canOperatorPermissions(loginUser, null, AuthorizationType.UDF, ApiFuncIdentificationConstant.UDF_FUNCTION_VIEW);
        if (!canOperatorPermissions){
            putMsg(result, Status.NO_CURRENT_OPERATING_PERMISSION);
            return result;
        }
        PageInfo<UdfFunc> pageInfo = new PageInfo<>(pageNo, pageSize);
        IPage<UdfFunc> udfFuncList = getUdfFuncsPage(loginUser, searchVal, pageSize, pageNo);
        pageInfo.setTotal((int)udfFuncList.getTotal());
        pageInfo.setTotalList(udfFuncList.getRecords());
        result.setData(pageInfo);
        putMsg(result, Status.SUCCESS);
        return result;
    }

    /**
     * get udf functions
     *
     * @param loginUser login user
     * @param searchVal search value
     * @param pageSize page size
     * @param pageNo page number
     * @return udf function list page
     */
    private IPage<UdfFunc> getUdfFuncsPage(User loginUser, String searchVal, Integer pageSize, int pageNo) {
        Set<Integer> udfFuncIds = resourcePermissionCheckService.userOwnedResourceIdsAcquisition(AuthorizationType.UDF, loginUser.getId(), logger);
        Page<UdfFunc> page = new Page<>(pageNo, pageSize);
        if (udfFuncIds.isEmpty()) {
            return page;
        }
        return udfFuncMapper.queryUdfFuncPaging(page, new ArrayList<>(udfFuncIds), searchVal);
    }

    /**
     * query udf list
     *
     * @param loginUser login user
     * @param type  udf type
     * @return udf func list
     */
    @Override
    public Result<Object> queryUdfFuncList(User loginUser, Integer type) {
        Result<Object> result = new Result<>();

        boolean canOperatorPermissions = canOperatorPermissions(loginUser, null, AuthorizationType.UDF, ApiFuncIdentificationConstant.UDF_FUNCTION_VIEW);
        if (!canOperatorPermissions){
            putMsg(result, Status.NO_CURRENT_OPERATING_PERMISSION);
            return result;
        }
        Set<Integer> udfFuncIds = resourcePermissionCheckService.userOwnedResourceIdsAcquisition(AuthorizationType.UDF, loginUser.getId(), logger);
        if (udfFuncIds.isEmpty()){
            result.setData(Collections.emptyList());
            putMsg(result, Status.SUCCESS);
            return result;
        }
        List<UdfFunc> udfFuncList = udfFuncMapper.getUdfFuncByType(new ArrayList<>(udfFuncIds), type);

        result.setData(udfFuncList);
        putMsg(result, Status.SUCCESS);
        return result;
    }

    /**
     * delete udf function
     *
     * @param id udf function id
     * @return delete result code
     */
    @Override
    @Transactional
    public Result<Object> delete(User loginUser, int id) {
        Result<Object> result = new Result<>();

        boolean canOperatorPermissions = canOperatorPermissions(loginUser, new Object[]{id}, AuthorizationType.UDF, ApiFuncIdentificationConstant.UDF_FUNCTION_DELETE);
        if (!canOperatorPermissions){
            putMsg(result, Status.NO_CURRENT_OPERATING_PERMISSION);
            return result;
        }
        udfFuncMapper.deleteById(id);
        udfUserMapper.deleteByUdfFuncId(id);
        logger.info("UDF function delete complete, udfFuncId:{}.", id);
        putMsg(result, Status.SUCCESS);
        return result;
    }

    /**
     * verify udf function by name
     *
     * @param name name
     * @return true if the name can user, otherwise return false
     */
    @Override
    public Result<Object> verifyUdfFuncByName(User loginUser, String name) {
        Result<Object> result = new Result<>();
        boolean canOperatorPermissions = canOperatorPermissions(loginUser, null, AuthorizationType.UDF, ApiFuncIdentificationConstant.UDF_FUNCTION_VIEW);
        if (!canOperatorPermissions){
            putMsg(result, Status.NO_CURRENT_OPERATING_PERMISSION);
            return result;
        }

        if (checkUdfFuncNameExists(name)) {
            logger.warn("Udf function with the same already exists.");
            putMsg(result, Status.UDF_FUNCTION_EXISTS);
        } else {
            putMsg(result, Status.SUCCESS);
        }
        return result;
    }
}<|MERGE_RESOLUTION|>--- conflicted
+++ resolved
@@ -120,7 +120,6 @@
             return result;
         }
 
-<<<<<<< HEAD
         Boolean existResource = false;
         try {
             existResource = storageOperate.exists(fullName);
@@ -130,11 +129,6 @@
 
         if (!existResource){
             logger.error("resourceId {} is not exist", fullName);
-=======
-        Resource resource = resourceMapper.selectById(resourceId);
-        if (resource == null) {
-            logger.error("Resource does not exist, resourceId:{}.", resourceId);
->>>>>>> 8cddb107
             putMsg(result, Status.RESOURCE_NOT_EXIST);
             return result;
         }
@@ -266,7 +260,6 @@
             }
         }
 
-<<<<<<< HEAD
 //        Resource resource = resourceMapper.selectById(resourceId);
         Boolean doesResExist = false;
         try {
@@ -280,11 +273,6 @@
 
         if (!doesResExist) {
             logger.error("resourceId {} is not exist", resourceId);
-=======
-        Resource resource = resourceMapper.selectById(resourceId);
-        if (resource == null) {
-            logger.error("Resource does not exist, resourceId:{}.", resourceId);
->>>>>>> 8cddb107
             result.setCode(Status.RESOURCE_NOT_EXIST.getCode());
             result.setMsg(Status.RESOURCE_NOT_EXIST.getMsg());
             return result;
