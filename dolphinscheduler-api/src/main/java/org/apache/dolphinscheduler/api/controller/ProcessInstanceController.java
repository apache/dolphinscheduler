/*
 * Licensed to the Apache Software Foundation (ASF) under one or more
 * contributor license agreements.  See the NOTICE file distributed with
 * this work for additional information regarding copyright ownership.
 * The ASF licenses this file to You under the Apache License, Version 2.0
 * (the "License"); you may not use this file except in compliance with
 * the License.  You may obtain a copy of the License at
 *
 *    http://www.apache.org/licenses/LICENSE-2.0
 *
 * Unless required by applicable law or agreed to in writing, software
 * distributed under the License is distributed on an "AS IS" BASIS,
 * WITHOUT WARRANTIES OR CONDITIONS OF ANY KIND, either express or implied.
 * See the License for the specific language governing permissions and
 * limitations under the License.
 */

package org.apache.dolphinscheduler.api.controller;

import static org.apache.dolphinscheduler.api.enums.Status.BATCH_DELETE_PROCESS_INSTANCE_BY_IDS_ERROR;
import static org.apache.dolphinscheduler.api.enums.Status.DELETE_PROCESS_INSTANCE_BY_ID_ERROR;
import static org.apache.dolphinscheduler.api.enums.Status.ENCAPSULATION_PROCESS_INSTANCE_GANTT_STRUCTURE_ERROR;
import static org.apache.dolphinscheduler.api.enums.Status.QUERY_PARENT_PROCESS_INSTANCE_DETAIL_INFO_BY_SUB_PROCESS_INSTANCE_ID_ERROR;
import static org.apache.dolphinscheduler.api.enums.Status.QUERY_PROCESS_INSTANCE_ALL_VARIABLES_ERROR;
import static org.apache.dolphinscheduler.api.enums.Status.QUERY_PROCESS_INSTANCE_BY_ID_ERROR;
import static org.apache.dolphinscheduler.api.enums.Status.QUERY_PROCESS_INSTANCE_LIST_PAGING_ERROR;
import static org.apache.dolphinscheduler.api.enums.Status.QUERY_SUB_PROCESS_INSTANCE_DETAIL_INFO_BY_TASK_ID_ERROR;
import static org.apache.dolphinscheduler.api.enums.Status.QUERY_TASK_LIST_BY_PROCESS_INSTANCE_ID_ERROR;
import static org.apache.dolphinscheduler.api.enums.Status.UPDATE_PROCESS_INSTANCE_ERROR;

import org.apache.dolphinscheduler.api.aspect.AccessLogAnnotation;
import org.apache.dolphinscheduler.api.enums.Status;
import org.apache.dolphinscheduler.api.exceptions.ApiException;
import org.apache.dolphinscheduler.api.service.ProcessInstanceService;
import org.apache.dolphinscheduler.api.utils.Result;
import org.apache.dolphinscheduler.common.Constants;
import org.apache.dolphinscheduler.common.enums.ExecutionStatus;
import org.apache.dolphinscheduler.common.enums.Flag;
import org.apache.dolphinscheduler.common.utils.ParameterUtils;
import org.apache.dolphinscheduler.common.utils.StringUtils;
import org.apache.dolphinscheduler.dao.entity.ProcessInstance;
import org.apache.dolphinscheduler.dao.entity.User;

import java.io.IOException;
import java.text.ParseException;
import java.util.ArrayList;
import java.util.HashMap;
import java.util.List;
import java.util.Map;

import org.slf4j.Logger;
import org.slf4j.LoggerFactory;
import org.springframework.beans.factory.annotation.Autowired;
import org.springframework.http.HttpStatus;
import org.springframework.web.bind.annotation.GetMapping;
import org.springframework.web.bind.annotation.PathVariable;
import org.springframework.web.bind.annotation.PostMapping;
import org.springframework.web.bind.annotation.RequestAttribute;
import org.springframework.web.bind.annotation.RequestMapping;
import org.springframework.web.bind.annotation.RequestParam;
import org.springframework.web.bind.annotation.ResponseStatus;
import org.springframework.web.bind.annotation.RestController;

import io.swagger.annotations.Api;
import io.swagger.annotations.ApiImplicitParam;
import io.swagger.annotations.ApiImplicitParams;
import io.swagger.annotations.ApiOperation;
import io.swagger.annotations.ApiParam;
import springfox.documentation.annotations.ApiIgnore;

/**
 * process instance controller
 */
@Api(tags = "PROCESS_INSTANCE_TAG")
@RestController
@RequestMapping("projects/{projectName}/instance")
public class ProcessInstanceController extends BaseController {

    private static final Logger logger = LoggerFactory.getLogger(ProcessInstanceController.class);


    @Autowired
    ProcessInstanceService processInstanceService;

    /**
     * query process instance list paging
     *
     * @param loginUser           login user
     * @param projectName         project name
     * @param pageNo              page number
     * @param pageSize            page size
     * @param processDefinitionId process definition id
     * @param searchVal           search value
     * @param stateType           state type
     * @param host                host
     * @param startTime           start time
     * @param endTime             end time
     * @return process instance list
     */
    @ApiOperation(value = "queryProcessInstanceList", notes = "QUERY_PROCESS_INSTANCE_LIST_NOTES")
    @ApiImplicitParams({
            @ApiImplicitParam(name = "processDefinitionId", value = "PROCESS_DEFINITION_ID", dataType = "Int", example = "100"),
            @ApiImplicitParam(name = "searchVal", value = "SEARCH_VAL", type = "String"),
            @ApiImplicitParam(name = "executorName", value = "EXECUTOR_NAME", type = "String"),
            @ApiImplicitParam(name = "stateType", value = "EXECUTION_STATUS", type = "ExecutionStatus"),
            @ApiImplicitParam(name = "host", value = "HOST", type = "String"),
            @ApiImplicitParam(name = "startDate", value = "START_DATE", type = "String"),
            @ApiImplicitParam(name = "endDate", value = "END_DATE", type = "String"),
            @ApiImplicitParam(name = "pageNo", value = "PAGE_NO", dataType = "Int", example = "100"),
            @ApiImplicitParam(name = "pageSize", value = "PAGE_SIZE", dataType = "Int", example = "100")
    })
    @GetMapping(value = "list-paging")
    @ResponseStatus(HttpStatus.OK)
    @ApiException(QUERY_PROCESS_INSTANCE_LIST_PAGING_ERROR)
    @AccessLogAnnotation(ignoreRequestArgs = "loginUser")
    public Result queryProcessInstanceList(@ApiIgnore @RequestAttribute(value = Constants.SESSION_USER) User loginUser,
                                           @ApiParam(name = "projectName", value = "PROJECT_NAME", required = true) @PathVariable String projectName,
                                           @RequestParam(value = "processDefinitionId", required = false, defaultValue = "0") Integer processDefinitionId,
                                           @RequestParam(value = "searchVal", required = false) String searchVal,
                                           @RequestParam(value = "executorName", required = false) String executorName,
                                           @RequestParam(value = "stateType", required = false) ExecutionStatus stateType,
                                           @RequestParam(value = "host", required = false) String host,
                                           @RequestParam(value = "startDate", required = false) String startTime,
                                           @RequestParam(value = "endDate", required = false) String endTime,
                                           @RequestParam("pageNo") Integer pageNo,
                                           @RequestParam("pageSize") Integer pageSize) {
<<<<<<< HEAD
=======
        logger.info("query all process instance list, login user:{},project name:{}, define id:{}," +
                        "search value:{},executor name:{},state type:{},host:{},start time:{}, end time:{},page number:{}, page size:{}",
                loginUser.getUserName(), projectName, processDefinitionId, searchVal, executorName, stateType, host,
                startTime, endTime, pageNo, pageSize);
        Map<String, Object> result = checkPageParams(pageNo, pageSize);
        if (result.get(Constants.STATUS) != Status.SUCCESS) {
            return returnDataListPaging(result);
        }
>>>>>>> 837c9ba2
        searchVal = ParameterUtils.handleEscapes(searchVal);
        result = processInstanceService.queryProcessInstanceList(
                loginUser, projectName, processDefinitionId, startTime, endTime, searchVal, executorName, stateType, host, pageNo, pageSize);
        return returnDataListPaging(result);
    }

    /**
     * query task list by process instance id
     *
     * @param loginUser         login user
     * @param projectName       project name
     * @param processInstanceId process instance id
     * @return task list for the process instance
     */
    @ApiOperation(value = "queryTaskListByProcessId", notes = "QUERY_TASK_LIST_BY_PROCESS_INSTANCE_ID_NOTES")
    @ApiImplicitParams({
            @ApiImplicitParam(name = "processInstanceId", value = "PROCESS_INSTANCE_ID", dataType = "Int", example = "100")
    })
    @GetMapping(value = "/task-list-by-process-id")
    @ResponseStatus(HttpStatus.OK)
    @ApiException(QUERY_TASK_LIST_BY_PROCESS_INSTANCE_ID_ERROR)
    @AccessLogAnnotation(ignoreRequestArgs = "loginUser")
    public Result queryTaskListByProcessId(@ApiIgnore @RequestAttribute(value = Constants.SESSION_USER) User loginUser,
                                           @ApiParam(name = "projectName", value = "PROJECT_NAME", required = true) @PathVariable String projectName,
                                           @RequestParam("processInstanceId") Integer processInstanceId
    ) throws IOException {
        Map<String, Object> result = processInstanceService.queryTaskListByProcessId(loginUser, projectName, processInstanceId);
        return returnDataList(result);
    }

    /**
     * update process instance
     *
     * @param loginUser           login user
     * @param projectName         project name
     * @param processInstanceJson process instance json
     * @param processInstanceId   process instance id
     * @param scheduleTime        schedule time
     * @param syncDefine          sync define
     * @param flag                flag
     * @param locations           locations
     * @param connects            connects
     * @return update result code
     */
    @ApiOperation(value = "updateProcessInstance", notes = "UPDATE_PROCESS_INSTANCE_NOTES")
    @ApiImplicitParams({
            @ApiImplicitParam(name = "processInstanceJson", value = "PROCESS_INSTANCE_JSON", type = "String"),
            @ApiImplicitParam(name = "processInstanceId", value = "PROCESS_INSTANCE_ID", dataType = "Int", example = "100"),
            @ApiImplicitParam(name = "scheduleTime", value = "SCHEDULE_TIME", type = "String"),
            @ApiImplicitParam(name = "syncDefine", value = "SYNC_DEFINE", type = "Boolean"),
            @ApiImplicitParam(name = "locations", value = "PROCESS_INSTANCE_LOCATIONS", type = "String"),
            @ApiImplicitParam(name = "connects", value = "PROCESS_INSTANCE_CONNECTS", type = "String"),
            @ApiImplicitParam(name = "flag", value = "RECOVERY_PROCESS_INSTANCE_FLAG", type = "Flag"),
    })
    @PostMapping(value = "/update")
    @ResponseStatus(HttpStatus.OK)
    @ApiException(UPDATE_PROCESS_INSTANCE_ERROR)
    @AccessLogAnnotation(ignoreRequestArgs = "loginUser")
    public Result updateProcessInstance(@ApiIgnore @RequestAttribute(value = Constants.SESSION_USER) User loginUser,
                                        @ApiParam(name = "projectName", value = "PROJECT_NAME", required = true) @PathVariable String projectName,
                                        @RequestParam(value = "processInstanceJson", required = false) String processInstanceJson,
                                        @RequestParam(value = "processInstanceId") Integer processInstanceId,
                                        @RequestParam(value = "scheduleTime", required = false) String scheduleTime,
                                        @RequestParam(value = "syncDefine", required = true) Boolean syncDefine,
                                        @RequestParam(value = "locations", required = false) String locations,
                                        @RequestParam(value = "connects", required = false) String connects,
                                        @RequestParam(value = "flag", required = false) Flag flag
    ) throws ParseException {
        Map<String, Object> result = processInstanceService.updateProcessInstance(loginUser, projectName,
                processInstanceId, processInstanceJson, scheduleTime, syncDefine, flag, locations, connects);
        return returnDataList(result);
    }

    /**
     * query process instance by id
     *
     * @param loginUser         login user
     * @param projectName       project name
     * @param processInstanceId process instance id
     * @return process instance detail
     */
    @ApiOperation(value = "queryProcessInstanceById", notes = "QUERY_PROCESS_INSTANCE_BY_ID_NOTES")
    @ApiImplicitParams({
            @ApiImplicitParam(name = "processInstanceId", value = "PROCESS_INSTANCE_ID", dataType = "Int", example = "100")
    })
    @GetMapping(value = "/select-by-id")
    @ResponseStatus(HttpStatus.OK)
    @ApiException(QUERY_PROCESS_INSTANCE_BY_ID_ERROR)
    @AccessLogAnnotation(ignoreRequestArgs = "loginUser")
    public Result queryProcessInstanceById(@ApiIgnore @RequestAttribute(value = Constants.SESSION_USER) User loginUser,
                                           @ApiParam(name = "projectName", value = "PROJECT_NAME", required = true) @PathVariable String projectName,
                                           @RequestParam("processInstanceId") Integer processInstanceId
    ) {
        Map<String, Object> result = processInstanceService.queryProcessInstanceById(loginUser, projectName, processInstanceId);
        return returnDataList(result);
    }

    /**
     * query top n process instance order by running duration
     *
     * @param loginUser     login user
     * @param projectName   project name
     * @param size          number of process instance
     * @param startTime     start time
     * @param endTime       end time
     * @return              list of process instance
     */
    @ApiOperation(value = "queryTopNLongestRunningProcessInstance", notes = "QUERY_TOPN_LONGEST_RUNNING_PROCESS_INSTANCE_NOTES")
    @ApiImplicitParams({
            @ApiImplicitParam(name = "size", value = "PROCESS_INSTANCE_SIZE", dataType = "Int", example = "10"),
            @ApiImplicitParam(name = "startTime", value = "PROCESS_INSTANCE_START_TIME", dataType = "String"),
            @ApiImplicitParam(name = "endTime", value = "PROCESS_INSTANCE_END_TIME", dataType = "String"),
    })
    @GetMapping(value = "/top-n")
    @ResponseStatus(HttpStatus.OK)
    @ApiException(QUERY_PROCESS_INSTANCE_BY_ID_ERROR)
    @AccessLogAnnotation(ignoreRequestArgs = "loginUser")
    public Result<ProcessInstance> queryTopNLongestRunningProcessInstance(@ApiIgnore @RequestAttribute(value = Constants.SESSION_USER) User loginUser,
                                                         @ApiParam(name = "projectName", value = "PROJECT_NAME", required = true) @PathVariable String projectName,
                                                         @RequestParam("size") Integer size,
                                                         @RequestParam(value = "startTime",required = true) String startTime,
                                                         @RequestParam(value = "endTime",required = true) String endTime

    ) {
        projectName=ParameterUtils.handleEscapes(projectName);
        Map<String,Object> result=processInstanceService.queryTopNLongestRunningProcessInstance(loginUser, projectName, size, startTime, endTime);
        return returnDataList(result);
    }

    /**
     * delete process instance by id, at the same time,
     * delete task instance and their mapping relation data
     *
     * @param loginUser         login user
     * @param projectName       project name
     * @param processInstanceId process instance id
     * @return delete result code
     */
    @ApiOperation(value = "deleteProcessInstanceById", notes = "DELETE_PROCESS_INSTANCE_BY_ID_NOTES")
    @ApiImplicitParams({
            @ApiImplicitParam(name = "processInstanceId", value = "PROCESS_INSTANCE_ID", dataType = "Int", example = "100")
    })
    @GetMapping(value = "/delete")
    @ResponseStatus(HttpStatus.OK)
    @ApiException(DELETE_PROCESS_INSTANCE_BY_ID_ERROR)
    @AccessLogAnnotation
    public Result<ProcessInstance> deleteProcessInstanceById(@ApiIgnore @RequestAttribute(value = Constants.SESSION_USER) User loginUser,
                                                             @ApiParam(name = "projectName", value = "PROJECT_NAME", required = true) @PathVariable String projectName,
                                                             @RequestParam("processInstanceId") Integer processInstanceId
    ) {
        // task queue
        Map<String, Object> result = processInstanceService.deleteProcessInstanceById(loginUser, projectName, processInstanceId);
        return returnDataList(result);
    }

    /**
     * query sub process instance detail info by task id
     *
     * @param loginUser   login user
     * @param projectName project name
     * @param taskId      task id
     * @return sub process instance detail
     */
    @ApiOperation(value = "querySubProcessInstanceByTaskId", notes = "QUERY_SUBPROCESS_INSTANCE_BY_TASK_ID_NOTES")
    @ApiImplicitParams({
            @ApiImplicitParam(name = "taskId", value = "TASK_ID", dataType = "Int", example = "100")
    })
    @GetMapping(value = "/select-sub-process")
    @ResponseStatus(HttpStatus.OK)
    @ApiException(QUERY_SUB_PROCESS_INSTANCE_DETAIL_INFO_BY_TASK_ID_ERROR)
    @AccessLogAnnotation
    public Result querySubProcessInstanceByTaskId(@ApiIgnore @RequestAttribute(value = Constants.SESSION_USER) User loginUser,
                                                  @ApiParam(name = "projectName", value = "PROJECT_NAME", required = true) @PathVariable String projectName,
                                                  @RequestParam("taskId") Integer taskId) {
        Map<String, Object> result = processInstanceService.querySubProcessInstanceByTaskId(loginUser, projectName, taskId);
        return returnDataList(result);
    }

    /**
     * query parent process instance detail info by sub process instance id
     *
     * @param loginUser   login user
     * @param projectName project name
     * @param subId       sub process id
     * @return parent instance detail
     */
    @ApiOperation(value = "queryParentInstanceBySubId", notes = "QUERY_PARENT_PROCESS_INSTANCE_BY_SUB_PROCESS_INSTANCE_ID_NOTES")
    @ApiImplicitParams({
            @ApiImplicitParam(name = "subId", value = "SUB_PROCESS_INSTANCE_ID", dataType = "Int", example = "100")
    })
    @GetMapping(value = "/select-parent-process")
    @ResponseStatus(HttpStatus.OK)
    @ApiException(QUERY_PARENT_PROCESS_INSTANCE_DETAIL_INFO_BY_SUB_PROCESS_INSTANCE_ID_ERROR)
    @AccessLogAnnotation
    public Result queryParentInstanceBySubId(@ApiIgnore @RequestAttribute(value = Constants.SESSION_USER) User loginUser,
                                             @ApiParam(name = "projectName", value = "PROJECT_NAME", required = true) @PathVariable String projectName,
                                             @RequestParam("subId") Integer subId) {
        Map<String, Object> result = processInstanceService.queryParentInstanceBySubId(loginUser, projectName, subId);
        return returnDataList(result);
    }

    /**
     * query process instance global variables and local variables
     *
     * @param loginUser         login user
     * @param processInstanceId process instance id
     * @return variables data
     */
    @ApiOperation(value = "viewVariables", notes = "QUERY_PROCESS_INSTANCE_GLOBAL_VARIABLES_AND_LOCAL_VARIABLES_NOTES")
    @ApiImplicitParams({
            @ApiImplicitParam(name = "processInstanceId", value = "PROCESS_INSTANCE_ID", dataType = "Int", example = "100")
    })
    @GetMapping(value = "/view-variables")
    @ResponseStatus(HttpStatus.OK)
    @ApiException(QUERY_PROCESS_INSTANCE_ALL_VARIABLES_ERROR)
    @AccessLogAnnotation
    public Result viewVariables(@ApiIgnore @RequestAttribute(value = Constants.SESSION_USER) User loginUser,
                                @RequestParam("processInstanceId") Integer processInstanceId) throws Exception {
        Map<String, Object> result = processInstanceService.viewVariables(processInstanceId);
        return returnDataList(result);
    }

    /**
     * encapsulation gantt structure
     *
     * @param loginUser         login user
     * @param projectName       project name
     * @param processInstanceId process instance id
     * @return gantt tree data
     */
    @ApiOperation(value = "vieGanttTree", notes = "VIEW_GANTT_NOTES")
    @ApiImplicitParams({
            @ApiImplicitParam(name = "processInstanceId", value = "PROCESS_INSTANCE_ID", dataType = "Int", example = "100")
    })
    @GetMapping(value = "/view-gantt")
    @ResponseStatus(HttpStatus.OK)
    @ApiException(ENCAPSULATION_PROCESS_INSTANCE_GANTT_STRUCTURE_ERROR)
    @AccessLogAnnotation
    public Result viewTree(@ApiIgnore @RequestAttribute(value = Constants.SESSION_USER) User loginUser,
                           @ApiParam(name = "projectName", value = "PROJECT_NAME", required = true) @PathVariable String projectName,
                           @RequestParam("processInstanceId") Integer processInstanceId) throws Exception {
        Map<String, Object> result = processInstanceService.viewGantt(processInstanceId);
        return returnDataList(result);
    }

    /**
     * batch delete process instance by ids, at the same time,
     * delete task instance and their mapping relation data
     *
     * @param loginUser          login user
     * @param projectName        project name
     * @param processInstanceIds process instance id
     * @return delete result code
     */
    @GetMapping(value = "/batch-delete")
    @ResponseStatus(HttpStatus.OK)
    @ApiException(BATCH_DELETE_PROCESS_INSTANCE_BY_IDS_ERROR)
    @AccessLogAnnotation
    public Result batchDeleteProcessInstanceByIds(@RequestAttribute(value = Constants.SESSION_USER) User loginUser,
                                                  @PathVariable String projectName,
                                                  @RequestParam("processInstanceIds") String processInstanceIds
    ) {
        // task queue
        Map<String, Object> result = new HashMap<>();
        List<String> deleteFailedIdList = new ArrayList<>();
        if (StringUtils.isNotEmpty(processInstanceIds)) {
            String[] processInstanceIdArray = processInstanceIds.split(",");

            for (String strProcessInstanceId : processInstanceIdArray) {
                int processInstanceId = Integer.parseInt(strProcessInstanceId);
                try {
                    Map<String, Object> deleteResult = processInstanceService.deleteProcessInstanceById(loginUser, projectName, processInstanceId);
                    if (!Status.SUCCESS.equals(deleteResult.get(Constants.STATUS))) {
                        deleteFailedIdList.add(strProcessInstanceId);
                        logger.error((String) deleteResult.get(Constants.MSG));
                    }
                } catch (Exception e) {
                    deleteFailedIdList.add(strProcessInstanceId);
                }
            }
        }
        if (!deleteFailedIdList.isEmpty()) {
            putMsg(result, Status.BATCH_DELETE_PROCESS_INSTANCE_BY_IDS_ERROR, String.join(",", deleteFailedIdList));
        } else {
            putMsg(result, Status.SUCCESS);
        }

        return returnDataList(result);
    }
}<|MERGE_RESOLUTION|>--- conflicted
+++ resolved
@@ -124,17 +124,11 @@
                                            @RequestParam(value = "endDate", required = false) String endTime,
                                            @RequestParam("pageNo") Integer pageNo,
                                            @RequestParam("pageSize") Integer pageSize) {
-<<<<<<< HEAD
-=======
-        logger.info("query all process instance list, login user:{},project name:{}, define id:{}," +
-                        "search value:{},executor name:{},state type:{},host:{},start time:{}, end time:{},page number:{}, page size:{}",
-                loginUser.getUserName(), projectName, processDefinitionId, searchVal, executorName, stateType, host,
-                startTime, endTime, pageNo, pageSize);
+
         Map<String, Object> result = checkPageParams(pageNo, pageSize);
         if (result.get(Constants.STATUS) != Status.SUCCESS) {
             return returnDataListPaging(result);
         }
->>>>>>> 837c9ba2
         searchVal = ParameterUtils.handleEscapes(searchVal);
         result = processInstanceService.queryProcessInstanceList(
                 loginUser, projectName, processDefinitionId, startTime, endTime, searchVal, executorName, stateType, host, pageNo, pageSize);
