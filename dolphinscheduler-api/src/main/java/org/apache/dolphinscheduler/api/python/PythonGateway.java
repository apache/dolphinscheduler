/*
 * Licensed to the Apache Software Foundation (ASF) under one or more
 * contributor license agreements.  See the NOTICE file distributed with
 * this work for additional information regarding copyright ownership.
 * The ASF licenses this file to You under the Apache License, Version 2.0
 * (the "License"); you may not use this file except in compliance with
 * the License.  You may obtain a copy of the License at
 *
 *    http://www.apache.org/licenses/LICENSE-2.0
 *
 * Unless required by applicable law or agreed to in writing, software
 * distributed under the License is distributed on an "AS IS" BASIS,
 * WITHOUT WARRANTIES OR CONDITIONS OF ANY KIND, either express or implied.
 * See the License for the specific language governing permissions and
 * limitations under the License.
 */

package org.apache.dolphinscheduler.api.python;

<<<<<<< HEAD
=======
import java.io.IOException;
import java.net.InetAddress;
import java.net.UnknownHostException;
import java.util.Collections;
import java.util.Date;
import java.util.HashMap;
import java.util.List;
import java.util.Map;
import java.util.stream.Collectors;

import javax.annotation.PostConstruct;

import org.apache.commons.collections.CollectionUtils;
>>>>>>> 0a44107b
import org.apache.dolphinscheduler.api.configuration.PythonGatewayConfiguration;
import org.apache.dolphinscheduler.api.dto.EnvironmentDto;
import org.apache.dolphinscheduler.api.dto.resources.ResourceComponent;
import org.apache.dolphinscheduler.api.enums.Status;
import org.apache.dolphinscheduler.api.service.EnvironmentService;
import org.apache.dolphinscheduler.api.service.ExecutorService;
import org.apache.dolphinscheduler.api.service.ProcessDefinitionService;
import org.apache.dolphinscheduler.api.service.ProjectService;
import org.apache.dolphinscheduler.api.service.ResourcesService;
import org.apache.dolphinscheduler.api.service.SchedulerService;
import org.apache.dolphinscheduler.api.service.TaskDefinitionService;
import org.apache.dolphinscheduler.api.service.TenantService;
import org.apache.dolphinscheduler.api.service.UsersService;
import org.apache.dolphinscheduler.api.utils.Result;
import org.apache.dolphinscheduler.common.Constants;
import org.apache.dolphinscheduler.common.enums.AuthorizationType;
import org.apache.dolphinscheduler.common.enums.ComplementDependentMode;
import org.apache.dolphinscheduler.common.enums.FailureStrategy;
import org.apache.dolphinscheduler.common.enums.Priority;
import org.apache.dolphinscheduler.common.enums.ProcessExecutionTypeEnum;
import org.apache.dolphinscheduler.common.enums.ProgramType;
import org.apache.dolphinscheduler.common.enums.ReleaseState;
import org.apache.dolphinscheduler.common.enums.RunMode;
import org.apache.dolphinscheduler.common.enums.TaskDependType;
import org.apache.dolphinscheduler.common.enums.UserType;
import org.apache.dolphinscheduler.common.enums.WarningType;
import org.apache.dolphinscheduler.common.utils.CodeGenerateUtils;
import org.apache.dolphinscheduler.common.utils.PropertyUtils;
import org.apache.dolphinscheduler.dao.entity.DataSource;
import org.apache.dolphinscheduler.dao.entity.ProcessDefinition;
import org.apache.dolphinscheduler.dao.entity.Project;
import org.apache.dolphinscheduler.dao.entity.ProjectUser;
import org.apache.dolphinscheduler.dao.entity.Queue;
import org.apache.dolphinscheduler.dao.entity.Resource;
import org.apache.dolphinscheduler.dao.entity.Schedule;
import org.apache.dolphinscheduler.dao.entity.TaskDefinition;
import org.apache.dolphinscheduler.dao.entity.Tenant;
import org.apache.dolphinscheduler.dao.entity.User;
import org.apache.dolphinscheduler.dao.mapper.DataSourceMapper;
import org.apache.dolphinscheduler.dao.mapper.ProcessDefinitionMapper;
import org.apache.dolphinscheduler.dao.mapper.ProjectMapper;
import org.apache.dolphinscheduler.dao.mapper.ProjectUserMapper;
import org.apache.dolphinscheduler.dao.mapper.ScheduleMapper;
import org.apache.dolphinscheduler.dao.mapper.TaskDefinitionMapper;
import org.apache.dolphinscheduler.spi.enums.ResourceType;

import py4j.GatewayServer;

import org.apache.commons.collections.CollectionUtils;

import java.io.IOException;
import java.net.InetAddress;
import java.net.UnknownHostException;
import java.util.Date;
import java.util.HashMap;
import java.util.List;
import java.util.Map;
import java.util.stream.Collectors;

import javax.annotation.PostConstruct;

import org.slf4j.Logger;
import org.slf4j.LoggerFactory;
import org.springframework.beans.factory.annotation.Autowired;
import org.springframework.stereotype.Component;

@Component
public class PythonGateway {

    private static final Logger logger = LoggerFactory.getLogger(PythonGateway.class);

    private static final FailureStrategy DEFAULT_FAILURE_STRATEGY = FailureStrategy.CONTINUE;
    private static final Priority DEFAULT_PRIORITY = Priority.MEDIUM;
    private static final Long DEFAULT_ENVIRONMENT_CODE = -1L;

    private static final TaskDependType DEFAULT_TASK_DEPEND_TYPE = TaskDependType.TASK_POST;
    private static final RunMode DEFAULT_RUN_MODE = RunMode.RUN_MODE_SERIAL;
    private static final int DEFAULT_DRY_RUN = 0;
    private static final int DEFAULT_TEST_FLAG = 0;
    private static final ComplementDependentMode COMPLEMENT_DEPENDENT_MODE = ComplementDependentMode.OFF_MODE;
    // We use admin user's user_id to skip some permission issue from python gateway service
    private static final int ADMIN_USER_ID = 1;

    @Autowired
    private ProcessDefinitionMapper processDefinitionMapper;

    @Autowired
    private ProjectService projectService;

    @Autowired
    private TenantService tenantService;

    @Autowired
    private EnvironmentService environmentService;

    @Autowired
    private ExecutorService executorService;

    @Autowired
    private ProcessDefinitionService processDefinitionService;

    @Autowired
    private TaskDefinitionService taskDefinitionService;

    @Autowired
    private UsersService usersService;

    @Autowired
    private ResourcesService resourceService;

    @Autowired
    private ProjectMapper projectMapper;

    @Autowired
    private TaskDefinitionMapper taskDefinitionMapper;

    @Autowired
    private SchedulerService schedulerService;

    @Autowired
    private ScheduleMapper scheduleMapper;

    @Autowired
    private DataSourceMapper dataSourceMapper;

    @Autowired
    private PythonGatewayConfiguration pythonGatewayConfiguration;

    @Autowired
    private ProjectUserMapper projectUserMapper;

    // TODO replace this user to build in admin user if we make sure build in one could not be change
    private final User dummyAdminUser = new User() {

        {
            setId(ADMIN_USER_ID);
            setUserName("dummyUser");
            setUserType(UserType.ADMIN_USER);
        }
    };

    private final Queue queuePythonGateway = new Queue() {

        {
            setId(Integer.MAX_VALUE);
            setQueueName("queuePythonGateway");
        }
    };

    public String ping() {
        return "PONG";
    }

    // TODO Should we import package in python client side? utils package can but service can not, why
    // Core api
    public Map<String, Object> genTaskCodeList(Integer genNum) {
        return taskDefinitionService.genTaskCodeList(genNum);
    }

    public Map<String, Long> getCodeAndVersion(String projectName, String processDefinitionName,
                                               String taskName) throws CodeGenerateUtils.CodeGenerateException {
        Project project = projectMapper.queryByName(projectName);
        Map<String, Long> result = new HashMap<>();
        // project do not exists, mean task not exists too, so we should directly return init value
        if (project == null) {
            result.put("code", CodeGenerateUtils.getInstance().genCode());
            result.put("version", 0L);
            return result;
        }

        ProcessDefinition processDefinition =
                processDefinitionMapper.queryByDefineName(project.getCode(), processDefinitionName);
        // In the case project exists, but current process definition still not created, we should also return the init
        // version of it
        if (processDefinition == null) {
            result.put("code", CodeGenerateUtils.getInstance().genCode());
            result.put("version", 0L);
            return result;
        }

        TaskDefinition taskDefinition =
                taskDefinitionMapper.queryByName(project.getCode(), processDefinition.getCode(), taskName);
        if (taskDefinition == null) {
            result.put("code", CodeGenerateUtils.getInstance().genCode());
            result.put("version", 0L);
        } else {
            result.put("code", taskDefinition.getCode());
            result.put("version", (long) taskDefinition.getVersion());
        }
        return result;
    }

    /**
     * create or update process definition.
     * If process definition do not exists in Project=`projectCode` would create a new one
     * If process definition already exists in Project=`projectCode` would update it
     *
     * @param userName user name who create or update process definition
     * @param projectName project name which process definition belongs to
     * @param name process definition name
     * @param description description
     * @param globalParams global params
     * @param schedule schedule for process definition, will not set schedule if null,
     * and if would always fresh exists schedule if not null
     * @param warningType warning type
     * @param warningGroupId warning group id
     * @param timeout timeout for process definition working, if running time longer than timeout,
     * task will mark as fail
     * @param workerGroup run task in which worker group
     * @param tenantCode tenantCode
     * @param taskRelationJson relation json for nodes
     * @param taskDefinitionJson taskDefinitionJson
     * @param otherParamsJson otherParamsJson handle other params
     * @return create result code
     */
    public Long createOrUpdateProcessDefinition(String userName,
                                                String projectName,
                                                String name,
                                                String description,
                                                String globalParams,
                                                String schedule,
                                                String warningType,
                                                int warningGroupId,
                                                int timeout,
                                                String workerGroup,
                                                String tenantCode,
                                                int releaseState,
                                                String taskRelationJson,
                                                String taskDefinitionJson,
                                                String otherParamsJson,
                                                ProcessExecutionTypeEnum executionType) {
        User user = usersService.queryUser(userName);
        Project project = projectMapper.queryByName(projectName);
        long projectCode = project.getCode();

        ProcessDefinition processDefinition = getProcessDefinition(user, projectCode, name);
        long processDefinitionCode;
        // create or update process definition
        if (processDefinition != null) {
            processDefinitionCode = processDefinition.getCode();
            // make sure process definition offline which could edit
            processDefinitionService.releaseProcessDefinition(user, projectCode, processDefinitionCode,
                    ReleaseState.OFFLINE);
            Map<String, Object> result = processDefinitionService.updateProcessDefinition(user, projectCode, name,
                    processDefinitionCode, description, globalParams,
                    null, timeout, tenantCode, taskRelationJson, taskDefinitionJson, otherParamsJson, executionType);
        } else {
            Map<String, Object> result = processDefinitionService.createProcessDefinition(user, projectCode, name,
                    description, globalParams,
                    null, timeout, tenantCode, taskRelationJson, taskDefinitionJson, otherParamsJson, executionType);
            processDefinition = (ProcessDefinition) result.get(Constants.DATA_LIST);
            processDefinitionCode = processDefinition.getCode();
        }

        // Fresh process definition schedule
        if (schedule != null) {
            createOrUpdateSchedule(user, projectCode, processDefinitionCode, schedule, workerGroup, warningType,
                    warningGroupId);
        }
        processDefinitionService.releaseProcessDefinition(user, projectCode, processDefinitionCode,
                ReleaseState.getEnum(releaseState));
        return processDefinitionCode;
    }

    /**
     * get process definition
     *
     * @param user user who create or update schedule
     * @param projectCode project which process definition belongs to
     * @param processDefinitionName process definition name
     */
    private ProcessDefinition getProcessDefinition(User user, long projectCode, String processDefinitionName) {
        Map<String, Object> verifyProcessDefinitionExists =
                processDefinitionService.verifyProcessDefinitionName(user, projectCode, processDefinitionName, 0);
        Status verifyStatus = (Status) verifyProcessDefinitionExists.get(Constants.STATUS);

        ProcessDefinition processDefinition = null;
        if (verifyStatus == Status.PROCESS_DEFINITION_NAME_EXIST) {
            processDefinition = processDefinitionMapper.queryByDefineName(projectCode, processDefinitionName);
        } else if (verifyStatus != Status.SUCCESS) {
            String msg =
                    "Verify process definition exists status is invalid, neither SUCCESS or PROCESS_DEFINITION_NAME_EXIST.";
            logger.error(msg);
            throw new RuntimeException(msg);
        }

        return processDefinition;
    }

    /**
     * create or update process definition schedule.
     * It would always use latest schedule define in workflow-as-code, and set schedule online when
     * it's not null
     *
     * @param user user who create or update schedule
     * @param projectCode project which process definition belongs to
     * @param processDefinitionCode process definition code
     * @param schedule schedule expression
     * @param workerGroup work group
     * @param warningType warning type
     * @param warningGroupId warning group id
     */
    private void createOrUpdateSchedule(User user,
                                        long projectCode,
                                        long processDefinitionCode,
                                        String schedule,
                                        String workerGroup,
                                        String warningType,
                                        int warningGroupId) {
        Schedule scheduleObj = scheduleMapper.queryByProcessDefinitionCode(processDefinitionCode);
        // create or update schedule
        int scheduleId;
        if (scheduleObj == null) {
            processDefinitionService.releaseProcessDefinition(user, projectCode, processDefinitionCode,
                    ReleaseState.ONLINE);
            Map<String, Object> result = schedulerService.insertSchedule(user, projectCode, processDefinitionCode,
                    schedule, WarningType.valueOf(warningType),
                    warningGroupId, DEFAULT_FAILURE_STRATEGY, DEFAULT_PRIORITY, workerGroup, DEFAULT_ENVIRONMENT_CODE);
            scheduleId = (int) result.get("scheduleId");
        } else {
            scheduleId = scheduleObj.getId();
            processDefinitionService.releaseProcessDefinition(user, projectCode, processDefinitionCode,
                    ReleaseState.OFFLINE);
            schedulerService.updateSchedule(user, projectCode, scheduleId, schedule, WarningType.valueOf(warningType),
                    warningGroupId, DEFAULT_FAILURE_STRATEGY, DEFAULT_PRIORITY, workerGroup, DEFAULT_ENVIRONMENT_CODE);
        }
        schedulerService.setScheduleState(user, projectCode, scheduleId, ReleaseState.ONLINE);
    }

    public void execProcessInstance(String userName,
                                    String projectName,
                                    String processDefinitionName,
                                    String cronTime,
                                    String workerGroup,
                                    String warningType,
<<<<<<< HEAD
                                    int warningGroupId,
                                    Integer timeout) {
=======
                                    Integer warningGroupId,
                                    Integer timeout
    ) {
>>>>>>> 0a44107b
        User user = usersService.queryUser(userName);
        Project project = projectMapper.queryByName(projectName);
        ProcessDefinition processDefinition =
                processDefinitionMapper.queryByDefineName(project.getCode(), processDefinitionName);

        // make sure process definition online
        processDefinitionService.releaseProcessDefinition(user, project.getCode(), processDefinition.getCode(),
                ReleaseState.ONLINE);

        executorService.execProcessInstance(user,
                project.getCode(),
                processDefinition.getCode(),
                cronTime,
                null,
                DEFAULT_FAILURE_STRATEGY,
                null,
                DEFAULT_TASK_DEPEND_TYPE,
                WarningType.valueOf(warningType),
                warningGroupId,
                DEFAULT_RUN_MODE,
                DEFAULT_PRIORITY,
                workerGroup,
                DEFAULT_ENVIRONMENT_CODE,
                timeout,
                null,
                null,
                DEFAULT_DRY_RUN,
                DEFAULT_TEST_FLAG,
                COMPLEMENT_DEPENDENT_MODE);
    }

    // side object
    /*
     * Grant project's permission to user. Use when project's created user not current but Python API use it to change
     * process definition.
     */
    private Integer grantProjectToUser(Project project, User user) {
        Date now = new Date();
        ProjectUser projectUser = new ProjectUser();
        projectUser.setUserId(user.getId());
        projectUser.setProjectId(project.getId());
        projectUser.setPerm(Constants.AUTHORIZE_WRITABLE_PERM);
        projectUser.setCreateTime(now);
        projectUser.setUpdateTime(now);
        return projectUserMapper.insert(projectUser);
    }

    /*
     * Grant or create project. Create a new project if project do not exists, and grant the project permission to user
     * if project exists but without permission to this user.
     */
    public void createOrGrantProject(String userName, String name, String desc) {
        User user = usersService.queryUser(userName);

        Project project;
        project = projectMapper.queryByName(name);
        if (project == null) {
            projectService.createProject(user, name, desc);
        } else if (project.getUserId() != user.getId()) {
            ProjectUser projectUser = projectUserMapper.queryProjectRelation(project.getId(), user.getId());
            if (projectUser == null) {
                grantProjectToUser(project, user);
            }
        }
    }

    public Project queryProjectByName(String userName, String projectName) {
        User user = usersService.queryUser(userName);
        return (Project) projectService.queryByName(user, projectName).get(Constants.DATA_LIST);
    }

    public void updateProject(String userName, Long projectCode, String projectName, String desc) {
        User user = usersService.queryUser(userName);
        projectService.update(user, projectCode, projectName, desc, userName);
    }

    public void deleteProject(String userName, Long projectCode) {
        User user = usersService.queryUser(userName);
        projectService.deleteProject(user, projectCode);
    }

    public Tenant createTenant(String tenantCode, String desc, String queueName) {
        return tenantService.createTenantIfNotExists(tenantCode, desc, queueName, queueName);
    }

    public Tenant queryTenantByCode(String tenantCode) {
        return (Tenant) tenantService.queryByTenantCode(tenantCode).get(Constants.DATA_LIST);
    }

    public void updateTenant(String userName, int id, String tenantCode, int queueId, String desc) throws Exception {
        User user = usersService.queryUser(userName);
        tenantService.updateTenant(user, id, tenantCode, queueId, desc);
    }

    public void deleteTenantById(String userName, Integer tenantId) throws Exception {
        User user = usersService.queryUser(userName);
        tenantService.deleteTenantById(user, tenantId);
    }

    public User createUser(String userName,
                           String userPassword,
                           String email,
                           String phone,
                           String queue,
                           int state) throws IOException {
<<<<<<< HEAD
        usersService.createUserIfNotExists(userName, userPassword, email, phone, queue, state);
=======
        return usersService.createUserIfNotExists(userName, userPassword, email, phone, tenantCode, queue, state);
>>>>>>> 0a44107b
    }

    public User queryUser(int id) {
        User user = usersService.queryUser(id);
        if (user == null) {
            throw new RuntimeException("User not found");
        }
        return user;
    }

<<<<<<< HEAD
    public void updateUser(String userName, String userPassword, String email, String phone, String queue,
                           int state) throws Exception {
        usersService.createUserIfNotExists(userName, userPassword, email, phone, queue, state);
=======
    public User updateUser(String userName, String userPassword, String email, String phone, String tenantCode, String queue, int state) throws Exception {
        return usersService.createUserIfNotExists(userName, userPassword, email, phone, tenantCode, queue, state);
>>>>>>> 0a44107b
    }

    public User deleteUser(String userName, int id) throws Exception {
        User user = usersService.queryUser(userName);
        usersService.deleteUserById(user, id);
        return usersService.queryUser(userName);
    }

    /**
     * Get datasource by given datasource name. It return map contain datasource id, type, name.
     * Useful in Python API create sql task which need datasource information.
     *
     * @param datasourceName user who create or update schedule
     */
    public Map<String, Object> getDatasourceInfo(String datasourceName) {
        Map<String, Object> result = new HashMap<>();
        List<DataSource> dataSourceList = dataSourceMapper.queryDataSourceByName(datasourceName);
        if (dataSourceList == null || dataSourceList.isEmpty()) {
            String msg = String.format("Can not find any datasource by name %s", datasourceName);
            logger.error(msg);
            throw new IllegalArgumentException(msg);
        } else if (dataSourceList.size() > 1) {
            String msg = String.format("Get more than one datasource by name %s", datasourceName);
            logger.error(msg);
            throw new IllegalArgumentException(msg);
        } else {
            DataSource dataSource = dataSourceList.get(0);
            result.put("id", dataSource.getId());
            result.put("type", dataSource.getType().name());
            result.put("name", dataSource.getName());
        }
        return result;
    }

    /**
     * Get processDefinition by given processDefinitionName name. It return map contain processDefinition id, name, code.
     * Useful in Python API create subProcess task which need processDefinition information.
     *
     * @param userName user who create or update schedule
     * @param projectName project name which process definition belongs to
     * @param processDefinitionName process definition name
     */
    public Map<String, Object> getProcessDefinitionInfo(String userName, String projectName,
                                                        String processDefinitionName) {
        Map<String, Object> result = new HashMap<>();

        User user = usersService.queryUser(userName);
        Project project = (Project) projectService.queryByName(user, projectName).get(Constants.DATA_LIST);
        long projectCode = project.getCode();
        ProcessDefinition processDefinition = getProcessDefinition(user, projectCode, processDefinitionName);
        // get process definition info
        if (processDefinition != null) {
            // make sure process definition online
            processDefinitionService.releaseProcessDefinition(user, projectCode, processDefinition.getCode(),
                    ReleaseState.ONLINE);
            result.put("id", processDefinition.getId());
            result.put("name", processDefinition.getName());
            result.put("code", processDefinition.getCode());
        } else {
            String msg = String.format("Can not find valid process definition by name %s", processDefinitionName);
            logger.error(msg);
            throw new IllegalArgumentException(msg);
        }

        return result;
    }

    /**
     * Get project, process definition, task code.
     * Useful in Python API create dependent task which need processDefinition information.
     *
     * @param projectName project name which process definition belongs to
     * @param processDefinitionName process definition name
     * @param taskName task name
     */
    public Map<String, Object> getDependentInfo(String projectName, String processDefinitionName, String taskName) {
        Map<String, Object> result = new HashMap<>();

        Project project = projectMapper.queryByName(projectName);
        if (project == null) {
            String msg = String.format("Can not find valid project by name %s", projectName);
            logger.error(msg);
            throw new IllegalArgumentException(msg);
        }
        long projectCode = project.getCode();
        result.put("projectCode", projectCode);

        ProcessDefinition processDefinition =
                processDefinitionMapper.queryByDefineName(projectCode, processDefinitionName);
        if (processDefinition == null) {
            String msg = String.format("Can not find valid process definition by name %s", processDefinitionName);
            logger.error(msg);
            throw new IllegalArgumentException(msg);
        }
        result.put("processDefinitionCode", processDefinition.getCode());

        if (taskName != null) {
            TaskDefinition taskDefinition =
                    taskDefinitionMapper.queryByName(projectCode, processDefinition.getCode(), taskName);
            result.put("taskDefinitionCode", taskDefinition.getCode());
        }
        return result;
    }

    /**
     * Get resource by given program type and full name. It return map contain resource id, name.
     * Useful in Python API create flink or spark task which need processDefinition information.
     *
     * @param programType program type one of SCALA, JAVA and PYTHON
     * @param fullName full name of the resource
     */
    public Map<String, Object> getResourcesFileInfo(String programType, String fullName) {
        Map<String, Object> result = new HashMap<>();

        Result<Object> resources = resourceService.queryResourceByProgramType(dummyAdminUser, ResourceType.FILE,
                ProgramType.valueOf(programType));
        List<ResourceComponent> resourcesComponent = (List<ResourceComponent>) resources.getData();
        List<ResourceComponent> namedResources =
                resourcesComponent.stream().filter(s -> fullName.equals(s.getFullName())).collect(Collectors.toList());
        if (CollectionUtils.isEmpty(namedResources)) {
            String msg =
                    String.format("Can not find valid resource by program type %s and name %s", programType, fullName);
            logger.error(msg);
            throw new IllegalArgumentException(msg);
        }

        result.put("id", namedResources.get(0).getId());
        result.put("name", namedResources.get(0).getName());
        return result;
    }

    /**
     * Get environment info by given environment name. It return environment code.
     * Useful in Python API create task which need environment information.
     *
     * @param environmentName name of the environment
     */
    public Long getEnvironmentInfo(String environmentName) {
        Map<String, Object> result = environmentService.queryEnvironmentByName(environmentName);

        if (result.get("data") == null) {
            String msg = String.format("Can not find valid environment by name %s", environmentName);
            logger.error(msg);
            throw new IllegalArgumentException(msg);
        }
        EnvironmentDto environmentDto = EnvironmentDto.class.cast(result.get("data"));
        return environmentDto.getCode();
    }

    /**
     * Get resource by given resource type and full name. It return map contain resource id, name.
     * Useful in Python API create task which need processDefinition information.
     *
     * @param userName user who query resource
     * @param fullName full name of the resource
     */
    public Resource queryResourcesFileInfo(String userName, String fullName) {
        return resourceService.queryResourcesFileInfo(userName, fullName);
    }

    public String getGatewayVersion() {
        return PythonGateway.class.getPackage().getImplementationVersion();
    }

    /**
     * create or update resource.
     * If the folder is not already created, it will be
     *
     * @param userName user who create or update resource
     * @param fullName The fullname of resource.Includes path and suffix.
     * @param description description of resource
     * @param resourceContent content of resource
     * @return id of resource
     */
    public Integer createOrUpdateResource(
                                          String userName, String fullName, String description,
                                          String resourceContent) {
        return resourceService.createOrUpdateResource(userName, fullName, description, resourceContent);
    }

    @PostConstruct
    public void init() {
        if (pythonGatewayConfiguration.getEnabled()) {
            this.start();
        }
    }

    private void start() {
        GatewayServer server;
        try {
            InetAddress gatewayHost = InetAddress.getByName(pythonGatewayConfiguration.getGatewayServerAddress());
            InetAddress pythonHost = InetAddress.getByName(pythonGatewayConfiguration.getPythonAddress());
            server = new GatewayServer(
                    this,
                    pythonGatewayConfiguration.getGatewayServerPort(),
                    pythonGatewayConfiguration.getPythonPort(),
                    gatewayHost,
                    pythonHost,
                    pythonGatewayConfiguration.getConnectTimeout(),
                    pythonGatewayConfiguration.getReadTimeout(),
                    null);
            GatewayServer.turnLoggingOn();
            logger.info("PythonGatewayService started on: " + gatewayHost.toString());
            server.start();
        } catch (UnknownHostException e) {
            logger.error("exception occurred while constructing PythonGatewayService().", e);
        }
    }
}<|MERGE_RESOLUTION|>--- conflicted
+++ resolved
@@ -17,22 +17,6 @@
 
 package org.apache.dolphinscheduler.api.python;
 
-<<<<<<< HEAD
-=======
-import java.io.IOException;
-import java.net.InetAddress;
-import java.net.UnknownHostException;
-import java.util.Collections;
-import java.util.Date;
-import java.util.HashMap;
-import java.util.List;
-import java.util.Map;
-import java.util.stream.Collectors;
-
-import javax.annotation.PostConstruct;
-
-import org.apache.commons.collections.CollectionUtils;
->>>>>>> 0a44107b
 import org.apache.dolphinscheduler.api.configuration.PythonGatewayConfiguration;
 import org.apache.dolphinscheduler.api.dto.EnvironmentDto;
 import org.apache.dolphinscheduler.api.dto.resources.ResourceComponent;
@@ -48,7 +32,6 @@
 import org.apache.dolphinscheduler.api.service.UsersService;
 import org.apache.dolphinscheduler.api.utils.Result;
 import org.apache.dolphinscheduler.common.Constants;
-import org.apache.dolphinscheduler.common.enums.AuthorizationType;
 import org.apache.dolphinscheduler.common.enums.ComplementDependentMode;
 import org.apache.dolphinscheduler.common.enums.FailureStrategy;
 import org.apache.dolphinscheduler.common.enums.Priority;
@@ -60,7 +43,6 @@
 import org.apache.dolphinscheduler.common.enums.UserType;
 import org.apache.dolphinscheduler.common.enums.WarningType;
 import org.apache.dolphinscheduler.common.utils.CodeGenerateUtils;
-import org.apache.dolphinscheduler.common.utils.PropertyUtils;
 import org.apache.dolphinscheduler.dao.entity.DataSource;
 import org.apache.dolphinscheduler.dao.entity.ProcessDefinition;
 import org.apache.dolphinscheduler.dao.entity.Project;
@@ -368,14 +350,8 @@
                                     String cronTime,
                                     String workerGroup,
                                     String warningType,
-<<<<<<< HEAD
-                                    int warningGroupId,
+                                    Integer warningGroupId,
                                     Integer timeout) {
-=======
-                                    Integer warningGroupId,
-                                    Integer timeout
-    ) {
->>>>>>> 0a44107b
         User user = usersService.queryUser(userName);
         Project project = projectMapper.queryByName(projectName);
         ProcessDefinition processDefinition =
@@ -481,11 +457,7 @@
                            String phone,
                            String queue,
                            int state) throws IOException {
-<<<<<<< HEAD
-        usersService.createUserIfNotExists(userName, userPassword, email, phone, queue, state);
-=======
-        return usersService.createUserIfNotExists(userName, userPassword, email, phone, tenantCode, queue, state);
->>>>>>> 0a44107b
+        return usersService.createUserIfNotExists(userName, userPassword, email, phone, queue, state);
     }
 
     public User queryUser(int id) {
@@ -496,14 +468,9 @@
         return user;
     }
 
-<<<<<<< HEAD
-    public void updateUser(String userName, String userPassword, String email, String phone, String queue,
+    public User updateUser(String userName, String userPassword, String email, String phone, String queue,
                            int state) throws Exception {
-        usersService.createUserIfNotExists(userName, userPassword, email, phone, queue, state);
-=======
-    public User updateUser(String userName, String userPassword, String email, String phone, String tenantCode, String queue, int state) throws Exception {
-        return usersService.createUserIfNotExists(userName, userPassword, email, phone, tenantCode, queue, state);
->>>>>>> 0a44107b
+        return usersService.createUserIfNotExists(userName, userPassword, email, phone, queue, state);
     }
 
     public User deleteUser(String userName, int id) throws Exception {
