--- conflicted
+++ resolved
@@ -176,17 +176,8 @@
      * @return boolean
      */
     @Override
-<<<<<<< HEAD
     public boolean canOperatorPermissions(User user, Object[] ids,AuthorizationType type,String permissionKey) {
         return resourcePermissionCheckService.operationPermissionCheck(type, type.equals(AuthorizationType.PROJECTS) ? ids : null, user.getId(), permissionKey, logger) && resourcePermissionCheckService.resourcePermissionCheck(type, ids, user.getUserType().equals(UserType.ADMIN_USER) ? 0 : user.getId(), logger);
-=======
-    public boolean canOperatorPermissions(User user, Object[] ids, AuthorizationType type, String permissionKey) {
-        boolean operationPermissionCheck =
-                resourcePermissionCheckService.operationPermissionCheck(type, user.getId(), permissionKey, logger);
-        boolean resourcePermissionCheck = resourcePermissionCheckService.resourcePermissionCheck(type, ids,
-                user.getUserType().equals(UserType.ADMIN_USER) ? 0 : user.getId(), logger);
-        return operationPermissionCheck && resourcePermissionCheck;
->>>>>>> 45694aa6
     }
 
     /**
