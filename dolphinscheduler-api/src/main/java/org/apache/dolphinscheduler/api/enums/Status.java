/*
 * Licensed to the Apache Software Foundation (ASF) under one or more
 * contributor license agreements.  See the NOTICE file distributed with
 * this work for additional information regarding copyright ownership.
 * The ASF licenses this file to You under the Apache License, Version 2.0
 * (the "License"); you may not use this file except in compliance with
 * the License.  You may obtain a copy of the License at
 *
 *    http://www.apache.org/licenses/LICENSE-2.0
 *
 * Unless required by applicable law or agreed to in writing, software
 * distributed under the License is distributed on an "AS IS" BASIS,
 * WITHOUT WARRANTIES OR CONDITIONS OF ANY KIND, either express or implied.
 * See the License for the specific language governing permissions and
 * limitations under the License.
 */

package org.apache.dolphinscheduler.api.enums;

import java.util.Locale;

import org.springframework.context.i18n.LocaleContextHolder;

/**
 * status enum
 */
public enum Status {

    SUCCESS(0, "success", "成功"),

    INTERNAL_SERVER_ERROR_ARGS(10000, "Internal Server Error: {0}", "服务端异常: {0}"),

    REQUEST_PARAMS_NOT_VALID_ERROR(10001, "request parameter {0} is not valid", "请求参数[{0}]无效"),
    TASK_TIMEOUT_PARAMS_ERROR(10002, "task timeout parameter is not valid", "任务超时参数无效"),
    USER_NAME_EXIST(10003, "user name already exists", "用户名已存在"),
    USER_NAME_NULL(10004, "user name is null", "用户名不能为空"),
    HDFS_OPERATION_ERROR(10006, "hdfs operation error", "hdfs操作错误"),
    TASK_INSTANCE_NOT_FOUND(10008, "task instance not found", "任务实例不存在"),
    TENANT_NAME_EXIST(10009, "tenant code {0} already exists", "租户编码[{0}]已存在"),
    USER_NOT_EXIST(10010, "user {0} not exists", "用户[{0}]不存在"),
    ALERT_GROUP_NOT_EXIST(10011, "alarm group not found", "告警组不存在"),
    ALERT_GROUP_EXIST(10012, "alarm group already exists", "告警组名称已存在"),
    USER_NAME_PASSWD_ERROR(10013, "user name or password error", "用户名或密码错误"),
    LOGIN_SESSION_FAILED(10014, "create session failed!", "创建session失败"),
    DATASOURCE_EXIST(10015, "data source name already exists", "数据源名称已存在"),
    DATASOURCE_CONNECT_FAILED(10016, "data source connection failed", "建立数据源连接失败"),
    TENANT_NOT_EXIST(10017, "tenant not exists", "租户不存在"),
    PROJECT_NOT_FOUNT(10018, "project {0} not found ", "项目[{0}]不存在"),
    PROJECT_ALREADY_EXISTS(10019, "project {0} already exists", "项目名称[{0}]已存在"),
    TASK_INSTANCE_NOT_EXISTS(10020, "task instance {0} does not exist", "任务实例[{0}]不存在"),
    TASK_INSTANCE_NOT_SUB_WORKFLOW_INSTANCE(10021, "task instance {0} is not sub process instance", "任务实例[{0}]不是子流程实例"),
    SCHEDULE_CRON_NOT_EXISTS(10022, "scheduler crontab {0} does not exist", "调度配置定时表达式[{0}]不存在"),
    SCHEDULE_CRON_ONLINE_FORBID_UPDATE(10023, "online status does not allow update operations", "调度配置上线状态不允许修改"),
    SCHEDULE_CRON_CHECK_FAILED(10024, "scheduler crontab expression validation failure: {0}", "调度配置定时表达式验证失败: {0}"),
    MASTER_NOT_EXISTS(10025, "master does not exist", "无可用master节点"),
    SCHEDULE_STATUS_UNKNOWN(10026, "unknown status: {0}", "未知状态: {0}"),
    CREATE_ALERT_GROUP_ERROR(10027, "create alert group error", "创建告警组错误"),
    QUERY_ALL_ALERTGROUP_ERROR(10028, "query all alertgroup error", "查询告警组错误"),
    LIST_PAGING_ALERT_GROUP_ERROR(10029, "list paging alert group error", "分页查询告警组错误"),
    UPDATE_ALERT_GROUP_ERROR(10030, "update alert group error", "更新告警组错误"),
    DELETE_ALERT_GROUP_ERROR(10031, "delete alert group error", "删除告警组错误"),
    ALERT_GROUP_GRANT_USER_ERROR(10032, "alert group grant user error", "告警组授权用户错误"),
    CREATE_DATASOURCE_ERROR(10033, "create datasource error", "创建数据源错误"),
    UPDATE_DATASOURCE_ERROR(10034, "update datasource error", "更新数据源错误"),
    QUERY_DATASOURCE_ERROR(10035, "query datasource error", "查询数据源错误"),
    CONNECT_DATASOURCE_FAILURE(10036, "connect datasource failure", "建立数据源连接失败"),
    CONNECTION_TEST_FAILURE(10037, "connection test failure", "测试数据源连接失败"),
    DELETE_DATA_SOURCE_FAILURE(10038, "delete data source failure", "删除数据源失败"),
    VERIFY_DATASOURCE_NAME_FAILURE(10039, "verify datasource name failure", "验证数据源名称失败"),
    UNAUTHORIZED_DATASOURCE(10040, "unauthorized datasource", "未经授权的数据源"),
    AUTHORIZED_DATA_SOURCE(10041, "authorized data source", "授权数据源失败"),
    LOGIN_SUCCESS(10042, "login success", "登录成功"),
    USER_LOGIN_FAILURE(10043, "user login failure", "用户登录失败"),
    LIST_WORKERS_ERROR(10044, "list workers error", "查询worker列表错误"),
    LIST_MASTERS_ERROR(10045, "list masters error", "查询master列表错误"),
    UPDATE_PROJECT_ERROR(10046, "update project error", "更新项目信息错误"),
    QUERY_PROJECT_DETAILS_BY_ID_ERROR(10047, "query project details by id error", "查询项目详细信息错误"),
    CREATE_PROJECT_ERROR(10048, "create project error", "创建项目错误"),
    LOGIN_USER_QUERY_PROJECT_LIST_PAGING_ERROR(10049, "login user query project list paging error", "分页查询项目列表错误"),
    DELETE_PROJECT_ERROR(10050, "delete project error", "删除项目错误"),
    QUERY_UNAUTHORIZED_PROJECT_ERROR(10051, "query unauthorized project error", "查询未授权项目错误"),
    QUERY_AUTHORIZED_PROJECT(10052, "query authorized project", "查询授权项目错误"),
    QUERY_QUEUE_LIST_ERROR(10053, "query queue list error", "查询队列列表错误"),
    CREATE_RESOURCE_ERROR(10054, "create resource error", "创建资源错误"),
    UPDATE_RESOURCE_ERROR(10055, "update resource error", "更新资源错误"),
    QUERY_RESOURCES_LIST_ERROR(10056, "query resources list error", "查询资源列表错误"),
    QUERY_RESOURCES_LIST_PAGING(10057, "query resources list paging", "分页查询资源列表错误"),
    DELETE_RESOURCE_ERROR(10058, "delete resource error", "删除资源错误"),
    VERIFY_RESOURCE_BY_NAME_AND_TYPE_ERROR(10059, "verify resource by name and type error", "资源名称或类型验证错误"),
    VIEW_RESOURCE_FILE_ON_LINE_ERROR(10060, "view resource file online error", "查看资源文件错误"),
    CREATE_RESOURCE_FILE_ON_LINE_ERROR(10061, "create resource file online error", "创建资源文件错误"),
    RESOURCE_FILE_IS_EMPTY(10062, "resource file is empty", "资源文件内容不能为空"),
    EDIT_RESOURCE_FILE_ON_LINE_ERROR(10063, "edit resource file online error", "更新资源文件错误"),
    DOWNLOAD_RESOURCE_FILE_ERROR(10064, "download resource file error", "下载资源文件错误"),
    CREATE_UDF_FUNCTION_ERROR(10065, "create udf function error", "创建UDF函数错误"),
    VIEW_UDF_FUNCTION_ERROR(10066, "view udf function error", "查询UDF函数错误"),
    UPDATE_UDF_FUNCTION_ERROR(10067, "update udf function error", "更新UDF函数错误"),
    QUERY_UDF_FUNCTION_LIST_PAGING_ERROR(10068, "query udf function list paging error", "分页查询UDF函数列表错误"),
    QUERY_DATASOURCE_BY_TYPE_ERROR(10069, "query datasource by type error", "查询数据源信息错误"),
    VERIFY_UDF_FUNCTION_NAME_ERROR(10070, "verify udf function name error", "UDF函数名称验证错误"),
    DELETE_UDF_FUNCTION_ERROR(10071, "delete udf function error", "删除UDF函数错误"),
    AUTHORIZED_FILE_RESOURCE_ERROR(10072, "authorized file resource error", "授权资源文件错误"),
    AUTHORIZE_RESOURCE_TREE(10073, "authorize resource tree display error", "授权资源目录树错误"),
    UNAUTHORIZED_UDF_FUNCTION_ERROR(10074, "unauthorized udf function error", "查询未授权UDF函数错误"),
    AUTHORIZED_UDF_FUNCTION_ERROR(10075, "authorized udf function error", "授权UDF函数错误"),
    CREATE_SCHEDULE_ERROR(10076, "create schedule error", "创建调度配置错误"),
    UPDATE_SCHEDULE_ERROR(10077, "update schedule error", "更新调度配置错误"),
    PUBLISH_SCHEDULE_ONLINE_ERROR(10078, "publish schedule online error", "上线调度配置错误"),
    OFFLINE_SCHEDULE_ERROR(10079, "offline schedule error", "下线调度配置错误"),
    QUERY_SCHEDULE_LIST_PAGING_ERROR(10080, "query schedule list paging error", "分页查询调度配置列表错误"),
    QUERY_SCHEDULE_LIST_ERROR(10081, "query schedule list error", "查询调度配置列表错误"),
    QUERY_TASK_LIST_PAGING_ERROR(10082, "query task list paging error", "分页查询任务列表错误"),
    QUERY_TASK_RECORD_LIST_PAGING_ERROR(10083, "query task record list paging error", "分页查询任务记录错误"),
    CREATE_TENANT_ERROR(10084, "create tenant error", "创建租户错误"),
    QUERY_TENANT_LIST_PAGING_ERROR(10085, "query tenant list paging error", "分页查询租户列表错误"),
    QUERY_TENANT_LIST_ERROR(10086, "query tenant list error", "查询租户列表错误"),
    UPDATE_TENANT_ERROR(10087, "update tenant error", "更新租户错误"),
    DELETE_TENANT_BY_ID_ERROR(10088, "delete tenant by id error", "删除租户错误"),
    VERIFY_TENANT_CODE_ERROR(10089, "verify tenant code error", "租户编码验证错误"),
    CREATE_USER_ERROR(10090, "create user error", "创建用户错误"),
    QUERY_USER_LIST_PAGING_ERROR(10091, "query user list paging error", "分页查询用户列表错误"),
    UPDATE_USER_ERROR(10092, "update user error", "更新用户错误"),
    DELETE_USER_BY_ID_ERROR(10093, "delete user by id error", "删除用户错误"),
    GRANT_PROJECT_ERROR(10094, "grant project error", "授权项目错误"),
    GRANT_RESOURCE_ERROR(10095, "grant resource error", "授权资源错误"),
    GRANT_UDF_FUNCTION_ERROR(10096, "grant udf function error", "授权UDF函数错误"),
    GRANT_DATASOURCE_ERROR(10097, "grant datasource error", "授权数据源错误"),
    GET_USER_INFO_ERROR(10098, "get user info error", "获取用户信息错误"),
    USER_LIST_ERROR(10099, "user list error", "查询用户列表错误"),
    VERIFY_USERNAME_ERROR(10100, "verify username error", "用户名验证错误"),
    UNAUTHORIZED_USER_ERROR(10101, "unauthorized user error", "查询未授权用户错误"),
    AUTHORIZED_USER_ERROR(10102, "authorized user error", "查询授权用户错误"),
    QUERY_TASK_INSTANCE_LOG_ERROR(10103, "view task instance log error", "查询任务实例日志错误"),
    DOWNLOAD_TASK_INSTANCE_LOG_FILE_ERROR(10104, "download task instance log file error", "下载任务日志文件错误"),
    CREATE_PROCESS_DEFINITION(10105, "create process definition", "创建工作流错误"),
    VERIFY_PROCESS_DEFINITION_NAME_UNIQUE_ERROR(10106, "verify process definition name unique error", "工作流名称已存在"),
    UPDATE_PROCESS_DEFINITION_ERROR(10107, "update process definition error", "更新工作流定义错误"),
    RELEASE_PROCESS_DEFINITION_ERROR(10108, "release process definition error", "上线工作流错误"),
    QUERY_DATAIL_OF_PROCESS_DEFINITION_ERROR(10109, "query datail of process definition error", "查询工作流详细信息错误"),
    QUERY_PROCESS_DEFINITION_LIST(10110, "query process definition list", "查询工作流列表错误"),
    ENCAPSULATION_TREEVIEW_STRUCTURE_ERROR(10111, "encapsulation treeview structure error", "查询工作流树形图数据错误"),
    GET_TASKS_LIST_BY_PROCESS_DEFINITION_ID_ERROR(10112, "get tasks list by process definition id error", "查询工作流定义节点信息错误"),
    QUERY_PROCESS_INSTANCE_LIST_PAGING_ERROR(10113, "query process instance list paging error", "分页查询工作流实例列表错误"),
    QUERY_TASK_LIST_BY_PROCESS_INSTANCE_ID_ERROR(10114, "query task list by process instance id error", "查询任务实例列表错误"),
    UPDATE_PROCESS_INSTANCE_ERROR(10115, "update process instance error", "更新工作流实例错误"),
    QUERY_PROCESS_INSTANCE_BY_ID_ERROR(10116, "query process instance by id error", "查询工作流实例错误"),
    DELETE_PROCESS_INSTANCE_BY_ID_ERROR(10117, "delete process instance by id error", "删除工作流实例错误"),
    QUERY_SUB_PROCESS_INSTANCE_DETAIL_INFO_BY_TASK_ID_ERROR(10118, "query sub process instance detail info by task id error", "查询子流程任务实例错误"),
    QUERY_PARENT_PROCESS_INSTANCE_DETAIL_INFO_BY_SUB_PROCESS_INSTANCE_ID_ERROR(10119, "query parent process instance detail info by sub process instance id error", "查询子流程该工作流实例错误"),
    QUERY_PROCESS_INSTANCE_ALL_VARIABLES_ERROR(10120, "query process instance all variables error", "查询工作流自定义变量信息错误"),
    ENCAPSULATION_PROCESS_INSTANCE_GANTT_STRUCTURE_ERROR(10121, "encapsulation process instance gantt structure error", "查询工作流实例甘特图数据错误"),
    QUERY_PROCESS_DEFINITION_LIST_PAGING_ERROR(10122, "query process definition list paging error", "分页查询工作流定义列表错误"),
    SIGN_OUT_ERROR(10123, "sign out error", "退出错误"),
    TENANT_CODE_HAS_ALREADY_EXISTS(10124, "tenant code has already exists", "租户编码已存在"),
    IP_IS_EMPTY(10125, "ip is empty", "IP地址不能为空"),
    SCHEDULE_CRON_REALEASE_NEED_NOT_CHANGE(10126, "schedule release is already {0}", "调度配置上线错误[{0}]"),
    CREATE_QUEUE_ERROR(10127, "create queue error", "创建队列错误"),
    QUEUE_NOT_EXIST(10128, "queue {0} not exists", "队列ID[{0}]不存在"),
    QUEUE_VALUE_EXIST(10129, "queue value {0} already exists", "队列值[{0}]已存在"),
    QUEUE_NAME_EXIST(10130, "queue name {0} already exists", "队列名称[{0}]已存在"),
    UPDATE_QUEUE_ERROR(10131, "update queue error", "更新队列信息错误"),
    NEED_NOT_UPDATE_QUEUE(10132, "no content changes, no updates are required", "数据未变更，不需要更新队列信息"),
    VERIFY_QUEUE_ERROR(10133, "verify queue error", "验证队列信息错误"),
    NAME_NULL(10134, "name must be not null", "名称不能为空"),
    NAME_EXIST(10135, "name {0} already exists", "名称[{0}]已存在"),
    SAVE_ERROR(10136, "save error", "保存错误"),
    DELETE_PROJECT_ERROR_DEFINES_NOT_NULL(10137, "please delete the process definitions in project first!", "请先删除全部工作流定义"),
    BATCH_DELETE_PROCESS_INSTANCE_BY_IDS_ERROR(10117, "batch delete process instance by ids {0} error", "批量删除工作流实例错误"),
    PREVIEW_SCHEDULE_ERROR(10139, "preview schedule error", "预览调度配置错误"),
    PARSE_TO_CRON_EXPRESSION_ERROR(10140, "parse cron to cron expression error", "解析调度表达式错误"),
    SCHEDULE_START_TIME_END_TIME_SAME(10141, "The start time must not be the same as the end", "开始时间不能和结束时间一样"),
    DELETE_TENANT_BY_ID_FAIL(10142, "delete tenant by id fail, for there are {0} process instances in executing using it", "删除租户失败，有[{0}]个运行中的工作流实例正在使用"),
    DELETE_TENANT_BY_ID_FAIL_DEFINES(10143, "delete tenant by id fail, for there are {0} process definitions using it", "删除租户失败，有[{0}]个工作流定义正在使用"),
    DELETE_TENANT_BY_ID_FAIL_USERS(10144, "delete tenant by id fail, for there are {0} users using it", "删除租户失败，有[{0}]个用户正在使用"),
    DELETE_WORKER_GROUP_BY_ID_FAIL(10145, "delete worker group by id fail, for there are {0} process instances in executing using it", "删除Worker分组失败，有[{0}]个运行中的工作流实例正在使用"),
    QUERY_WORKER_GROUP_FAIL(10146, "query worker group fail ", "查询worker分组失败"),
    DELETE_WORKER_GROUP_FAIL(10147, "delete worker group fail ", "删除worker分组失败"),
    USER_DISABLED(10148, "The current user is disabled", "当前用户已停用"),
    COPY_PROCESS_DEFINITION_ERROR(10149, "copy process definition from {0} to {1} error : {2}", "从{0}复制工作流到{1}错误 : {2}"),
    MOVE_PROCESS_DEFINITION_ERROR(10150, "move process definition from {0} to {1} error : {2}", "从{0}移动工作流到{1}错误 : {2}"),
    SWITCH_PROCESS_DEFINITION_VERSION_ERROR(10151, "Switch process definition version error", "切换工作流版本出错"),
    SWITCH_PROCESS_DEFINITION_VERSION_NOT_EXIST_PROCESS_DEFINITION_ERROR(10152
            , "Switch process definition version error: not exists process definition, [process definition id {0}]", "切换工作流版本出错：工作流不存在，[工作流id {0}]"),
    SWITCH_PROCESS_DEFINITION_VERSION_NOT_EXIST_PROCESS_DEFINITION_VERSION_ERROR(10153
            , "Switch process definition version error: not exists process definition version, [process definition id {0}] [version number {1}]", "切换工作流版本出错：工作流版本信息不存在，[工作流id {0}] [版本号 {1}]"),
    QUERY_PROCESS_DEFINITION_VERSIONS_ERROR(10154, "query process definition versions error", "查询工作流历史版本信息出错"),
    QUERY_PROCESS_DEFINITION_VERSIONS_PAGE_NO_OR_PAGE_SIZE_LESS_THAN_1_ERROR(10155
            , "query process definition versions error: [page number:{0}] < 1 or [page size:{1}] < 1", "查询工作流历史版本出错：[pageNo:{0}] < 1 或 [pageSize:{1}] < 1"),
    DELETE_PROCESS_DEFINITION_VERSION_ERROR(10156, "delete process definition version error", "删除工作流历史版本出错"),

    QUERY_USER_CREATED_PROJECT_ERROR(10157, "query user created project error error", "查询用户创建的项目错误"),
    PROCESS_DEFINITION_IDS_IS_EMPTY(10158, "process definition ids is empty", "工作流IDS不能为空"),
    BATCH_COPY_PROCESS_DEFINITION_ERROR(10159, "batch copy process definition error", "复制工作流错误"),
    BATCH_MOVE_PROCESS_DEFINITION_ERROR(10160, "batch move process definition error", "移动工作流错误"),
    QUERY_WORKFLOW_LINEAGE_ERROR(10161, "query workflow lineage error", "查询血缘失败"),
<<<<<<< HEAD

    DELETE_TAG_ERROR(10170,"delete tag error","删除标签错误"),
    TAG_ALREADY_EXISTS(10171,"tag already exists","标签名已存在"),
    UPDATE_TAG_ERROR(10172,"update tag error","更新标签错误"),
    CREATE_TAG_ERROR(10173, "create tag error", "新建标签错误"),
    TAG_NOT_EXIST(10174, "tag not exist","标签不存在"),
    TAG_NOT_FOUND(10175, "tag not found","标签未找到"),
    QUERY_TAG_LIST_PAGING_ERROR(10176, "query tag list paging error", "分页查询标签错误"),
    ADD_PROCESS_TAGS_ERROR(10177, "add processdefinition tags error", "工作流定义添加标签错误"),
    DELETE_PROCESS_TAGS_ERROR(10178, "delete processdefinition tags error", "工作流定义删除标签错误"),

=======
    DELETE_PROCESS_DEFINITION_BY_ID_FAIL(10162,"delete process definition by id fail, for there are {0} process instances in executing using it", "删除工作流定义失败，有[{0}]个运行中的工作流实例正在使用"),
>>>>>>> 7af20ca3

    UDF_FUNCTION_NOT_EXIST(20001, "UDF function not found", "UDF函数不存在"),
    UDF_FUNCTION_EXISTS(20002, "UDF function already exists", "UDF函数已存在"),
    RESOURCE_NOT_EXIST(20004, "resource not exist", "资源不存在"),
    RESOURCE_EXIST(20005, "resource already exists", "资源已存在"),
    RESOURCE_SUFFIX_NOT_SUPPORT_VIEW(20006, "resource suffix do not support online viewing", "资源文件后缀不支持查看"),
    RESOURCE_SIZE_EXCEED_LIMIT(20007, "upload resource file size exceeds limit", "上传资源文件大小超过限制"),
    RESOURCE_SUFFIX_FORBID_CHANGE(20008, "resource suffix not allowed to be modified", "资源文件后缀不支持修改"),
    UDF_RESOURCE_SUFFIX_NOT_JAR(20009, "UDF resource suffix name must be jar", "UDF资源文件后缀名只支持[jar]"),
    HDFS_COPY_FAIL(20010, "hdfs copy {0} -> {1} fail", "hdfs复制失败：[{0}] -> [{1}]"),
    RESOURCE_FILE_EXIST(20011, "resource file {0} already exists in hdfs,please delete it or change name!", "资源文件[{0}]在hdfs中已存在，请删除或修改资源名"),
    RESOURCE_FILE_NOT_EXIST(20012, "resource file {0} not exists in hdfs!", "资源文件[{0}]在hdfs中不存在"),
    UDF_RESOURCE_IS_BOUND(20013, "udf resource file is bound by UDF functions:{0}", "udf函数绑定了资源文件[{0}]"),
    RESOURCE_IS_USED(20014, "resource file is used by process definition", "资源文件被上线的流程定义使用了"),
    PARENT_RESOURCE_NOT_EXIST(20015, "parent resource not exist", "父资源文件不存在"),
    RESOURCE_NOT_EXIST_OR_NO_PERMISSION(20016, "resource not exist or no permission,please view the task node and remove error resource", "请检查任务节点并移除无权限或者已删除的资源"),
    RESOURCE_IS_AUTHORIZED(20017, "resource is authorized to user {0},suffix not allowed to be modified", "资源文件已授权其他用户[{0}],后缀不允许修改"),

    USER_NO_OPERATION_PERM(30001, "user has no operation privilege", "当前用户没有操作权限"),
    USER_NO_OPERATION_PROJECT_PERM(30002, "user {0} is not has project {1} permission", "当前用户[{0}]没有[{1}]项目的操作权限"),


    PROCESS_INSTANCE_NOT_EXIST(50001, "process instance {0} does not exist", "工作流实例[{0}]不存在"),
    PROCESS_INSTANCE_EXIST(50002, "process instance {0} already exists", "工作流实例[{0}]已存在"),
    PROCESS_DEFINE_NOT_EXIST(50003, "process definition {0} does not exist", "工作流定义[{0}]不存在"),
    PROCESS_DEFINE_NOT_RELEASE(50004, "process definition {0} not on line", "工作流定义[{0}]不是上线状态"),
    PROCESS_INSTANCE_ALREADY_CHANGED(50005, "the status of process instance {0} is already {1}", "工作流实例[{0}]的状态已经是[{1}]"),
    PROCESS_INSTANCE_STATE_OPERATION_ERROR(50006, "the status of process instance {0} is {1},Cannot perform {2} operation", "工作流实例[{0}]的状态是[{1}]，无法执行[{2}]操作"),
    SUB_PROCESS_INSTANCE_NOT_EXIST(50007, "the task belong to process instance does not exist", "子工作流实例不存在"),
    PROCESS_DEFINE_NOT_ALLOWED_EDIT(50008, "process definition {0} does not allow edit", "工作流定义[{0}]不允许修改"),
    PROCESS_INSTANCE_EXECUTING_COMMAND(50009, "process instance {0} is executing the command, please wait ...", "工作流实例[{0}]正在执行命令，请稍等..."),
    PROCESS_INSTANCE_NOT_SUB_PROCESS_INSTANCE(50010, "process instance {0} is not sub process instance", "工作流实例[{0}]不是子工作流实例"),
    TASK_INSTANCE_STATE_COUNT_ERROR(50011, "task instance state count error", "查询各状态任务实例数错误"),
    COUNT_PROCESS_INSTANCE_STATE_ERROR(50012, "count process instance state error", "查询各状态流程实例数错误"),
    COUNT_PROCESS_DEFINITION_USER_ERROR(50013, "count process definition user error", "查询各用户流程定义数错误"),
    START_PROCESS_INSTANCE_ERROR(50014, "start process instance error", "运行工作流实例错误"),
    EXECUTE_PROCESS_INSTANCE_ERROR(50015, "execute process instance error", "操作工作流实例错误"),
    CHECK_PROCESS_DEFINITION_ERROR(50016, "check process definition error", "检查工作流实例错误"),
    QUERY_RECIPIENTS_AND_COPYERS_BY_PROCESS_DEFINITION_ERROR(50017, "query recipients and copyers by process definition error", "查询收件人和抄送人错误"),
    DATA_IS_NOT_VALID(50017, "data {0} not valid", "数据[{0}]无效"),
    DATA_IS_NULL(50018, "data {0} is null", "数据[{0}]不能为空"),
    PROCESS_NODE_HAS_CYCLE(50019, "process node has cycle", "流程节点间存在循环依赖"),
    PROCESS_NODE_S_PARAMETER_INVALID(50020, "process node {0} parameter invalid", "流程节点[{0}]参数无效"),
    PROCESS_DEFINE_STATE_ONLINE(50021, "process definition {0} is already on line", "工作流定义[{0}]已上线"),
    DELETE_PROCESS_DEFINE_BY_ID_ERROR(50022, "delete process definition by id error", "删除工作流定义错误"),
    SCHEDULE_CRON_STATE_ONLINE(50023, "the status of schedule {0} is already on line", "调度配置[{0}]已上线"),
    DELETE_SCHEDULE_CRON_BY_ID_ERROR(50024, "delete schedule by id error", "删除调度配置错误"),
    BATCH_DELETE_PROCESS_DEFINE_ERROR(50025, "batch delete process definition error", "批量删除工作流定义错误"),
    BATCH_DELETE_PROCESS_DEFINE_BY_IDS_ERROR(50026, "batch delete process definition by ids {0} error", "批量删除工作流定义[{0}]错误"),
    TENANT_NOT_SUITABLE(50027, "there is not any tenant suitable, please choose a tenant available.", "没有合适的租户，请选择可用的租户"),
    EXPORT_PROCESS_DEFINE_BY_ID_ERROR(50028, "export process definition by id error", "导出工作流定义错误"),
    BATCH_EXPORT_PROCESS_DEFINE_BY_IDS_ERROR(50028, "batch export process definition by ids error", "批量导出工作流定义错误"),
    IMPORT_PROCESS_DEFINE_ERROR(50029, "import process definition error", "导入工作流定义错误"),

    HDFS_NOT_STARTUP(60001, "hdfs not startup", "hdfs未启用"),

    /**
     * for monitor
     */
    QUERY_DATABASE_STATE_ERROR(70001, "query database state error", "查询数据库状态错误"),
    QUERY_ZOOKEEPER_STATE_ERROR(70002, "query zookeeper state error", "查询zookeeper状态错误"),


    CREATE_ACCESS_TOKEN_ERROR(70010, "create access token error", "创建访问token错误"),
    GENERATE_TOKEN_ERROR(70011, "generate token error", "生成token错误"),
    QUERY_ACCESSTOKEN_LIST_PAGING_ERROR(70012, "query access token list paging error", "分页查询访问token列表错误"),
    UPDATE_ACCESS_TOKEN_ERROR(70013, "update access token error", "更新访问token错误"),
    DELETE_ACCESS_TOKEN_ERROR(70014, "delete access token error", "删除访问token错误"),
    ACCESS_TOKEN_NOT_EXIST(70015, "access token not exist", "访问token不存在"),


    COMMAND_STATE_COUNT_ERROR(80001, "task instance state count error", "查询各状态任务实例数错误"),
    NEGTIVE_SIZE_NUMBER_ERROR(80002, "query size number error", "查询size错误"),
    START_TIME_BIGGER_THAN_END_TIME_ERROR(80003, "start time bigger than end time error", "开始时间在结束时间之后错误"),
    QUEUE_COUNT_ERROR(90001, "queue count error", "查询队列数据错误"),

    KERBEROS_STARTUP_STATE(100001, "get kerberos startup state error", "获取kerberos启动状态错误"),
    ;

    private final int code;
    private final String enMsg;
    private final String zhMsg;

    private Status(int code, String enMsg, String zhMsg) {
        this.code = code;
        this.enMsg = enMsg;
        this.zhMsg = zhMsg;
    }

    public int getCode() {
        return this.code;
    }

    public String getMsg() {
        if (Locale.SIMPLIFIED_CHINESE.getLanguage().equals(LocaleContextHolder.getLocale().getLanguage())) {
            return this.zhMsg;
        } else {
            return this.enMsg;
        }
    }
}<|MERGE_RESOLUTION|>--- conflicted
+++ resolved
@@ -193,7 +193,7 @@
     BATCH_COPY_PROCESS_DEFINITION_ERROR(10159, "batch copy process definition error", "复制工作流错误"),
     BATCH_MOVE_PROCESS_DEFINITION_ERROR(10160, "batch move process definition error", "移动工作流错误"),
     QUERY_WORKFLOW_LINEAGE_ERROR(10161, "query workflow lineage error", "查询血缘失败"),
-<<<<<<< HEAD
+    DELETE_PROCESS_DEFINITION_BY_ID_FAIL(10162,"delete process definition by id fail, for there are {0} process instances in executing using it", "删除工作流定义失败，有[{0}]个运行中的工作流实例正在使用"),
 
     DELETE_TAG_ERROR(10170,"delete tag error","删除标签错误"),
     TAG_ALREADY_EXISTS(10171,"tag already exists","标签名已存在"),
@@ -205,9 +205,6 @@
     ADD_PROCESS_TAGS_ERROR(10177, "add processdefinition tags error", "工作流定义添加标签错误"),
     DELETE_PROCESS_TAGS_ERROR(10178, "delete processdefinition tags error", "工作流定义删除标签错误"),
 
-=======
-    DELETE_PROCESS_DEFINITION_BY_ID_FAIL(10162,"delete process definition by id fail, for there are {0} process instances in executing using it", "删除工作流定义失败，有[{0}]个运行中的工作流实例正在使用"),
->>>>>>> 7af20ca3
 
     UDF_FUNCTION_NOT_EXIST(20001, "UDF function not found", "UDF函数不存在"),
     UDF_FUNCTION_EXISTS(20002, "UDF function already exists", "UDF函数已存在"),
