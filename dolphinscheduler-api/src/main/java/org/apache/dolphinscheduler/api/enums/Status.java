--- conflicted
+++ resolved
@@ -200,9 +200,6 @@
     TASK_INSTANCE_STATE_OPERATION_ERROR(10166, "the status of task instance {0} is {1},Cannot perform force success operation", "任务实例[{0}]的状态是[{1}]，无法执行强制成功操作"),
     DATASOURCE_TYPE_NOT_EXIST(10167, "data source type not exist", "数据源类型不存在"),
     PROCESS_DEFINITION_NAME_EXIST(10168, "process definition name {0} already exists", "工作流定义名称[{0}]已存在"),
-<<<<<<< HEAD
-    QUERY_TASK_DEPENDENCIES_BY_TASK_NAME_ERROR(10169, "query task dependencies by task name error", "通过任务名称错误查询任务依赖性"),
-=======
     DATASOURCE_DB_TYPE_ILLEGAL(10169, "datasource type illegal", "数据源类型参数不合法"),
     DATASOURCE_PORT_ILLEGAL(10170, "datasource port illegal", "数据源端口参数不合法"),
     DATASOURCE_OTHER_PARAMS_ILLEGAL(10171, "datasource other params illegal", "数据源其他参数不合法"),
@@ -213,7 +210,7 @@
     DELETE_WORKER_GROUP_FORBIDDEN_IN_DOCKER(10176, "delete worker group forbidden in docker ", "删除worker分组在docker中禁止"),
     WORKER_ADDRESS_INVALID(10177, "worker address {0} invalid", "worker地址[{0}]无效"),
     QUERY_WORKER_ADDRESS_LIST_FAIL(10178, "query worker address list fail ", "查询worker地址列表失败"),
->>>>>>> 5f1fc462
+    QUERY_TASK_DEPENDENCIES_BY_TASK_NAME_ERROR(10179, "query task dependencies by task name error", "通过任务名称错误查询任务依赖性"),
 
     UDF_FUNCTION_NOT_EXIST(20001, "UDF function not found", "UDF函数不存在"),
     UDF_FUNCTION_EXISTS(20002, "UDF function already exists", "UDF函数已存在"),
