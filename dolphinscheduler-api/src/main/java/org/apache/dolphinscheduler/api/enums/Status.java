/*
 * Licensed to the Apache Software Foundation (ASF) under one or more
 * contributor license agreements.  See the NOTICE file distributed with
 * this work for additional information regarding copyright ownership.
 * The ASF licenses this file to You under the Apache License, Version 2.0
 * (the "License"); you may not use this file except in compliance with
 * the License.  You may obtain a copy of the License at
 *
 *    http://www.apache.org/licenses/LICENSE-2.0
 *
 * Unless required by applicable law or agreed to in writing, software
 * distributed under the License is distributed on an "AS IS" BASIS,
 * WITHOUT WARRANTIES OR CONDITIONS OF ANY KIND, either express or implied.
 * See the License for the specific language governing permissions and
 * limitations under the License.
 */

package org.apache.dolphinscheduler.api.enums;

import java.util.Locale;

import org.springframework.context.i18n.LocaleContextHolder;

/**
 * status enum      // todo #4855 One category one interval
 */
public enum Status {

    SUCCESS(0, "success", "成功"),

    INTERNAL_SERVER_ERROR_ARGS(10000, "Internal Server Error: {0}", "服务端异常: {0}"),

    REQUEST_PARAMS_NOT_VALID_ERROR(10001, "request parameter {0} is not valid", "请求参数[{0}]无效"),
    TASK_TIMEOUT_PARAMS_ERROR(10002, "task timeout parameter is not valid", "任务超时参数无效"),
    USER_NAME_EXIST(10003, "user name already exists", "用户名已存在"),
    USER_NAME_NULL(10004, "user name is null", "用户名不能为空"),
    HDFS_OPERATION_ERROR(10006, "hdfs operation error", "hdfs操作错误"),
    TASK_INSTANCE_NOT_FOUND(10008, "task instance not found", "任务实例不存在"),
    OS_TENANT_CODE_EXIST(10009, "os tenant code {0} already exists", "操作系统租户[{0}]已存在"),
    USER_NOT_EXIST(10010, "user {0} not exists", "用户[{0}]不存在"),
    ALERT_GROUP_NOT_EXIST(10011, "alarm group not found", "告警组不存在"),
    ALERT_GROUP_EXIST(10012, "alarm group already exists", "告警组名称已存在"),
    USER_NAME_PASSWD_ERROR(10013, "user name or password error", "用户名或密码错误"),
    LOGIN_SESSION_FAILED(10014, "create session failed!", "创建session失败"),
    DATASOURCE_EXIST(10015, "data source name already exists", "数据源名称已存在"),
    DATASOURCE_CONNECT_FAILED(10016, "data source connection failed", "建立数据源连接失败"),
    TENANT_NOT_EXIST(10017, "tenant not exists", "租户不存在"),
    PROJECT_NOT_FOUNT(10018, "project {0} not found ", "项目[{0}]不存在"),
    PROJECT_ALREADY_EXISTS(10019, "project {0} already exists", "项目名称[{0}]已存在"),
    TASK_INSTANCE_NOT_EXISTS(10020, "task instance {0} does not exist", "任务实例[{0}]不存在"),
    TASK_INSTANCE_NOT_SUB_WORKFLOW_INSTANCE(10021, "task instance {0} is not sub process instance", "任务实例[{0}]不是子流程实例"),
    SCHEDULE_CRON_NOT_EXISTS(10022, "scheduler crontab {0} does not exist", "调度配置定时表达式[{0}]不存在"),
    SCHEDULE_CRON_ONLINE_FORBID_UPDATE(10023, "online status does not allow update operations", "调度配置上线状态不允许修改"),
    SCHEDULE_CRON_CHECK_FAILED(10024, "scheduler crontab expression validation failure: {0}", "调度配置定时表达式验证失败: {0}"),
    MASTER_NOT_EXISTS(10025, "master does not exist", "无可用master节点"),
    SCHEDULE_STATUS_UNKNOWN(10026, "unknown status: {0}", "未知状态: {0}"),
    CREATE_ALERT_GROUP_ERROR(10027, "create alert group error", "创建告警组错误"),
    QUERY_ALL_ALERTGROUP_ERROR(10028, "query all alertgroup error", "查询告警组错误"),
    LIST_PAGING_ALERT_GROUP_ERROR(10029, "list paging alert group error", "分页查询告警组错误"),
    UPDATE_ALERT_GROUP_ERROR(10030, "update alert group error", "更新告警组错误"),
    DELETE_ALERT_GROUP_ERROR(10031, "delete alert group error", "删除告警组错误"),
    ALERT_GROUP_GRANT_USER_ERROR(10032, "alert group grant user error", "告警组授权用户错误"),
    CREATE_DATASOURCE_ERROR(10033, "create datasource error", "创建数据源错误"),
    UPDATE_DATASOURCE_ERROR(10034, "update datasource error", "更新数据源错误"),
    QUERY_DATASOURCE_ERROR(10035, "query datasource error", "查询数据源错误"),
    CONNECT_DATASOURCE_FAILURE(10036, "connect datasource failure", "建立数据源连接失败"),
    CONNECTION_TEST_FAILURE(10037, "connection test failure", "测试数据源连接失败"),
    DELETE_DATA_SOURCE_FAILURE(10038, "delete data source failure", "删除数据源失败"),
    VERIFY_DATASOURCE_NAME_FAILURE(10039, "verify datasource name failure", "验证数据源名称失败"),
    UNAUTHORIZED_DATASOURCE(10040, "unauthorized datasource", "未经授权的数据源"),
    AUTHORIZED_DATA_SOURCE(10041, "authorized data source", "授权数据源失败"),
    LOGIN_SUCCESS(10042, "login success", "登录成功"),
    USER_LOGIN_FAILURE(10043, "user login failure", "用户登录失败"),
    LIST_WORKERS_ERROR(10044, "list workers error", "查询worker列表错误"),
    LIST_MASTERS_ERROR(10045, "list masters error", "查询master列表错误"),
    UPDATE_PROJECT_ERROR(10046, "update project error", "更新项目信息错误"),
    QUERY_PROJECT_DETAILS_BY_ID_ERROR(10047, "query project details by id error", "查询项目详细信息错误"),
    CREATE_PROJECT_ERROR(10048, "create project error", "创建项目错误"),
    LOGIN_USER_QUERY_PROJECT_LIST_PAGING_ERROR(10049, "login user query project list paging error", "分页查询项目列表错误"),
    DELETE_PROJECT_ERROR(10050, "delete project error", "删除项目错误"),
    QUERY_UNAUTHORIZED_PROJECT_ERROR(10051, "query unauthorized project error", "查询未授权项目错误"),
    QUERY_AUTHORIZED_PROJECT(10052, "query authorized project", "查询授权项目错误"),
    QUERY_QUEUE_LIST_ERROR(10053, "query queue list error", "查询队列列表错误"),
    CREATE_RESOURCE_ERROR(10054, "create resource error", "创建资源错误"),
    UPDATE_RESOURCE_ERROR(10055, "update resource error", "更新资源错误"),
    QUERY_RESOURCES_LIST_ERROR(10056, "query resources list error", "查询资源列表错误"),
    QUERY_RESOURCES_LIST_PAGING(10057, "query resources list paging", "分页查询资源列表错误"),
    DELETE_RESOURCE_ERROR(10058, "delete resource error", "删除资源错误"),
    VERIFY_RESOURCE_BY_NAME_AND_TYPE_ERROR(10059, "verify resource by name and type error", "资源名称或类型验证错误"),
    VIEW_RESOURCE_FILE_ON_LINE_ERROR(10060, "view resource file online error", "查看资源文件错误"),
    CREATE_RESOURCE_FILE_ON_LINE_ERROR(10061, "create resource file online error", "创建资源文件错误"),
    RESOURCE_FILE_IS_EMPTY(10062, "resource file is empty", "资源文件内容不能为空"),
    EDIT_RESOURCE_FILE_ON_LINE_ERROR(10063, "edit resource file online error", "更新资源文件错误"),
    DOWNLOAD_RESOURCE_FILE_ERROR(10064, "download resource file error", "下载资源文件错误"),
    CREATE_UDF_FUNCTION_ERROR(10065, "create udf function error", "创建UDF函数错误"),
    VIEW_UDF_FUNCTION_ERROR(10066, "view udf function error", "查询UDF函数错误"),
    UPDATE_UDF_FUNCTION_ERROR(10067, "update udf function error", "更新UDF函数错误"),
    QUERY_UDF_FUNCTION_LIST_PAGING_ERROR(10068, "query udf function list paging error", "分页查询UDF函数列表错误"),
    QUERY_DATASOURCE_BY_TYPE_ERROR(10069, "query datasource by type error", "查询数据源信息错误"),
    VERIFY_UDF_FUNCTION_NAME_ERROR(10070, "verify udf function name error", "UDF函数名称验证错误"),
    DELETE_UDF_FUNCTION_ERROR(10071, "delete udf function error", "删除UDF函数错误"),
    AUTHORIZED_FILE_RESOURCE_ERROR(10072, "authorized file resource error", "授权资源文件错误"),
    AUTHORIZE_RESOURCE_TREE(10073, "authorize resource tree display error", "授权资源目录树错误"),
    UNAUTHORIZED_UDF_FUNCTION_ERROR(10074, "unauthorized udf function error", "查询未授权UDF函数错误"),
    AUTHORIZED_UDF_FUNCTION_ERROR(10075, "authorized udf function error", "授权UDF函数错误"),
    CREATE_SCHEDULE_ERROR(10076, "create schedule error", "创建调度配置错误"),
    UPDATE_SCHEDULE_ERROR(10077, "update schedule error", "更新调度配置错误"),
    PUBLISH_SCHEDULE_ONLINE_ERROR(10078, "publish schedule online error", "上线调度配置错误"),
    OFFLINE_SCHEDULE_ERROR(10079, "offline schedule error", "下线调度配置错误"),
    QUERY_SCHEDULE_LIST_PAGING_ERROR(10080, "query schedule list paging error", "分页查询调度配置列表错误"),
    QUERY_SCHEDULE_LIST_ERROR(10081, "query schedule list error", "查询调度配置列表错误"),
    QUERY_TASK_LIST_PAGING_ERROR(10082, "query task list paging error", "分页查询任务列表错误"),
    QUERY_TASK_RECORD_LIST_PAGING_ERROR(10083, "query task record list paging error", "分页查询任务记录错误"),
    CREATE_TENANT_ERROR(10084, "create tenant error", "创建租户错误"),
    QUERY_TENANT_LIST_PAGING_ERROR(10085, "query tenant list paging error", "分页查询租户列表错误"),
    QUERY_TENANT_LIST_ERROR(10086, "query tenant list error", "查询租户列表错误"),
    UPDATE_TENANT_ERROR(10087, "update tenant error", "更新租户错误"),
    DELETE_TENANT_BY_ID_ERROR(10088, "delete tenant by id error", "删除租户错误"),
    VERIFY_OS_TENANT_CODE_ERROR(10089, "verify os tenant code error", "操作系统租户验证错误"),
    CREATE_USER_ERROR(10090, "create user error", "创建用户错误"),
    QUERY_USER_LIST_PAGING_ERROR(10091, "query user list paging error", "分页查询用户列表错误"),
    UPDATE_USER_ERROR(10092, "update user error", "更新用户错误"),
    DELETE_USER_BY_ID_ERROR(10093, "delete user by id error", "删除用户错误"),
    GRANT_PROJECT_ERROR(10094, "grant project error", "授权项目错误"),
    GRANT_RESOURCE_ERROR(10095, "grant resource error", "授权资源错误"),
    GRANT_UDF_FUNCTION_ERROR(10096, "grant udf function error", "授权UDF函数错误"),
    GRANT_DATASOURCE_ERROR(10097, "grant datasource error", "授权数据源错误"),
    GET_USER_INFO_ERROR(10098, "get user info error", "获取用户信息错误"),
    USER_LIST_ERROR(10099, "user list error", "查询用户列表错误"),
    VERIFY_USERNAME_ERROR(10100, "verify username error", "用户名验证错误"),
    UNAUTHORIZED_USER_ERROR(10101, "unauthorized user error", "查询未授权用户错误"),
    AUTHORIZED_USER_ERROR(10102, "authorized user error", "查询授权用户错误"),
    QUERY_TASK_INSTANCE_LOG_ERROR(10103, "view task instance log error", "查询任务实例日志错误"),
    DOWNLOAD_TASK_INSTANCE_LOG_FILE_ERROR(10104, "download task instance log file error", "下载任务日志文件错误"),
    CREATE_PROCESS_DEFINITION(10105, "create process definition", "创建工作流错误"),
    VERIFY_PROCESS_DEFINITION_NAME_UNIQUE_ERROR(10106, "verify process definition name unique error", "工作流定义名称验证错误"),
    UPDATE_PROCESS_DEFINITION_ERROR(10107, "update process definition error", "更新工作流定义错误"),
    RELEASE_PROCESS_DEFINITION_ERROR(10108, "release process definition error", "上线工作流错误"),
    QUERY_DATAIL_OF_PROCESS_DEFINITION_ERROR(10109, "query datail of process definition error", "查询工作流详细信息错误"),
    QUERY_PROCESS_DEFINITION_LIST(10110, "query process definition list", "查询工作流列表错误"),
    ENCAPSULATION_TREEVIEW_STRUCTURE_ERROR(10111, "encapsulation treeview structure error", "查询工作流树形图数据错误"),
    GET_TASKS_LIST_BY_PROCESS_DEFINITION_ID_ERROR(10112, "get tasks list by process definition id error", "查询工作流定义节点信息错误"),
    QUERY_PROCESS_INSTANCE_LIST_PAGING_ERROR(10113, "query process instance list paging error", "分页查询工作流实例列表错误"),
    QUERY_TASK_LIST_BY_PROCESS_INSTANCE_ID_ERROR(10114, "query task list by process instance id error", "查询任务实例列表错误"),
    UPDATE_PROCESS_INSTANCE_ERROR(10115, "update process instance error", "更新工作流实例错误"),
    QUERY_PROCESS_INSTANCE_BY_ID_ERROR(10116, "query process instance by id error", "查询工作流实例错误"),
    DELETE_PROCESS_INSTANCE_BY_ID_ERROR(10117, "delete process instance by id error", "删除工作流实例错误"),
    QUERY_SUB_PROCESS_INSTANCE_DETAIL_INFO_BY_TASK_ID_ERROR(10118, "query sub process instance detail info by task id error", "查询子流程任务实例错误"),
    QUERY_PARENT_PROCESS_INSTANCE_DETAIL_INFO_BY_SUB_PROCESS_INSTANCE_ID_ERROR(10119, "query parent process instance detail info by sub process instance id error", "查询子流程该工作流实例错误"),
    QUERY_PROCESS_INSTANCE_ALL_VARIABLES_ERROR(10120, "query process instance all variables error", "查询工作流自定义变量信息错误"),
    ENCAPSULATION_PROCESS_INSTANCE_GANTT_STRUCTURE_ERROR(10121, "encapsulation process instance gantt structure error", "查询工作流实例甘特图数据错误"),
    QUERY_PROCESS_DEFINITION_LIST_PAGING_ERROR(10122, "query process definition list paging error", "分页查询工作流定义列表错误"),
    SIGN_OUT_ERROR(10123, "sign out error", "退出错误"),
    OS_TENANT_CODE_HAS_ALREADY_EXISTS(10124, "os tenant code has already exists", "操作系统租户已存在"),
    IP_IS_EMPTY(10125, "ip is empty", "IP地址不能为空"),
    SCHEDULE_CRON_REALEASE_NEED_NOT_CHANGE(10126, "schedule release is already {0}", "调度配置上线错误[{0}]"),
    CREATE_QUEUE_ERROR(10127, "create queue error", "创建队列错误"),
    QUEUE_NOT_EXIST(10128, "queue {0} not exists", "队列ID[{0}]不存在"),
    QUEUE_VALUE_EXIST(10129, "queue value {0} already exists", "队列值[{0}]已存在"),
    QUEUE_NAME_EXIST(10130, "queue name {0} already exists", "队列名称[{0}]已存在"),
    UPDATE_QUEUE_ERROR(10131, "update queue error", "更新队列信息错误"),
    NEED_NOT_UPDATE_QUEUE(10132, "no content changes, no updates are required", "数据未变更，不需要更新队列信息"),
    VERIFY_QUEUE_ERROR(10133, "verify queue error", "验证队列信息错误"),
    NAME_NULL(10134, "name must be not null", "名称不能为空"),
    NAME_EXIST(10135, "name {0} already exists", "名称[{0}]已存在"),
    SAVE_ERROR(10136, "save error", "保存错误"),
    DELETE_PROJECT_ERROR_DEFINES_NOT_NULL(10137, "please delete the process definitions in project first!", "请先删除全部工作流定义"),
    BATCH_DELETE_PROCESS_INSTANCE_BY_IDS_ERROR(10117, "batch delete process instance by ids {0} error", "批量删除工作流实例错误"),
    PREVIEW_SCHEDULE_ERROR(10139, "preview schedule error", "预览调度配置错误"),
    PARSE_TO_CRON_EXPRESSION_ERROR(10140, "parse cron to cron expression error", "解析调度表达式错误"),
    SCHEDULE_START_TIME_END_TIME_SAME(10141, "The start time must not be the same as the end", "开始时间不能和结束时间一样"),
    DELETE_TENANT_BY_ID_FAIL(10142, "delete tenant by id fail, for there are {0} process instances in executing using it", "删除租户失败，有[{0}]个运行中的工作流实例正在使用"),
    DELETE_TENANT_BY_ID_FAIL_DEFINES(10143, "delete tenant by id fail, for there are {0} process definitions using it", "删除租户失败，有[{0}]个工作流定义正在使用"),
    DELETE_TENANT_BY_ID_FAIL_USERS(10144, "delete tenant by id fail, for there are {0} users using it", "删除租户失败，有[{0}]个用户正在使用"),
    DELETE_WORKER_GROUP_BY_ID_FAIL(10145, "delete worker group by id fail, for there are {0} process instances in executing using it", "删除Worker分组失败，有[{0}]个运行中的工作流实例正在使用"),
    QUERY_WORKER_GROUP_FAIL(10146, "query worker group fail ", "查询worker分组失败"),
    DELETE_WORKER_GROUP_FAIL(10147, "delete worker group fail ", "删除worker分组失败"),
    USER_DISABLED(10148, "The current user is disabled", "当前用户已停用"),
    COPY_PROCESS_DEFINITION_ERROR(10149, "copy process definition from {0} to {1} error : {2}", "从{0}复制工作流到{1}错误 : {2}"),
    MOVE_PROCESS_DEFINITION_ERROR(10150, "move process definition from {0} to {1} error : {2}", "从{0}移动工作流到{1}错误 : {2}"),
    SWITCH_PROCESS_DEFINITION_VERSION_ERROR(10151, "Switch process definition version error", "切换工作流版本出错"),
    SWITCH_PROCESS_DEFINITION_VERSION_NOT_EXIST_PROCESS_DEFINITION_ERROR(10152
            , "Switch process definition version error: not exists process definition, [process definition id {0}]", "切换工作流版本出错：工作流不存在，[工作流id {0}]"),
    SWITCH_PROCESS_DEFINITION_VERSION_NOT_EXIST_PROCESS_DEFINITION_VERSION_ERROR(10153
            , "Switch process definition version error: not exists process definition version, [process definition id {0}] [version number {1}]", "切换工作流版本出错：工作流版本信息不存在，[工作流id {0}] [版本号 {1}]"),
    QUERY_PROCESS_DEFINITION_VERSIONS_ERROR(10154, "query process definition versions error", "查询工作流历史版本信息出错"),
    QUERY_PROCESS_DEFINITION_VERSIONS_PAGE_NO_OR_PAGE_SIZE_LESS_THAN_1_ERROR(10155
            , "query process definition versions error: [page number:{0}] < 1 or [page size:{1}] < 1", "查询工作流历史版本出错：[pageNo:{0}] < 1 或 [pageSize:{1}] < 1"),
    DELETE_PROCESS_DEFINITION_VERSION_ERROR(10156, "delete process definition version error", "删除工作流历史版本出错"),

    QUERY_USER_CREATED_PROJECT_ERROR(10157, "query user created project error error", "查询用户创建的项目错误"),
    PROCESS_DEFINITION_IDS_IS_EMPTY(10158, "process definition ids is empty", "工作流IDS不能为空"),
    BATCH_COPY_PROCESS_DEFINITION_ERROR(10159, "batch copy process definition error", "复制工作流错误"),
    BATCH_MOVE_PROCESS_DEFINITION_ERROR(10160, "batch move process definition error", "移动工作流错误"),
    QUERY_WORKFLOW_LINEAGE_ERROR(10161, "query workflow lineage error", "查询血缘失败"),
    QUERY_AUTHORIZED_AND_USER_CREATED_PROJECT_ERROR(10162, "query authorized and user created project error error", "查询授权的和用户创建的项目错误"),
    DELETE_PROCESS_DEFINITION_BY_ID_FAIL(10163, "delete process definition by id fail, for there are {0} process instances in executing using it", "删除工作流定义失败，有[{0}]个运行中的工作流实例正在使用"),
    CHECK_OS_TENANT_CODE_ERROR(10164, "Please enter the English os tenant code", "请输入英文操作系统租户"),
    FORCE_TASK_SUCCESS_ERROR(10165, "force task success error", "强制成功任务实例错误"),
    TASK_INSTANCE_STATE_OPERATION_ERROR(10166, "the status of task instance {0} is {1},Cannot perform force success operation", "任务实例[{0}]的状态是[{1}]，无法执行强制成功操作"),
    DATASOURCE_TYPE_NOT_EXIST(10167, "data source type not exist", "数据源类型不存在"),
    PROCESS_DEFINITION_NAME_EXIST(10168, "process definition name {0} already exists", "工作流定义名称[{0}]已存在"),
    DATASOURCE_DB_TYPE_ILLEGAL(10169, "datasource type illegal", "数据源类型参数不合法"),
    DATASOURCE_PORT_ILLEGAL(10170, "datasource port illegal", "数据源端口参数不合法"),
    DATASOURCE_OTHER_PARAMS_ILLEGAL(10171, "datasource other params illegal", "数据源其他参数不合法"),
    DATASOURCE_NAME_ILLEGAL(10172, "datasource name illegal", "数据源名称不合法"),
    DATASOURCE_HOST_ILLEGAL(10173, "datasource host illegal", "数据源HOST不合法"),
    DELETE_WORKER_GROUP_NOT_EXIST(10174, "delete worker group not exist ", "删除worker分组不存在"),
    CREATE_WORKER_GROUP_FORBIDDEN_IN_DOCKER(10175, "create worker group forbidden in docker ", "创建worker分组在docker中禁止"),
    DELETE_WORKER_GROUP_FORBIDDEN_IN_DOCKER(10176, "delete worker group forbidden in docker ", "删除worker分组在docker中禁止"),
    WORKER_ADDRESS_INVALID(10177, "worker address {0} invalid", "worker地址[{0}]无效"),

    UDF_FUNCTION_NOT_EXIST(20001, "UDF function not found", "UDF函数不存在"),
    UDF_FUNCTION_EXISTS(20002, "UDF function already exists", "UDF函数已存在"),
    RESOURCE_NOT_EXIST(20004, "resource not exist", "资源不存在"),
    RESOURCE_EXIST(20005, "resource already exists", "资源已存在"),
    RESOURCE_SUFFIX_NOT_SUPPORT_VIEW(20006, "resource suffix do not support online viewing", "资源文件后缀不支持查看"),
    RESOURCE_SIZE_EXCEED_LIMIT(20007, "upload resource file size exceeds limit", "上传资源文件大小超过限制"),
    RESOURCE_SUFFIX_FORBID_CHANGE(20008, "resource suffix not allowed to be modified", "资源文件后缀不支持修改"),
    UDF_RESOURCE_SUFFIX_NOT_JAR(20009, "UDF resource suffix name must be jar", "UDF资源文件后缀名只支持[jar]"),
    HDFS_COPY_FAIL(20010, "hdfs copy {0} -> {1} fail", "hdfs复制失败：[{0}] -> [{1}]"),
    RESOURCE_FILE_EXIST(20011, "resource file {0} already exists in hdfs,please delete it or change name!", "资源文件[{0}]在hdfs中已存在，请删除或修改资源名"),
    RESOURCE_FILE_NOT_EXIST(20012, "resource file {0} not exists in hdfs!", "资源文件[{0}]在hdfs中不存在"),
    UDF_RESOURCE_IS_BOUND(20013, "udf resource file is bound by UDF functions:{0}", "udf函数绑定了资源文件[{0}]"),
    RESOURCE_IS_USED(20014, "resource file is used by process definition", "资源文件被上线的流程定义使用了"),
    PARENT_RESOURCE_NOT_EXIST(20015, "parent resource not exist", "父资源文件不存在"),
    RESOURCE_NOT_EXIST_OR_NO_PERMISSION(20016, "resource not exist or no permission,please view the task node and remove error resource", "请检查任务节点并移除无权限或者已删除的资源"),
    RESOURCE_IS_AUTHORIZED(20017, "resource is authorized to user {0},suffix not allowed to be modified", "资源文件已授权其他用户[{0}],后缀不允许修改"),

    USER_NO_OPERATION_PERM(30001, "user has no operation privilege", "当前用户没有操作权限"),
    USER_NO_OPERATION_PROJECT_PERM(30002, "user {0} is not has project {1} permission", "当前用户[{0}]没有[{1}]项目的操作权限"),


    PROCESS_INSTANCE_NOT_EXIST(50001, "process instance {0} does not exist", "工作流实例[{0}]不存在"),
    PROCESS_INSTANCE_EXIST(50002, "process instance {0} already exists", "工作流实例[{0}]已存在"),
    PROCESS_DEFINE_NOT_EXIST(50003, "process definition {0} does not exist", "工作流定义[{0}]不存在"),
    PROCESS_DEFINE_NOT_RELEASE(50004, "process definition {0} not on line", "工作流定义[{0}]不是上线状态"),
    PROCESS_INSTANCE_ALREADY_CHANGED(50005, "the status of process instance {0} is already {1}", "工作流实例[{0}]的状态已经是[{1}]"),
    PROCESS_INSTANCE_STATE_OPERATION_ERROR(50006, "the status of process instance {0} is {1},Cannot perform {2} operation", "工作流实例[{0}]的状态是[{1}]，无法执行[{2}]操作"),
    SUB_PROCESS_INSTANCE_NOT_EXIST(50007, "the task belong to process instance does not exist", "子工作流实例不存在"),
    PROCESS_DEFINE_NOT_ALLOWED_EDIT(50008, "process definition {0} does not allow edit", "工作流定义[{0}]不允许修改"),
    PROCESS_INSTANCE_EXECUTING_COMMAND(50009, "process instance {0} is executing the command, please wait ...", "工作流实例[{0}]正在执行命令，请稍等..."),
    PROCESS_INSTANCE_NOT_SUB_PROCESS_INSTANCE(50010, "process instance {0} is not sub process instance", "工作流实例[{0}]不是子工作流实例"),
    TASK_INSTANCE_STATE_COUNT_ERROR(50011, "task instance state count error", "查询各状态任务实例数错误"),
    COUNT_PROCESS_INSTANCE_STATE_ERROR(50012, "count process instance state error", "查询各状态流程实例数错误"),
    COUNT_PROCESS_DEFINITION_USER_ERROR(50013, "count process definition user error", "查询各用户流程定义数错误"),
    START_PROCESS_INSTANCE_ERROR(50014, "start process instance error", "运行工作流实例错误"),
    EXECUTE_PROCESS_INSTANCE_ERROR(50015, "execute process instance error", "操作工作流实例错误"),
    CHECK_PROCESS_DEFINITION_ERROR(50016, "check process definition error", "工作流定义错误"),
    QUERY_RECIPIENTS_AND_COPYERS_BY_PROCESS_DEFINITION_ERROR(50017, "query recipients and copyers by process definition error", "查询收件人和抄送人错误"),
    DATA_IS_NOT_VALID(50017, "data {0} not valid", "数据[{0}]无效"),
    DATA_IS_NULL(50018, "data {0} is null", "数据[{0}]不能为空"),
    PROCESS_NODE_HAS_CYCLE(50019, "process node has cycle", "流程节点间存在循环依赖"),
    PROCESS_NODE_S_PARAMETER_INVALID(50020, "process node {0} parameter invalid", "流程节点[{0}]参数无效"),
    PROCESS_DEFINE_STATE_ONLINE(50021, "process definition {0} is already on line", "工作流定义[{0}]已上线"),
    DELETE_PROCESS_DEFINE_BY_ID_ERROR(50022, "delete process definition by id error", "删除工作流定义错误"),
    SCHEDULE_CRON_STATE_ONLINE(50023, "the status of schedule {0} is already on line", "调度配置[{0}]已上线"),
    DELETE_SCHEDULE_CRON_BY_ID_ERROR(50024, "delete schedule by id error", "删除调度配置错误"),
    BATCH_DELETE_PROCESS_DEFINE_ERROR(50025, "batch delete process definition error", "批量删除工作流定义错误"),
    BATCH_DELETE_PROCESS_DEFINE_BY_IDS_ERROR(50026, "batch delete process definition by ids {0} error", "批量删除工作流定义[{0}]错误"),
    TENANT_NOT_SUITABLE(50027, "there is not any tenant suitable, please choose a tenant available.", "没有合适的租户，请选择可用的租户"),
    EXPORT_PROCESS_DEFINE_BY_ID_ERROR(50028, "export process definition by id error", "导出工作流定义错误"),
    BATCH_EXPORT_PROCESS_DEFINE_BY_IDS_ERROR(50028, "batch export process definition by ids error", "批量导出工作流定义错误"),
    IMPORT_PROCESS_DEFINE_ERROR(50029, "import process definition error", "导入工作流定义错误"),
<<<<<<< HEAD
    TASK_DEFINE_NOT_EXIST(50030, "task definition {0} does not exist", "任务定义[{0}]不存在"),
    DELETE_TASK_DEFINE_BY_CODE_ERROR(50031, "delete task definition by code error", "删除任务定义错误"),
    DELETE_PROCESS_TASK_RELATION_ERROR(50032, "delete process task relation error", "删除工作流任务关系错误"),
    PROCESS_TASK_RELATION_NOT_EXIST(50033, "process task relation {0} does not exist", "工作流任务关系[{0}]不存在"),
    PROCESS_TASK_RELATION_EXIST(50034, "process task relation is already exist, processCode:[{0}]", "工作流任务关系已存在, processCode:[{0}]"),
=======
    PROCESS_DAG_IS_EMPTY(50030, "process dag can not be empty", "工作流dag不能为空"),

>>>>>>> 7e1465ce
    HDFS_NOT_STARTUP(60001, "hdfs not startup", "hdfs未启用"),

    /**
     * for monitor
     */
    QUERY_DATABASE_STATE_ERROR(70001, "query database state error", "查询数据库状态错误"),
    QUERY_ZOOKEEPER_STATE_ERROR(70002, "query zookeeper state error", "查询zookeeper状态错误"),


    CREATE_ACCESS_TOKEN_ERROR(70010, "create access token error", "创建访问token错误"),
    GENERATE_TOKEN_ERROR(70011, "generate token error", "生成token错误"),
    QUERY_ACCESSTOKEN_LIST_PAGING_ERROR(70012, "query access token list paging error", "分页查询访问token列表错误"),
    UPDATE_ACCESS_TOKEN_ERROR(70013, "update access token error", "更新访问token错误"),
    DELETE_ACCESS_TOKEN_ERROR(70014, "delete access token error", "删除访问token错误"),
    ACCESS_TOKEN_NOT_EXIST(70015, "access token not exist", "访问token不存在"),


    COMMAND_STATE_COUNT_ERROR(80001, "task instance state count error", "查询各状态任务实例数错误"),
    NEGTIVE_SIZE_NUMBER_ERROR(80002, "query size number error", "查询size错误"),
    START_TIME_BIGGER_THAN_END_TIME_ERROR(80003, "start time bigger than end time error", "开始时间在结束时间之后错误"),
    QUEUE_COUNT_ERROR(90001, "queue count error", "查询队列数据错误"),

    KERBEROS_STARTUP_STATE(100001, "get kerberos startup state error", "获取kerberos启动状态错误"),

    //plugin
    PLUGIN_NOT_A_UI_COMPONENT(110001, "query plugin error, this plugin has no UI component", "查询插件错误，此插件无UI组件"),
    QUERY_PLUGINS_RESULT_IS_NULL(110002, "query plugins result is null", "查询插件为空"),
    QUERY_PLUGINS_ERROR(110003, "query plugins error", "查询插件错误"),
    QUERY_PLUGIN_DETAIL_RESULT_IS_NULL(110004, "query plugin detail result is null", "查询插件详情结果为空"),

    UPDATE_ALERT_PLUGIN_INSTANCE_ERROR(110005, "update alert plugin instance error", "更新告警组和告警组插件实例错误"),
    DELETE_ALERT_PLUGIN_INSTANCE_ERROR(110006, "delete alert plugin instance error", "删除告警组和告警组插件实例错误"),
    GET_ALERT_PLUGIN_INSTANCE_ERROR(110007, "get alert plugin instance error", "获取告警组和告警组插件实例错误"),
    CREATE_ALERT_PLUGIN_INSTANCE_ERROR(110008, "create alert plugin instance error", "创建告警组和告警组插件实例错误"),
    QUERY_ALL_ALERT_PLUGIN_INSTANCE_ERROR(110009, "query all alert plugin instance error", "查询所有告警实例失败"),
    PLUGIN_INSTANCE_ALREADY_EXIT(110010, "plugin instance already exit", "该告警插件实例已存在"),
    LIST_PAGING_ALERT_PLUGIN_INSTANCE_ERROR(110011, "query plugin instance page error", "分页查询告警实例失败"),
    DELETE_ALERT_PLUGIN_INSTANCE_ERROR_HAS_ALERT_GROUP_ASSOCIATED(110012, "failed to delete the alert instance, there is an alarm group associated with this alert instance",
            "删除告警实例失败，存在与此告警实例关联的警报组"),
    PROCESS_DEFINITION_VERSION_IS_USED(110013,"this process definition version is used","此工作流定义版本被使用");


    private final int code;
    private final String enMsg;
    private final String zhMsg;

    Status(int code, String enMsg, String zhMsg) {
        this.code = code;
        this.enMsg = enMsg;
        this.zhMsg = zhMsg;
    }

    public int getCode() {
        return this.code;
    }

    public String getMsg() {
        if (Locale.SIMPLIFIED_CHINESE.getLanguage().equals(LocaleContextHolder.getLocale().getLanguage())) {
            return this.zhMsg;
        } else {
            return this.enMsg;
        }
    }
}<|MERGE_RESOLUTION|>--- conflicted
+++ resolved
@@ -262,16 +262,12 @@
     EXPORT_PROCESS_DEFINE_BY_ID_ERROR(50028, "export process definition by id error", "导出工作流定义错误"),
     BATCH_EXPORT_PROCESS_DEFINE_BY_IDS_ERROR(50028, "batch export process definition by ids error", "批量导出工作流定义错误"),
     IMPORT_PROCESS_DEFINE_ERROR(50029, "import process definition error", "导入工作流定义错误"),
-<<<<<<< HEAD
     TASK_DEFINE_NOT_EXIST(50030, "task definition {0} does not exist", "任务定义[{0}]不存在"),
     DELETE_TASK_DEFINE_BY_CODE_ERROR(50031, "delete task definition by code error", "删除任务定义错误"),
     DELETE_PROCESS_TASK_RELATION_ERROR(50032, "delete process task relation error", "删除工作流任务关系错误"),
     PROCESS_TASK_RELATION_NOT_EXIST(50033, "process task relation {0} does not exist", "工作流任务关系[{0}]不存在"),
     PROCESS_TASK_RELATION_EXIST(50034, "process task relation is already exist, processCode:[{0}]", "工作流任务关系已存在, processCode:[{0}]"),
-=======
-    PROCESS_DAG_IS_EMPTY(50030, "process dag can not be empty", "工作流dag不能为空"),
-
->>>>>>> 7e1465ce
+    PROCESS_DAG_IS_EMPTY(50035, "process dag can not be empty", "工作流dag不能为空"),
     HDFS_NOT_STARTUP(60001, "hdfs not startup", "hdfs未启用"),
 
     /**
