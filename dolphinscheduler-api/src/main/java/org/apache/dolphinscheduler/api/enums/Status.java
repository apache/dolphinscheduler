--- conflicted
+++ resolved
@@ -193,14 +193,10 @@
     BATCH_COPY_PROCESS_DEFINITION_ERROR(10159, "batch copy process definition error", "复制工作流错误"),
     BATCH_MOVE_PROCESS_DEFINITION_ERROR(10160, "batch move process definition error", "移动工作流错误"),
     QUERY_WORKFLOW_LINEAGE_ERROR(10161, "query workflow lineage error", "查询血缘失败"),
-<<<<<<< HEAD
-    FORCE_TASK_SUCCESS_ERROR(10162, "force task success error", "强制成功任务实例错误"),
-    TASK_INSTANCE_STATE_OPERATION_ERROR(10163, "the status of task instance {0} is {1},Cannot perform force success operation", "任务实例[{0}]的状态是[{1}]，无法执行强制成功操作"),
-
-
-=======
+
     DELETE_PROCESS_DEFINITION_BY_ID_FAIL(10162,"delete process definition by id fail, for there are {0} process instances in executing using it", "删除工作流定义失败，有[{0}]个运行中的工作流实例正在使用"),
->>>>>>> d0eacfee
+    FORCE_TASK_SUCCESS_ERROR(10163, "force task success error", "强制成功任务实例错误"),
+    TASK_INSTANCE_STATE_OPERATION_ERROR(10164, "the status of task instance {0} is {1},Cannot perform force success operation", "任务实例[{0}]的状态是[{1}]，无法执行强制成功操作"),
 
     UDF_FUNCTION_NOT_EXIST(20001, "UDF function not found", "UDF函数不存在"),
     UDF_FUNCTION_EXISTS(20002, "UDF function already exists", "UDF函数已存在"),
