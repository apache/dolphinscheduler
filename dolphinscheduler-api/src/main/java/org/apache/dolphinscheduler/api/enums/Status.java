--- conflicted
+++ resolved
@@ -294,19 +294,12 @@
     GET_ALERT_PLUGIN_INSTANCE_ERROR(110007, "get alert plugin instance error", "获取告警组和告警组插件实例错误"),
     CREATE_ALERT_PLUGIN_INSTANCE_ERROR(110008, "create alert plugin instance error", "创建告警组和告警组插件实例错误"),
     QUERY_ALL_ALERT_PLUGIN_INSTANCE_ERROR(110009, "query all alert plugin instance error", "查询所有告警实例失败"),
-<<<<<<< HEAD
-    PLUGIN_INSTANCE_ALREADY_EXIT(110010,"plugin instance already exit","该告警插件实例已存在"),
-    LIST_PAGING_ALERT_PLUGIN_INSTANCE_ERROR(110011,"query plugin instance page error","分页查询告警实例失败"),
-    DELETE_ALERT_PLUGIN_INSTANCE_ERROR_HAS_ALERT_GROUP_ASSOCIATED(110012,"failed to delete the alert instance, there is an alarm group associated with this alert instance","删除告警实例失败，存在与此告警实例关联的警报组"),
-    PROCESS_DEFINITION_VERSION_IS_USED(110013,"this process definition version is used","此工作流定义版本被使用")
-
-    ;
-=======
     PLUGIN_INSTANCE_ALREADY_EXIT(110010, "plugin instance already exit", "该告警插件实例已存在"),
     LIST_PAGING_ALERT_PLUGIN_INSTANCE_ERROR(110011, "query plugin instance page error", "分页查询告警实例失败"),
     DELETE_ALERT_PLUGIN_INSTANCE_ERROR_HAS_ALERT_GROUP_ASSOCIATED(110012, "failed to delete the alert instance, there is an alarm group associated with this alert instance",
-            "删除告警实例失败，存在与此告警实例关联的警报组");
->>>>>>> 6bf5031f
+            "删除告警实例失败，存在与此告警实例关联的警报组"),
+    PROCESS_DEFINITION_VERSION_IS_USED(110013,"this process definition version is used","此工作流定义版本被使用");
+
 
     private final int code;
     private final String enMsg;
