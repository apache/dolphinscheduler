/*
 * Licensed to the Apache Software Foundation (ASF) under one or more
 * contributor license agreements.  See the NOTICE file distributed with
 * this work for additional information regarding copyright ownership.
 * The ASF licenses this file to You under the Apache License, Version 2.0
 * (the "License"); you may not use this file except in compliance with
 * the License.  You may obtain a copy of the License at
 *
 *    http://www.apache.org/licenses/LICENSE-2.0
 *
 * Unless required by applicable law or agreed to in writing, software
 * distributed under the License is distributed on an "AS IS" BASIS,
 * WITHOUT WARRANTIES OR CONDITIONS OF ANY KIND, either express or implied.
 * See the License for the specific language governing permissions and
 * limitations under the License.
 */
package org.apache.dolphinscheduler.api.enums;

import org.springframework.context.i18n.LocaleContextHolder;

import java.util.Locale;

/**
 *  status enum
 */
public enum Status {

    SUCCESS(0, "success", "成功"),

    INTERNAL_SERVER_ERROR_ARGS(10000, "Internal Server Error: {0}", "服务端异常: {0}"),

    REQUEST_PARAMS_NOT_VALID_ERROR(10001, "request parameter {0} is not valid", "请求参数[{0}]无效"),
    TASK_TIMEOUT_PARAMS_ERROR(10002, "task timeout parameter is not valid", "任务超时参数无效"),
    USER_NAME_EXIST(10003, "user name already exists", "用户名已存在"),
    USER_NAME_NULL(10004,"user name is null", "用户名不能为空"),
    HDFS_OPERATION_ERROR(10006, "hdfs operation error", "hdfs操作错误"),
    TASK_INSTANCE_NOT_FOUND(10008, "task instance not found", "任务实例不存在"),
    TENANT_NAME_EXIST(10009, "tenant code already exists", "租户编码不能为空"),
    USER_NOT_EXIST(10010, "user {0} not exists", "用户[{0}]不存在"),
    ALERT_GROUP_NOT_EXIST(10011, "alarm group not found", "告警组不存在"),
    ALERT_GROUP_EXIST(10012, "alarm group already exists", "告警组名称已存在"),
    USER_NAME_PASSWD_ERROR(10013,"user name or password error", "用户名或密码错误"),
    LOGIN_SESSION_FAILED(10014,"create session failed!", "创建session失败"),
    DATASOURCE_EXIST(10015, "data source name already exists", "数据源名称已存在"),
    DATASOURCE_CONNECT_FAILED(10016, "data source connection failed", "建立数据源连接失败"),
    TENANT_NOT_EXIST(10017, "tenant not exists", "租户不存在"),
    PROJECT_NOT_FOUNT(10018, "project {0} not found ", "项目[{0}]不存在"),
    PROJECT_ALREADY_EXISTS(10019, "project {0} already exists", "项目名称[{0}]已存在"),
    TASK_INSTANCE_NOT_EXISTS(10020, "task instance {0} does not exist", "任务实例[{0}]不存在"),
    TASK_INSTANCE_NOT_SUB_WORKFLOW_INSTANCE(10021, "task instance {0} is not sub process instance", "任务实例[{0}]不是子流程实例"),
    SCHEDULE_CRON_NOT_EXISTS(10022, "scheduler crontab {0} does not exist", "调度配置定时表达式[{0}]不存在"),
    SCHEDULE_CRON_ONLINE_FORBID_UPDATE(10023, "online status does not allow update operations", "调度配置上线状态不允许修改"),
    SCHEDULE_CRON_CHECK_FAILED(10024, "scheduler crontab expression validation failure: {0}", "调度配置定时表达式验证失败: {0}"),
    MASTER_NOT_EXISTS(10025, "master does not exist", "无可用master节点"),
    SCHEDULE_STATUS_UNKNOWN(10026, "unknown status: {0}", "未知状态: {0}"),
    CREATE_ALERT_GROUP_ERROR(10027,"create alert group error", "创建告警组错误"),
    QUERY_ALL_ALERTGROUP_ERROR(10028,"query all alertgroup error", "查询告警组错误"),
    LIST_PAGING_ALERT_GROUP_ERROR(10029,"list paging alert group error", "分页查询告警组错误"),
    UPDATE_ALERT_GROUP_ERROR(10030,"update alert group error", "更新告警组错误"),
    DELETE_ALERT_GROUP_ERROR(10031,"delete alert group error", "删除告警组错误"),
    ALERT_GROUP_GRANT_USER_ERROR(10032,"alert group grant user error", "告警组授权用户错误"),
    CREATE_DATASOURCE_ERROR(10033,"create datasource error", "创建数据源错误"),
    UPDATE_DATASOURCE_ERROR(10034,"update datasource error", "更新数据源错误"),
    QUERY_DATASOURCE_ERROR(10035,"query datasource error", "查询数据源错误"),
    CONNECT_DATASOURCE_FAILURE(10036,"connect datasource failure", "建立数据源连接失败"),
    CONNECTION_TEST_FAILURE(10037,"connection test failure", "测试数据源连接失败"),
    DELETE_DATA_SOURCE_FAILURE(10038,"delete data source failure", "删除数据源失败"),
    VERIFY_DATASOURCE_NAME_FAILURE(10039,"verify datasource name failure", "验证数据源名称失败"),
    UNAUTHORIZED_DATASOURCE(10040,"unauthorized datasource", "未经授权的数据源"),
    AUTHORIZED_DATA_SOURCE(10041,"authorized data source", "授权数据源失败"),
    LOGIN_SUCCESS(10042,"login success", "登录成功"),
    USER_LOGIN_FAILURE(10043,"user login failure", "用户登录失败"),
    LIST_WORKERS_ERROR(10044,"list workers error", "查询worker列表错误"),
    LIST_MASTERS_ERROR(10045,"list masters error", "查询master列表错误"),
    UPDATE_PROJECT_ERROR(10046,"update project error", "更新项目信息错误"),
    QUERY_PROJECT_DETAILS_BY_ID_ERROR(10047,"query project details by id error", "查询项目详细信息错误"),
    CREATE_PROJECT_ERROR(10048,"create project error", "创建项目错误"),
    LOGIN_USER_QUERY_PROJECT_LIST_PAGING_ERROR(10049,"login user query project list paging error", "分页查询项目列表错误"),
    DELETE_PROJECT_ERROR(10050,"delete project error", "删除项目错误"),
    QUERY_UNAUTHORIZED_PROJECT_ERROR(10051,"query unauthorized project error", "查询未授权项目错误"),
    QUERY_AUTHORIZED_PROJECT(10052,"query authorized project", "查询授权项目错误"),
    QUERY_QUEUE_LIST_ERROR(10053,"query queue list error", "查询队列列表错误"),
    CREATE_RESOURCE_ERROR(10054,"create resource error", "创建资源错误"),
    UPDATE_RESOURCE_ERROR(10055,"update resource error", "更新资源错误"),
    QUERY_RESOURCES_LIST_ERROR(10056,"query resources list error", "查询资源列表错误"),
    QUERY_RESOURCES_LIST_PAGING(10057,"query resources list paging", "分页查询资源列表错误"),
    DELETE_RESOURCE_ERROR(10058,"delete resource error", "删除资源错误"),
    VERIFY_RESOURCE_BY_NAME_AND_TYPE_ERROR(10059,"verify resource by name and type error", "资源名称或类型验证错误"),
    VIEW_RESOURCE_FILE_ON_LINE_ERROR(10060,"view resource file online error", "查看资源文件错误"),
    CREATE_RESOURCE_FILE_ON_LINE_ERROR(10061,"create resource file online error", "创建资源文件错误"),
    RESOURCE_FILE_IS_EMPTY(10062,"resource file is empty", "资源文件内容不能为空"),
    EDIT_RESOURCE_FILE_ON_LINE_ERROR(10063,"edit resource file online error", "更新资源文件错误"),
    DOWNLOAD_RESOURCE_FILE_ERROR(10064,"download resource file error", "下载资源文件错误"),
    CREATE_UDF_FUNCTION_ERROR(10065 ,"create udf function error", "创建UDF函数错误"),
    VIEW_UDF_FUNCTION_ERROR( 10066,"view udf function error", "查询UDF函数错误"),
    UPDATE_UDF_FUNCTION_ERROR(10067,"update udf function error", "更新UDF函数错误"),
    QUERY_UDF_FUNCTION_LIST_PAGING_ERROR( 10068,"query udf function list paging error", "分页查询UDF函数列表错误"),
    QUERY_DATASOURCE_BY_TYPE_ERROR( 10069,"query datasource by type error", "查询数据源信息错误"),
    VERIFY_UDF_FUNCTION_NAME_ERROR( 10070,"verify udf function name error", "UDF函数名称验证错误"),
    DELETE_UDF_FUNCTION_ERROR( 10071,"delete udf function error", "删除UDF函数错误"),
    AUTHORIZED_FILE_RESOURCE_ERROR( 10072,"authorized file resource error", "授权资源文件错误"),
    AUTHORIZE_RESOURCE_TREE( 10073,"authorize resource tree display error","授权资源目录树错误"),
    UNAUTHORIZED_UDF_FUNCTION_ERROR( 10074,"unauthorized udf function error", "查询未授权UDF函数错误"),
    AUTHORIZED_UDF_FUNCTION_ERROR(10075,"authorized udf function error", "授权UDF函数错误"),
    CREATE_SCHEDULE_ERROR(10076,"create schedule error", "创建调度配置错误"),
    UPDATE_SCHEDULE_ERROR(10077,"update schedule error", "更新调度配置错误"),
    PUBLISH_SCHEDULE_ONLINE_ERROR(10078,"publish schedule online error", "上线调度配置错误"),
    OFFLINE_SCHEDULE_ERROR(10079,"offline schedule error", "下线调度配置错误"),
    QUERY_SCHEDULE_LIST_PAGING_ERROR(10080,"query schedule list paging error", "分页查询调度配置列表错误"),
    QUERY_SCHEDULE_LIST_ERROR(10081,"query schedule list error", "查询调度配置列表错误"),
    QUERY_TASK_LIST_PAGING_ERROR(10082,"query task list paging error", "分页查询任务列表错误"),
    QUERY_TASK_RECORD_LIST_PAGING_ERROR(10083,"query task record list paging error", "分页查询任务记录错误"),
    CREATE_TENANT_ERROR(10084,"create tenant error", "创建租户错误"),
    QUERY_TENANT_LIST_PAGING_ERROR(10085,"query tenant list paging error", "分页查询租户列表错误"),
    QUERY_TENANT_LIST_ERROR(10086,"query tenant list error", "查询租户列表错误"),
    UPDATE_TENANT_ERROR(10087,"update tenant error", "更新租户错误"),
    DELETE_TENANT_BY_ID_ERROR(10088,"delete tenant by id error", "删除租户错误"),
    VERIFY_TENANT_CODE_ERROR(10089,"verify tenant code error", "租户编码验证错误"),
    CREATE_USER_ERROR(10090,"create user error", "创建用户错误"),
    QUERY_USER_LIST_PAGING_ERROR(10091,"query user list paging error", "分页查询用户列表错误"),
    UPDATE_USER_ERROR(10092,"update user error", "更新用户错误"),
    DELETE_USER_BY_ID_ERROR(10093,"delete user by id error", "删除用户错误"),
    GRANT_PROJECT_ERROR(10094,"grant project error", "授权项目错误"),
    GRANT_RESOURCE_ERROR(10095,"grant resource error", "授权资源错误"),
    GRANT_UDF_FUNCTION_ERROR(10096,"grant udf function error", "授权UDF函数错误"),
    GRANT_DATASOURCE_ERROR(10097,"grant datasource error", "授权数据源错误"),
    GET_USER_INFO_ERROR(10098,"get user info error", "获取用户信息错误"),
    USER_LIST_ERROR(10099,"user list error", "查询用户列表错误"),
    VERIFY_USERNAME_ERROR(10100,"verify username error", "用户名验证错误"),
    UNAUTHORIZED_USER_ERROR(10101,"unauthorized user error", "查询未授权用户错误"),
    AUTHORIZED_USER_ERROR(10102,"authorized user error", "查询授权用户错误"),
    QUERY_TASK_INSTANCE_LOG_ERROR(10103,"view task instance log error", "查询任务实例日志错误"),
    DOWNLOAD_TASK_INSTANCE_LOG_FILE_ERROR(10104,"download task instance log file error", "下载任务日志文件错误"),
    CREATE_PROCESS_DEFINITION(10105,"create process definition", "创建工作流错误"),
    VERIFY_PROCESS_DEFINITION_NAME_UNIQUE_ERROR(10106,"verify process definition name unique error", "工作流名称已存在"),
    UPDATE_PROCESS_DEFINITION_ERROR(10107,"update process definition error", "更新工作流定义错误"),
    RELEASE_PROCESS_DEFINITION_ERROR(10108,"release process definition error", "上线工作流错误"),
    QUERY_DATAIL_OF_PROCESS_DEFINITION_ERROR(10109,"query datail of process definition error", "查询工作流详细信息错误"),
    QUERY_PROCESS_DEFINITION_LIST(10110,"query process definition list", "查询工作流列表错误"),
    ENCAPSULATION_TREEVIEW_STRUCTURE_ERROR(10111,"encapsulation treeview structure error", "查询工作流树形图数据错误"),
    GET_TASKS_LIST_BY_PROCESS_DEFINITION_ID_ERROR(10112,"get tasks list by process definition id error", "查询工作流定义节点信息错误"),
    QUERY_PROCESS_INSTANCE_LIST_PAGING_ERROR(10113,"query process instance list paging error", "分页查询工作流实例列表错误"),
    QUERY_TASK_LIST_BY_PROCESS_INSTANCE_ID_ERROR(10114,"query task list by process instance id error", "查询任务实例列表错误"),
    UPDATE_PROCESS_INSTANCE_ERROR(10115,"update process instance error", "更新工作流实例错误"),
    QUERY_PROCESS_INSTANCE_BY_ID_ERROR(10116,"query process instance by id error", "查询工作流实例错误"),
    DELETE_PROCESS_INSTANCE_BY_ID_ERROR(10117,"delete process instance by id error", "删除工作流实例错误"),
    QUERY_SUB_PROCESS_INSTANCE_DETAIL_INFO_BY_TASK_ID_ERROR(10118,"query sub process instance detail info by task id error", "查询子流程任务实例错误"),
    QUERY_PARENT_PROCESS_INSTANCE_DETAIL_INFO_BY_SUB_PROCESS_INSTANCE_ID_ERROR(10119,"query parent process instance detail info by sub process instance id error", "查询子流程该工作流实例错误"),
    QUERY_PROCESS_INSTANCE_ALL_VARIABLES_ERROR(10120,"query process instance all variables error", "查询工作流自定义变量信息错误"),
    ENCAPSULATION_PROCESS_INSTANCE_GANTT_STRUCTURE_ERROR(10121,"encapsulation process instance gantt structure error", "查询工作流实例甘特图数据错误"),
    QUERY_PROCESS_DEFINITION_LIST_PAGING_ERROR(10122,"query process definition list paging error", "分页查询工作流定义列表错误"),
    SIGN_OUT_ERROR(10123,"sign out error", "退出错误"),
    TENANT_CODE_HAS_ALREADY_EXISTS(10124,"tenant code has already exists", "租户编码已存在"),
    IP_IS_EMPTY(10125,"ip is empty", "IP地址不能为空"),
    SCHEDULE_CRON_REALEASE_NEED_NOT_CHANGE(10126, "schedule release is already {0}", "调度配置上线错误[{0}]"),
    CREATE_QUEUE_ERROR(10127, "create queue error", "创建队列错误"),
    QUEUE_NOT_EXIST(10128, "queue {0} not exists", "队列ID[{0}]不存在"),
    QUEUE_VALUE_EXIST(10129, "queue value {0} already exists", "队列值[{0}]已存在"),
    QUEUE_NAME_EXIST(10130, "queue name {0} already exists", "队列名称[{0}]已存在"),
    UPDATE_QUEUE_ERROR(10131, "update queue error", "更新队列信息错误"),
    NEED_NOT_UPDATE_QUEUE(10132, "no content changes, no updates are required", "数据未变更，不需要更新队列信息"),
    VERIFY_QUEUE_ERROR(10133,"verify queue error", "验证队列信息错误"),
    NAME_NULL(10134,"name must be not null", "名称不能为空"),
    NAME_EXIST(10135, "name {0} already exists", "名称[{0}]已存在"),
    SAVE_ERROR(10136, "save error", "保存错误"),
    DELETE_PROJECT_ERROR_DEFINES_NOT_NULL(10137, "please delete the process definitions in project first!", "请先删除全部工作流定义"),
    BATCH_DELETE_PROCESS_INSTANCE_BY_IDS_ERROR(10117,"batch delete process instance by ids {0} error", "批量删除工作流实例错误"),
    PREVIEW_SCHEDULE_ERROR(10139,"preview schedule error", "预览调度配置错误"),
    PARSE_TO_CRON_EXPRESSION_ERROR(10140,"parse cron to cron expression error", "解析调度表达式错误"),
    SCHEDULE_START_TIME_END_TIME_SAME(10141,"The start time must not be the same as the end", "开始时间不能和结束时间一样"),
    DELETE_TENANT_BY_ID_FAIL(10142,"delete tenant by id fail, for there are {0} process instances in executing using it", "删除租户失败，有[{0}]个运行中的工作流实例正在使用"),
    DELETE_TENANT_BY_ID_FAIL_DEFINES(10143,"delete tenant by id fail, for there are {0} process definitions using it", "删除租户失败，有[{0}]个工作流定义正在使用"),
    DELETE_TENANT_BY_ID_FAIL_USERS(10144,"delete tenant by id fail, for there are {0} users using it", "删除租户失败，有[{0}]个用户正在使用"),
<<<<<<< HEAD

    DELETE_WORKER_GROUP_BY_ID_FAIL(10145,"delete worker group by id fail, for there are {0} process instances in executing using it", "删除Worker分组失败，有[{0}]个运行中的工作流实例正在使用"),

    QUERY_WORKER_GROUP_FAIL(10146,"query worker group fail ", "查询worker分组失败"),
    DELETE_WORKER_GROUP_FAIL(10147,"delete worker group fail ", "删除worker分组失败"),

    USER_DISABLED(10148,"The current user is disabled", "当前用户已停用"),
=======
    DELETE_WORKER_GROUP_BY_ID_FAIL(10145,"delete worker group by id fail, for there are {0} process instances in executing using it", "删除Worker分组失败，有[{0}]个运行中的工作流实例正在使用"),
    QUERY_WORKER_GROUP_FAIL(10146,"query worker group fail ", "查询worker分组失败"),
    DELETE_WORKER_GROUP_FAIL(10147,"delete worker group fail ", "删除worker分组失败"),
    COPY_PROCESS_DEFINITION_ERROR(10148,"copy process definition error", "复制工作流错误"),
>>>>>>> db7c0cbd

    UDF_FUNCTION_NOT_EXIST(20001, "UDF function not found", "UDF函数不存在"),
    UDF_FUNCTION_EXISTS(20002, "UDF function already exists", "UDF函数已存在"),
    RESOURCE_NOT_EXIST(20004, "resource not exist", "资源不存在"),
    RESOURCE_EXIST(20005, "resource already exists", "资源已存在"),
    RESOURCE_SUFFIX_NOT_SUPPORT_VIEW(20006, "resource suffix do not support online viewing", "资源文件后缀不支持查看"),
    RESOURCE_SIZE_EXCEED_LIMIT(20007, "upload resource file size exceeds limit", "上传资源文件大小超过限制"),
    RESOURCE_SUFFIX_FORBID_CHANGE(20008, "resource suffix not allowed to be modified", "资源文件后缀不支持修改"),
    UDF_RESOURCE_SUFFIX_NOT_JAR(20009, "UDF resource suffix name must be jar", "UDF资源文件后缀名只支持[jar]"),
    HDFS_COPY_FAIL(20010, "hdfs copy {0} -> {1} fail", "hdfs复制失败：[{0}] -> [{1}]"),
    RESOURCE_FILE_EXIST(20011, "resource file {0} already exists in hdfs,please delete it or change name!", "资源文件[{0}]在hdfs中已存在，请删除或修改资源名"),
    RESOURCE_FILE_NOT_EXIST(20012, "resource file {0} not exists in hdfs!", "资源文件[{0}]在hdfs中不存在"),
    UDF_RESOURCE_IS_BOUND(20013, "udf resource file is bound by UDF functions:{0}","udf函数绑定了资源文件[{0}]"),
    RESOURCE_IS_USED(20014, "resource file is used by process definition","资源文件被上线的流程定义使用了"),
    PARENT_RESOURCE_NOT_EXIST(20015, "parent resource not exist","父资源文件不存在"),
    RESOURCE_NOT_EXIST_OR_NO_PERMISSION(20016, "resource not exist or no permission,please view the task node and remove error resource","请检查任务节点并移除无权限或者已删除的资源"),


    USER_NO_OPERATION_PERM(30001, "user has no operation privilege", "当前用户没有操作权限"),
    USER_NO_OPERATION_PROJECT_PERM(30002, "user {0} is not has project {1} permission", "当前用户[{0}]没有[{1}]项目的操作权限"),


    PROCESS_INSTANCE_NOT_EXIST(50001, "process instance {0} does not exist", "工作流实例[{0}]不存在"),
    PROCESS_INSTANCE_EXIST(50002, "process instance {0} already exists", "工作流实例[{0}]已存在"),
    PROCESS_DEFINE_NOT_EXIST(50003, "process definition {0} does not exist", "工作流定义[{0}]不存在"),
    PROCESS_DEFINE_NOT_RELEASE(50004, "process definition {0} not on line", "工作流定义[{0}]不是上线状态"),
    PROCESS_INSTANCE_ALREADY_CHANGED(50005, "the status of process instance {0} is already {1}", "工作流实例[{0}]的状态已经是[{1}]"),
    PROCESS_INSTANCE_STATE_OPERATION_ERROR(50006, "the status of process instance {0} is {1},Cannot perform {2} operation", "工作流实例[{0}]的状态是[{1}]，无法执行[{2}]操作"),
    SUB_PROCESS_INSTANCE_NOT_EXIST(50007, "the task belong to process instance does not exist", "子工作流实例不存在"),
    PROCESS_DEFINE_NOT_ALLOWED_EDIT(50008, "process definition {0} does not allow edit", "工作流定义[{0}]不允许修改"),
    PROCESS_INSTANCE_EXECUTING_COMMAND(50009, "process instance {0} is executing the command, please wait ...", "工作流实例[{0}]正在执行命令，请稍等..."),
    PROCESS_INSTANCE_NOT_SUB_PROCESS_INSTANCE(50010, "process instance {0} is not sub process instance", "工作流实例[{0}]不是子工作流实例"),
    TASK_INSTANCE_STATE_COUNT_ERROR(50011,"task instance state count error", "查询各状态任务实例数错误"),
    COUNT_PROCESS_INSTANCE_STATE_ERROR(50012,"count process instance state error", "查询各状态流程实例数错误"),
    COUNT_PROCESS_DEFINITION_USER_ERROR(50013,"count process definition user error", "查询各用户流程定义数错误"),
    START_PROCESS_INSTANCE_ERROR(50014,"start process instance error", "运行工作流实例错误"),
    EXECUTE_PROCESS_INSTANCE_ERROR(50015,"execute process instance error", "操作工作流实例错误"),
    CHECK_PROCESS_DEFINITION_ERROR(50016,"check process definition error", "检查工作流实例错误"),
    QUERY_RECIPIENTS_AND_COPYERS_BY_PROCESS_DEFINITION_ERROR(50017,"query recipients and copyers by process definition error", "查询收件人和抄送人错误"),
    DATA_IS_NOT_VALID(50017,"data %s not valid", "数据[%s]无效"),
    DATA_IS_NULL(50018,"data %s is null", "数据[%s]不能为空"),
    PROCESS_NODE_HAS_CYCLE(50019,"process node has cycle", "流程节点间存在循环依赖"),
    PROCESS_NODE_S_PARAMETER_INVALID(50020,"process node %s parameter invalid", "流程节点[%s]参数无效"),
    PROCESS_DEFINE_STATE_ONLINE(50021, "process definition {0} is already on line", "工作流定义[{0}]已上线"),
    DELETE_PROCESS_DEFINE_BY_ID_ERROR(50022,"delete process definition by id error", "删除工作流定义错误"),
    SCHEDULE_CRON_STATE_ONLINE(50023,"the status of schedule {0} is already on line", "调度配置[{0}]已上线"),
    DELETE_SCHEDULE_CRON_BY_ID_ERROR(50024,"delete schedule by id error", "删除调度配置错误"),
    BATCH_DELETE_PROCESS_DEFINE_ERROR(50025,"batch delete process definition error", "批量删除工作流定义错误"),
    BATCH_DELETE_PROCESS_DEFINE_BY_IDS_ERROR(50026,"batch delete process definition by ids {0} error", "批量删除工作流定义[{0}]错误"),
    TENANT_NOT_SUITABLE(50027,"there is not any tenant suitable, please choose a tenant available.", "没有合适的租户，请选择可用的租户"),
    EXPORT_PROCESS_DEFINE_BY_ID_ERROR(50028,"export process definition by id error", "导出工作流定义错误"),
    IMPORT_PROCESS_DEFINE_ERROR(50029,"import process definition error", "导入工作流定义错误"),

    HDFS_NOT_STARTUP(60001,"hdfs not startup", "hdfs未启用"),

    /**
     * for monitor
     */
    QUERY_DATABASE_STATE_ERROR(70001,"query database state error", "查询数据库状态错误"),
    QUERY_ZOOKEEPER_STATE_ERROR(70002,"query zookeeper state error", "查询zookeeper状态错误"),



    CREATE_ACCESS_TOKEN_ERROR(70010,"create access token error", "创建访问token错误"),
    GENERATE_TOKEN_ERROR(70011,"generate token error", "生成token错误"),
    QUERY_ACCESSTOKEN_LIST_PAGING_ERROR(70012,"query access token list paging error", "分页查询访问token列表错误"),
    UPDATE_ACCESS_TOKEN_ERROR(70013,"update access token error", "更新访问token错误"),
    DELETE_ACCESS_TOKEN_ERROR(70014,"delete access token error", "删除访问token错误"),
    ACCESS_TOKEN_NOT_EXIST(70015, "access token not exist", "访问token不存在"),


    COMMAND_STATE_COUNT_ERROR(80001,"task instance state count error", "查询各状态任务实例数错误"),

    QUEUE_COUNT_ERROR(90001,"queue count error", "查询队列数据错误"),

    KERBEROS_STARTUP_STATE(100001,"get kerberos startup state error", "获取kerberos启动状态错误"),
    ;

    private final int code;
    private final String enMsg;
    private final String zhMsg;

    private Status(int code, String enMsg, String zhMsg) {
        this.code = code;
        this.enMsg = enMsg;
        this.zhMsg = zhMsg;
    }

    public int getCode() {
        return this.code;
    }

    public String getMsg() {
        if (Locale.SIMPLIFIED_CHINESE.getLanguage().equals(LocaleContextHolder.getLocale().getLanguage())) {
            return this.zhMsg;
        } else {
            return this.enMsg;
        }
    }
}<|MERGE_RESOLUTION|>--- conflicted
+++ resolved
@@ -171,20 +171,11 @@
     DELETE_TENANT_BY_ID_FAIL(10142,"delete tenant by id fail, for there are {0} process instances in executing using it", "删除租户失败，有[{0}]个运行中的工作流实例正在使用"),
     DELETE_TENANT_BY_ID_FAIL_DEFINES(10143,"delete tenant by id fail, for there are {0} process definitions using it", "删除租户失败，有[{0}]个工作流定义正在使用"),
     DELETE_TENANT_BY_ID_FAIL_USERS(10144,"delete tenant by id fail, for there are {0} users using it", "删除租户失败，有[{0}]个用户正在使用"),
-<<<<<<< HEAD
-
-    DELETE_WORKER_GROUP_BY_ID_FAIL(10145,"delete worker group by id fail, for there are {0} process instances in executing using it", "删除Worker分组失败，有[{0}]个运行中的工作流实例正在使用"),
-
-    QUERY_WORKER_GROUP_FAIL(10146,"query worker group fail ", "查询worker分组失败"),
-    DELETE_WORKER_GROUP_FAIL(10147,"delete worker group fail ", "删除worker分组失败"),
-
-    USER_DISABLED(10148,"The current user is disabled", "当前用户已停用"),
-=======
     DELETE_WORKER_GROUP_BY_ID_FAIL(10145,"delete worker group by id fail, for there are {0} process instances in executing using it", "删除Worker分组失败，有[{0}]个运行中的工作流实例正在使用"),
     QUERY_WORKER_GROUP_FAIL(10146,"query worker group fail ", "查询worker分组失败"),
     DELETE_WORKER_GROUP_FAIL(10147,"delete worker group fail ", "删除worker分组失败"),
     COPY_PROCESS_DEFINITION_ERROR(10148,"copy process definition error", "复制工作流错误"),
->>>>>>> db7c0cbd
+    USER_DISABLED(10149,"The current user is disabled", "当前用户已停用"),
 
     UDF_FUNCTION_NOT_EXIST(20001, "UDF function not found", "UDF函数不存在"),
     UDF_FUNCTION_EXISTS(20002, "UDF function already exists", "UDF函数已存在"),
