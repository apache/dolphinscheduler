/*
 * Licensed to the Apache Software Foundation (ASF) under one or more
 * contributor license agreements.  See the NOTICE file distributed with
 * this work for additional information regarding copyright ownership.
 * The ASF licenses this file to You under the Apache License, Version 2.0
 * (the "License"); you may not use this file except in compliance with
 * the License.  You may obtain a copy of the License at
 *
 *    http://www.apache.org/licenses/LICENSE-2.0
 *
 * Unless required by applicable law or agreed to in writing, software
 * distributed under the License is distributed on an "AS IS" BASIS,
 * WITHOUT WARRANTIES OR CONDITIONS OF ANY KIND, either express or implied.
 * See the License for the specific language governing permissions and
 * limitations under the License.
 */

package org.apache.dolphinscheduler.api.enums;

import java.util.Locale;

import org.springframework.context.i18n.LocaleContextHolder;

/**
 * status enum
 */
public enum Status {

    SUCCESS(0, "success", "成功"),

    INTERNAL_SERVER_ERROR_ARGS(10000, "Internal Server Error: {0}", "服务端异常: {0}"),

    REQUEST_PARAMS_NOT_VALID_ERROR(10001, "request parameter {0} is not valid", "请求参数[{0}]无效"),
    TASK_TIMEOUT_PARAMS_ERROR(10002, "task timeout parameter is not valid", "任务超时参数无效"),
    USER_NAME_EXIST(10003, "user name already exists", "用户名已存在"),
    USER_NAME_NULL(10004, "user name is null", "用户名不能为空"),
    HDFS_OPERATION_ERROR(10006, "hdfs operation error", "hdfs操作错误"),
    TASK_INSTANCE_NOT_FOUND(10008, "task instance not found", "任务实例不存在"),
<<<<<<< HEAD
    TENANT_CODE_EXIST(10009, "tenant code {0} already exists", "租户编码[{0}]已存在"),
=======
    OS_TENANT_CODE_EXIST(10009, "os tenant code {0} already exists", "操作系统租户[{0}]已存在"),
>>>>>>> 690e4eae
    USER_NOT_EXIST(10010, "user {0} not exists", "用户[{0}]不存在"),
    ALERT_GROUP_NOT_EXIST(10011, "alarm group not found", "告警组不存在"),
    ALERT_GROUP_EXIST(10012, "alarm group already exists", "告警组名称已存在"),
    USER_NAME_PASSWD_ERROR(10013, "user name or password error", "用户名或密码错误"),
    LOGIN_SESSION_FAILED(10014, "create session failed!", "创建session失败"),
    DATASOURCE_EXIST(10015, "data source name already exists", "数据源名称已存在"),
    DATASOURCE_CONNECT_FAILED(10016, "data source connection failed", "建立数据源连接失败"),
    TENANT_NOT_EXIST(10017, "tenant not exists", "租户不存在"),
    PROJECT_NOT_FOUNT(10018, "project {0} not found ", "项目[{0}]不存在"),
    PROJECT_ALREADY_EXISTS(10019, "project {0} already exists", "项目名称[{0}]已存在"),
    TASK_INSTANCE_NOT_EXISTS(10020, "task instance {0} does not exist", "任务实例[{0}]不存在"),
    TASK_INSTANCE_NOT_SUB_WORKFLOW_INSTANCE(10021, "task instance {0} is not sub process instance", "任务实例[{0}]不是子流程实例"),
    SCHEDULE_CRON_NOT_EXISTS(10022, "scheduler crontab {0} does not exist", "调度配置定时表达式[{0}]不存在"),
    SCHEDULE_CRON_ONLINE_FORBID_UPDATE(10023, "online status does not allow update operations", "调度配置上线状态不允许修改"),
    SCHEDULE_CRON_CHECK_FAILED(10024, "scheduler crontab expression validation failure: {0}", "调度配置定时表达式验证失败: {0}"),
    MASTER_NOT_EXISTS(10025, "master does not exist", "无可用master节点"),
    SCHEDULE_STATUS_UNKNOWN(10026, "unknown status: {0}", "未知状态: {0}"),
    CREATE_ALERT_GROUP_ERROR(10027, "create alert group error", "创建告警组错误"),
    QUERY_ALL_ALERTGROUP_ERROR(10028, "query all alertgroup error", "查询告警组错误"),
    LIST_PAGING_ALERT_GROUP_ERROR(10029, "list paging alert group error", "分页查询告警组错误"),
    UPDATE_ALERT_GROUP_ERROR(10030, "update alert group error", "更新告警组错误"),
    DELETE_ALERT_GROUP_ERROR(10031, "delete alert group error", "删除告警组错误"),
    ALERT_GROUP_GRANT_USER_ERROR(10032, "alert group grant user error", "告警组授权用户错误"),
    CREATE_DATASOURCE_ERROR(10033, "create datasource error", "创建数据源错误"),
    UPDATE_DATASOURCE_ERROR(10034, "update datasource error", "更新数据源错误"),
    QUERY_DATASOURCE_ERROR(10035, "query datasource error", "查询数据源错误"),
    CONNECT_DATASOURCE_FAILURE(10036, "connect datasource failure", "建立数据源连接失败"),
    CONNECTION_TEST_FAILURE(10037, "connection test failure", "测试数据源连接失败"),
    DELETE_DATA_SOURCE_FAILURE(10038, "delete data source failure", "删除数据源失败"),
    VERIFY_DATASOURCE_NAME_FAILURE(10039, "verify datasource name failure", "验证数据源名称失败"),
    UNAUTHORIZED_DATASOURCE(10040, "unauthorized datasource", "未经授权的数据源"),
    AUTHORIZED_DATA_SOURCE(10041, "authorized data source", "授权数据源失败"),
    LOGIN_SUCCESS(10042, "login success", "登录成功"),
    USER_LOGIN_FAILURE(10043, "user login failure", "用户登录失败"),
    LIST_WORKERS_ERROR(10044, "list workers error", "查询worker列表错误"),
    LIST_MASTERS_ERROR(10045, "list masters error", "查询master列表错误"),
    UPDATE_PROJECT_ERROR(10046, "update project error", "更新项目信息错误"),
    QUERY_PROJECT_DETAILS_BY_ID_ERROR(10047, "query project details by id error", "查询项目详细信息错误"),
    CREATE_PROJECT_ERROR(10048, "create project error", "创建项目错误"),
    LOGIN_USER_QUERY_PROJECT_LIST_PAGING_ERROR(10049, "login user query project list paging error", "分页查询项目列表错误"),
    DELETE_PROJECT_ERROR(10050, "delete project error", "删除项目错误"),
    QUERY_UNAUTHORIZED_PROJECT_ERROR(10051, "query unauthorized project error", "查询未授权项目错误"),
    QUERY_AUTHORIZED_PROJECT(10052, "query authorized project", "查询授权项目错误"),
    QUERY_QUEUE_LIST_ERROR(10053, "query queue list error", "查询队列列表错误"),
    CREATE_RESOURCE_ERROR(10054, "create resource error", "创建资源错误"),
    UPDATE_RESOURCE_ERROR(10055, "update resource error", "更新资源错误"),
    QUERY_RESOURCES_LIST_ERROR(10056, "query resources list error", "查询资源列表错误"),
    QUERY_RESOURCES_LIST_PAGING(10057, "query resources list paging", "分页查询资源列表错误"),
    DELETE_RESOURCE_ERROR(10058, "delete resource error", "删除资源错误"),
    VERIFY_RESOURCE_BY_NAME_AND_TYPE_ERROR(10059, "verify resource by name and type error", "资源名称或类型验证错误"),
    VIEW_RESOURCE_FILE_ON_LINE_ERROR(10060, "view resource file online error", "查看资源文件错误"),
    CREATE_RESOURCE_FILE_ON_LINE_ERROR(10061, "create resource file online error", "创建资源文件错误"),
    RESOURCE_FILE_IS_EMPTY(10062, "resource file is empty", "资源文件内容不能为空"),
    EDIT_RESOURCE_FILE_ON_LINE_ERROR(10063, "edit resource file online error", "更新资源文件错误"),
    DOWNLOAD_RESOURCE_FILE_ERROR(10064, "download resource file error", "下载资源文件错误"),
    CREATE_UDF_FUNCTION_ERROR(10065, "create udf function error", "创建UDF函数错误"),
    VIEW_UDF_FUNCTION_ERROR(10066, "view udf function error", "查询UDF函数错误"),
    UPDATE_UDF_FUNCTION_ERROR(10067, "update udf function error", "更新UDF函数错误"),
    QUERY_UDF_FUNCTION_LIST_PAGING_ERROR(10068, "query udf function list paging error", "分页查询UDF函数列表错误"),
    QUERY_DATASOURCE_BY_TYPE_ERROR(10069, "query datasource by type error", "查询数据源信息错误"),
    VERIFY_UDF_FUNCTION_NAME_ERROR(10070, "verify udf function name error", "UDF函数名称验证错误"),
    DELETE_UDF_FUNCTION_ERROR(10071, "delete udf function error", "删除UDF函数错误"),
    AUTHORIZED_FILE_RESOURCE_ERROR(10072, "authorized file resource error", "授权资源文件错误"),
    AUTHORIZE_RESOURCE_TREE(10073, "authorize resource tree display error", "授权资源目录树错误"),
    UNAUTHORIZED_UDF_FUNCTION_ERROR(10074, "unauthorized udf function error", "查询未授权UDF函数错误"),
    AUTHORIZED_UDF_FUNCTION_ERROR(10075, "authorized udf function error", "授权UDF函数错误"),
    CREATE_SCHEDULE_ERROR(10076, "create schedule error", "创建调度配置错误"),
    UPDATE_SCHEDULE_ERROR(10077, "update schedule error", "更新调度配置错误"),
    PUBLISH_SCHEDULE_ONLINE_ERROR(10078, "publish schedule online error", "上线调度配置错误"),
    OFFLINE_SCHEDULE_ERROR(10079, "offline schedule error", "下线调度配置错误"),
    QUERY_SCHEDULE_LIST_PAGING_ERROR(10080, "query schedule list paging error", "分页查询调度配置列表错误"),
    QUERY_SCHEDULE_LIST_ERROR(10081, "query schedule list error", "查询调度配置列表错误"),
    QUERY_TASK_LIST_PAGING_ERROR(10082, "query task list paging error", "分页查询任务列表错误"),
    QUERY_TASK_RECORD_LIST_PAGING_ERROR(10083, "query task record list paging error", "分页查询任务记录错误"),
    CREATE_TENANT_ERROR(10084, "create tenant error", "创建租户错误"),
    QUERY_TENANT_LIST_PAGING_ERROR(10085, "query tenant list paging error", "分页查询租户列表错误"),
    QUERY_TENANT_LIST_ERROR(10086, "query tenant list error", "查询租户列表错误"),
    UPDATE_TENANT_ERROR(10087, "update tenant error", "更新租户错误"),
    DELETE_TENANT_BY_ID_ERROR(10088, "delete tenant by id error", "删除租户错误"),
    VERIFY_OS_TENANT_CODE_ERROR(10089, "verify os tenant code error", "操作系统租户验证错误"),
    CREATE_USER_ERROR(10090, "create user error", "创建用户错误"),
    QUERY_USER_LIST_PAGING_ERROR(10091, "query user list paging error", "分页查询用户列表错误"),
    UPDATE_USER_ERROR(10092, "update user error", "更新用户错误"),
    DELETE_USER_BY_ID_ERROR(10093, "delete user by id error", "删除用户错误"),
    GRANT_PROJECT_ERROR(10094, "grant project error", "授权项目错误"),
    GRANT_RESOURCE_ERROR(10095, "grant resource error", "授权资源错误"),
    GRANT_UDF_FUNCTION_ERROR(10096, "grant udf function error", "授权UDF函数错误"),
    GRANT_DATASOURCE_ERROR(10097, "grant datasource error", "授权数据源错误"),
    GET_USER_INFO_ERROR(10098, "get user info error", "获取用户信息错误"),
    USER_LIST_ERROR(10099, "user list error", "查询用户列表错误"),
    VERIFY_USERNAME_ERROR(10100, "verify username error", "用户名验证错误"),
    UNAUTHORIZED_USER_ERROR(10101, "unauthorized user error", "查询未授权用户错误"),
    AUTHORIZED_USER_ERROR(10102, "authorized user error", "查询授权用户错误"),
    QUERY_TASK_INSTANCE_LOG_ERROR(10103, "view task instance log error", "查询任务实例日志错误"),
    DOWNLOAD_TASK_INSTANCE_LOG_FILE_ERROR(10104, "download task instance log file error", "下载任务日志文件错误"),
    CREATE_PROCESS_DEFINITION(10105, "create process definition", "创建工作流错误"),
    VERIFY_PROCESS_DEFINITION_NAME_UNIQUE_ERROR(10106, "verify process definition name unique error", "工作流定义名称已存在"),
    UPDATE_PROCESS_DEFINITION_ERROR(10107, "update process definition error", "更新工作流定义错误"),
    RELEASE_PROCESS_DEFINITION_ERROR(10108, "release process definition error", "上线工作流错误"),
    QUERY_DATAIL_OF_PROCESS_DEFINITION_ERROR(10109, "query datail of process definition error", "查询工作流详细信息错误"),
    QUERY_PROCESS_DEFINITION_LIST(10110, "query process definition list", "查询工作流列表错误"),
    ENCAPSULATION_TREEVIEW_STRUCTURE_ERROR(10111, "encapsulation treeview structure error", "查询工作流树形图数据错误"),
    GET_TASKS_LIST_BY_PROCESS_DEFINITION_ID_ERROR(10112, "get tasks list by process definition id error", "查询工作流定义节点信息错误"),
    QUERY_PROCESS_INSTANCE_LIST_PAGING_ERROR(10113, "query process instance list paging error", "分页查询工作流实例列表错误"),
    QUERY_TASK_LIST_BY_PROCESS_INSTANCE_ID_ERROR(10114, "query task list by process instance id error", "查询任务实例列表错误"),
    UPDATE_PROCESS_INSTANCE_ERROR(10115, "update process instance error", "更新工作流实例错误"),
    QUERY_PROCESS_INSTANCE_BY_ID_ERROR(10116, "query process instance by id error", "查询工作流实例错误"),
    DELETE_PROCESS_INSTANCE_BY_ID_ERROR(10117, "delete process instance by id error", "删除工作流实例错误"),
    QUERY_SUB_PROCESS_INSTANCE_DETAIL_INFO_BY_TASK_ID_ERROR(10118, "query sub process instance detail info by task id error", "查询子流程任务实例错误"),
    QUERY_PARENT_PROCESS_INSTANCE_DETAIL_INFO_BY_SUB_PROCESS_INSTANCE_ID_ERROR(10119, "query parent process instance detail info by sub process instance id error", "查询子流程该工作流实例错误"),
    QUERY_PROCESS_INSTANCE_ALL_VARIABLES_ERROR(10120, "query process instance all variables error", "查询工作流自定义变量信息错误"),
    ENCAPSULATION_PROCESS_INSTANCE_GANTT_STRUCTURE_ERROR(10121, "encapsulation process instance gantt structure error", "查询工作流实例甘特图数据错误"),
    QUERY_PROCESS_DEFINITION_LIST_PAGING_ERROR(10122, "query process definition list paging error", "分页查询工作流定义列表错误"),
    SIGN_OUT_ERROR(10123, "sign out error", "退出错误"),
    OS_TENANT_CODE_HAS_ALREADY_EXISTS(10124, "os tenant code has already exists", "操作系统租户已存在"),
    IP_IS_EMPTY(10125, "ip is empty", "IP地址不能为空"),
    SCHEDULE_CRON_REALEASE_NEED_NOT_CHANGE(10126, "schedule release is already {0}", "调度配置上线错误[{0}]"),
    CREATE_QUEUE_ERROR(10127, "create queue error", "创建队列错误"),
    QUEUE_NOT_EXIST(10128, "queue {0} not exists", "队列ID[{0}]不存在"),
    QUEUE_VALUE_EXIST(10129, "queue value {0} already exists", "队列值[{0}]已存在"),
    QUEUE_NAME_EXIST(10130, "queue name {0} already exists", "队列名称[{0}]已存在"),
    UPDATE_QUEUE_ERROR(10131, "update queue error", "更新队列信息错误"),
    NEED_NOT_UPDATE_QUEUE(10132, "no content changes, no updates are required", "数据未变更，不需要更新队列信息"),
    VERIFY_QUEUE_ERROR(10133, "verify queue error", "验证队列信息错误"),
    NAME_NULL(10134, "name must be not null", "名称不能为空"),
    NAME_EXIST(10135, "name {0} already exists", "名称[{0}]已存在"),
    SAVE_ERROR(10136, "save error", "保存错误"),
    DELETE_PROJECT_ERROR_DEFINES_NOT_NULL(10137, "please delete the process definitions in project first!", "请先删除全部工作流定义"),
    BATCH_DELETE_PROCESS_INSTANCE_BY_IDS_ERROR(10117, "batch delete process instance by ids {0} error", "批量删除工作流实例错误"),
    PREVIEW_SCHEDULE_ERROR(10139, "preview schedule error", "预览调度配置错误"),
    PARSE_TO_CRON_EXPRESSION_ERROR(10140, "parse cron to cron expression error", "解析调度表达式错误"),
    SCHEDULE_START_TIME_END_TIME_SAME(10141, "The start time must not be the same as the end", "开始时间不能和结束时间一样"),
    DELETE_TENANT_BY_ID_FAIL(10142, "delete tenant by id fail, for there are {0} process instances in executing using it", "删除租户失败，有[{0}]个运行中的工作流实例正在使用"),
    DELETE_TENANT_BY_ID_FAIL_DEFINES(10143, "delete tenant by id fail, for there are {0} process definitions using it", "删除租户失败，有[{0}]个工作流定义正在使用"),
    DELETE_TENANT_BY_ID_FAIL_USERS(10144, "delete tenant by id fail, for there are {0} users using it", "删除租户失败，有[{0}]个用户正在使用"),
    DELETE_WORKER_GROUP_BY_ID_FAIL(10145, "delete worker group by id fail, for there are {0} process instances in executing using it", "删除Worker分组失败，有[{0}]个运行中的工作流实例正在使用"),
    QUERY_WORKER_GROUP_FAIL(10146, "query worker group fail ", "查询worker分组失败"),
    DELETE_WORKER_GROUP_FAIL(10147, "delete worker group fail ", "删除worker分组失败"),
    USER_DISABLED(10148, "The current user is disabled", "当前用户已停用"),
    COPY_PROCESS_DEFINITION_ERROR(10149, "copy process definition from {0} to {1} error : {2}", "从{0}复制工作流到{1}错误 : {2}"),
    MOVE_PROCESS_DEFINITION_ERROR(10150, "move process definition from {0} to {1} error : {2}", "从{0}移动工作流到{1}错误 : {2}"),
    SWITCH_PROCESS_DEFINITION_VERSION_ERROR(10151, "Switch process definition version error", "切换工作流版本出错"),
    SWITCH_PROCESS_DEFINITION_VERSION_NOT_EXIST_PROCESS_DEFINITION_ERROR(10152
        , "Switch process definition version error: not exists process definition, [process definition id {0}]", "切换工作流版本出错：工作流不存在，[工作流id {0}]"),
    SWITCH_PROCESS_DEFINITION_VERSION_NOT_EXIST_PROCESS_DEFINITION_VERSION_ERROR(10153
        , "Switch process definition version error: not exists process definition version, [process definition id {0}] [version number {1}]", "切换工作流版本出错：工作流版本信息不存在，[工作流id {0}] [版本号 {1}]"),
    QUERY_PROCESS_DEFINITION_VERSIONS_ERROR(10154, "query process definition versions error", "查询工作流历史版本信息出错"),
    QUERY_PROCESS_DEFINITION_VERSIONS_PAGE_NO_OR_PAGE_SIZE_LESS_THAN_1_ERROR(10155
        , "query process definition versions error: [page number:{0}] < 1 or [page size:{1}] < 1", "查询工作流历史版本出错：[pageNo:{0}] < 1 或 [pageSize:{1}] < 1"),
    DELETE_PROCESS_DEFINITION_VERSION_ERROR(10156, "delete process definition version error", "删除工作流历史版本出错"),

    QUERY_USER_CREATED_PROJECT_ERROR(10157, "query user created project error error", "查询用户创建的项目错误"),
    PROCESS_DEFINITION_IDS_IS_EMPTY(10158, "process definition ids is empty", "工作流IDS不能为空"),
    BATCH_COPY_PROCESS_DEFINITION_ERROR(10159, "batch copy process definition error", "复制工作流错误"),
    BATCH_MOVE_PROCESS_DEFINITION_ERROR(10160, "batch move process definition error", "移动工作流错误"),
    QUERY_WORKFLOW_LINEAGE_ERROR(10161, "query workflow lineage error", "查询血缘失败"),
    QUERY_AUTHORIZED_AND_USER_CREATED_PROJECT_ERROR(10162, "query authorized and user created project error error", "查询授权的和用户创建的项目错误"),
<<<<<<< HEAD
    DELETE_PROCESS_DEFINITION_BY_ID_FAIL(10163, "delete process definition by id fail, for there are {0} process instances in executing using it", "删除工作流定义失败，有[{0}]个运行中的工作流实例正在使用"),
    CHECK_TENANT_CODE_ERROR(10164, "Please enter the English tenant code", "请输入英文租户编码"),
    UPDATE_ALERT_PLUGIN_INSTANCE_ERROR(10165, "update alert plugin instance error", "更新告警组和告警组插件实例错误"),
    DELETE_ALERT_PLUGIN_INSTANCE_ERROR(10166, "delete alert plugin instance error", "删除告警组和告警组插件实例错误"),
    GET_ALERT_PLUGIN_INSTANCE_ERROR(10167, "get alert plugin instance error", "获取告警组和告警组插件实例错误"),
    CREATE_ALERT_PLUGIN_INSTANCE_ERROR(10168, "create alert plugin instance error", "创建告警组和告警组插件实例错误"),
    QUERY_ALL_ALERT_PLUGIN_INSTANCE_ERROR(10169, "query all alert plugin instance error", "查询所有告警实例失败"),
    PLUGIN_INSTANCE_ALREADY_EXIT(10170,"plugin instance already exit","该告警插件实例已存在"),
    LIST_PAGING_ALERT_PLUGIN_INSTANCE_ERROR(10171,"query plugin instance page error","分页查询告警实例失败"),
=======
    DELETE_PROCESS_DEFINITION_BY_ID_FAIL(10163,"delete process definition by id fail, for there are {0} process instances in executing using it", "删除工作流定义失败，有[{0}]个运行中的工作流实例正在使用"),
    CHECK_OS_TENANT_CODE_ERROR(10164, "Please enter the English os tenant code", "请输入英文操作系统租户"),
    FORCE_TASK_SUCCESS_ERROR(10165, "force task success error", "强制成功任务实例错误"),
    TASK_INSTANCE_STATE_OPERATION_ERROR(10166, "the status of task instance {0} is {1},Cannot perform force success operation", "任务实例[{0}]的状态是[{1}]，无法执行强制成功操作"),
    DATASOURCE_TYPE_NOT_EXIST(10167, "data source type not exist", "数据源类型不存在"),
>>>>>>> 690e4eae

    UDF_FUNCTION_NOT_EXIST(20001, "UDF function not found", "UDF函数不存在"),
    UDF_FUNCTION_EXISTS(20002, "UDF function already exists", "UDF函数已存在"),
    RESOURCE_NOT_EXIST(20004, "resource not exist", "资源不存在"),
    RESOURCE_EXIST(20005, "resource already exists", "资源已存在"),
    RESOURCE_SUFFIX_NOT_SUPPORT_VIEW(20006, "resource suffix do not support online viewing", "资源文件后缀不支持查看"),
    RESOURCE_SIZE_EXCEED_LIMIT(20007, "upload resource file size exceeds limit", "上传资源文件大小超过限制"),
    RESOURCE_SUFFIX_FORBID_CHANGE(20008, "resource suffix not allowed to be modified", "资源文件后缀不支持修改"),
    UDF_RESOURCE_SUFFIX_NOT_JAR(20009, "UDF resource suffix name must be jar", "UDF资源文件后缀名只支持[jar]"),
    HDFS_COPY_FAIL(20010, "hdfs copy {0} -> {1} fail", "hdfs复制失败：[{0}] -> [{1}]"),
    RESOURCE_FILE_EXIST(20011, "resource file {0} already exists in hdfs,please delete it or change name!", "资源文件[{0}]在hdfs中已存在，请删除或修改资源名"),
    RESOURCE_FILE_NOT_EXIST(20012, "resource file {0} not exists in hdfs!", "资源文件[{0}]在hdfs中不存在"),
    UDF_RESOURCE_IS_BOUND(20013, "udf resource file is bound by UDF functions:{0}", "udf函数绑定了资源文件[{0}]"),
    RESOURCE_IS_USED(20014, "resource file is used by process definition", "资源文件被上线的流程定义使用了"),
    PARENT_RESOURCE_NOT_EXIST(20015, "parent resource not exist", "父资源文件不存在"),
    RESOURCE_NOT_EXIST_OR_NO_PERMISSION(20016, "resource not exist or no permission,please view the task node and remove error resource", "请检查任务节点并移除无权限或者已删除的资源"),
    RESOURCE_IS_AUTHORIZED(20017, "resource is authorized to user {0},suffix not allowed to be modified", "资源文件已授权其他用户[{0}],后缀不允许修改"),

    USER_NO_OPERATION_PERM(30001, "user has no operation privilege", "当前用户没有操作权限"),
    USER_NO_OPERATION_PROJECT_PERM(30002, "user {0} is not has project {1} permission", "当前用户[{0}]没有[{1}]项目的操作权限"),


    PROCESS_INSTANCE_NOT_EXIST(50001, "process instance {0} does not exist", "工作流实例[{0}]不存在"),
    PROCESS_INSTANCE_EXIST(50002, "process instance {0} already exists", "工作流实例[{0}]已存在"),
    PROCESS_DEFINE_NOT_EXIST(50003, "process definition {0} does not exist", "工作流定义[{0}]不存在"),
    PROCESS_DEFINE_NOT_RELEASE(50004, "process definition {0} not on line", "工作流定义[{0}]不是上线状态"),
    PROCESS_INSTANCE_ALREADY_CHANGED(50005, "the status of process instance {0} is already {1}", "工作流实例[{0}]的状态已经是[{1}]"),
    PROCESS_INSTANCE_STATE_OPERATION_ERROR(50006, "the status of process instance {0} is {1},Cannot perform {2} operation", "工作流实例[{0}]的状态是[{1}]，无法执行[{2}]操作"),
    SUB_PROCESS_INSTANCE_NOT_EXIST(50007, "the task belong to process instance does not exist", "子工作流实例不存在"),
    PROCESS_DEFINE_NOT_ALLOWED_EDIT(50008, "process definition {0} does not allow edit", "工作流定义[{0}]不允许修改"),
    PROCESS_INSTANCE_EXECUTING_COMMAND(50009, "process instance {0} is executing the command, please wait ...", "工作流实例[{0}]正在执行命令，请稍等..."),
    PROCESS_INSTANCE_NOT_SUB_PROCESS_INSTANCE(50010, "process instance {0} is not sub process instance", "工作流实例[{0}]不是子工作流实例"),
    TASK_INSTANCE_STATE_COUNT_ERROR(50011, "task instance state count error", "查询各状态任务实例数错误"),
    COUNT_PROCESS_INSTANCE_STATE_ERROR(50012, "count process instance state error", "查询各状态流程实例数错误"),
    COUNT_PROCESS_DEFINITION_USER_ERROR(50013, "count process definition user error", "查询各用户流程定义数错误"),
    START_PROCESS_INSTANCE_ERROR(50014, "start process instance error", "运行工作流实例错误"),
    EXECUTE_PROCESS_INSTANCE_ERROR(50015, "execute process instance error", "操作工作流实例错误"),
    CHECK_PROCESS_DEFINITION_ERROR(50016, "check process definition error", "工作流定义错误"),
    QUERY_RECIPIENTS_AND_COPYERS_BY_PROCESS_DEFINITION_ERROR(50017, "query recipients and copyers by process definition error", "查询收件人和抄送人错误"),
    DATA_IS_NOT_VALID(50017, "data {0} not valid", "数据[{0}]无效"),
    DATA_IS_NULL(50018, "data {0} is null", "数据[{0}]不能为空"),
    PROCESS_NODE_HAS_CYCLE(50019, "process node has cycle", "流程节点间存在循环依赖"),
    PROCESS_NODE_S_PARAMETER_INVALID(50020, "process node {0} parameter invalid", "流程节点[{0}]参数无效"),
    PROCESS_DEFINE_STATE_ONLINE(50021, "process definition {0} is already on line", "工作流定义[{0}]已上线"),
    DELETE_PROCESS_DEFINE_BY_ID_ERROR(50022, "delete process definition by id error", "删除工作流定义错误"),
    SCHEDULE_CRON_STATE_ONLINE(50023, "the status of schedule {0} is already on line", "调度配置[{0}]已上线"),
    DELETE_SCHEDULE_CRON_BY_ID_ERROR(50024, "delete schedule by id error", "删除调度配置错误"),
    BATCH_DELETE_PROCESS_DEFINE_ERROR(50025, "batch delete process definition error", "批量删除工作流定义错误"),
    BATCH_DELETE_PROCESS_DEFINE_BY_IDS_ERROR(50026, "batch delete process definition by ids {0} error", "批量删除工作流定义[{0}]错误"),
    TENANT_NOT_SUITABLE(50027, "there is not any tenant suitable, please choose a tenant available.", "没有合适的租户，请选择可用的租户"),
    EXPORT_PROCESS_DEFINE_BY_ID_ERROR(50028, "export process definition by id error", "导出工作流定义错误"),
    BATCH_EXPORT_PROCESS_DEFINE_BY_IDS_ERROR(50028,"batch export process definition by ids error", "批量导出工作流定义错误"),
    IMPORT_PROCESS_DEFINE_ERROR(50029, "import process definition error", "导入工作流定义错误"),

    HDFS_NOT_STARTUP(60001, "hdfs not startup", "hdfs未启用"),

    /**
     * for monitor
     */
    QUERY_DATABASE_STATE_ERROR(70001, "query database state error", "查询数据库状态错误"),
    QUERY_ZOOKEEPER_STATE_ERROR(70002, "query zookeeper state error", "查询zookeeper状态错误"),


    CREATE_ACCESS_TOKEN_ERROR(70010, "create access token error", "创建访问token错误"),
    GENERATE_TOKEN_ERROR(70011, "generate token error", "生成token错误"),
    QUERY_ACCESSTOKEN_LIST_PAGING_ERROR(70012, "query access token list paging error", "分页查询访问token列表错误"),
    UPDATE_ACCESS_TOKEN_ERROR(70013, "update access token error", "更新访问token错误"),
    DELETE_ACCESS_TOKEN_ERROR(70014, "delete access token error", "删除访问token错误"),
    ACCESS_TOKEN_NOT_EXIST(70015, "access token not exist", "访问token不存在"),


    COMMAND_STATE_COUNT_ERROR(80001, "task instance state count error", "查询各状态任务实例数错误"),
    NEGTIVE_SIZE_NUMBER_ERROR(80002, "query size number error", "查询size错误"),
    START_TIME_BIGGER_THAN_END_TIME_ERROR(80003, "start time bigger than end time error", "开始时间在结束时间之后错误"),
    QUEUE_COUNT_ERROR(90001, "queue count error", "查询队列数据错误"),

    KERBEROS_STARTUP_STATE(100001, "get kerberos startup state error", "获取kerberos启动状态错误"),

    //plugin
    PLUGIN_NOT_A_UI_COMPONENT(110001, "query plugin error, this plugin has no UI component", "查询插件错误，此插件无UI组件"),
    QUERY_PLUGINS_RESULT_IS_NULL(110002, "query plugins result is null", "查询插件为空"),
    QUERY_PLUGINS_ERROR(110003, "query plugins error", "查询插件错误"),
    QUERY_PLUGIN_DETAIL_RESULT_IS_NULL(110004, "query plugin detail result is null", "查询插件详情结果为空"),
    ;

    private final int code;
    private final String enMsg;
    private final String zhMsg;

    Status(int code, String enMsg, String zhMsg) {
        this.code = code;
        this.enMsg = enMsg;
        this.zhMsg = zhMsg;
    }

    public int getCode() {
        return this.code;
    }

    public String getMsg() {
        if (Locale.SIMPLIFIED_CHINESE.getLanguage().equals(LocaleContextHolder.getLocale().getLanguage())) {
            return this.zhMsg;
        } else {
            return this.enMsg;
        }
    }
}<|MERGE_RESOLUTION|>--- conflicted
+++ resolved
@@ -36,11 +36,7 @@
     USER_NAME_NULL(10004, "user name is null", "用户名不能为空"),
     HDFS_OPERATION_ERROR(10006, "hdfs operation error", "hdfs操作错误"),
     TASK_INSTANCE_NOT_FOUND(10008, "task instance not found", "任务实例不存在"),
-<<<<<<< HEAD
-    TENANT_CODE_EXIST(10009, "tenant code {0} already exists", "租户编码[{0}]已存在"),
-=======
     OS_TENANT_CODE_EXIST(10009, "os tenant code {0} already exists", "操作系统租户[{0}]已存在"),
->>>>>>> 690e4eae
     USER_NOT_EXIST(10010, "user {0} not exists", "用户[{0}]不存在"),
     ALERT_GROUP_NOT_EXIST(10011, "alarm group not found", "告警组不存在"),
     ALERT_GROUP_EXIST(10012, "alarm group already exists", "告警组名称已存在"),
@@ -184,12 +180,12 @@
     MOVE_PROCESS_DEFINITION_ERROR(10150, "move process definition from {0} to {1} error : {2}", "从{0}移动工作流到{1}错误 : {2}"),
     SWITCH_PROCESS_DEFINITION_VERSION_ERROR(10151, "Switch process definition version error", "切换工作流版本出错"),
     SWITCH_PROCESS_DEFINITION_VERSION_NOT_EXIST_PROCESS_DEFINITION_ERROR(10152
-        , "Switch process definition version error: not exists process definition, [process definition id {0}]", "切换工作流版本出错：工作流不存在，[工作流id {0}]"),
+            , "Switch process definition version error: not exists process definition, [process definition id {0}]", "切换工作流版本出错：工作流不存在，[工作流id {0}]"),
     SWITCH_PROCESS_DEFINITION_VERSION_NOT_EXIST_PROCESS_DEFINITION_VERSION_ERROR(10153
-        , "Switch process definition version error: not exists process definition version, [process definition id {0}] [version number {1}]", "切换工作流版本出错：工作流版本信息不存在，[工作流id {0}] [版本号 {1}]"),
+            , "Switch process definition version error: not exists process definition version, [process definition id {0}] [version number {1}]", "切换工作流版本出错：工作流版本信息不存在，[工作流id {0}] [版本号 {1}]"),
     QUERY_PROCESS_DEFINITION_VERSIONS_ERROR(10154, "query process definition versions error", "查询工作流历史版本信息出错"),
     QUERY_PROCESS_DEFINITION_VERSIONS_PAGE_NO_OR_PAGE_SIZE_LESS_THAN_1_ERROR(10155
-        , "query process definition versions error: [page number:{0}] < 1 or [page size:{1}] < 1", "查询工作流历史版本出错：[pageNo:{0}] < 1 或 [pageSize:{1}] < 1"),
+            , "query process definition versions error: [page number:{0}] < 1 or [page size:{1}] < 1", "查询工作流历史版本出错：[pageNo:{0}] < 1 或 [pageSize:{1}] < 1"),
     DELETE_PROCESS_DEFINITION_VERSION_ERROR(10156, "delete process definition version error", "删除工作流历史版本出错"),
 
     QUERY_USER_CREATED_PROJECT_ERROR(10157, "query user created project error error", "查询用户创建的项目错误"),
@@ -198,23 +194,11 @@
     BATCH_MOVE_PROCESS_DEFINITION_ERROR(10160, "batch move process definition error", "移动工作流错误"),
     QUERY_WORKFLOW_LINEAGE_ERROR(10161, "query workflow lineage error", "查询血缘失败"),
     QUERY_AUTHORIZED_AND_USER_CREATED_PROJECT_ERROR(10162, "query authorized and user created project error error", "查询授权的和用户创建的项目错误"),
-<<<<<<< HEAD
-    DELETE_PROCESS_DEFINITION_BY_ID_FAIL(10163, "delete process definition by id fail, for there are {0} process instances in executing using it", "删除工作流定义失败，有[{0}]个运行中的工作流实例正在使用"),
-    CHECK_TENANT_CODE_ERROR(10164, "Please enter the English tenant code", "请输入英文租户编码"),
-    UPDATE_ALERT_PLUGIN_INSTANCE_ERROR(10165, "update alert plugin instance error", "更新告警组和告警组插件实例错误"),
-    DELETE_ALERT_PLUGIN_INSTANCE_ERROR(10166, "delete alert plugin instance error", "删除告警组和告警组插件实例错误"),
-    GET_ALERT_PLUGIN_INSTANCE_ERROR(10167, "get alert plugin instance error", "获取告警组和告警组插件实例错误"),
-    CREATE_ALERT_PLUGIN_INSTANCE_ERROR(10168, "create alert plugin instance error", "创建告警组和告警组插件实例错误"),
-    QUERY_ALL_ALERT_PLUGIN_INSTANCE_ERROR(10169, "query all alert plugin instance error", "查询所有告警实例失败"),
-    PLUGIN_INSTANCE_ALREADY_EXIT(10170,"plugin instance already exit","该告警插件实例已存在"),
-    LIST_PAGING_ALERT_PLUGIN_INSTANCE_ERROR(10171,"query plugin instance page error","分页查询告警实例失败"),
-=======
     DELETE_PROCESS_DEFINITION_BY_ID_FAIL(10163,"delete process definition by id fail, for there are {0} process instances in executing using it", "删除工作流定义失败，有[{0}]个运行中的工作流实例正在使用"),
     CHECK_OS_TENANT_CODE_ERROR(10164, "Please enter the English os tenant code", "请输入英文操作系统租户"),
     FORCE_TASK_SUCCESS_ERROR(10165, "force task success error", "强制成功任务实例错误"),
     TASK_INSTANCE_STATE_OPERATION_ERROR(10166, "the status of task instance {0} is {1},Cannot perform force success operation", "任务实例[{0}]的状态是[{1}]，无法执行强制成功操作"),
     DATASOURCE_TYPE_NOT_EXIST(10167, "data source type not exist", "数据源类型不存在"),
->>>>>>> 690e4eae
 
     UDF_FUNCTION_NOT_EXIST(20001, "UDF function not found", "UDF函数不存在"),
     UDF_FUNCTION_EXISTS(20002, "UDF function already exists", "UDF函数已存在"),
@@ -298,6 +282,15 @@
     QUERY_PLUGINS_RESULT_IS_NULL(110002, "query plugins result is null", "查询插件为空"),
     QUERY_PLUGINS_ERROR(110003, "query plugins error", "查询插件错误"),
     QUERY_PLUGIN_DETAIL_RESULT_IS_NULL(110004, "query plugin detail result is null", "查询插件详情结果为空"),
+
+    UPDATE_ALERT_PLUGIN_INSTANCE_ERROR(110005, "update alert plugin instance error", "更新告警组和告警组插件实例错误"),
+    DELETE_ALERT_PLUGIN_INSTANCE_ERROR(110006, "delete alert plugin instance error", "删除告警组和告警组插件实例错误"),
+    GET_ALERT_PLUGIN_INSTANCE_ERROR(110007, "get alert plugin instance error", "获取告警组和告警组插件实例错误"),
+    CREATE_ALERT_PLUGIN_INSTANCE_ERROR(110008, "create alert plugin instance error", "创建告警组和告警组插件实例错误"),
+    QUERY_ALL_ALERT_PLUGIN_INSTANCE_ERROR(110009, "query all alert plugin instance error", "查询所有告警实例失败"),
+    PLUGIN_INSTANCE_ALREADY_EXIT(110010,"plugin instance already exit","该告警插件实例已存在"),
+    LIST_PAGING_ALERT_PLUGIN_INSTANCE_ERROR(110011,"query plugin instance page error","分页查询告警实例失败"),
+
     ;
 
     private final int code;
