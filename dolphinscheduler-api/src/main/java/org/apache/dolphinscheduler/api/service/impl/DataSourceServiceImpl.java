--- conflicted
+++ resolved
@@ -441,11 +441,8 @@
             }
             dataSourceMapper.deleteById(datasourceId);
             datasourceUserMapper.deleteByDatasourceId(datasourceId);
-<<<<<<< HEAD
             clearBindTestId(datasourceId);
-=======
             logger.info("Delete datasource complete, datasourceId:{}.", datasourceId);
->>>>>>> a44817fc
             putMsg(result, Status.SUCCESS);
         } catch (Exception e) {
             logger.error("Delete datasource complete, datasourceId:{}.", datasourceId, e);
