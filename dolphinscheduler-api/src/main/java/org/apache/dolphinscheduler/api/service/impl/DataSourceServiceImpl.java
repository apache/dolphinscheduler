--- conflicted
+++ resolved
@@ -308,11 +308,8 @@
      * check connection
      *
      * @param type data source type
-<<<<<<< HEAD
      * @param connectionParam connectionParam
-=======
-     * @param connectionParam data source parameters
->>>>>>> e36ccfe2
+     * @return true if connect successfully, otherwise false
      * @return true if connect successfully, otherwise false
      */
     @Override
