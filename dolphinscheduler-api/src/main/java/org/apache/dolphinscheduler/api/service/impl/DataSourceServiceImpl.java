--- conflicted
+++ resolved
@@ -38,17 +38,10 @@
 
 import org.apache.commons.collections4.CollectionUtils;
 
-<<<<<<< HEAD
-import java.sql.*;
-=======
 import java.io.IOException;
 import java.net.URI;
 import java.net.URISyntaxException;
-import java.sql.Connection;
-import java.sql.DatabaseMetaData;
-import java.sql.ResultSet;
-import java.sql.SQLException;
->>>>>>> daaa304d
+import java.sql.*;
 import java.util.ArrayList;
 import java.util.Collections;
 import java.util.Date;
@@ -365,7 +358,6 @@
             return new Result<>(Status.CONNECTION_TEST_FAILURE.getCode(), message);
         }
     }
-
 
     /**
      * test connection
@@ -740,18 +732,6 @@
         }
     }
 
-<<<<<<< HEAD
-    private static void closeStatement(Statement statement) {
-        if (statement != null) {
-            try {
-                statement.close();
-            } catch (Exception e) {
-                logger.error("Statement close error", e);
-            }
-        }
-    }
-
-=======
     private Boolean checkHDFSPath(String hdfsPath) throws URISyntaxException, IOException, InterruptedException {
         Configuration conf = new Configuration();
         System.setProperty("hadoop.home.dir", "/");
@@ -768,5 +748,14 @@
             return false;
         }
     }
->>>>>>> daaa304d
+    private static void closeStatement(Statement statement) {
+        if (statement != null) {
+            try {
+                statement.close();
+            } catch (Exception e) {
+                logger.error("Statement close error", e);
+            }
+        }
+    }
+
 }