/*
 * Licensed to the Apache Software Foundation (ASF) under one or more
 * contributor license agreements.  See the NOTICE file distributed with
 * this work for additional information regarding copyright ownership.
 * The ASF licenses this file to You under the Apache License, Version 2.0
 * (the "License"); you may not use this file except in compliance with
 * the License.  You may obtain a copy of the License at
 *
 *    http://www.apache.org/licenses/LICENSE-2.0
 *
 * Unless required by applicable law or agreed to in writing, software
 * distributed under the License is distributed on an "AS IS" BASIS,
 * WITHOUT WARRANTIES OR CONDITIONS OF ANY KIND, either express or implied.
 * See the License for the specific language governing permissions and
 * limitations under the License.
 */

package org.apache.dolphinscheduler.api.service.impl;

import com.baomidou.mybatisplus.core.metadata.IPage;
import com.baomidou.mybatisplus.extension.plugins.pagination.Page;
import com.fasterxml.jackson.databind.node.ObjectNode;
import org.apache.commons.collections4.CollectionUtils;
import org.apache.dolphinscheduler.api.enums.Status;
import org.apache.dolphinscheduler.api.service.DataSourceService;
import org.apache.dolphinscheduler.api.utils.PageInfo;
import org.apache.dolphinscheduler.api.utils.Result;
import org.apache.dolphinscheduler.common.Constants;
import org.apache.dolphinscheduler.common.utils.JSONUtils;
import org.apache.dolphinscheduler.dao.entity.DataSource;
import org.apache.dolphinscheduler.dao.entity.User;
import org.apache.dolphinscheduler.dao.mapper.DataSourceMapper;
import org.apache.dolphinscheduler.dao.mapper.DataSourceUserMapper;
import org.apache.dolphinscheduler.plugin.datasource.api.datasource.BaseDataSourceParamDTO;
import org.apache.dolphinscheduler.plugin.datasource.api.plugin.DataSourceClientProvider;
import org.apache.dolphinscheduler.plugin.datasource.api.utils.DataSourceUtils;
import org.apache.dolphinscheduler.plugin.task.datax.entity.ColumnInfo;
import org.apache.dolphinscheduler.spi.datasource.BaseConnectionParam;
import org.apache.dolphinscheduler.spi.datasource.ConnectionParam;
import org.apache.dolphinscheduler.spi.enums.DbType;
import org.apache.dolphinscheduler.spi.params.base.ParamsOptions;
import org.apache.dolphinscheduler.spi.utils.StringUtils;
import org.slf4j.Logger;
import org.slf4j.LoggerFactory;
import org.springframework.beans.factory.annotation.Autowired;
import org.springframework.dao.DuplicateKeyException;
import org.springframework.stereotype.Service;
import org.springframework.transaction.annotation.Transactional;

import java.sql.*;
import java.util.Date;
import java.util.*;

/**
 * data source service impl
 */
@Service
public class DataSourceServiceImpl extends BaseServiceImpl implements DataSourceService {

    private static final Logger logger = LoggerFactory.getLogger(DataSourceServiceImpl.class);

    @Autowired
    private DataSourceMapper dataSourceMapper;

    @Autowired
    private DataSourceUserMapper datasourceUserMapper;

    private static final String TABLE = "TABLE";
    private static final String VIEW = "VIEW";
    private static final String[] TABLE_TYPES = new String[]{TABLE, VIEW};
    private static final String TABLE_NAME = "TABLE_NAME";
    private static final String COLUMN_NAME = "COLUMN_NAME";
    private static final String DATA_TYPE = "DATA_TYPE";

    /**
     * create data source
     *
     * @param loginUser login user
     * @param datasourceParam datasource parameters
     * @return create result code
     */
    @Override
    @Transactional
    public Result<Object> createDataSource(User loginUser, BaseDataSourceParamDTO datasourceParam) {
        DataSourceUtils.checkDatasourceParam(datasourceParam);
        Result<Object> result = new Result<>();
        // check name can use or not
        if (checkName(datasourceParam.getName())) {
            putMsg(result, Status.DATASOURCE_EXIST);
            return result;
        }
        // check connect
        ConnectionParam connectionParam = DataSourceUtils.buildConnectionParams(datasourceParam);
        Result<Object> isConnection = checkConnection(datasourceParam.getType(), connectionParam);
        if (Status.SUCCESS.getCode() != isConnection.getCode()) {
            putMsg(result, Status.DATASOURCE_CONNECT_FAILED);
            return result;
        }

        // build datasource
        DataSource dataSource = new DataSource();
        Date now = new Date();

        dataSource.setName(datasourceParam.getName().trim());
        dataSource.setNote(datasourceParam.getNote());
        dataSource.setUserId(loginUser.getId());
        dataSource.setUserName(loginUser.getUserName());
        dataSource.setType(datasourceParam.getType());
        dataSource.setConnectionParams(JSONUtils.toJsonString(connectionParam));
        dataSource.setCreateTime(now);
        dataSource.setUpdateTime(now);
        try {
            dataSourceMapper.insert(dataSource);
            putMsg(result, Status.SUCCESS);
        } catch (DuplicateKeyException ex) {
            logger.error("Create datasource error.", ex);
            putMsg(result, Status.DATASOURCE_EXIST);
        }

        return result;
    }

    /**
     * updateProcessInstance datasource
     *
     * @param loginUser login user
     * @param id data source id
     * @return update result code
     */
    @Override
    public Result<Object> updateDataSource(int id, User loginUser, BaseDataSourceParamDTO dataSourceParam) {
        DataSourceUtils.checkDatasourceParam(dataSourceParam);
        Result<Object> result = new Result<>();
        // determine whether the data source exists
        DataSource dataSource = dataSourceMapper.selectById(id);
        if (dataSource == null) {
            putMsg(result, Status.RESOURCE_NOT_EXIST);
            return result;
        }

        if (!canOperator(loginUser, dataSource.getUserId())) {
            putMsg(result, Status.USER_NO_OPERATION_PERM);
            return result;
        }

        //check name can use or not
        if (!dataSource.getName().trim().equals(dataSource.getName()) && checkName(dataSource.getName())) {
            putMsg(result, Status.DATASOURCE_EXIST);
            return result;
        }
        //check password，if the password is not updated, set to the old password.
        BaseConnectionParam connectionParam = (BaseConnectionParam) DataSourceUtils.buildConnectionParams(dataSourceParam);
        String password = connectionParam.getPassword();
        if (StringUtils.isBlank(password)) {
            String oldConnectionParams = dataSource.getConnectionParams();
            ObjectNode oldParams = JSONUtils.parseObject(oldConnectionParams);
            connectionParam.setPassword(oldParams.path(Constants.PASSWORD).asText());
        }

        Result<Object> isConnection = checkConnection(dataSource.getType(), connectionParam);
        if (isConnection.isFailed()) {
            return isConnection;
        }

        Date now = new Date();

        dataSource.setName(dataSourceParam.getName().trim());
        dataSource.setNote(dataSourceParam.getNote());
        dataSource.setUserName(loginUser.getUserName());
        dataSource.setType(dataSource.getType());
        dataSource.setConnectionParams(JSONUtils.toJsonString(connectionParam));
        dataSource.setUpdateTime(now);
        try {
            dataSourceMapper.updateById(dataSource);
            putMsg(result, Status.SUCCESS);
        } catch (DuplicateKeyException ex) {
            logger.error("Update datasource error.", ex);
            putMsg(result, Status.DATASOURCE_EXIST);
        }
        return result;
    }

    private boolean checkName(String name) {
        List<DataSource> queryDataSource = dataSourceMapper.queryDataSourceByName(name.trim());
        return queryDataSource != null && !queryDataSource.isEmpty();
    }

    /**
     * updateProcessInstance datasource
     *
     * @param id datasource id
     * @return data source detail
     */
    @Override
    public Map<String, Object> queryDataSource(int id) {

        Map<String, Object> result = new HashMap<>();
        DataSource dataSource = dataSourceMapper.selectById(id);
        if (dataSource == null) {
            putMsg(result, Status.RESOURCE_NOT_EXIST);
            return result;
        }
        // type
        BaseDataSourceParamDTO baseDataSourceParamDTO = DataSourceUtils.buildDatasourceParamDTO(
                dataSource.getType(), dataSource.getConnectionParams());
        baseDataSourceParamDTO.setId(dataSource.getId());
        baseDataSourceParamDTO.setName(dataSource.getName());
        baseDataSourceParamDTO.setNote(dataSource.getNote());

        result.put(Constants.DATA_LIST, baseDataSourceParamDTO);
        putMsg(result, Status.SUCCESS);
        return result;
    }

    /**
     * query datasource list by keyword
     *
     * @param loginUser login user
     * @param searchVal search value
     * @param pageNo page number
     * @param pageSize page size
     * @return data source list page
     */
    @Override
    public Result queryDataSourceListPaging(User loginUser, String searchVal, Integer pageNo, Integer pageSize) {
        Result result = new Result();
        IPage<DataSource> dataSourceList;
        Page<DataSource> dataSourcePage = new Page<>(pageNo, pageSize);

        if (isAdmin(loginUser)) {
            dataSourceList = dataSourceMapper.selectPaging(dataSourcePage, 0, searchVal);
        } else {
            dataSourceList = dataSourceMapper.selectPaging(dataSourcePage, loginUser.getId(), searchVal);
        }

        List<DataSource> dataSources = dataSourceList != null ? dataSourceList.getRecords() : new ArrayList<>();
        handlePasswd(dataSources);
        PageInfo<DataSource> pageInfo = new PageInfo<>(pageNo, pageSize);
        pageInfo.setTotal((int) (dataSourceList != null ? dataSourceList.getTotal() : 0L));
        pageInfo.setTotalList(dataSources);
        result.setData(pageInfo);
        putMsg(result, Status.SUCCESS);

        return result;
    }

    /**
     * handle datasource connection password for safety
     */
    private void handlePasswd(List<DataSource> dataSourceList) {
        for (DataSource dataSource : dataSourceList) {
            String connectionParams = dataSource.getConnectionParams();
            ObjectNode object = JSONUtils.parseObject(connectionParams);
            object.put(Constants.PASSWORD, getHiddenPassword());
            dataSource.setConnectionParams(object.toString());
        }
    }

    /**
     * get hidden password (resolve the security hotspot)
     *
     * @return hidden password
     */
    private String getHiddenPassword() {
        return Constants.XXXXXX;
    }

    /**
     * query data resource list
     *
     * @param loginUser login user
     * @param type data source type
     * @return data source list page
     */
    @Override
    public Map<String, Object> queryDataSourceList(User loginUser, Integer type) {
        Map<String, Object> result = new HashMap<>();

        List<DataSource> datasourceList;

        if (isAdmin(loginUser)) {
            datasourceList = dataSourceMapper.listAllDataSourceByType(type);
        } else {
            datasourceList = dataSourceMapper.queryDataSourceByType(loginUser.getId(), type);
        }

        result.put(Constants.DATA_LIST, datasourceList);
        putMsg(result, Status.SUCCESS);

        return result;
    }

    /**
     * verify datasource exists
     *
     * @param name datasource name
     * @return true if data datasource not exists, otherwise return false
     */
    @Override
    public Result<Object> verifyDataSourceName(String name) {
        Result<Object> result = new Result<>();
        List<DataSource> dataSourceList = dataSourceMapper.queryDataSourceByName(name);
        if (dataSourceList != null && !dataSourceList.isEmpty()) {
            putMsg(result, Status.DATASOURCE_EXIST);
        } else {
            putMsg(result, Status.SUCCESS);
        }

        return result;
    }

    /**
     * check connection
     *
     * @param type data source type
     * @param connectionParam connectionParam
     * @return true if connect successfully, otherwise false
     * @return true if connect successfully, otherwise false
     */
    @Override
    public Result<Object> checkConnection(DbType type, ConnectionParam connectionParam) {
        Result<Object> result = new Result<>();
        try (Connection connection = DataSourceClientProvider.getInstance().getConnection(type, connectionParam)) {
            if (connection == null && type != DbType.ELASTICSEARCH) {
                putMsg(result, Status.CONNECTION_TEST_FAILURE);
                return result;
            }
<<<<<<< HEAD
=======
            if (connectionParam.toString().contains("hdfsPath")) {
                String[] tmp = connectionParam.toString().split("hdfsPath='");
                String hdfsPath = tmp[1].split("',")[0];
                if (!checkHDFSPath(hdfsPath)){
                    logger.error("Invalid hdfsPath");
                    return new Result<>(Status.CONNECTION_TEST_FAILURE.getCode(), "Invalid hdfsPath");
                }
            }
>>>>>>> 45b6d371
            putMsg(result, Status.SUCCESS);
            return result;
        } catch (Exception e) {
            String message = Optional.of(e).map(Throwable::getCause)
                    .map(Throwable::getMessage)
                    .orElse(e.getMessage());
            logger.error("datasource test connection error, dbType:{}, connectionParam:{}, message:{}.", type, connectionParam, message);
            return new Result<>(Status.CONNECTION_TEST_FAILURE.getCode(), message);
        }
    }

    /**
     * test connection
     *
     * @param id datasource id
     * @return connect result code
     */
    @Override
    public Result<Object> connectionTest(int id) {
        DataSource dataSource = dataSourceMapper.selectById(id);
        if (dataSource == null) {
            Result<Object> result = new Result<>();
            putMsg(result, Status.RESOURCE_NOT_EXIST);
            return result;
        }
        return checkConnection(dataSource.getType(), DataSourceUtils.buildConnectionParams(dataSource.getType(), dataSource.getConnectionParams()));
    }

    /**
     * delete datasource
     *
     * @param loginUser login user
     * @param datasourceId data source id
     * @return delete result code
     */
    @Override
    @Transactional
    public Result<Object> delete(User loginUser, int datasourceId) {
        Result<Object> result = new Result<>();
        try {
            //query datasource by id
            DataSource dataSource = dataSourceMapper.selectById(datasourceId);
            if (dataSource == null) {
                logger.error("resource id {} not exist", datasourceId);
                putMsg(result, Status.RESOURCE_NOT_EXIST);
                return result;
            }
            if (!canOperator(loginUser, dataSource.getUserId())) {
                putMsg(result, Status.USER_NO_OPERATION_PERM);
                return result;
            }
            dataSourceMapper.deleteById(datasourceId);
            datasourceUserMapper.deleteByDatasourceId(datasourceId);
            putMsg(result, Status.SUCCESS);
        } catch (Exception e) {
            logger.error("delete datasource error", e);
            throw new RuntimeException("delete datasource error");
        }
        return result;
    }

    /**
     * unauthorized datasource
     *
     * @param loginUser login user
     * @param userId user id
     * @return unauthed data source result code
     */
    @Override
    public Map<String, Object> unauthDatasource(User loginUser, Integer userId) {
        Map<String, Object> result = new HashMap<>();

        List<DataSource> datasourceList;
        if (isAdmin(loginUser)) {
            // admin gets all data sources except userId
            datasourceList = dataSourceMapper.queryDatasourceExceptUserId(userId);
        } else {
            // non-admins users get their own data sources
            datasourceList = dataSourceMapper.selectByMap(Collections.singletonMap("user_id", loginUser.getId()));
        }
        List<DataSource> resultList = new ArrayList<>();
        Set<DataSource> datasourceSet;
        if (datasourceList != null && !datasourceList.isEmpty()) {
            datasourceSet = new HashSet<>(datasourceList);

            List<DataSource> authedDataSourceList = dataSourceMapper.queryAuthedDatasource(userId);

            Set<DataSource> authedDataSourceSet;
            if (authedDataSourceList != null && !authedDataSourceList.isEmpty()) {
                authedDataSourceSet = new HashSet<>(authedDataSourceList);
                datasourceSet.removeAll(authedDataSourceSet);
            }
            resultList = new ArrayList<>(datasourceSet);
        }
        result.put(Constants.DATA_LIST, resultList);
        putMsg(result, Status.SUCCESS);
        return result;
    }

    /**
     * authorized datasource
     *
     * @param loginUser login user
     * @param userId user id
     * @return authorized result code
     */
    @Override
    public Map<String, Object> authedDatasource(User loginUser, Integer userId) {
        Map<String, Object> result = new HashMap<>();

        List<DataSource> authedDatasourceList = dataSourceMapper.queryAuthedDatasource(userId);
        result.put(Constants.DATA_LIST, authedDatasourceList);
        putMsg(result, Status.SUCCESS);
        return result;
    }

    @Override
    public Map<String, Object> getTables(Integer datasourceId) {
        Map<String, Object> result = new HashMap<>();

        DataSource dataSource = dataSourceMapper.selectById(datasourceId);

        List<String> tableList = null;
        BaseConnectionParam connectionParam =
                (BaseConnectionParam) DataSourceUtils.buildConnectionParams(
                        dataSource.getType(),
                        dataSource.getConnectionParams());

        if (null == connectionParam) {
            putMsg(result, Status.DATASOURCE_CONNECT_FAILED);
            return result;
        }

        Connection connection =
                DataSourceUtils.getConnection(dataSource.getType(), connectionParam);
        ResultSet tables = null;
        try {

            if (null == connection) {
                putMsg(result, Status.DATASOURCE_CONNECT_FAILED);
                return result;
            }

            DatabaseMetaData metaData = connection.getMetaData();
            String schema = null;
            try {
                schema = metaData.getConnection().getSchema();
            } catch (SQLException e) {
                logger.error("cant not get the schema : {}", e.getMessage(), e);
            }

            tables = metaData.getTables(
                    connectionParam.getDatabase(),
                    getDbSchemaPattern(dataSource.getType(),schema,connectionParam),
                    "%", TABLE_TYPES);
            if (null == tables) {
                putMsg(result, Status.GET_DATASOURCE_TABLES_ERROR);
                return result;
            }

            tableList = new ArrayList<>();
            while (tables.next()) {
                String name = tables.getString(TABLE_NAME);
                tableList.add(name);
            }

        } catch (Exception e) {
            logger.error(e.toString(), e);
            putMsg(result, Status.GET_DATASOURCE_TABLES_ERROR);
            return result;
        } finally {
            closeResult(tables);
            releaseConnection(connection);
        }

        List<ParamsOptions> options = getParamsOptions(tableList);

        result.put(Constants.DATA_LIST, options);
        putMsg(result, Status.SUCCESS);
        return result;
    }

    @Override
    public Map<String, Object> getTableColumns(Integer datasourceId,String tableName) {
        Map<String, Object> result = new HashMap<>();

        DataSource dataSource = dataSourceMapper.selectById(datasourceId);
        BaseConnectionParam connectionParam =
                (BaseConnectionParam) DataSourceUtils.buildConnectionParams(
                        dataSource.getType(),
                        dataSource.getConnectionParams());

        if (null == connectionParam) {
            putMsg(result, Status.DATASOURCE_CONNECT_FAILED);
            return result;
        }

        Connection connection =
                DataSourceUtils.getConnection(dataSource.getType(), connectionParam);
        List<String> columnList = new ArrayList<>();
        ResultSet rs = null;

        try {

            String database = connectionParam.getDatabase();
            if (null == connection) {
                return result;
            }

            DatabaseMetaData metaData = connection.getMetaData();

            if (dataSource.getType() == DbType.ORACLE) {
                database = null;
            }
            rs = metaData.getColumns(database, null, tableName, "%");
            if (rs == null) {
                return result;
            }
            while (rs.next()) {
                columnList.add(rs.getString(COLUMN_NAME));
            }
        } catch (Exception e) {
            logger.error(e.toString(), e);
        } finally {
            closeResult(rs);
            releaseConnection(connection);
        }

        List<ParamsOptions> options = getParamsOptions(columnList);

        result.put(Constants.DATA_LIST, options);
        putMsg(result, Status.SUCCESS);
        return result;
    }

    @Override
    public Map<String, Object> getTableColumnsWithType(Integer datasourceId, String tableName) {
        Map<String, Object> result = new HashMap<>();

        DataSource dataSource = dataSourceMapper.selectById(datasourceId);
        BaseConnectionParam connectionParam =
                (BaseConnectionParam) DataSourceUtils.buildConnectionParams(
                        dataSource.getType(),
                        dataSource.getConnectionParams());

        if (null == connectionParam) {
            putMsg(result, Status.DATASOURCE_CONNECT_FAILED);
            return result;
        }

        Connection connection =
                DataSourceUtils.getConnection(dataSource.getType(), connectionParam);
        Map<String, Object> data = new HashMap<>();
        List<ColumnInfo> columnList = new ArrayList<>();
        ResultSet rs = null;
        Statement statement = null;

        try {
            if (dataSource.getType().isHive()) {
                // hive need to distinguish the partition columns
                statement = connection.createStatement();
                // can't pass the table name as a binding parameter
                rs = statement.executeQuery(String.format("describe %s", tableName));
                List<ColumnInfo> columns = new ArrayList<>();
                List<ColumnInfo> partitionColumns = new ArrayList<>();
                List<ColumnInfo> insertList = columns;
                String columnName;
                int index = 0;
                while (rs.next()) {
                    columnName = rs.getString("col_name");
                    if (StringUtils.isEmpty(columnName) || columnName.startsWith("#")) {
                        insertList = partitionColumns;
                        continue;
                    }
                    insertList.add(new ColumnInfo(index++, columnName, rs.getString("data_type")));
                }
                for (ColumnInfo partitionColumn: partitionColumns){
                    for (int i = columns.size() - 1; i >= 0 ; i--) {
                        if (columns.get(i).getColumnName().equals(partitionColumn.getColumnName())){
                            columns.remove(i);
                            break;
                        }
                    }
                }
                if (partitionColumns.isEmpty()) {
                    data.put("partitionTable", false);
                    data.put("columns", columns);
                } else {
                    data.put("partitionTable", true);
                    data.put("partitionColumns", partitionColumns);
                    data.put("columns", columns);
                }
            }else {
                String database = connectionParam.getDatabase();
                if (null == connection) {
                    return result;
                }

                DatabaseMetaData metaData = connection.getMetaData();

                if (dataSource.getType() == DbType.ORACLE) {
                    database = null;
                }
                rs = metaData.getColumns(database, null, tableName, "%");
                if (rs == null) {
                    return result;
                }
                int index = 0;
                while (rs.next()) {
                    columnList.add(new ColumnInfo(
                            index++,
                            rs.getString(COLUMN_NAME),
                            JDBCType.valueOf(rs.getInt(DATA_TYPE)).getName()));
                }
                data.put("partitionTable", false);
                data.put("columns", columnList);
            }
        } catch (Exception e) {
            logger.error(e.toString(), e);
        } finally {
            closeResult(rs);
            closeStatement(statement);
            releaseConnection(connection);
        }

        result.put(Constants.DATA_LIST, data);
        putMsg(result, Status.SUCCESS);
        return result;
    }

    private List<ParamsOptions> getParamsOptions(List<String> columnList) {
        List<ParamsOptions> options = null;
        if (CollectionUtils.isNotEmpty(columnList)) {
            options = new ArrayList<>();

            for (String column : columnList) {
                ParamsOptions childrenOption =
                        new ParamsOptions(column, column, false);
                options.add(childrenOption);
            }
        }
        return options;
    }

    private String getDbSchemaPattern(DbType dbType,String schema,BaseConnectionParam connectionParam) {
        if (dbType == null) {
            return null;
        }
        String schemaPattern = null;
        switch (dbType) {
            case HIVE:
                schemaPattern = connectionParam.getDatabase();
                break;
            case ORACLE:
                schemaPattern = connectionParam.getUser();
                if (null != schemaPattern) {
                    schemaPattern = schemaPattern.toUpperCase();
                }
                break;
            case SQLSERVER:
                schemaPattern = "dbo";
                break;
            case CLICKHOUSE:
            case PRESTO:
                if (!StringUtils.isEmpty(schema)) {
                    schemaPattern = schema;
                }
                break;
            default:
                break;
        }
        return schemaPattern;
    }

    private static void releaseConnection(Connection connection) {
        if (null != connection) {
            try {
                connection.close();
            } catch (Exception e) {
                logger.error("Connection release error", e);
            }
        }
    }

    private static void closeResult(ResultSet rs) {
        if (rs != null) {
            try {
                rs.close();
            } catch (Exception e) {
                logger.error("ResultSet close error", e);
            }
        }
    }

    private static void closeStatement(Statement statement) {
        if (statement != null) {
            try {
                statement.close();
            } catch (Exception e) {
                logger.error("Statement close error", e);
            }
        }
    }

}<|MERGE_RESOLUTION|>--- conflicted
+++ resolved
@@ -75,7 +75,7 @@
     /**
      * create data source
      *
-     * @param loginUser login user
+     * @param loginUser       login user
      * @param datasourceParam datasource parameters
      * @return create result code
      */
@@ -124,7 +124,7 @@
      * updateProcessInstance datasource
      *
      * @param loginUser login user
-     * @param id data source id
+     * @param id        data source id
      * @return update result code
      */
     @Override
@@ -217,8 +217,8 @@
      *
      * @param loginUser login user
      * @param searchVal search value
-     * @param pageNo page number
-     * @param pageSize page size
+     * @param pageNo    page number
+     * @param pageSize  page size
      * @return data source list page
      */
     @Override
@@ -269,7 +269,7 @@
      * query data resource list
      *
      * @param loginUser login user
-     * @param type data source type
+     * @param type      data source type
      * @return data source list page
      */
     @Override
@@ -312,7 +312,7 @@
     /**
      * check connection
      *
-     * @param type data source type
+     * @param type            data source type
      * @param connectionParam connectionParam
      * @return true if connect successfully, otherwise false
      * @return true if connect successfully, otherwise false
@@ -325,17 +325,6 @@
                 putMsg(result, Status.CONNECTION_TEST_FAILURE);
                 return result;
             }
-<<<<<<< HEAD
-=======
-            if (connectionParam.toString().contains("hdfsPath")) {
-                String[] tmp = connectionParam.toString().split("hdfsPath='");
-                String hdfsPath = tmp[1].split("',")[0];
-                if (!checkHDFSPath(hdfsPath)){
-                    logger.error("Invalid hdfsPath");
-                    return new Result<>(Status.CONNECTION_TEST_FAILURE.getCode(), "Invalid hdfsPath");
-                }
-            }
->>>>>>> 45b6d371
             putMsg(result, Status.SUCCESS);
             return result;
         } catch (Exception e) {
@@ -367,7 +356,7 @@
     /**
      * delete datasource
      *
-     * @param loginUser login user
+     * @param loginUser    login user
      * @param datasourceId data source id
      * @return delete result code
      */
@@ -401,7 +390,7 @@
      * unauthorized datasource
      *
      * @param loginUser login user
-     * @param userId user id
+     * @param userId    user id
      * @return unauthed data source result code
      */
     @Override
@@ -439,7 +428,7 @@
      * authorized datasource
      *
      * @param loginUser login user
-     * @param userId user id
+     * @param userId    user id
      * @return authorized result code
      */
     @Override
@@ -472,6 +461,7 @@
         Connection connection =
                 DataSourceUtils.getConnection(dataSource.getType(), connectionParam);
         ResultSet tables = null;
+
         try {
 
             if (null == connection) {
@@ -489,7 +479,7 @@
 
             tables = metaData.getTables(
                     connectionParam.getDatabase(),
-                    getDbSchemaPattern(dataSource.getType(),schema,connectionParam),
+                    getDbSchemaPattern(dataSource.getType(), schema, connectionParam),
                     "%", TABLE_TYPES);
             if (null == tables) {
                 putMsg(result, Status.GET_DATASOURCE_TABLES_ERROR);
@@ -519,7 +509,7 @@
     }
 
     @Override
-    public Map<String, Object> getTableColumns(Integer datasourceId,String tableName) {
+    public Map<String, Object> getTableColumns(Integer datasourceId, String tableName) {
         Map<String, Object> result = new HashMap<>();
 
         DataSource dataSource = dataSourceMapper.selectById(datasourceId);
@@ -612,9 +602,9 @@
                     }
                     insertList.add(new ColumnInfo(index++, columnName, rs.getString("data_type")));
                 }
-                for (ColumnInfo partitionColumn: partitionColumns){
-                    for (int i = columns.size() - 1; i >= 0 ; i--) {
-                        if (columns.get(i).getColumnName().equals(partitionColumn.getColumnName())){
+                for (ColumnInfo partitionColumn : partitionColumns) {
+                    for (int i = columns.size() - 1; i >= 0; i--) {
+                        if (columns.get(i).getColumnName().equals(partitionColumn.getColumnName())) {
                             columns.remove(i);
                             break;
                         }
@@ -628,7 +618,7 @@
                     data.put("partitionColumns", partitionColumns);
                     data.put("columns", columns);
                 }
-            }else {
+            } else {
                 String database = connectionParam.getDatabase();
                 if (null == connection) {
                     return result;
@@ -680,7 +670,7 @@
         return options;
     }
 
-    private String getDbSchemaPattern(DbType dbType,String schema,BaseConnectionParam connectionParam) {
+    private String getDbSchemaPattern(DbType dbType, String schema, BaseConnectionParam connectionParam) {
         if (dbType == null) {
             return null;
         }
