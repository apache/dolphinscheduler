/*
 * Licensed to the Apache Software Foundation (ASF) under one or more
 * contributor license agreements.  See the NOTICE file distributed with
 * this work for additional information regarding copyright ownership.
 * The ASF licenses this file to You under the Apache License, Version 2.0
 * (the "License"); you may not use this file except in compliance with
 * the License.  You may obtain a copy of the License at
 *
 *    http://www.apache.org/licenses/LICENSE-2.0
 *
 * Unless required by applicable law or agreed to in writing, software
 * distributed under the License is distributed on an "AS IS" BASIS,
 * WITHOUT WARRANTIES OR CONDITIONS OF ANY KIND, either express or implied.
 * See the License for the specific language governing permissions and
 * limitations under the License.
 */

package org.apache.dolphinscheduler.api.controller;

import static org.apache.dolphinscheduler.api.enums.Status.AUTHORIZED_DATA_SOURCE;
import static org.apache.dolphinscheduler.api.enums.Status.CONNECTION_TEST_FAILURE;
import static org.apache.dolphinscheduler.api.enums.Status.CONNECT_DATASOURCE_FAILURE;
import static org.apache.dolphinscheduler.api.enums.Status.CREATE_DATASOURCE_ERROR;
import static org.apache.dolphinscheduler.api.enums.Status.DELETE_DATA_SOURCE_FAILURE;
import static org.apache.dolphinscheduler.api.enums.Status.KERBEROS_STARTUP_STATE;
import static org.apache.dolphinscheduler.api.enums.Status.QUERY_DATASOURCE_ERROR;
import static org.apache.dolphinscheduler.api.enums.Status.UNAUTHORIZED_DATASOURCE;
import static org.apache.dolphinscheduler.api.enums.Status.UPDATE_DATASOURCE_ERROR;
import static org.apache.dolphinscheduler.api.enums.Status.VERIFY_DATASOURCE_NAME_FAILURE;

import org.apache.dolphinscheduler.api.aspect.AccessLogAnnotation;
import org.apache.dolphinscheduler.api.enums.Status;
import org.apache.dolphinscheduler.api.exceptions.ApiException;
import org.apache.dolphinscheduler.api.service.DataSourceService;
import org.apache.dolphinscheduler.api.utils.Result;
import org.apache.dolphinscheduler.common.Constants;
import org.apache.dolphinscheduler.common.datasource.BaseDataSourceParamDTO;
import org.apache.dolphinscheduler.common.datasource.ConnectionParam;
import org.apache.dolphinscheduler.common.datasource.DatasourceUtil;
import org.apache.dolphinscheduler.common.enums.DbType;
import org.apache.dolphinscheduler.common.utils.CommonUtils;
import org.apache.dolphinscheduler.common.utils.ParameterUtils;
import org.apache.dolphinscheduler.dao.entity.User;

import java.util.Map;

import org.springframework.beans.factory.annotation.Autowired;
import org.springframework.http.HttpStatus;
import org.springframework.web.bind.annotation.DeleteMapping;
import org.springframework.web.bind.annotation.GetMapping;
import org.springframework.web.bind.annotation.PathVariable;
import org.springframework.web.bind.annotation.PostMapping;
import org.springframework.web.bind.annotation.PutMapping;
import org.springframework.web.bind.annotation.RequestAttribute;
import org.springframework.web.bind.annotation.RequestBody;
import org.springframework.web.bind.annotation.RequestMapping;
import org.springframework.web.bind.annotation.RequestParam;
import org.springframework.web.bind.annotation.ResponseStatus;
import org.springframework.web.bind.annotation.RestController;

import io.swagger.annotations.Api;
import io.swagger.annotations.ApiImplicitParam;
import io.swagger.annotations.ApiImplicitParams;
import io.swagger.annotations.ApiOperation;
import io.swagger.annotations.ApiParam;
import springfox.documentation.annotations.ApiIgnore;

/**
 * data source controller
 */
@Api(tags = "DATA_SOURCE_TAG")
@RestController
@RequestMapping("datasources")
public class DataSourceController extends BaseController {

    @Autowired
    private DataSourceService dataSourceService;

    /**
     * create data source
     *
     * @param loginUser login user
     * @param dataSourceParam datasource param
     * @return create result code
     */
    @ApiOperation(value = "createDataSource", notes = "CREATE_DATA_SOURCE_NOTES")
    @PostMapping()
    @ResponseStatus(HttpStatus.CREATED)
    @ApiException(CREATE_DATASOURCE_ERROR)
    @AccessLogAnnotation(ignoreRequestArgs = "loginUser")
    public Result createDataSource(@ApiIgnore @RequestAttribute(value = Constants.SESSION_USER) User loginUser,
                                   @ApiParam(name = "dataSourceParam", value = "DATA_SOURCE_PARAM", required = true)
                                   @RequestBody BaseDataSourceParamDTO dataSourceParam) {
        return dataSourceService.createDataSource(loginUser, dataSourceParam);
    }


    /**
     * updateProcessInstance data source
     *
     * @param loginUser login user
     * @param id datasource id
     * @param dataSourceParam datasource param
     * @return update result code
     */
    @ApiOperation(value = "updateDataSource", notes = "UPDATE_DATA_SOURCE_NOTES")
    @ApiImplicitParams({
<<<<<<< HEAD
        @ApiImplicitParam(name = "id", value = "DATA_SOURCE_ID", required = true, dataType = "Integer"),
        @ApiImplicitParam(name = "dataSourceParam", value = "DATA_SOURCE_PARAM", required = true, dataType = "BaseDataSourceParamDTO"),
=======
            @ApiImplicitParam(name = "dataSourceParam", value = "DATA_SOURCE_PARAM", required = true, dataType = "BaseDataSourceParamDTO"),
>>>>>>> 93ef1236
    })
    @PutMapping(value = "/{id}")
    @ResponseStatus(HttpStatus.OK)
    @ApiException(UPDATE_DATASOURCE_ERROR)
    @AccessLogAnnotation(ignoreRequestArgs = "loginUser")
    public Result updateDataSource(@ApiIgnore @RequestAttribute(value = Constants.SESSION_USER) User loginUser,
                                   @PathVariable(value = "id") Integer id,
                                   @RequestBody BaseDataSourceParamDTO dataSourceParam) {
        dataSourceParam.setId(id);
        return dataSourceService.updateDataSource(dataSourceParam.getId(), loginUser, dataSourceParam);
    }

    /**
     * query data source detail
     *
     * @param loginUser login user
     * @param id datasource id
     * @return data source detail
     */
    @ApiOperation(value = "queryDataSource", notes = "QUERY_DATA_SOURCE_NOTES")
    @ApiImplicitParams({
        @ApiImplicitParam(name = "id", value = "DATA_SOURCE_ID", required = true, dataType = "Int", example = "100")

    })
    @GetMapping(value = "/{id}")
    @ResponseStatus(HttpStatus.OK)
    @ApiException(QUERY_DATASOURCE_ERROR)
    @AccessLogAnnotation(ignoreRequestArgs = "loginUser")
    public Result queryDataSource(@ApiIgnore @RequestAttribute(value = Constants.SESSION_USER) User loginUser,
                                  @PathVariable("id") int id) {

        Map<String, Object> result = dataSourceService.queryDataSource(id);
        return returnDataList(result);
    }

    /**
     * query datasource by type
     *
     * @param loginUser login user
     * @param type data source type
     * @return data source list page
     */
    @ApiOperation(value = "queryDataSourceList", notes = "QUERY_DATA_SOURCE_LIST_BY_TYPE_NOTES")
    @ApiImplicitParams({
        @ApiImplicitParam(name = "type", value = "DB_TYPE", required = true, dataType = "DbType")
    })
    @GetMapping(value = "/list")
    @ResponseStatus(HttpStatus.OK)
    @ApiException(QUERY_DATASOURCE_ERROR)
    @AccessLogAnnotation(ignoreRequestArgs = "loginUser")
    public Result queryDataSourceList(@ApiIgnore @RequestAttribute(value = Constants.SESSION_USER) User loginUser,
                                      @RequestParam("type") DbType type) {
        Map<String, Object> result = dataSourceService.queryDataSourceList(loginUser, type.ordinal());
        return returnDataList(result);
    }

    /**
     * query datasource with paging
     *
     * @param loginUser login user
     * @param searchVal search value
     * @param pageNo page number
     * @param pageSize page size
     * @return data source list page
     */
    @ApiOperation(value = "queryDataSourceListPaging", notes = "QUERY_DATA_SOURCE_LIST_PAGING_NOTES")
    @ApiImplicitParams({
<<<<<<< HEAD
        @ApiImplicitParam(name = "searchVal", value = "SEARCH_VAL", dataType = "String"),
        @ApiImplicitParam(name = "pageNo", value = "PAGE_NO", required = true, dataType = "Int", example = "1"),
        @ApiImplicitParam(name = "pageSize", value = "PAGE_SIZE", required = true, dataType = "Int", example = "20")
=======
            @ApiImplicitParam(name = "searchVal", value = "SEARCH_VAL", dataType = "String"),
            @ApiImplicitParam(name = "pageNo", value = "PAGE_NO", required = true, dataType = "Int", example = "1"),
            @ApiImplicitParam(name = "pageSize", value = "PAGE_SIZE", required = true, dataType = "Int", example = "20")
>>>>>>> 93ef1236
    })
    @GetMapping()
    @ResponseStatus(HttpStatus.OK)
    @ApiException(QUERY_DATASOURCE_ERROR)
    @AccessLogAnnotation(ignoreRequestArgs = "loginUser")
    public Result queryDataSourceListPaging(@ApiIgnore @RequestAttribute(value = Constants.SESSION_USER) User loginUser,
                                            @RequestParam(value = "searchVal", required = false) String searchVal,
                                            @RequestParam("pageNo") Integer pageNo,
                                            @RequestParam("pageSize") Integer pageSize) {
        Result result = checkPageParams(pageNo, pageSize);
        if (!result.checkResult()) {
            return result;
        }
        searchVal = ParameterUtils.handleEscapes(searchVal);
        return dataSourceService.queryDataSourceListPaging(loginUser, searchVal, pageNo, pageSize);
    }

    /**
     * connect datasource
     *
     * @param loginUser login user
     * @param dataSourceParam datasource param
     * @return connect result code
     */
    @ApiOperation(value = "connectDataSource", notes = "CONNECT_DATA_SOURCE_NOTES")
    @ApiImplicitParams({
<<<<<<< HEAD
        @ApiImplicitParam(name = "dataSourceParam", value = "DATA_SOURCE_PARAM", required = true, dataType = "BaseDataSourceParamDTO"),
=======
            @ApiImplicitParam(name = "dataSourceParam", value = "DATA_SOURCE_PARAM", required = true, dataType = "BaseDataSourceParamDTO"),
>>>>>>> 93ef1236
    })
    @PostMapping(value = "/connect")
    @ResponseStatus(HttpStatus.OK)
    @ApiException(CONNECT_DATASOURCE_FAILURE)
    @AccessLogAnnotation(ignoreRequestArgs = "loginUser")
    public Result connectDataSource(@ApiIgnore @RequestAttribute(value = Constants.SESSION_USER) User loginUser,
                                    @RequestBody BaseDataSourceParamDTO dataSourceParam) {
        DatasourceUtil.checkDatasourceParam(dataSourceParam);
        ConnectionParam connectionParams = DatasourceUtil.buildConnectionParams(dataSourceParam);
        return dataSourceService.checkConnection(dataSourceParam.getType(), connectionParams);
    }

    /**
     * connection test
     *
     * @param loginUser login user
     * @param id data source id
     * @return connect result code
     */
    @ApiOperation(value = "connectionTest", notes = "CONNECT_DATA_SOURCE_TEST_NOTES")
    @ApiImplicitParams({
        @ApiImplicitParam(name = "id", value = "DATA_SOURCE_ID", required = true, dataType = "Int", example = "100")
    })
    @GetMapping(value = "/{id}/connect-test")
    @ResponseStatus(HttpStatus.OK)
    @ApiException(CONNECTION_TEST_FAILURE)
    @AccessLogAnnotation(ignoreRequestArgs = "loginUser")
    public Result connectionTest(@ApiIgnore @RequestAttribute(value = Constants.SESSION_USER) User loginUser,
                                 @PathVariable("id") int id) {
        return dataSourceService.connectionTest(id);
    }

    /**
     * delete datasource by id
     *
     * @param loginUser login user
     * @param id datasource id
     * @return delete result
     */
    @ApiOperation(value = "deleteDataSource", notes = "DELETE_DATA_SOURCE_NOTES")
    @ApiImplicitParams({
        @ApiImplicitParam(name = "id", value = "DATA_SOURCE_ID", required = true, dataType = "Int", example = "100")
    })
    @DeleteMapping(value = "/{id}")
    @ResponseStatus(HttpStatus.OK)
    @ApiException(DELETE_DATA_SOURCE_FAILURE)
    @AccessLogAnnotation(ignoreRequestArgs = "loginUser")
    public Result delete(@ApiIgnore @RequestAttribute(value = Constants.SESSION_USER) User loginUser,
                         @PathVariable("id") int id) {
        return dataSourceService.delete(loginUser, id);
    }

    /**
     * verify datasource name
     *
     * @param loginUser login user
     * @param name data source name
     * @return true if data source name not exists.otherwise return false
     */
    @ApiOperation(value = "verifyDataSourceName", notes = "VERIFY_DATA_SOURCE_NOTES")
    @ApiImplicitParams({
        @ApiImplicitParam(name = "name", value = "DATA_SOURCE_NAME", required = true, dataType = "String")
    })
    @GetMapping(value = "/verify-name")
    @ResponseStatus(HttpStatus.OK)
    @ApiException(VERIFY_DATASOURCE_NAME_FAILURE)
    @AccessLogAnnotation(ignoreRequestArgs = "loginUser")
    public Result verifyDataSourceName(@ApiIgnore @RequestAttribute(value = Constants.SESSION_USER) User loginUser,
                                       @RequestParam(value = "name") String name
    ) {
        return dataSourceService.verifyDataSourceName(name);
    }


    /**
     * unauthorized datasource
     *
     * @param loginUser login user
     * @param userId user id
     * @return unauthed data source result code
     */
    @ApiOperation(value = "unauthDatasource", notes = "UNAUTHORIZED_DATA_SOURCE_NOTES")
    @ApiImplicitParams({
        @ApiImplicitParam(name = "userId", value = "USER_ID", required = true, dataType = "Int", example = "100")
    })
    @GetMapping(value = "/unauth")
    @ResponseStatus(HttpStatus.OK)
    @ApiException(UNAUTHORIZED_DATASOURCE)
    @AccessLogAnnotation(ignoreRequestArgs = "loginUser")
    public Result unauthDatasource(@ApiIgnore @RequestAttribute(value = Constants.SESSION_USER) User loginUser,
                                   @RequestParam("userId") Integer userId) {

        Map<String, Object> result = dataSourceService.unauthDatasource(loginUser, userId);
        return returnDataList(result);
    }


    /**
     * authorized datasource
     *
     * @param loginUser login user
     * @param userId user id
     * @return authorized result code
     */
    @ApiOperation(value = "authedDatasource", notes = "AUTHORIZED_DATA_SOURCE_NOTES")
    @ApiImplicitParams({
        @ApiImplicitParam(name = "userId", value = "USER_ID", required = true, dataType = "Int", example = "100")
    })
    @GetMapping(value = "/authed")
    @ResponseStatus(HttpStatus.OK)
    @ApiException(AUTHORIZED_DATA_SOURCE)
    @AccessLogAnnotation(ignoreRequestArgs = "loginUser")
    public Result authedDatasource(@ApiIgnore @RequestAttribute(value = Constants.SESSION_USER) User loginUser,
                                   @RequestParam("userId") Integer userId) {

        Map<String, Object> result = dataSourceService.authedDatasource(loginUser, userId);
        return returnDataList(result);
    }

    /**
     * get user info
     *
     * @param loginUser login user
     * @return user info data
     */
    @ApiOperation(value = "getKerberosStartupState", notes = "GET_USER_INFO_NOTES")
    @GetMapping(value = "/kerberos-startup-state")
    @ResponseStatus(HttpStatus.OK)
    @ApiException(KERBEROS_STARTUP_STATE)
    @AccessLogAnnotation(ignoreRequestArgs = "loginUser")
    public Result getKerberosStartupState(@ApiIgnore @RequestAttribute(value = Constants.SESSION_USER) User loginUser) {
        // if upload resource is HDFS and kerberos startup is true , else false
        return success(Status.SUCCESS.getMsg(), CommonUtils.getKerberosStartupState());
    }
}<|MERGE_RESOLUTION|>--- conflicted
+++ resolved
@@ -105,12 +105,8 @@
      */
     @ApiOperation(value = "updateDataSource", notes = "UPDATE_DATA_SOURCE_NOTES")
     @ApiImplicitParams({
-<<<<<<< HEAD
         @ApiImplicitParam(name = "id", value = "DATA_SOURCE_ID", required = true, dataType = "Integer"),
-        @ApiImplicitParam(name = "dataSourceParam", value = "DATA_SOURCE_PARAM", required = true, dataType = "BaseDataSourceParamDTO"),
-=======
-            @ApiImplicitParam(name = "dataSourceParam", value = "DATA_SOURCE_PARAM", required = true, dataType = "BaseDataSourceParamDTO"),
->>>>>>> 93ef1236
+        @ApiImplicitParam(name = "dataSourceParam", value = "DATA_SOURCE_PARAM", required = true, dataType = "BaseDataSourceParamDTO")
     })
     @PutMapping(value = "/{id}")
     @ResponseStatus(HttpStatus.OK)
@@ -147,7 +143,7 @@
     }
 
     /**
-     * query datasource by type
+     * query datasouce by type
      *
      * @param loginUser login user
      * @param type data source type
@@ -178,15 +174,9 @@
      */
     @ApiOperation(value = "queryDataSourceListPaging", notes = "QUERY_DATA_SOURCE_LIST_PAGING_NOTES")
     @ApiImplicitParams({
-<<<<<<< HEAD
         @ApiImplicitParam(name = "searchVal", value = "SEARCH_VAL", dataType = "String"),
         @ApiImplicitParam(name = "pageNo", value = "PAGE_NO", required = true, dataType = "Int", example = "1"),
         @ApiImplicitParam(name = "pageSize", value = "PAGE_SIZE", required = true, dataType = "Int", example = "20")
-=======
-            @ApiImplicitParam(name = "searchVal", value = "SEARCH_VAL", dataType = "String"),
-            @ApiImplicitParam(name = "pageNo", value = "PAGE_NO", required = true, dataType = "Int", example = "1"),
-            @ApiImplicitParam(name = "pageSize", value = "PAGE_SIZE", required = true, dataType = "Int", example = "20")
->>>>>>> 93ef1236
     })
     @GetMapping()
     @ResponseStatus(HttpStatus.OK)
@@ -213,11 +203,7 @@
      */
     @ApiOperation(value = "connectDataSource", notes = "CONNECT_DATA_SOURCE_NOTES")
     @ApiImplicitParams({
-<<<<<<< HEAD
-        @ApiImplicitParam(name = "dataSourceParam", value = "DATA_SOURCE_PARAM", required = true, dataType = "BaseDataSourceParamDTO"),
-=======
-            @ApiImplicitParam(name = "dataSourceParam", value = "DATA_SOURCE_PARAM", required = true, dataType = "BaseDataSourceParamDTO"),
->>>>>>> 93ef1236
+        @ApiImplicitParam(name = "dataSourceParam", value = "DATA_SOURCE_PARAM", required = true, dataType = "BaseDataSourceParamDTO")
     })
     @PostMapping(value = "/connect")
     @ResponseStatus(HttpStatus.OK)
