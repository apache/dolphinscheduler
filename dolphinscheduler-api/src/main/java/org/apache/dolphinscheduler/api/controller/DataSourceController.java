--- conflicted
+++ resolved
@@ -87,32 +87,9 @@
     @ApiException(CREATE_DATASOURCE_ERROR)
     @AccessLogAnnotation(ignoreRequestArgs = "loginUser")
     public Result createDataSource(@ApiIgnore @RequestAttribute(value = Constants.SESSION_USER) User loginUser,
-<<<<<<< HEAD
-                                   @RequestParam("name") String name,
-                                   @RequestParam(value = "note", required = false) String note,
-                                   @RequestParam(value = "type") DbType type,
-                                   @RequestParam(value = "host") String host,
-                                   @RequestParam(value = "port") String port,
-                                   @RequestParam(value = "database") String database,
-                                   @RequestParam(value = "principal") String principal,
-                                   @RequestParam(value = "userName") String userName,
-                                   @RequestParam(value = "password") String password,
-                                   @RequestParam(value = "connectType") DbConnectType connectType,
-                                   @RequestParam(value = "other") String other,
-                                   @RequestParam(value = "javaSecurityKrb5Conf", required = false) String javaSecurityKrb5Conf,
-                                   @RequestParam(value = "loginUserKeytabUsername", required = false) String loginUserKeytabUsername,
-                                   @RequestParam(value = "loginUserKeytabPath", required = false) String loginUserKeytabPath) {
-
-        String parameter = dataSourceService.buildParameter(type, host, port, database, principal, userName, password, connectType, other,
-                javaSecurityKrb5Conf, loginUserKeytabUsername, loginUserKeytabPath);
-        return dataSourceService.createDataSource(loginUser, name, note, type, parameter);
-=======
                                    @ApiParam(name = "DATA_SOURCE_PARAM", required = true)
                                    @RequestBody BaseDataSourceParamDTO dataSourceParam) {
-        String userName = RegexUtils.escapeNRT(loginUser.getUserName());
-        logger.info("login user {} create datasource : {}", userName, dataSourceParam);
         return dataSourceService.createDataSource(loginUser, dataSourceParam);
->>>>>>> 6b8461e9
     }
 
 
@@ -132,32 +109,8 @@
     @ApiException(UPDATE_DATASOURCE_ERROR)
     @AccessLogAnnotation(ignoreRequestArgs = "loginUser")
     public Result updateDataSource(@ApiIgnore @RequestAttribute(value = Constants.SESSION_USER) User loginUser,
-<<<<<<< HEAD
-                                   @RequestParam("id") int id,
-                                   @RequestParam("name") String name,
-                                   @RequestParam(value = "note", required = false) String note,
-                                   @RequestParam(value = "type") DbType type,
-                                   @RequestParam(value = "host") String host,
-                                   @RequestParam(value = "port") String port,
-                                   @RequestParam(value = "database") String database,
-                                   @RequestParam(value = "principal") String principal,
-                                   @RequestParam(value = "userName") String userName,
-                                   @RequestParam(value = "password") String password,
-                                   @RequestParam(value = "connectType") DbConnectType connectType,
-                                   @RequestParam(value = "other") String other,
-                                   @RequestParam(value = "javaSecurityKrb5Conf", required = false) String javaSecurityKrb5Conf,
-                                   @RequestParam(value = "loginUserKeytabUsername", required = false) String loginUserKeytabUsername,
-                                   @RequestParam(value = "loginUserKeytabPath", required = false) String loginUserKeytabPath) {
-
-        String parameter = dataSourceService.buildParameter(type, host, port, database, principal, userName, password, connectType, other,
-                javaSecurityKrb5Conf, loginUserKeytabUsername, loginUserKeytabPath);
-        return dataSourceService.updateDataSource(id, loginUser, name, note, type, parameter);
-=======
                                    @RequestBody BaseDataSourceParamDTO dataSourceParam) {
-        String userName = RegexUtils.escapeNRT(loginUser.getUserName());
-        logger.info("login user {} updateProcessInstance datasource : {}", userName, dataSourceParam);
         return dataSourceService.updateDataSource(dataSourceParam.getId(), loginUser, dataSourceParam);
->>>>>>> 6b8461e9
     }
 
     /**
@@ -252,33 +205,10 @@
     @ApiException(CONNECT_DATASOURCE_FAILURE)
     @AccessLogAnnotation(ignoreRequestArgs = "loginUser")
     public Result connectDataSource(@ApiIgnore @RequestAttribute(value = Constants.SESSION_USER) User loginUser,
-<<<<<<< HEAD
-                                    @RequestParam("name") String name,
-                                    @RequestParam(value = "note", required = false) String note,
-                                    @RequestParam(value = "type") DbType type,
-                                    @RequestParam(value = "host") String host,
-                                    @RequestParam(value = "port") String port,
-                                    @RequestParam(value = "database") String database,
-                                    @RequestParam(value = "principal") String principal,
-                                    @RequestParam(value = "userName") String userName,
-                                    @RequestParam(value = "password") String password,
-                                    @RequestParam(value = "connectType") DbConnectType connectType,
-                                    @RequestParam(value = "other") String other,
-                                    @RequestParam(value = "javaSecurityKrb5Conf", required = false) String javaSecurityKrb5Conf,
-                                    @RequestParam(value = "loginUserKeytabUsername", required = false) String loginUserKeytabUsername,
-                                    @RequestParam(value = "loginUserKeytabPath", required = false) String loginUserKeytabPath) {
-
-        String parameter = dataSourceService.buildParameter(type, host, port, database, principal, userName, password, connectType, other,
-                javaSecurityKrb5Conf, loginUserKeytabUsername, loginUserKeytabPath);
-        return dataSourceService.checkConnection(type, parameter);
-=======
                                     @RequestBody BaseDataSourceParamDTO dataSourceParam) {
-        String userName = RegexUtils.escapeNRT(loginUser.getUserName());
-        logger.info("login user {}, connect datasource: {}", userName, dataSourceParam);
         DatasourceUtil.checkDatasourceParam(dataSourceParam);
         ConnectionParam connectionParams = DatasourceUtil.buildConnectionParams(dataSourceParam);
         return dataSourceService.checkConnection(dataSourceParam.getType(), connectionParams);
->>>>>>> 6b8461e9
     }
 
     /**
