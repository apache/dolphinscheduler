/*
 * Licensed to the Apache Software Foundation (ASF) under one or more
 * contributor license agreements.  See the NOTICE file distributed with
 * this work for additional information regarding copyright ownership.
 * The ASF licenses this file to You under the Apache License, Version 2.0
 * (the "License"); you may not use this file except in compliance with
 * the License.  You may obtain a copy of the License at
 *
 *    http://www.apache.org/licenses/LICENSE-2.0
 *
 * Unless required by applicable law or agreed to in writing, software
 * distributed under the License is distributed on an "AS IS" BASIS,
 * WITHOUT WARRANTIES OR CONDITIONS OF ANY KIND, either express or implied.
 * See the License for the specific language governing permissions and
 * limitations under the License.
 */

package org.apache.dolphinscheduler.api.service.impl;

import org.apache.dolphinscheduler.api.dto.ClusterDto;
import org.apache.dolphinscheduler.api.enums.Status;
import org.apache.dolphinscheduler.api.k8s.K8sManager;
import org.apache.dolphinscheduler.api.service.ClusterService;
import org.apache.dolphinscheduler.api.utils.PageInfo;
import org.apache.dolphinscheduler.api.utils.Result;
import org.apache.dolphinscheduler.common.Constants;
import org.apache.dolphinscheduler.common.utils.ClusterConfUtils;
import org.apache.dolphinscheduler.common.utils.CodeGenerateUtils;
import org.apache.dolphinscheduler.common.utils.CodeGenerateUtils.CodeGenerateException;
import org.apache.dolphinscheduler.dao.entity.Cluster;
import org.apache.dolphinscheduler.dao.entity.K8sNamespace;
import org.apache.dolphinscheduler.dao.entity.User;
import org.apache.dolphinscheduler.dao.mapper.ClusterMapper;
import org.apache.dolphinscheduler.dao.mapper.K8sNamespaceMapper;
import org.apache.dolphinscheduler.remote.exceptions.RemotingException;

import org.apache.commons.collections.CollectionUtils;
import org.apache.commons.lang3.StringUtils;

import java.util.ArrayList;
import java.util.Date;
import java.util.HashMap;
import java.util.List;
import java.util.Map;
import java.util.stream.Collectors;

import org.slf4j.Logger;
import org.slf4j.LoggerFactory;
import org.springframework.beans.BeanUtils;
import org.springframework.beans.factory.annotation.Autowired;
import org.springframework.stereotype.Service;
import org.springframework.transaction.annotation.Transactional;

import com.baomidou.mybatisplus.core.conditions.query.QueryWrapper;
import com.baomidou.mybatisplus.core.metadata.IPage;
import com.baomidou.mybatisplus.extension.plugins.pagination.Page;

/**
 * cluster definition service impl
 */
@Service
public class ClusterServiceImpl extends BaseServiceImpl implements ClusterService {

    private static final Logger logger = LoggerFactory.getLogger(ClusterServiceImpl.class);

    @Autowired
    private ClusterMapper clusterMapper;

    @Autowired
    private K8sManager k8sManager;

    @Autowired
    private K8sNamespaceMapper k8sNamespaceMapper;
    /**
     * create cluster
     *
     * @param loginUser login user
     * @param name      cluster name
     * @param config    cluster config
     * @param desc      cluster desc
     */
    @Transactional
    @Override
    public Map<String, Object> createCluster(User loginUser, String name, String config, String desc) {
        Map<String, Object> result = new HashMap<>();
        if (isNotAdmin(loginUser, result)) {
            return result;
        }

        Map<String, Object> checkResult = checkParams(name, config);
        if (checkResult.get(Constants.STATUS) != Status.SUCCESS) {
            return checkResult;
        }

        Cluster clusterExistByName = clusterMapper.queryByClusterName(name);
        if (clusterExistByName != null) {
            putMsg(result, Status.CLUSTER_NAME_EXISTS, name);
            return result;
        }

        Cluster cluster = new Cluster();
        cluster.setName(name);
        cluster.setConfig(config);
        cluster.setDescription(desc);
        cluster.setOperator(loginUser.getId());
        cluster.setCreateTime(new Date());
        cluster.setUpdateTime(new Date());
        long code = 0L;
        try {
            code = CodeGenerateUtils.getInstance().genCode();
            cluster.setCode(code);
        } catch (CodeGenerateException e) {
            logger.error("Cluster code get error, ", e);
        }
        if (code == 0L) {
            putMsg(result, Status.INTERNAL_SERVER_ERROR_ARGS, "Error generating cluster code");
            return result;
        }

        if (clusterMapper.insert(cluster) > 0) {
            result.put(Constants.DATA_LIST, cluster.getCode());
            putMsg(result, Status.SUCCESS);
        } else {
            putMsg(result, Status.CREATE_CLUSTER_ERROR);
        }
        return result;
    }

    /**
     * query cluster paging
     *
     * @param pageNo    page number
     * @param searchVal search value
     * @param pageSize  page size
     * @return cluster list page
     */
    @Override
    public Result queryClusterListPaging(Integer pageNo, Integer pageSize, String searchVal) {
        Result result = new Result();

        Page<Cluster> page = new Page<>(pageNo, pageSize);

        IPage<Cluster> clusterIPage = clusterMapper.queryClusterListPaging(page, searchVal);

        PageInfo<ClusterDto> pageInfo = new PageInfo<>(pageNo, pageSize);
        pageInfo.setTotal((int) clusterIPage.getTotal());

        if (CollectionUtils.isNotEmpty(clusterIPage.getRecords())) {

            List<ClusterDto> dtoList = clusterIPage.getRecords().stream().map(cluster -> {
                ClusterDto dto = new ClusterDto();
                BeanUtils.copyProperties(cluster, dto);
                return dto;
            }).collect(Collectors.toList());

            pageInfo.setTotalList(dtoList);
        } else {
            pageInfo.setTotalList(new ArrayList<>());
        }

        result.setData(pageInfo);
        putMsg(result, Status.SUCCESS);
        return result;
    }

    /**
     * query all cluster
     *
     * @return all cluster list
     */
    @Override
    public Map<String, Object> queryAllClusterList() {
        Map<String, Object> result = new HashMap<>();
        List<Cluster> clusterList = clusterMapper.queryAllClusterList();

        if (CollectionUtils.isNotEmpty(clusterList)) {

            List<ClusterDto> dtoList = clusterList.stream().map(cluster -> {
                ClusterDto dto = new ClusterDto();
                BeanUtils.copyProperties(cluster, dto);
                return dto;
            }).collect(Collectors.toList());
            result.put(Constants.DATA_LIST, dtoList);
        } else {
            result.put(Constants.DATA_LIST, new ArrayList<>());
        }

        putMsg(result, Status.SUCCESS);
        return result;
    }

    /**
     * query cluster
     *
     * @param code cluster code
     */
    @Override
    public Map<String, Object> queryClusterByCode(Long code) {
        Map<String, Object> result = new HashMap<>();

        Cluster cluster = clusterMapper.queryByClusterCode(code);

        if (cluster == null) {
            putMsg(result, Status.QUERY_CLUSTER_BY_CODE_ERROR, code);
        } else {

            ClusterDto dto = new ClusterDto();
            BeanUtils.copyProperties(cluster, dto);
            result.put(Constants.DATA_LIST, dto);
            putMsg(result, Status.SUCCESS);
        }
        return result;
    }

    /**
     * query cluster
     *
     * @param name cluster name
     */
    @Override
    public Map<String, Object> queryClusterByName(String name) {
        Map<String, Object> result = new HashMap<>();

        Cluster cluster = clusterMapper.queryByClusterName(name);
        if (cluster == null) {
            putMsg(result, Status.QUERY_CLUSTER_BY_NAME_ERROR, name);
        } else {

            ClusterDto dto = new ClusterDto();
            BeanUtils.copyProperties(cluster, dto);
            result.put(Constants.DATA_LIST, dto);
            putMsg(result, Status.SUCCESS);
        }
        return result;
    }

    /**
     * delete cluster
     *
     * @param loginUser login user
     * @param code      cluster code
     */
    @Transactional
    @Override
    public Map<String, Object> deleteClusterByCode(User loginUser, Long code) {
        Map<String, Object> result = new HashMap<>();
        if (isNotAdmin(loginUser, result)) {
            return result;
        }

<<<<<<< HEAD
        Integer relatedNamespaceNumber = k8sNamespaceMapper
=======
        Long relatedNamespaceNumber = k8sNamespaceMapper
>>>>>>> efedc9a5
                .selectCount(new QueryWrapper<K8sNamespace>().lambda().eq(K8sNamespace::getClusterCode, code));

        if (relatedNamespaceNumber > 0) {
            putMsg(result, Status.DELETE_CLUSTER_RELATED_NAMESPACE_EXISTS);
            return result;
        }

        int delete = clusterMapper.deleteByCode(code);
        if (delete > 0) {
            putMsg(result, Status.SUCCESS);
        } else {
            putMsg(result, Status.DELETE_CLUSTER_ERROR);
        }
        return result;
    }

    /**
     * update cluster
     *
     * @param loginUser login user
     * @param code      cluster code
     * @param name      cluster name
     * @param config    cluster config
     * @param desc      cluster desc
     */
    @Transactional
    @Override
    public Map<String, Object> updateClusterByCode(User loginUser, Long code, String name, String config, String desc) {
        Map<String, Object> result = new HashMap<>();
        if (isNotAdmin(loginUser, result)) {
            return result;
        }

        if (checkDescriptionLength(desc)) {
            putMsg(result, Status.DESCRIPTION_TOO_LONG_ERROR);
            return result;
        }

        Map<String, Object> checkResult = checkParams(name, config);
        if (checkResult.get(Constants.STATUS) != Status.SUCCESS) {
            return checkResult;
        }

        Cluster clusterExistByName = clusterMapper.queryByClusterName(name);
        if (clusterExistByName != null && !clusterExistByName.getCode().equals(code)) {
            putMsg(result, Status.CLUSTER_NAME_EXISTS, name);
            return result;
        }

        Cluster clusterExist = clusterMapper.queryByClusterCode(code);
        if (clusterExist == null) {
            putMsg(result, Status.CLUSTER_NOT_EXISTS, name);
            return result;
        }

        if (!Constants.K8S_LOCAL_TEST_CLUSTER_CODE.equals(clusterExist.getCode())
                && !config.equals(ClusterConfUtils.getK8sConfig(clusterExist.getConfig()))) {
            try {
                k8sManager.getAndUpdateK8sClient(code, true);
            } catch (RemotingException e) {
                putMsg(result, Status.K8S_CLIENT_OPS_ERROR, name);
                return result;
            }
        }

        // update cluster
        clusterExist.setConfig(config);
        clusterExist.setName(name);
        clusterExist.setDescription(desc);
        clusterMapper.updateById(clusterExist);
        // need not update relation

        putMsg(result, Status.SUCCESS);
        return result;
    }

    /**
     * verify cluster name
     *
     * @param clusterName cluster name
     * @return true if the cluster name not exists, otherwise return false
     */
    @Override
    public Map<String, Object> verifyCluster(String clusterName) {
        Map<String, Object> result = new HashMap<>();

        if (StringUtils.isEmpty(clusterName)) {
            putMsg(result, Status.CLUSTER_NAME_IS_NULL);
            return result;
        }

        Cluster cluster = clusterMapper.queryByClusterName(clusterName);
        if (cluster != null) {
            putMsg(result, Status.CLUSTER_NAME_EXISTS, clusterName);
            return result;
        }

        result.put(Constants.STATUS, Status.SUCCESS);
        return result;
    }

    public Map<String, Object> checkParams(String name, String config) {
        Map<String, Object> result = new HashMap<>();
        if (StringUtils.isEmpty(name)) {
            putMsg(result, Status.CLUSTER_NAME_IS_NULL);
            return result;
        }
        if (StringUtils.isEmpty(config)) {
            putMsg(result, Status.CLUSTER_CONFIG_IS_NULL);
            return result;
        }
        result.put(Constants.STATUS, Status.SUCCESS);
        return result;
    }

}<|MERGE_RESOLUTION|>--- conflicted
+++ resolved
@@ -248,11 +248,7 @@
             return result;
         }
 
-<<<<<<< HEAD
-        Integer relatedNamespaceNumber = k8sNamespaceMapper
-=======
         Long relatedNamespaceNumber = k8sNamespaceMapper
->>>>>>> efedc9a5
                 .selectCount(new QueryWrapper<K8sNamespace>().lambda().eq(K8sNamespace::getClusterCode, code));
 
         if (relatedNamespaceNumber > 0) {
