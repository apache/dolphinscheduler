--- conflicted
+++ resolved
@@ -197,21 +197,24 @@
         // check whether the task instance can be found
         TaskInstance task = taskInstanceMapper.selectById(taskInstanceId);
         if (task == null) {
-            logger.error("Task instance can not be found, projectCode:{}, taskInstanceId:{}.", projectCode, taskInstanceId);
+            logger.error("Task instance can not be found, projectCode:{}, taskInstanceId:{}.", projectCode,
+                    taskInstanceId);
             putMsg(result, Status.TASK_INSTANCE_NOT_FOUND);
             return result;
         }
 
         TaskDefinition taskDefinition = taskDefinitionMapper.queryByCode(task.getTaskCode());
         if (taskDefinition != null && projectCode != taskDefinition.getProjectCode()) {
-            logger.error("Task definition can not be found, projectCode:{}, taskDefinitionCode:{}.", projectCode, task.getTaskCode());
+            logger.error("Task definition can not be found, projectCode:{}, taskDefinitionCode:{}.", projectCode,
+                    task.getTaskCode());
             putMsg(result, Status.TASK_INSTANCE_NOT_FOUND, taskInstanceId);
             return result;
         }
 
         // check whether the task instance state type is failure or cancel
         if (!task.getState().isFailure() && !task.getState().isKill()) {
-            logger.warn("{} type task instance can not perform force success, projectCode:{}, taskInstanceId:{}.", task.getState().getDesc(), projectCode, taskInstanceId);
+            logger.warn("{} type task instance can not perform force success, projectCode:{}, taskInstanceId:{}.",
+                    task.getState().getDesc(), projectCode, taskInstanceId);
             putMsg(result, Status.TASK_INSTANCE_STATE_OPERATION_ERROR, taskInstanceId, task.getState().toString());
             return result;
         }
@@ -221,10 +224,12 @@
         int changedNum = taskInstanceMapper.updateById(task);
         if (changedNum > 0) {
             processService.forceProcessInstanceSuccessByTaskInstanceId(taskInstanceId);
-            logger.info("Task instance performs force success complete, projectCode:{}, taskInstanceId:{}", projectCode, taskInstanceId);
+            logger.info("Task instance performs force success complete, projectCode:{}, taskInstanceId:{}", projectCode,
+                    taskInstanceId);
             putMsg(result, Status.SUCCESS);
         } else {
-            logger.error("Task instance performs force success complete, projectCode:{}, taskInstanceId:{}", projectCode, taskInstanceId);
+            logger.error("Task instance performs force success complete, projectCode:{}, taskInstanceId:{}",
+                    projectCode, taskInstanceId);
             putMsg(result, Status.FORCE_TASK_SUCCESS_ERROR);
         }
         return result;
@@ -235,22 +240,13 @@
         Result result = new Result();
 
         Project project = projectMapper.queryByCode(projectCode);
-<<<<<<< HEAD
         // check user access for project
         projectService.checkProjectAuth(loginUser, project, FORCED_SUCCESS);
-=======
-        //check user access for project
-        Map<String, Object> checkResult = projectService.checkProjectAndAuth(loginUser, project, projectCode, FORCED_SUCCESS);
-        Status status = (Status) checkResult.get(Constants.STATUS);
-        if (status != Status.SUCCESS) {
-            putMsg(result,status);
-            return result;
-        }
->>>>>>> 22103f97
 
         TaskInstance taskInstance = taskInstanceMapper.selectById(taskInstanceId);
         if (taskInstance == null) {
-            logger.error("Task definition can not be found, projectCode:{}, taskInstanceId:{}.", projectCode, taskInstanceId);
+            logger.error("Task definition can not be found, projectCode:{}, taskInstanceId:{}.", projectCode,
+                    taskInstanceId);
             putMsg(result, Status.TASK_INSTANCE_NOT_FOUND);
             return result;
         }
@@ -274,7 +270,8 @@
 
         TaskInstance taskInstance = taskInstanceMapper.selectById(taskInstanceId);
         if (taskInstance == null) {
-            logger.error("Task definition can not be found, projectCode:{}, taskInstanceId:{}.", projectCode, taskInstanceId);
+            logger.error("Task definition can not be found, projectCode:{}, taskInstanceId:{}.", projectCode,
+                    taskInstanceId);
             putMsg(result, Status.TASK_INSTANCE_NOT_FOUND);
             return result;
         }
