--- conflicted
+++ resolved
@@ -18,10 +18,11 @@
 package org.apache.dolphinscheduler.api.service.impl;
 
 import static org.apache.dolphinscheduler.api.constants.ApiFuncIdentificationConstant.FORCED_SUCCESS;
-import static org.apache.dolphinscheduler.api.constants.ApiFuncIdentificationConstant.INSTANCE_UPDATE;
 import static org.apache.dolphinscheduler.api.constants.ApiFuncIdentificationConstant.TASK_INSTANCE;
 
-import org.apache.dolphinscheduler.api.dto.taskInstance.TaskInstanceRemoveCacheResponse;
+import com.baomidou.mybatisplus.core.metadata.IPage;
+import com.baomidou.mybatisplus.extension.plugins.pagination.Page;
+import lombok.RequiredArgsConstructor;
 import org.apache.dolphinscheduler.api.enums.Status;
 import org.apache.dolphinscheduler.api.service.ProcessInstanceService;
 import org.apache.dolphinscheduler.api.service.ProjectService;
@@ -41,16 +42,16 @@
 import org.apache.dolphinscheduler.dao.mapper.TaskDefinitionMapper;
 import org.apache.dolphinscheduler.dao.mapper.TaskInstanceMapper;
 import org.apache.dolphinscheduler.dao.repository.TaskInstanceDao;
-import org.apache.dolphinscheduler.dao.utils.TaskCacheUtils;
 import org.apache.dolphinscheduler.plugin.task.api.enums.TaskExecutionStatus;
 import org.apache.dolphinscheduler.remote.command.TaskKillRequestCommand;
 import org.apache.dolphinscheduler.remote.command.TaskSavePointRequestCommand;
 import org.apache.dolphinscheduler.remote.processor.StateEventCallbackService;
 import org.apache.dolphinscheduler.remote.utils.Host;
 import org.apache.dolphinscheduler.service.process.ProcessService;
-
-import org.apache.commons.lang3.StringUtils;
-import org.apache.commons.lang3.tuple.Pair;
+import org.slf4j.Logger;
+import org.slf4j.LoggerFactory;
+import org.springframework.stereotype.Service;
+import org.springframework.transaction.annotation.Transactional;
 
 import java.util.Date;
 import java.util.HashSet;
@@ -59,16 +60,6 @@
 import java.util.Set;
 import java.util.stream.Collectors;
 
-import lombok.RequiredArgsConstructor;
-
-import org.slf4j.Logger;
-import org.slf4j.LoggerFactory;
-import org.springframework.stereotype.Service;
-import org.springframework.transaction.annotation.Transactional;
-
-import com.baomidou.mybatisplus.core.metadata.IPage;
-import com.baomidou.mybatisplus.extension.plugins.pagination.Page;
-
 /**
  * task instance service impl
  */
@@ -86,15 +77,10 @@
 
     private final TaskInstanceMapper taskInstanceMapper;
 
-<<<<<<< HEAD
     private final ProcessInstanceService processInstanceService;
-=======
-    @Autowired
-    TaskInstanceDao taskInstanceDao;
-
-    @Autowired
-    ProcessInstanceService processInstanceService;
->>>>>>> 915bdf48
+    private final TaskInstanceDao taskInstanceDao;
+
+    private final ProcessInstanceService processInstanceService;
 
     private final UsersService usersService;
 
@@ -138,7 +124,7 @@
         Project project = projectMapper.queryByCode(projectCode);
         // check user access for project
         Map<String, Object> checkResult =
-                projectService.checkProjectAndAuth(loginUser, project, projectCode, TASK_INSTANCE);
+            projectService.checkProjectAndAuth(loginUser, project, projectCode, TASK_INSTANCE);
         Status status = (Status) checkResult.get(Constants.STATUS);
         if (status != Status.SUCCESS) {
             putMsg(result, status);
@@ -163,19 +149,19 @@
         if (taskExecuteType == TaskExecuteType.STREAM) {
             // stream task without process instance
             taskInstanceIPage = taskInstanceMapper.queryStreamTaskInstanceListPaging(
-                    page, project.getCode(), processDefinitionName, searchVal, taskName, executorId, statusArray, host,
-                    taskExecuteType, start, end);
+                page, project.getCode(), processDefinitionName, searchVal, taskName, executorId, statusArray, host,
+                taskExecuteType, start, end);
         } else {
             taskInstanceIPage = taskInstanceMapper.queryTaskInstanceListPaging(
-                    page, project.getCode(), processInstanceId, processInstanceName, searchVal, taskName, executorId,
-                    statusArray, host, taskExecuteType, start, end);
+                page, project.getCode(), processInstanceId, processInstanceName, searchVal, taskName, executorId,
+                statusArray, host, taskExecuteType, start, end);
         }
         Set<String> exclusionSet = new HashSet<>();
         exclusionSet.add(Constants.CLASS);
         exclusionSet.add("taskJson");
         List<TaskInstance> taskInstanceList = taskInstanceIPage.getRecords();
         List<Integer> executorIds =
-                taskInstanceList.stream().map(TaskInstance::getExecutorId).distinct().collect(Collectors.toList());
+            taskInstanceList.stream().map(TaskInstance::getExecutorId).distinct().collect(Collectors.toList());
         List<User> users = usersService.queryUser(executorIds);
         Map<Integer, User> userMap = users.stream().collect(Collectors.toMap(User::getId, v -> v));
         for (TaskInstance taskInstance : taskInstanceList) {
@@ -207,7 +193,7 @@
         Project project = projectMapper.queryByCode(projectCode);
         // check user access for project
         Map<String, Object> checkResult =
-                projectService.checkProjectAndAuth(loginUser, project, projectCode, FORCED_SUCCESS);
+            projectService.checkProjectAndAuth(loginUser, project, projectCode, FORCED_SUCCESS);
         Status status = (Status) checkResult.get(Constants.STATUS);
         if (status != Status.SUCCESS) {
             putMsg(result, status);
@@ -218,7 +204,7 @@
         TaskInstance task = taskInstanceMapper.selectById(taskInstanceId);
         if (task == null) {
             logger.error("Task instance can not be found, projectCode:{}, taskInstanceId:{}.", projectCode,
-                    taskInstanceId);
+                taskInstanceId);
             putMsg(result, Status.TASK_INSTANCE_NOT_FOUND);
             return result;
         }
@@ -226,7 +212,7 @@
         TaskDefinition taskDefinition = taskDefinitionMapper.queryByCode(task.getTaskCode());
         if (taskDefinition != null && projectCode != taskDefinition.getProjectCode()) {
             logger.error("Task definition can not be found, projectCode:{}, taskDefinitionCode:{}.", projectCode,
-                    task.getTaskCode());
+                task.getTaskCode());
             putMsg(result, Status.TASK_INSTANCE_NOT_FOUND, taskInstanceId);
             return result;
         }
@@ -234,7 +220,7 @@
         // check whether the task instance state type is failure or cancel
         if (!task.getState().isFailure() && !task.getState().isKill()) {
             logger.warn("{} type task instance can not perform force success, projectCode:{}, taskInstanceId:{}.",
-                    task.getState().getDesc(), projectCode, taskInstanceId);
+                task.getState().getDesc(), projectCode, taskInstanceId);
             putMsg(result, Status.TASK_INSTANCE_STATE_OPERATION_ERROR, taskInstanceId, task.getState().toString());
             return result;
         }
@@ -245,11 +231,11 @@
         if (changedNum > 0) {
             processService.forceProcessInstanceSuccessByTaskInstanceId(taskInstanceId);
             logger.info("Task instance performs force success complete, projectCode:{}, taskInstanceId:{}", projectCode,
-                    taskInstanceId);
+                taskInstanceId);
             putMsg(result, Status.SUCCESS);
         } else {
             logger.error("Task instance performs force success complete, projectCode:{}, taskInstanceId:{}",
-                    projectCode, taskInstanceId);
+                projectCode, taskInstanceId);
             putMsg(result, Status.FORCE_TASK_SUCCESS_ERROR);
         }
         return result;
@@ -262,7 +248,7 @@
         Project project = projectMapper.queryByCode(projectCode);
         // check user access for project
         Map<String, Object> checkResult =
-                projectService.checkProjectAndAuth(loginUser, project, projectCode, FORCED_SUCCESS);
+            projectService.checkProjectAndAuth(loginUser, project, projectCode, FORCED_SUCCESS);
         Status status = (Status) checkResult.get(Constants.STATUS);
         if (status != Status.SUCCESS) {
             putMsg(result, status);
@@ -272,7 +258,7 @@
         TaskInstance taskInstance = taskInstanceMapper.selectById(taskInstanceId);
         if (taskInstance == null) {
             logger.error("Task definition can not be found, projectCode:{}, taskInstanceId:{}.", projectCode,
-                    taskInstanceId);
+                taskInstanceId);
             putMsg(result, Status.TASK_INSTANCE_NOT_FOUND);
             return result;
         }
@@ -293,7 +279,7 @@
         Project project = projectMapper.queryByCode(projectCode);
         // check user access for project
         Map<String, Object> checkResult =
-                projectService.checkProjectAndAuth(loginUser, project, projectCode, FORCED_SUCCESS);
+            projectService.checkProjectAndAuth(loginUser, project, projectCode, FORCED_SUCCESS);
         Status status = (Status) checkResult.get(Constants.STATUS);
         if (status != Status.SUCCESS) {
             putMsg(result, status);
@@ -303,7 +289,7 @@
         TaskInstance taskInstance = taskInstanceMapper.selectById(taskInstanceId);
         if (taskInstance == null) {
             logger.error("Task definition can not be found, projectCode:{}, taskInstanceId:{}.", projectCode,
-                    taskInstanceId);
+                taskInstanceId);
             putMsg(result, Status.TASK_INSTANCE_NOT_FOUND);
             return result;
         }
@@ -324,7 +310,7 @@
         TaskInstance taskInstance = taskInstanceMapper.selectById(taskInstanceId);
         if (taskInstance == null) {
             logger.error("Task instance can not be found, projectCode:{}, taskInstanceId:{}.", projectCode,
-                    taskInstanceId);
+                taskInstanceId);
         }
         return taskInstance;
     }
@@ -340,7 +326,7 @@
         TaskInstance taskInstance = taskInstanceMapper.selectById(taskInstanceId);
         if (taskInstance == null) {
             logger.error("Task definition can not be found, projectCode:{}, taskInstanceId:{}.", projectCode,
-                    taskInstanceId);
+                taskInstanceId);
             putMsg(result, Status.TASK_INSTANCE_NOT_FOUND);
             return new TaskInstanceRemoveCacheResponse(result);
         }
