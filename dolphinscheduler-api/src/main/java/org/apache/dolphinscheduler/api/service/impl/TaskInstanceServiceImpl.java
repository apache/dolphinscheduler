/*
 * Licensed to the Apache Software Foundation (ASF) under one or more
 * contributor license agreements.  See the NOTICE file distributed with
 * this work for additional information regarding copyright ownership.
 * The ASF licenses this file to You under the Apache License, Version 2.0
 * (the "License"); you may not use this file except in compliance with
 * the License.  You may obtain a copy of the License at
 *
 *    http://www.apache.org/licenses/LICENSE-2.0
 *
 * Unless required by applicable law or agreed to in writing, software
 * distributed under the License is distributed on an "AS IS" BASIS,
 * WITHOUT WARRANTIES OR CONDITIONS OF ANY KIND, either express or implied.
 * See the License for the specific language governing permissions and
 * limitations under the License.
 */

package org.apache.dolphinscheduler.api.service.impl;

import static org.apache.dolphinscheduler.api.constants.ApiFuncIdentificationConstant.FORCED_SUCCESS;
import static org.apache.dolphinscheduler.api.constants.ApiFuncIdentificationConstant.TASK_INSTANCE;

import org.apache.dolphinscheduler.api.enums.Status;
import org.apache.dolphinscheduler.api.service.ProcessInstanceService;
import org.apache.dolphinscheduler.api.service.ProjectService;
import org.apache.dolphinscheduler.api.service.TaskInstanceService;
import org.apache.dolphinscheduler.api.service.UsersService;
import org.apache.dolphinscheduler.api.utils.PageInfo;
import org.apache.dolphinscheduler.api.utils.Result;
import org.apache.dolphinscheduler.common.Constants;
import org.apache.dolphinscheduler.common.enums.TaskExecuteType;
import org.apache.dolphinscheduler.common.utils.CollectionUtils;
import org.apache.dolphinscheduler.common.utils.DateUtils;
import org.apache.dolphinscheduler.dao.entity.TaskDefinition;
import org.apache.dolphinscheduler.dao.entity.TaskInstance;
import org.apache.dolphinscheduler.dao.entity.User;
import org.apache.dolphinscheduler.dao.mapper.ProjectMapper;
import org.apache.dolphinscheduler.dao.mapper.TaskDefinitionMapper;
import org.apache.dolphinscheduler.dao.mapper.TaskInstanceMapper;
import org.apache.dolphinscheduler.plugin.task.api.enums.TaskExecutionStatus;
import org.apache.dolphinscheduler.remote.command.TaskKillRequestCommand;
import org.apache.dolphinscheduler.remote.command.TaskSavePointRequestCommand;
import org.apache.dolphinscheduler.remote.processor.StateEventCallbackService;
import org.apache.dolphinscheduler.remote.utils.Host;
import org.apache.dolphinscheduler.service.process.ProcessService;

import java.util.Date;
import java.util.HashMap;
import java.util.HashSet;
import java.util.List;
import java.util.Map;
import java.util.Set;
import java.util.stream.Collectors;

import org.slf4j.Logger;
import org.slf4j.LoggerFactory;
import org.springframework.beans.factory.annotation.Autowired;
import org.springframework.stereotype.Service;
import org.springframework.transaction.annotation.Transactional;

import com.baomidou.mybatisplus.core.metadata.IPage;
import com.baomidou.mybatisplus.extension.plugins.pagination.Page;

/**
 * task instance service impl
 */
@Service
public class TaskInstanceServiceImpl extends BaseServiceImpl implements TaskInstanceService {

    private static final Logger logger = LoggerFactory.getLogger(TaskInstanceServiceImpl.class);

    @Autowired
    ProjectMapper projectMapper;

    @Autowired
    ProjectService projectService;

    @Autowired
    ProcessService processService;

    @Autowired
    TaskInstanceMapper taskInstanceMapper;

    @Autowired
    ProcessInstanceService processInstanceService;

    @Autowired
    UsersService usersService;

    @Autowired
    TaskDefinitionMapper taskDefinitionMapper;

    @Autowired
    private StateEventCallbackService stateEventCallbackService;

    /**
     * query task list by project, process instance, task name, task start time, task end time, task status, keyword paging
     *
     * @param loginUser login user
     * @param projectCode project code
     * @param processInstanceId process instance id
     * @param searchVal search value
     * @param taskName task name
     * @param stateType state type
     * @param host host
     * @param startDate start time
     * @param endDate end time
     * @param pageNo page number
     * @param pageSize page size
     * @return task list page
     */
    @Override
    public Result queryTaskListPaging(User loginUser,
                                      long projectCode,
                                      Integer processInstanceId,
                                      String processInstanceName,
                                      String processDefinitionName,
                                      String taskName,
                                      String executorName,
                                      String startDate,
                                      String endDate,
                                      String searchVal,
                                      TaskExecutionStatus stateType,
                                      String host,
                                      TaskExecuteType taskExecuteType,
                                      Integer pageNo,
                                      Integer pageSize) {
        Result result = new Result();
        // check user access for project
        projectService.hasProjectAndPerm(loginUser, projectCode, TASK_INSTANCE);

        int[] statusArray = null;
        if (stateType != null) {
            statusArray = new int[]{stateType.getCode()};
        }
        Map<String, Object> checkAndParseDateResult = checkAndParseDateParameters(startDate, endDate);
        Status status = (Status) checkAndParseDateResult.get(Constants.STATUS);
        if (status != Status.SUCCESS) {
            putMsg(result, status);
            return result;
        }
        Date start = (Date) checkAndParseDateResult.get(Constants.START_TIME);
        Date end = (Date) checkAndParseDateResult.get(Constants.END_TIME);
        Page<TaskInstance> page = new Page<>(pageNo, pageSize);
        PageInfo<Map<String, Object>> pageInfo = new PageInfo<>(pageNo, pageSize);
        int executorId = usersService.getUserIdByName(executorName);
        IPage<TaskInstance> taskInstanceIPage;
        if (taskExecuteType == TaskExecuteType.STREAM) {
            // stream task without process instance
            taskInstanceIPage = taskInstanceMapper.queryStreamTaskInstanceListPaging(
<<<<<<< HEAD
                page, projectCode, processDefinitionName, searchVal, taskName, executorId, statusArray, host, taskExecuteType, start, end
            );
        } else {
            taskInstanceIPage = taskInstanceMapper.queryTaskInstanceListPaging(
                page, projectCode, processInstanceId, processInstanceName, searchVal, taskName, executorId, statusArray, host, taskExecuteType, start, end
            );
=======
                    page, project.getCode(), processDefinitionName, searchVal, taskName, executorId, statusArray, host,
                    taskExecuteType, start, end);
        } else {
            taskInstanceIPage = taskInstanceMapper.queryTaskInstanceListPaging(
                    page, project.getCode(), processInstanceId, processInstanceName, searchVal, taskName, executorId,
                    statusArray, host, taskExecuteType, start, end);
>>>>>>> 70aef3ec
        }
        Set<String> exclusionSet = new HashSet<>();
        exclusionSet.add(Constants.CLASS);
        exclusionSet.add("taskJson");
        List<TaskInstance> taskInstanceList = taskInstanceIPage.getRecords();
        List<Integer> executorIds =
                taskInstanceList.stream().map(TaskInstance::getExecutorId).distinct().collect(Collectors.toList());
        List<User> users = usersService.queryUser(executorIds);
        Map<Integer, User> userMap = users.stream().collect(Collectors.toMap(User::getId, v -> v));
        for (TaskInstance taskInstance : taskInstanceList) {
            taskInstance.setDuration(DateUtils.format2Duration(taskInstance.getStartTime(), taskInstance.getEndTime()));
            User user = userMap.get(taskInstance.getExecutorId());
            if (user != null) {
                taskInstance.setExecutorName(user.getUserName());
            }
        }
        pageInfo.setTotal((int) taskInstanceIPage.getTotal());
        pageInfo.setTotalList(CollectionUtils.getListByExclusion(taskInstanceIPage.getRecords(), exclusionSet));
        result.setData(pageInfo);
        putMsg(result, Status.SUCCESS);
        return result;
    }

    /**
     * change one task instance's state from failure to forced success
     *
     * @param loginUser login user
     * @param projectCode project code
     * @param taskInstanceId task instance id
     * @return the result code and msg
     */
    @Transactional
    @Override
    public Map<String, Object> forceTaskSuccess(User loginUser, long projectCode, Integer taskInstanceId) {
        // check user access for project
        projectService.hasProjectAndPerm(loginUser, projectCode, FORCED_SUCCESS);

        Map<String, Object> result = new HashMap<>();
        // check whether the task instance can be found
        TaskInstance task = taskInstanceMapper.selectById(taskInstanceId);
        if (task == null) {
            logger.error("Task instance can not be found, projectCode:{}, taskInstanceId:{}.", projectCode,
                    taskInstanceId);
            putMsg(result, Status.TASK_INSTANCE_NOT_FOUND);
            return result;
        }

        TaskDefinition taskDefinition = taskDefinitionMapper.queryByCode(task.getTaskCode());
        if (taskDefinition != null && projectCode != taskDefinition.getProjectCode()) {
            logger.error("Task definition can not be found, projectCode:{}, taskDefinitionCode:{}.", projectCode,
                    task.getTaskCode());
            putMsg(result, Status.TASK_INSTANCE_NOT_FOUND, taskInstanceId);
            return result;
        }

        // check whether the task instance state type is failure or cancel
        if (!task.getState().isFailure() && !task.getState().isKill()) {
            logger.warn("{} type task instance can not perform force success, projectCode:{}, taskInstanceId:{}.",
                    task.getState().getDesc(), projectCode, taskInstanceId);
            putMsg(result, Status.TASK_INSTANCE_STATE_OPERATION_ERROR, taskInstanceId, task.getState().toString());
            return result;
        }

        // change the state of the task instance
        task.setState(TaskExecutionStatus.FORCED_SUCCESS);
        int changedNum = taskInstanceMapper.updateById(task);
        if (changedNum > 0) {
            processService.forceProcessInstanceSuccessByTaskInstanceId(taskInstanceId);
            logger.info("Task instance performs force success complete, projectCode:{}, taskInstanceId:{}", projectCode,
                    taskInstanceId);
            putMsg(result, Status.SUCCESS);
        } else {
            logger.error("Task instance performs force success complete, projectCode:{}, taskInstanceId:{}",
                    projectCode, taskInstanceId);
            putMsg(result, Status.FORCE_TASK_SUCCESS_ERROR);
        }
        return result;
    }

    @Override
    public Result taskSavePoint(User loginUser, long projectCode, Integer taskInstanceId) {
        Result result = new Result();

<<<<<<< HEAD
        //check user access for project
        projectService.hasProjectAndPerm(loginUser, projectCode, FORCED_SUCCESS);
=======
        Project project = projectMapper.queryByCode(projectCode);
        // check user access for project
        Map<String, Object> checkResult =
                projectService.checkProjectAndAuth(loginUser, project, projectCode, FORCED_SUCCESS);
        Status status = (Status) checkResult.get(Constants.STATUS);
        if (status != Status.SUCCESS) {
            putMsg(result, status);
            return result;
        }
>>>>>>> 70aef3ec

        TaskInstance taskInstance = taskInstanceMapper.selectById(taskInstanceId);
        if (taskInstance == null) {
            logger.error("Task definition can not be found, projectCode:{}, taskInstanceId:{}.", projectCode,
                    taskInstanceId);
            putMsg(result, Status.TASK_INSTANCE_NOT_FOUND);
            return result;
        }

        TaskSavePointRequestCommand command = new TaskSavePointRequestCommand(taskInstanceId);

        Host host = new Host(taskInstance.getHost());
        stateEventCallbackService.sendResult(host, command.convert2Command());
        putMsg(result, Status.SUCCESS);

        return result;
    }

    @Override
    public Result stopTask(User loginUser, long projectCode, Integer taskInstanceId) {
        Result result = new Result();

<<<<<<< HEAD
        //check user access for project
        projectService.hasProjectAndPerm(loginUser, projectCode, FORCED_SUCCESS);
=======
        Project project = projectMapper.queryByCode(projectCode);
        // check user access for project
        Map<String, Object> checkResult =
                projectService.checkProjectAndAuth(loginUser, project, projectCode, FORCED_SUCCESS);
        Status status = (Status) checkResult.get(Constants.STATUS);
        if (status != Status.SUCCESS) {
            putMsg(result, status);
            return result;
        }
>>>>>>> 70aef3ec

        TaskInstance taskInstance = taskInstanceMapper.selectById(taskInstanceId);
        if (taskInstance == null) {
            logger.error("Task definition can not be found, projectCode:{}, taskInstanceId:{}.", projectCode,
                    taskInstanceId);
            putMsg(result, Status.TASK_INSTANCE_NOT_FOUND);
            return result;
        }

        TaskKillRequestCommand command = new TaskKillRequestCommand(taskInstanceId);
        Host host = new Host(taskInstance.getHost());
        stateEventCallbackService.sendResult(host, command.convert2Command());
        putMsg(result, Status.SUCCESS);

        return result;
    }
}<|MERGE_RESOLUTION|>--- conflicted
+++ resolved
@@ -148,21 +148,12 @@
         if (taskExecuteType == TaskExecuteType.STREAM) {
             // stream task without process instance
             taskInstanceIPage = taskInstanceMapper.queryStreamTaskInstanceListPaging(
-<<<<<<< HEAD
-                page, projectCode, processDefinitionName, searchVal, taskName, executorId, statusArray, host, taskExecuteType, start, end
-            );
-        } else {
-            taskInstanceIPage = taskInstanceMapper.queryTaskInstanceListPaging(
-                page, projectCode, processInstanceId, processInstanceName, searchVal, taskName, executorId, statusArray, host, taskExecuteType, start, end
-            );
-=======
-                    page, project.getCode(), processDefinitionName, searchVal, taskName, executorId, statusArray, host,
+                    page, projectCode, processDefinitionName, searchVal, taskName, executorId, statusArray, host,
                     taskExecuteType, start, end);
         } else {
             taskInstanceIPage = taskInstanceMapper.queryTaskInstanceListPaging(
-                    page, project.getCode(), processInstanceId, processInstanceName, searchVal, taskName, executorId,
+                    page, projectCode, processInstanceId, processInstanceName, searchVal, taskName, executorId,
                     statusArray, host, taskExecuteType, start, end);
->>>>>>> 70aef3ec
         }
         Set<String> exclusionSet = new HashSet<>();
         exclusionSet.add(Constants.CLASS);
@@ -245,21 +236,8 @@
     @Override
     public Result taskSavePoint(User loginUser, long projectCode, Integer taskInstanceId) {
         Result result = new Result();
-
-<<<<<<< HEAD
         //check user access for project
         projectService.hasProjectAndPerm(loginUser, projectCode, FORCED_SUCCESS);
-=======
-        Project project = projectMapper.queryByCode(projectCode);
-        // check user access for project
-        Map<String, Object> checkResult =
-                projectService.checkProjectAndAuth(loginUser, project, projectCode, FORCED_SUCCESS);
-        Status status = (Status) checkResult.get(Constants.STATUS);
-        if (status != Status.SUCCESS) {
-            putMsg(result, status);
-            return result;
-        }
->>>>>>> 70aef3ec
 
         TaskInstance taskInstance = taskInstanceMapper.selectById(taskInstanceId);
         if (taskInstance == null) {
@@ -281,21 +259,8 @@
     @Override
     public Result stopTask(User loginUser, long projectCode, Integer taskInstanceId) {
         Result result = new Result();
-
-<<<<<<< HEAD
         //check user access for project
         projectService.hasProjectAndPerm(loginUser, projectCode, FORCED_SUCCESS);
-=======
-        Project project = projectMapper.queryByCode(projectCode);
-        // check user access for project
-        Map<String, Object> checkResult =
-                projectService.checkProjectAndAuth(loginUser, project, projectCode, FORCED_SUCCESS);
-        Status status = (Status) checkResult.get(Constants.STATUS);
-        if (status != Status.SUCCESS) {
-            putMsg(result, status);
-            return result;
-        }
->>>>>>> 70aef3ec
 
         TaskInstance taskInstance = taskInstanceMapper.selectById(taskInstanceId);
         if (taskInstance == null) {
