--- conflicted
+++ resolved
@@ -88,7 +88,6 @@
      * @return task list page
      */
     @Override
-<<<<<<< HEAD
     public Result queryTaskListPaging(User loginUser,
                                                    long projectCode,
                                                    Integer processInstanceId,
@@ -106,15 +105,6 @@
         Project project = projectMapper.queryByCode(projectCode);
         //check user access for project
         Map<String, Object> checkResult = projectService.checkProjectAndAuth(loginUser, project, projectCode);
-=======
-    public Result queryTaskListPaging(User loginUser, String projectName,
-                                      Integer processInstanceId, String processInstanceName, String taskName, String executorName, String startDate,
-                                      String endDate, String searchVal, ExecutionStatus stateType, String host,
-                                      Integer pageNo, Integer pageSize) {
-        Result result = new Result();
-        Project project = projectMapper.queryByName(projectName);
-        Map<String, Object> checkResult = projectService.checkProjectAndAuth(loginUser, project, projectName);
->>>>>>> d7af95f9
         Status status = (Status) checkResult.get(Constants.STATUS);
         if (status != Status.SUCCESS) {
             putMsg(result,status);
