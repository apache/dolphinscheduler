/*
 * Licensed to the Apache Software Foundation (ASF) under one or more
 * contributor license agreements.  See the NOTICE file distributed with
 * this work for additional information regarding copyright ownership.
 * The ASF licenses this file to You under the Apache License, Version 2.0
 * (the "License"); you may not use this file except in compliance with
 * the License.  You may obtain a copy of the License at
 *
 *    http://www.apache.org/licenses/LICENSE-2.0
 *
 * Unless required by applicable law or agreed to in writing, software
 * distributed under the License is distributed on an "AS IS" BASIS,
 * WITHOUT WARRANTIES OR CONDITIONS OF ANY KIND, either express or implied.
 * See the License for the specific language governing permissions and
 * limitations under the License.
 */

package org.apache.dolphinscheduler.api.controller;

import static org.apache.dolphinscheduler.api.enums.Status.CHECK_PROCESS_DEFINITION_ERROR;
import static org.apache.dolphinscheduler.api.enums.Status.EXECUTE_PROCESS_INSTANCE_ERROR;
import static org.apache.dolphinscheduler.api.enums.Status.START_PROCESS_INSTANCE_ERROR;

import org.apache.dolphinscheduler.api.enums.ExecuteType;
import org.apache.dolphinscheduler.api.exceptions.ApiException;
import org.apache.dolphinscheduler.api.service.ExecutorService;
import org.apache.dolphinscheduler.api.utils.Result;
import org.apache.dolphinscheduler.common.Constants;
<<<<<<< HEAD
import org.apache.dolphinscheduler.common.enums.CommandType;
import org.apache.dolphinscheduler.common.enums.FailureStrategy;
import org.apache.dolphinscheduler.common.enums.Priority;
import org.apache.dolphinscheduler.common.enums.RunMode;
import org.apache.dolphinscheduler.common.enums.TaskDependType;
import org.apache.dolphinscheduler.common.enums.WarningType;
=======
import org.apache.dolphinscheduler.common.utils.JSONUtils;
>>>>>>> 690e4eae
import org.apache.dolphinscheduler.dao.entity.User;

import java.text.ParseException;
import java.util.Map;

import org.slf4j.Logger;
import org.slf4j.LoggerFactory;
import org.springframework.beans.factory.annotation.Autowired;
import org.springframework.http.HttpStatus;
import org.springframework.web.bind.annotation.PathVariable;
import org.springframework.web.bind.annotation.PostMapping;
import org.springframework.web.bind.annotation.RequestAttribute;
import org.springframework.web.bind.annotation.RequestMapping;
import org.springframework.web.bind.annotation.RequestParam;
import org.springframework.web.bind.annotation.ResponseStatus;
import org.springframework.web.bind.annotation.RestController;

import io.swagger.annotations.Api;
import io.swagger.annotations.ApiImplicitParam;
import io.swagger.annotations.ApiImplicitParams;
import io.swagger.annotations.ApiOperation;
import io.swagger.annotations.ApiParam;
import springfox.documentation.annotations.ApiIgnore;

/**
 * execute process controller
 */
@Api(tags = "PROCESS_INSTANCE_EXECUTOR_TAG", position = 1)
@RestController
@RequestMapping("projects/{projectName}/executors")
public class ExecutorController extends BaseController {

    private static final Logger logger = LoggerFactory.getLogger(ExecutorController.class);

    @Autowired
    private ExecutorService execService;

    /**
     * execute process instance
     *
     * @param loginUser               login user
     * @param projectName             project name
     * @param processDefinitionId     process definition id
     * @param scheduleTime            schedule time
     * @param failureStrategy         failure strategy
     * @param startNodeList           start nodes list
     * @param taskDependType          task depend type
     * @param execType                execute type
     * @param warningType             warning type
     * @param warningGroupId          warning group id
     * @param runMode                 run mode
     * @param processInstancePriority process instance priority
     * @param workerGroup             worker group
     * @param timeout                 timeout
     * @return start process result code
     */
    @ApiOperation(value = "startProcessInstance", notes = "RUN_PROCESS_INSTANCE_NOTES")
    @ApiImplicitParams({
        @ApiImplicitParam(name = "processDefinitionId", value = "PROCESS_DEFINITION_ID", required = true, dataType = "Int", example = "100"),
        @ApiImplicitParam(name = "scheduleTime", value = "SCHEDULE_TIME", required = true, dataType = "String"),
        @ApiImplicitParam(name = "failureStrategy", value = "FAILURE_STRATEGY", required = true, dataType = "FailureStrategy"),
        @ApiImplicitParam(name = "startNodeList", value = "START_NODE_LIST", dataType = "String"),
        @ApiImplicitParam(name = "taskDependType", value = "TASK_DEPEND_TYPE", dataType = "TaskDependType"),
        @ApiImplicitParam(name = "execType", value = "COMMAND_TYPE", dataType = "CommandType"),
        @ApiImplicitParam(name = "warningType", value = "WARNING_TYPE", required = true, dataType = "WarningType"),
        @ApiImplicitParam(name = "warningGroupId", value = "WARNING_GROUP_ID", required = true, dataType = "Int", example = "100"),
        @ApiImplicitParam(name = "runMode", value = "RUN_MODE", dataType = "RunMode"),
        @ApiImplicitParam(name = "processInstancePriority", value = "PROCESS_INSTANCE_PRIORITY", required = true, dataType = "Priority"),
        @ApiImplicitParam(name = "workerGroup", value = "WORKER_GROUP", dataType = "String", example = "default"),
        @ApiImplicitParam(name = "timeout", value = "TIMEOUT", dataType = "Int", example = "100"),
    })
    @PostMapping(value = "start-process-instance")
    @ResponseStatus(HttpStatus.OK)
    @ApiException(START_PROCESS_INSTANCE_ERROR)
    public Result startProcessInstance(@ApiIgnore @RequestAttribute(value = Constants.SESSION_USER) User loginUser,
                                       @ApiParam(name = "projectName", value = "PROJECT_NAME", required = true) @PathVariable String projectName,
                                       @RequestParam(value = "processDefinitionId") int processDefinitionId,
                                       @RequestParam(value = "scheduleTime", required = false) String scheduleTime,
                                       @RequestParam(value = "failureStrategy", required = true) FailureStrategy failureStrategy,
                                       @RequestParam(value = "startNodeList", required = false) String startNodeList,
                                       @RequestParam(value = "taskDependType", required = false) TaskDependType taskDependType,
                                       @RequestParam(value = "execType", required = false) CommandType execType,
                                       @RequestParam(value = "warningType", required = true) WarningType warningType,
                                       @RequestParam(value = "warningGroupId", required = false) int warningGroupId,
                                       @RequestParam(value = "runMode", required = false) RunMode runMode,
                                       @RequestParam(value = "processInstancePriority", required = false) Priority processInstancePriority,
                                       @RequestParam(value = "workerGroup", required = false, defaultValue = "default") String workerGroup,
                                       @RequestParam(value = "timeout", required = false) Integer timeout,
                                       @RequestParam(value = "startParams", required = false) String startParams) throws ParseException {
        logger.info("login user {}, start process instance, project name: {}, process definition id: {}, schedule time: {}, "
<<<<<<< HEAD
                + "failure policy: {}, node name: {}, node dep: {}, notify type: {}, "
                + "notify group id: {}, run mode: {},process instance priority:{}, workerGroup: {}, timeout: {}",
            loginUser.getUserName(), projectName, processDefinitionId, scheduleTime,
            failureStrategy, startNodeList, taskDependType, warningType, workerGroup, runMode, processInstancePriority,
            workerGroup, timeout);
=======
                        + "failure policy: {}, node name: {}, node dep: {}, notify type: {}, "
                        + "notify group id: {},receivers:{},receiversCc:{}, run mode: {},process instance priority:{}, workerGroup: {}, timeout: {}, "
                        + "startParams: {}",
                loginUser.getUserName(), projectName, processDefinitionId, scheduleTime,
                failureStrategy, startNodeList, taskDependType, warningType, workerGroup, receivers, receiversCc, runMode, processInstancePriority,
                workerGroup, timeout, startParams);
>>>>>>> 690e4eae

        if (timeout == null) {
            timeout = Constants.MAX_TASK_TIMEOUT;
        }
        Map<String, String> startParamMap = null;
        if (startParams != null) {
            startParamMap = JSONUtils.toMap(startParams);
        }
        Map<String, Object> result = execService.execProcessInstance(loginUser, projectName, processDefinitionId, scheduleTime, execType, failureStrategy,
<<<<<<< HEAD
            startNodeList, taskDependType, warningType,
            warningGroupId, runMode, processInstancePriority, workerGroup, timeout);
=======
                startNodeList, taskDependType, warningType,
                warningGroupId, receivers, receiversCc, runMode, processInstancePriority, workerGroup, timeout, startParamMap);
>>>>>>> 690e4eae
        return returnDataList(result);
    }


    /**
     * do action to process instance：pause, stop, repeat, recover from pause, recover from stop
     *
     * @param loginUser         login user
     * @param projectName       project name
     * @param processInstanceId process instance id
     * @param executeType       execute type
     * @return execute result code
     */
    @ApiOperation(value = "execute", notes = "EXECUTE_ACTION_TO_PROCESS_INSTANCE_NOTES")
    @ApiImplicitParams({
        @ApiImplicitParam(name = "processInstanceId", value = "PROCESS_INSTANCE_ID", required = true, dataType = "Int", example = "100"),
        @ApiImplicitParam(name = "executeType", value = "EXECUTE_TYPE", required = true, dataType = "ExecuteType")
    })
    @PostMapping(value = "/execute")
    @ResponseStatus(HttpStatus.OK)
    @ApiException(EXECUTE_PROCESS_INSTANCE_ERROR)
    public Result execute(@ApiIgnore @RequestAttribute(value = Constants.SESSION_USER) User loginUser,
                          @ApiParam(name = "projectName", value = "PROJECT_NAME", required = true) @PathVariable String projectName,
                          @RequestParam("processInstanceId") Integer processInstanceId,
                          @RequestParam("executeType") ExecuteType executeType
    ) {
        logger.info("execute command, login user: {}, project:{}, process instance id:{}, execute type:{}",
            loginUser.getUserName(), projectName, processInstanceId, executeType);
        Map<String, Object> result = execService.execute(loginUser, projectName, processInstanceId, executeType);
        return returnDataList(result);
    }

    /**
     * check process definition and all of the son process definitions is on line.
     *
     * @param loginUser           login user
     * @param processDefinitionId process definition id
     * @return check result code
     */
    @ApiOperation(value = "startCheckProcessDefinition", notes = "START_CHECK_PROCESS_DEFINITION_NOTES")
    @ApiImplicitParams({
        @ApiImplicitParam(name = "processDefinitionId", value = "PROCESS_DEFINITION_ID", required = true, dataType = "Int", example = "100")
    })
    @PostMapping(value = "/start-check")
    @ResponseStatus(HttpStatus.OK)
    @ApiException(CHECK_PROCESS_DEFINITION_ERROR)
    public Result startCheckProcessDefinition(@ApiIgnore @RequestAttribute(value = Constants.SESSION_USER) User loginUser,
                                              @RequestParam(value = "processDefinitionId") int processDefinitionId) {
        logger.info("login user {}, check process definition {}", loginUser.getUserName(), processDefinitionId);
        Map<String, Object> result = execService.startCheckByProcessDefinedId(processDefinitionId);
        return returnDataList(result);
    }
}<|MERGE_RESOLUTION|>--- conflicted
+++ resolved
@@ -26,16 +26,12 @@
 import org.apache.dolphinscheduler.api.service.ExecutorService;
 import org.apache.dolphinscheduler.api.utils.Result;
 import org.apache.dolphinscheduler.common.Constants;
-<<<<<<< HEAD
 import org.apache.dolphinscheduler.common.enums.CommandType;
 import org.apache.dolphinscheduler.common.enums.FailureStrategy;
 import org.apache.dolphinscheduler.common.enums.Priority;
 import org.apache.dolphinscheduler.common.enums.RunMode;
 import org.apache.dolphinscheduler.common.enums.TaskDependType;
 import org.apache.dolphinscheduler.common.enums.WarningType;
-=======
-import org.apache.dolphinscheduler.common.utils.JSONUtils;
->>>>>>> 690e4eae
 import org.apache.dolphinscheduler.dao.entity.User;
 
 import java.text.ParseException;
@@ -125,21 +121,12 @@
                                        @RequestParam(value = "workerGroup", required = false, defaultValue = "default") String workerGroup,
                                        @RequestParam(value = "timeout", required = false) Integer timeout,
                                        @RequestParam(value = "startParams", required = false) String startParams) throws ParseException {
-        logger.info("login user {}, start process instance, project name: {}, process definition id: {}, schedule time: {}, "
-<<<<<<< HEAD
+        logger.info("login user {}, start process instance, project name: {}, process definition id: {}, schedule time: {},  "
                 + "failure policy: {}, node name: {}, node dep: {}, notify type: {}, "
-                + "notify group id: {}, run mode: {},process instance priority:{}, workerGroup: {}, timeout: {}",
+                + "notify group id: {}, run mode: {},process instance priority:{}, workerGroup: {}, timeout: {}, startParams: {} ",
             loginUser.getUserName(), projectName, processDefinitionId, scheduleTime,
             failureStrategy, startNodeList, taskDependType, warningType, workerGroup, runMode, processInstancePriority,
-            workerGroup, timeout);
-=======
-                        + "failure policy: {}, node name: {}, node dep: {}, notify type: {}, "
-                        + "notify group id: {},receivers:{},receiversCc:{}, run mode: {},process instance priority:{}, workerGroup: {}, timeout: {}, "
-                        + "startParams: {}",
-                loginUser.getUserName(), projectName, processDefinitionId, scheduleTime,
-                failureStrategy, startNodeList, taskDependType, warningType, workerGroup, receivers, receiversCc, runMode, processInstancePriority,
-                workerGroup, timeout, startParams);
->>>>>>> 690e4eae
+            workerGroup, timeout, startParams);
 
         if (timeout == null) {
             timeout = Constants.MAX_TASK_TIMEOUT;
@@ -149,13 +136,8 @@
             startParamMap = JSONUtils.toMap(startParams);
         }
         Map<String, Object> result = execService.execProcessInstance(loginUser, projectName, processDefinitionId, scheduleTime, execType, failureStrategy,
-<<<<<<< HEAD
             startNodeList, taskDependType, warningType,
-            warningGroupId, runMode, processInstancePriority, workerGroup, timeout);
-=======
-                startNodeList, taskDependType, warningType,
-                warningGroupId, receivers, receiversCc, runMode, processInstancePriority, workerGroup, timeout, startParamMap);
->>>>>>> 690e4eae
+            warningGroupId, runMode, processInstancePriority, workerGroup, timeout,startParamsMap);
         return returnDataList(result);
     }
 
