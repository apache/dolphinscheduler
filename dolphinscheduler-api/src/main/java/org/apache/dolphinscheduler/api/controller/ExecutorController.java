--- conflicted
+++ resolved
@@ -83,16 +83,11 @@
      * @param processInstancePriority process instance priority
      * @param workerGroup worker group
      * @param timeout timeout
-     * @param expectedParallelismNumber the expected parallelism number when execute complement in parallel mode
      * @return start process result code
      */
     @ApiOperation(value = "startProcessInstance", notes = "RUN_PROCESS_INSTANCE_NOTES")
     @ApiImplicitParams({
-<<<<<<< HEAD
         @ApiImplicitParam(name = "processDefinitionCode", value = "PROCESS_DEFINITION_CODE", required = true, dataType = "Long", example = "100"),
-=======
-        @ApiImplicitParam(name = "processDefinitionId", value = "PROCESS_DEFINITION_ID", required = true, dataType = "Int", example = "100"),
->>>>>>> bf90106d
         @ApiImplicitParam(name = "scheduleTime", value = "SCHEDULE_TIME", required = true, dataType = "String"),
         @ApiImplicitParam(name = "failureStrategy", value = "FAILURE_STRATEGY", required = true, dataType = "FailureStrategy"),
         @ApiImplicitParam(name = "startNodeList", value = "START_NODE_LIST", dataType = "String"),
@@ -104,10 +99,7 @@
         @ApiImplicitParam(name = "processInstancePriority", value = "PROCESS_INSTANCE_PRIORITY", required = true, dataType = "Priority"),
         @ApiImplicitParam(name = "workerGroup", value = "WORKER_GROUP", dataType = "String", example = "default"),
         @ApiImplicitParam(name = "timeout", value = "TIMEOUT", dataType = "Int", example = "100"),
-<<<<<<< HEAD
-=======
-        @ApiImplicitParam(name = "expectedParallelismNumber", value = "EXPECTED_PARALLELISM_NUMBER", dataType = "Int", example = "8"),
->>>>>>> bf90106d
+        @ApiImplicitParam(name = "expectedParallelismNumber", value = "EXPECTED_PARALLELISM_NUMBER", dataType = "Int", example = "8")
     })
     @PostMapping(value = "start-process-instance")
     @ResponseStatus(HttpStatus.OK)
@@ -128,8 +120,7 @@
                                        @RequestParam(value = "workerGroup", required = false, defaultValue = "default") String workerGroup,
                                        @RequestParam(value = "timeout", required = false) Integer timeout,
                                        @RequestParam(value = "startParams", required = false) String startParams,
-                                       @RequestParam(value = "expectedParallelismNumber", required = false) Integer expectedParallelismNumber
-    ) {
+                                       @RequestParam(value = "timeout", required = false) Integer expectedParallelismNumber) {
 
         if (timeout == null) {
             timeout = Constants.MAX_TASK_TIMEOUT;
@@ -138,15 +129,8 @@
         if (startParams != null) {
             startParamMap = JSONUtils.toMap(startParams);
         }
-<<<<<<< HEAD
         Map<String, Object> result = execService.execProcessInstance(loginUser, projectCode, processDefinitionCode, scheduleTime, execType, failureStrategy,
-            startNodeList, taskDependType, warningType,
-            warningGroupId, runMode, processInstancePriority, workerGroup, timeout, startParamMap);
-=======
-        Map<String, Object> result = execService.execProcessInstance(loginUser, projectName, processDefinitionId, scheduleTime, execType, failureStrategy,
-                startNodeList, taskDependType, warningType,
-                warningGroupId, runMode, processInstancePriority, workerGroup, timeout, startParamMap, expectedParallelismNumber);
->>>>>>> bf90106d
+            startNodeList, taskDependType, warningType, warningGroupId, runMode, processInstancePriority, workerGroup, timeout, startParamMap, expectedParallelismNumber);
         return returnDataList(result);
     }
 
