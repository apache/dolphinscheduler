/*
 * Licensed to the Apache Software Foundation (ASF) under one or more
 * contributor license agreements.  See the NOTICE file distributed with
 * this work for additional information regarding copyright ownership.
 * The ASF licenses this file to You under the Apache License, Version 2.0
 * (the "License"); you may not use this file except in compliance with
 * the License.  You may obtain a copy of the License at
 *
 *    http://www.apache.org/licenses/LICENSE-2.0
 *
 * Unless required by applicable law or agreed to in writing, software
 * distributed under the License is distributed on an "AS IS" BASIS,
 * WITHOUT WARRANTIES OR CONDITIONS OF ANY KIND, either express or implied.
 * See the License for the specific language governing permissions and
 * limitations under the License.
 */

package org.apache.dolphinscheduler.api.controller;

import static org.apache.dolphinscheduler.api.enums.Status.CHECK_PROCESS_DEFINITION_ERROR;
import static org.apache.dolphinscheduler.api.enums.Status.EXECUTE_PROCESS_INSTANCE_ERROR;
import static org.apache.dolphinscheduler.api.enums.Status.START_PROCESS_INSTANCE_ERROR;

import org.apache.dolphinscheduler.api.aspect.AccessLogAnnotation;
import org.apache.dolphinscheduler.api.enums.ExecuteType;
import org.apache.dolphinscheduler.api.exceptions.ApiException;
import org.apache.dolphinscheduler.api.service.ExecutorService;
import org.apache.dolphinscheduler.api.utils.Result;
import org.apache.dolphinscheduler.common.Constants;
import org.apache.dolphinscheduler.common.enums.CommandType;
import org.apache.dolphinscheduler.common.enums.FailureStrategy;
import org.apache.dolphinscheduler.common.enums.Priority;
import org.apache.dolphinscheduler.common.enums.RunMode;
import org.apache.dolphinscheduler.common.enums.TaskDependType;
import org.apache.dolphinscheduler.common.enums.WarningType;
import org.apache.dolphinscheduler.common.utils.JSONUtils;
import org.apache.dolphinscheduler.dao.entity.User;

import java.util.Map;

import org.springframework.beans.factory.annotation.Autowired;
import org.springframework.http.HttpStatus;
import org.springframework.web.bind.annotation.PathVariable;
import org.springframework.web.bind.annotation.PostMapping;
import org.springframework.web.bind.annotation.RequestAttribute;
import org.springframework.web.bind.annotation.RequestMapping;
import org.springframework.web.bind.annotation.RequestParam;
import org.springframework.web.bind.annotation.ResponseStatus;
import org.springframework.web.bind.annotation.RestController;

import io.swagger.annotations.Api;
import io.swagger.annotations.ApiImplicitParam;
import io.swagger.annotations.ApiImplicitParams;
import io.swagger.annotations.ApiOperation;
import io.swagger.annotations.ApiParam;
import springfox.documentation.annotations.ApiIgnore;

/**
 * executor controller
 */
@Api(tags = "EXECUTOR_TAG")
@RestController
@RequestMapping("projects/{projectCode}/executors")
public class ExecutorController extends BaseController {

    @Autowired
    private ExecutorService execService;

    /**
     * execute process instance
     *
     * @param loginUser login user
     * @param projectCode project code
     * @param processDefinitionCode process definition code
     * @param scheduleTime schedule time
     * @param failureStrategy failure strategy
     * @param startNodeList start nodes list
     * @param taskDependType task depend type
     * @param execType execute type
     * @param warningType warning type
     * @param warningGroupId warning group id
     * @param runMode run mode
     * @param processInstancePriority process instance priority
     * @param workerGroup worker group
     * @param timeout timeout
     * @param expectedParallelismNumber the expected parallelism number when execute complement in parallel mode
     * @return start process result code
     */
    @ApiOperation(value = "startProcessInstance", notes = "RUN_PROCESS_INSTANCE_NOTES")
    @ApiImplicitParams({
        @ApiImplicitParam(name = "processDefinitionCode", value = "PROCESS_DEFINITION_CODE", required = true, dataType = "Long", example = "100"),
        @ApiImplicitParam(name = "scheduleTime", value = "SCHEDULE_TIME", required = true, dataType = "String"),
        @ApiImplicitParam(name = "failureStrategy", value = "FAILURE_STRATEGY", required = true, dataType = "FailureStrategy"),
        @ApiImplicitParam(name = "startNodeList", value = "START_NODE_LIST", dataType = "String"),
        @ApiImplicitParam(name = "taskDependType", value = "TASK_DEPEND_TYPE", dataType = "TaskDependType"),
        @ApiImplicitParam(name = "execType", value = "COMMAND_TYPE", dataType = "CommandType"),
        @ApiImplicitParam(name = "warningType", value = "WARNING_TYPE", required = true, dataType = "WarningType"),
        @ApiImplicitParam(name = "warningGroupId", value = "WARNING_GROUP_ID", required = true, dataType = "Int", example = "100"),
        @ApiImplicitParam(name = "runMode", value = "RUN_MODE", dataType = "RunMode"),
        @ApiImplicitParam(name = "processInstancePriority", value = "PROCESS_INSTANCE_PRIORITY", required = true, dataType = "Priority"),
        @ApiImplicitParam(name = "workerGroup", value = "WORKER_GROUP", dataType = "String", example = "default"),
        @ApiImplicitParam(name = "environmentCode", value = "ENVIRONMENT_CODE", dataType = "Long", example = "default"),
        @ApiImplicitParam(name = "timeout", value = "TIMEOUT", dataType = "Int", example = "100"),
        @ApiImplicitParam(name = "expectedParallelismNumber", value = "EXPECTED_PARALLELISM_NUMBER", dataType = "Int", example = "8")
    })
    @PostMapping(value = "start-process-instance")
    @ResponseStatus(HttpStatus.OK)
    @ApiException(START_PROCESS_INSTANCE_ERROR)
    @AccessLogAnnotation(ignoreRequestArgs = "loginUser")
    public Result startProcessInstance(@ApiIgnore @RequestAttribute(value = Constants.SESSION_USER) User loginUser,
                                       @ApiParam(name = "projectCode", value = "PROJECT_CODE", required = true) @PathVariable long projectCode,
                                       @RequestParam(value = "processDefinitionCode") long processDefinitionCode,
                                       @RequestParam(value = "scheduleTime", required = false) String scheduleTime,
                                       @RequestParam(value = "failureStrategy", required = true) FailureStrategy failureStrategy,
                                       @RequestParam(value = "startNodeList", required = false) String startNodeList,
                                       @RequestParam(value = "taskDependType", required = false) TaskDependType taskDependType,
                                       @RequestParam(value = "execType", required = false) CommandType execType,
                                       @RequestParam(value = "warningType", required = true) WarningType warningType,
                                       @RequestParam(value = "warningGroupId", required = false) int warningGroupId,
                                       @RequestParam(value = "runMode", required = false) RunMode runMode,
                                       @RequestParam(value = "processInstancePriority", required = false) Priority processInstancePriority,
                                       @RequestParam(value = "workerGroup", required = false, defaultValue = "default") String workerGroup,
                                       @RequestParam(value = "environmentCode", required = false, defaultValue = "-1") Long environmentCode,
                                       @RequestParam(value = "timeout", required = false) Integer timeout,
                                       @RequestParam(value = "startParams", required = false) String startParams,
<<<<<<< HEAD
                                       @RequestParam(value = "expectedParallelismNumber", required = false) Integer expectedParallelismNumber,
                                       @RequestParam(value = "dryRun", defaultValue = "0", required = false) Integer dryRun
    ) {
=======
                                       @RequestParam(value = "expectedParallelismNumber", required = false) Integer expectedParallelismNumber) {
>>>>>>> d7160874

        if (timeout == null) {
            timeout = Constants.MAX_TASK_TIMEOUT;
        }
        Map<String, String> startParamMap = null;
        if (startParams != null) {
            startParamMap = JSONUtils.toMap(startParams);
        }
<<<<<<< HEAD
        Map<String, Object> result = execService.execProcessInstance(loginUser, projectName, processDefinitionId, scheduleTime, execType, failureStrategy,
                startNodeList, taskDependType, warningType,
                warningGroupId, runMode, processInstancePriority, workerGroup, timeout, startParamMap, expectedParallelismNumber, dryRun);
=======
        Map<String, Object> result = execService.execProcessInstance(loginUser, projectCode, processDefinitionCode, scheduleTime, execType, failureStrategy,
            startNodeList, taskDependType, warningType, warningGroupId, runMode, processInstancePriority, workerGroup, environmentCode,timeout, startParamMap, expectedParallelismNumber);
>>>>>>> d7160874
        return returnDataList(result);
    }

    /**
     * do action to process instance：pause, stop, repeat, recover from pause, recover from stop
     *
     * @param loginUser login user
     * @param projectCode project code
     * @param processInstanceId process instance id
     * @param executeType execute type
     * @return execute result code
     */
    @ApiOperation(value = "execute", notes = "EXECUTE_ACTION_TO_PROCESS_INSTANCE_NOTES")
    @ApiImplicitParams({
        @ApiImplicitParam(name = "processInstanceId", value = "PROCESS_INSTANCE_ID", required = true, dataType = "Int", example = "100"),
        @ApiImplicitParam(name = "executeType", value = "EXECUTE_TYPE", required = true, dataType = "ExecuteType")
    })
    @PostMapping(value = "/execute")
    @ResponseStatus(HttpStatus.OK)
    @ApiException(EXECUTE_PROCESS_INSTANCE_ERROR)
    @AccessLogAnnotation(ignoreRequestArgs = "loginUser")
    public Result execute(@ApiIgnore @RequestAttribute(value = Constants.SESSION_USER) User loginUser,
                          @ApiParam(name = "projectCode", value = "PROJECT_CODE", required = true) @PathVariable long projectCode,
                          @RequestParam("processInstanceId") Integer processInstanceId,
                          @RequestParam("executeType") ExecuteType executeType
    ) {
        Map<String, Object> result = execService.execute(loginUser, projectCode, processInstanceId, executeType);
        return returnDataList(result);
    }

    /**
     * check process definition and all of the son process definitions is on line.
     *
     * @param processDefinitionCode process definition code
     * @return check result code
     */
    @ApiOperation(value = "startCheckProcessDefinition", notes = "START_CHECK_PROCESS_DEFINITION_NOTES")
    @ApiImplicitParams({
        @ApiImplicitParam(name = "processDefinitionCode", value = "PROCESS_DEFINITION_CODE", required = true, dataType = "Long", example = "100")
    })
    @PostMapping(value = "/start-check")
    @ResponseStatus(HttpStatus.OK)
    @ApiException(CHECK_PROCESS_DEFINITION_ERROR)
    @AccessLogAnnotation(ignoreRequestArgs = "loginUser")
    public Result startCheckProcessDefinition(@RequestParam(value = "processDefinitionCode") long processDefinitionCode) {
        Map<String, Object> result = execService.startCheckByProcessDefinedCode(processDefinitionCode);
        return returnDataList(result);
    }
}<|MERGE_RESOLUTION|>--- conflicted
+++ resolved
@@ -123,13 +123,8 @@
                                        @RequestParam(value = "environmentCode", required = false, defaultValue = "-1") Long environmentCode,
                                        @RequestParam(value = "timeout", required = false) Integer timeout,
                                        @RequestParam(value = "startParams", required = false) String startParams,
-<<<<<<< HEAD
                                        @RequestParam(value = "expectedParallelismNumber", required = false) Integer expectedParallelismNumber,
-                                       @RequestParam(value = "dryRun", defaultValue = "0", required = false) Integer dryRun
-    ) {
-=======
-                                       @RequestParam(value = "expectedParallelismNumber", required = false) Integer expectedParallelismNumber) {
->>>>>>> d7160874
+                                       @RequestParam(value = "dryRun", defaultValue = "0", required = false) Integer dryRun) {
 
         if (timeout == null) {
             timeout = Constants.MAX_TASK_TIMEOUT;
@@ -138,14 +133,8 @@
         if (startParams != null) {
             startParamMap = JSONUtils.toMap(startParams);
         }
-<<<<<<< HEAD
-        Map<String, Object> result = execService.execProcessInstance(loginUser, projectName, processDefinitionId, scheduleTime, execType, failureStrategy,
-                startNodeList, taskDependType, warningType,
-                warningGroupId, runMode, processInstancePriority, workerGroup, timeout, startParamMap, expectedParallelismNumber, dryRun);
-=======
         Map<String, Object> result = execService.execProcessInstance(loginUser, projectCode, processDefinitionCode, scheduleTime, execType, failureStrategy,
-            startNodeList, taskDependType, warningType, warningGroupId, runMode, processInstancePriority, workerGroup, environmentCode,timeout, startParamMap, expectedParallelismNumber);
->>>>>>> d7160874
+            startNodeList, taskDependType, warningType, warningGroupId, runMode, processInstancePriority, workerGroup, environmentCode,timeout, startParamMap, expectedParallelismNumber, dryRun);
         return returnDataList(result);
     }
 
