--- conflicted
+++ resolved
@@ -88,7 +88,6 @@
      */
     @ApiOperation(value = "startProcessInstance", notes = "RUN_PROCESS_INSTANCE_NOTES")
     @ApiImplicitParams({
-<<<<<<< HEAD
             @ApiImplicitParam(name = "processDefinitionId", value = "PROCESS_DEFINITION_ID", required = true, dataType = "Int", example = "100"),
             @ApiImplicitParam(name = "scheduleTime", value = "SCHEDULE_TIME", required = true, dataType = "String"),
             @ApiImplicitParam(name = "failureStrategy", value = "FAILURE_STRATEGY", required = true, dataType = "FailureStrategy"),
@@ -102,21 +101,7 @@
             @ApiImplicitParam(name = "workerGroup", value = "WORKER_GROUP", dataType = "String", example = "default"),
             @ApiImplicitParam(name = "environmentCode", value = "ENVIRONMENT_CODE", dataType = "Long", example = "default"),
             @ApiImplicitParam(name = "timeout", value = "TIMEOUT", dataType = "Int", example = "100"),
-=======
-        @ApiImplicitParam(name = "processDefinitionId", value = "PROCESS_DEFINITION_ID", required = true, dataType = "Int", example = "100"),
-        @ApiImplicitParam(name = "scheduleTime", value = "SCHEDULE_TIME", required = true, dataType = "String"),
-        @ApiImplicitParam(name = "failureStrategy", value = "FAILURE_STRATEGY", required = true, dataType = "FailureStrategy"),
-        @ApiImplicitParam(name = "startNodeList", value = "START_NODE_LIST", dataType = "String"),
-        @ApiImplicitParam(name = "taskDependType", value = "TASK_DEPEND_TYPE", dataType = "TaskDependType"),
-        @ApiImplicitParam(name = "execType", value = "COMMAND_TYPE", dataType = "CommandType"),
-        @ApiImplicitParam(name = "warningType", value = "WARNING_TYPE", required = true, dataType = "WarningType"),
-        @ApiImplicitParam(name = "warningGroupId", value = "WARNING_GROUP_ID", required = true, dataType = "Int", example = "100"),
-        @ApiImplicitParam(name = "runMode", value = "RUN_MODE", dataType = "RunMode"),
-        @ApiImplicitParam(name = "processInstancePriority", value = "PROCESS_INSTANCE_PRIORITY", required = true, dataType = "Priority"),
-        @ApiImplicitParam(name = "workerGroup", value = "WORKER_GROUP", dataType = "String", example = "default"),
-        @ApiImplicitParam(name = "timeout", value = "TIMEOUT", dataType = "Int", example = "100"),
-        @ApiImplicitParam(name = "expectedParallelismNumber", value = "EXPECTED_PARALLELISM_NUMBER", dataType = "Int", example = "8"),
->>>>>>> b49f5b03
+            @ApiImplicitParam(name = "expectedParallelismNumber", value = "EXPECTED_PARALLELISM_NUMBER", dataType = "Int", example = "8")
     })
     @PostMapping(value = "start-process-instance")
     @ResponseStatus(HttpStatus.OK)
@@ -150,11 +135,7 @@
         }
         Map<String, Object> result = execService.execProcessInstance(loginUser, projectName, processDefinitionId, scheduleTime, execType, failureStrategy,
                 startNodeList, taskDependType, warningType,
-<<<<<<< HEAD
-                warningGroupId, runMode, processInstancePriority, workerGroup, environmentCode, timeout, startParamMap);
-=======
-                warningGroupId, runMode, processInstancePriority, workerGroup, timeout, startParamMap, expectedParallelismNumber);
->>>>>>> b49f5b03
+                warningGroupId, runMode, processInstancePriority, workerGroup, environmentCode, timeout, startParamMap, expectedParallelismNumber);
         return returnDataList(result);
     }
 
