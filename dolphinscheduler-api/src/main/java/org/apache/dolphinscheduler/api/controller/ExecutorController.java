--- conflicted
+++ resolved
@@ -233,13 +233,9 @@
     })
     @PostMapping(value = "batch-start-process-instance")
     @ResponseStatus(HttpStatus.OK)
-<<<<<<< HEAD
-    @ApiException(START_PROCESS_INSTANCE_ERROR)
+    @ApiException(BATCH_START_PROCESS_INSTANCE_ERROR)
     @OperatorLog(objectType = AuditObjectType.PROCESS, operationType = AuditOperationType.START, requestParamName = {
             "processDefinitionCodes"})
-=======
-    @ApiException(BATCH_START_PROCESS_INSTANCE_ERROR)
->>>>>>> 73a5a77d
     public Result batchStartProcessInstance(@Parameter(hidden = true) @RequestAttribute(value = Constants.SESSION_USER) User loginUser,
                                             @Parameter(name = "projectCode", description = "PROJECT_CODE", required = true) @PathVariable long projectCode,
                                             @RequestParam(value = "processDefinitionCodes") String processDefinitionCodes,
@@ -454,13 +450,9 @@
     })
     @PostMapping(value = "/task-instance/{code}/start")
     @ResponseStatus(HttpStatus.OK)
-<<<<<<< HEAD
-    @ApiException(START_PROCESS_INSTANCE_ERROR)
+    @ApiException(START_TASK_INSTANCE_ERROR)
     @OperatorLog(objectType = AuditObjectType.TASK, operationType = AuditOperationType.START, requestParamName = {
             "code"})
-=======
-    @ApiException(START_TASK_INSTANCE_ERROR)
->>>>>>> 73a5a77d
     public Result<Boolean> startStreamTaskInstance(@Parameter(hidden = true) @RequestAttribute(value = Constants.SESSION_USER) User loginUser,
                                                    @Parameter(name = "projectCode", description = "PROJECT_CODE", required = true) @PathVariable long projectCode,
                                                    @Parameter(name = "code", description = "TASK_CODE", required = true) @PathVariable long code,
