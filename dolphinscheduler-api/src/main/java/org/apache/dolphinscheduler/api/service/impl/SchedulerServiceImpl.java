/*
 * Licensed to the Apache Software Foundation (ASF) under one or more
 * contributor license agreements.  See the NOTICE file distributed with
 * this work for additional information regarding copyright ownership.
 * The ASF licenses this file to You under the Apache License, Version 2.0
 * (the "License"); you may not use this file except in compliance with
 * the License.  You may obtain a copy of the License at
 *
 *    http://www.apache.org/licenses/LICENSE-2.0
 *
 * Unless required by applicable law or agreed to in writing, software
 * distributed under the License is distributed on an "AS IS" BASIS,
 * WITHOUT WARRANTIES OR CONDITIONS OF ANY KIND, either express or implied.
 * See the License for the specific language governing permissions and
 * limitations under the License.
 */

package org.apache.dolphinscheduler.api.service.impl;

import static org.apache.dolphinscheduler.api.constants.ApiFuncIdentificationConstant.PROJECT;

import org.apache.dolphinscheduler.api.dto.ScheduleParam;
import org.apache.dolphinscheduler.api.enums.Status;
import org.apache.dolphinscheduler.api.exceptions.ServiceException;
import org.apache.dolphinscheduler.api.service.ExecutorService;
import org.apache.dolphinscheduler.api.service.MonitorService;
import org.apache.dolphinscheduler.api.service.ProjectService;
import org.apache.dolphinscheduler.api.service.SchedulerService;
import org.apache.dolphinscheduler.api.utils.PageInfo;
import org.apache.dolphinscheduler.api.utils.Result;
import org.apache.dolphinscheduler.api.vo.ScheduleVo;
import org.apache.dolphinscheduler.common.Constants;
import org.apache.dolphinscheduler.common.enums.FailureStrategy;
import org.apache.dolphinscheduler.common.enums.Priority;
import org.apache.dolphinscheduler.common.enums.ReleaseState;
import org.apache.dolphinscheduler.common.enums.UserType;
import org.apache.dolphinscheduler.common.enums.WarningType;
import org.apache.dolphinscheduler.common.model.Server;
import org.apache.dolphinscheduler.common.utils.DateUtils;
import org.apache.dolphinscheduler.common.utils.JSONUtils;
import org.apache.dolphinscheduler.dao.entity.ProcessDefinition;
import org.apache.dolphinscheduler.dao.entity.ProcessTaskRelation;
import org.apache.dolphinscheduler.dao.entity.Project;
import org.apache.dolphinscheduler.dao.entity.Schedule;
import org.apache.dolphinscheduler.dao.entity.User;
import org.apache.dolphinscheduler.dao.mapper.ProcessDefinitionMapper;
import org.apache.dolphinscheduler.dao.mapper.ProcessTaskRelationMapper;
import org.apache.dolphinscheduler.dao.mapper.ProjectMapper;
import org.apache.dolphinscheduler.dao.mapper.ScheduleMapper;
import org.apache.dolphinscheduler.scheduler.api.SchedulerApi;
import org.apache.dolphinscheduler.service.cron.CronUtils;
import org.apache.dolphinscheduler.service.exceptions.CronParseException;
import org.apache.dolphinscheduler.service.process.ProcessService;

import org.apache.commons.collections4.CollectionUtils;
import org.apache.commons.lang3.StringUtils;

import java.time.ZoneId;
import java.time.ZonedDateTime;
import java.util.ArrayList;
import java.util.Collections;
import java.util.Date;
import java.util.HashMap;
import java.util.List;
import java.util.Map;
import java.util.TimeZone;
import java.util.stream.Collectors;

import lombok.NonNull;

import org.slf4j.Logger;
import org.slf4j.LoggerFactory;
import org.springframework.beans.factory.annotation.Autowired;
import org.springframework.stereotype.Service;
import org.springframework.transaction.annotation.Transactional;

import com.baomidou.mybatisplus.core.metadata.IPage;
import com.baomidou.mybatisplus.extension.plugins.pagination.Page;
import com.cronutils.model.Cron;

<<<<<<< HEAD
/**
 * scheduler service impl
 */
=======
>>>>>>> c8884e4f
@Service
public class SchedulerServiceImpl extends BaseServiceImpl implements SchedulerService {

    private static final Logger logger = LoggerFactory.getLogger(SchedulerServiceImpl.class);

    @Autowired
    private ProjectService projectService;

    @Autowired
    private ExecutorService executorService;

    @Autowired
    private MonitorService monitorService;

    @Autowired
    private ProcessService processService;

    @Autowired
    private ScheduleMapper scheduleMapper;

    @Autowired
    private ProjectMapper projectMapper;

    @Autowired
    private ProcessDefinitionMapper processDefinitionMapper;

    @Autowired
    private SchedulerApi schedulerApi;

    @Autowired
    private ProcessTaskRelationMapper processTaskRelationMapper;

    /**
     * save schedule
     *
     * @param loginUser               login user
     * @param projectCode             project name
     * @param processDefineCode       process definition code
     * @param schedule                scheduler
     * @param warningType             warning type
     * @param warningGroupId          warning group id
     * @param failureStrategy         failure strategy
     * @param processInstancePriority process instance priority
     * @param workerGroup             worker group
     * @param environmentCode         environment code
     * @return create result code
     */
    @Override
    @Transactional
    public Map<String, Object> insertSchedule(User loginUser,
                                              long projectCode,
                                              long processDefineCode,
                                              String schedule,
                                              WarningType warningType,
                                              int warningGroupId,
                                              FailureStrategy failureStrategy,
                                              Priority processInstancePriority,
                                              String workerGroup,
                                              Long environmentCode) {

        Map<String, Object> result = new HashMap<>();

        Project project = projectMapper.queryByCode(projectCode);

        // check project auth
        projectService.hasProjectAndPerm(loginUser, project, null);

        // check work flow define release state
        ProcessDefinition processDefinition = processDefinitionMapper.queryByCode(processDefineCode);
        result = executorService.checkProcessDefinitionValid(projectCode, processDefinition, processDefineCode,
                processDefinition.getVersion());
        if (result.get(Constants.STATUS) != Status.SUCCESS) {
            return result;
        }

        Schedule scheduleObj = new Schedule();
        Date now = new Date();

        scheduleObj.setProjectName(project.getName());
        scheduleObj.setProcessDefinitionCode(processDefineCode);
        scheduleObj.setProcessDefinitionName(processDefinition.getName());

        ScheduleParam scheduleParam = JSONUtils.parseObject(schedule, ScheduleParam.class);
        if (DateUtils.differSec(scheduleParam.getStartTime(), scheduleParam.getEndTime()) == 0) {
            logger.warn("The start time must not be the same as the end or time can not be null.");
            putMsg(result, Status.SCHEDULE_START_TIME_END_TIME_SAME);
            return result;
        }
        if (scheduleParam.getStartTime().getTime() > scheduleParam.getEndTime().getTime()) {
            logger.warn("The start time must smaller than end time");
            putMsg(result, Status.START_TIME_BIGGER_THAN_END_TIME_ERROR);
            return result;
        }

        scheduleObj.setStartTime(scheduleParam.getStartTime());
        scheduleObj.setEndTime(scheduleParam.getEndTime());
        if (!org.quartz.CronExpression.isValidExpression(scheduleParam.getCrontab())) {
            logger.error("Schedule crontab verify failure, crontab:{}.", scheduleParam.getCrontab());
            putMsg(result, Status.REQUEST_PARAMS_NOT_VALID_ERROR, scheduleParam.getCrontab());
            return result;
        }
        scheduleObj.setCrontab(scheduleParam.getCrontab());
        scheduleObj.setTimezoneId(scheduleParam.getTimezoneId());
        scheduleObj.setWarningType(warningType);
        scheduleObj.setWarningGroupId(warningGroupId);
        scheduleObj.setFailureStrategy(failureStrategy);
        scheduleObj.setCreateTime(now);
        scheduleObj.setUpdateTime(now);
        scheduleObj.setUserId(loginUser.getId());
        scheduleObj.setUserName(loginUser.getUserName());
        scheduleObj.setReleaseState(ReleaseState.OFFLINE);
        scheduleObj.setProcessInstancePriority(processInstancePriority);
        scheduleObj.setWorkerGroup(workerGroup);
        scheduleObj.setEnvironmentCode(environmentCode);
        scheduleMapper.insert(scheduleObj);

        /**
         * updateProcessInstance receivers and cc by process definition id
         */
        processDefinition.setWarningGroupId(warningGroupId);
        processDefinitionMapper.updateById(processDefinition);

        // return scheduler object with ID
        result.put(Constants.DATA_LIST, scheduleMapper.selectById(scheduleObj.getId()));
        putMsg(result, Status.SUCCESS);
        logger.info("Schedule create complete, projectCode:{}, processDefinitionCode:{}, scheduleId:{}.",
                projectCode, processDefineCode, scheduleObj.getId());
        result.put("scheduleId", scheduleObj.getId());
        return result;
    }

    /**
     * updateProcessInstance schedule
     *
     * @param loginUser               login user
     * @param projectCode             project code
     * @param id                      scheduler id
     * @param scheduleExpression      scheduler
     * @param warningType             warning type
     * @param warningGroupId          warning group id
     * @param failureStrategy         failure strategy
     * @param workerGroup             worker group
     * @param environmentCode         environment code
     * @param processInstancePriority process instance priority
     * @return update result code
     */
    @Override
    @Transactional
    public Map<String, Object> updateSchedule(User loginUser,
                                              long projectCode,
                                              Integer id,
                                              String scheduleExpression,
                                              WarningType warningType,
                                              int warningGroupId,
                                              FailureStrategy failureStrategy,
                                              Priority processInstancePriority,
                                              String workerGroup,
                                              Long environmentCode) {
        Map<String, Object> result = new HashMap<>();

        // check project auth
        projectService.hasProjectAndPerm(loginUser, projectCode, null);

        // check schedule exists
        Schedule schedule = scheduleMapper.selectById(id);

        if (schedule == null) {
            logger.error("Schedule does not exist, scheduleId:{}.", id);
            putMsg(result, Status.SCHEDULE_CRON_NOT_EXISTS, id);
            return result;
        }

        ProcessDefinition processDefinition = processDefinitionMapper.queryByCode(schedule.getProcessDefinitionCode());
        if (processDefinition == null || projectCode != processDefinition.getProjectCode()) {
            logger.error("Process definition does not exist, processDefinitionCode:{}.", schedule.getProcessDefinitionCode());
            putMsg(result, Status.PROCESS_DEFINE_NOT_EXIST, String.valueOf(schedule.getProcessDefinitionCode()));
            return result;
        }

        updateSchedule(result, schedule, processDefinition, scheduleExpression, warningType, warningGroupId,
                failureStrategy, processInstancePriority, workerGroup, environmentCode);
        return result;
    }

    /**
     * set schedule online or offline
     *
     * @param loginUser      login user
     * @param projectCode    project code
     * @param id             scheduler id
     * @param scheduleStatus schedule status
     * @return publish result code
     */
    @Override
    @Transactional
    public Map<String, Object> setScheduleState(User loginUser,
                                                long projectCode,
                                                Integer id,
                                                ReleaseState scheduleStatus) {
        Map<String, Object> result = new HashMap<>();

        Project project = projectMapper.queryByCode(projectCode);
        // check project auth
        projectService.hasProjectAndPerm(loginUser, project, null);

        // check schedule exists
        Schedule scheduleObj = scheduleMapper.selectById(id);

        if (scheduleObj == null) {
            logger.error("Schedule does not exist, scheduleId:{}.", id);
            putMsg(result, Status.SCHEDULE_CRON_NOT_EXISTS, id);
            return result;
        }
        // check schedule release state
        if (scheduleObj.getReleaseState() == scheduleStatus) {
<<<<<<< HEAD
            logger.info("schedule release is already {},needn't to change schedule id: {} from {} to {}",
                    scheduleObj.getReleaseState(), scheduleObj.getId(), scheduleObj.getReleaseState(), scheduleStatus);
=======
            logger.warn("Schedule state does not need to change due to schedule state is already {}, scheduleId:{}.",
                    scheduleObj.getReleaseState().getDescp(), scheduleObj.getId());
>>>>>>> c8884e4f
            putMsg(result, Status.SCHEDULE_CRON_REALEASE_NEED_NOT_CHANGE, scheduleStatus);
            return result;
        }
        ProcessDefinition processDefinition =
                processDefinitionMapper.queryByCode(scheduleObj.getProcessDefinitionCode());
        if (processDefinition == null || projectCode != processDefinition.getProjectCode()) {
            logger.error("Process definition does not exist, processDefinitionCode:{}.", scheduleObj.getProcessDefinitionCode());
            putMsg(result, Status.PROCESS_DEFINE_NOT_EXIST, String.valueOf(scheduleObj.getProcessDefinitionCode()));
            return result;
        }
        List<ProcessTaskRelation> processTaskRelations =
                processTaskRelationMapper.queryByProcessCode(projectCode, scheduleObj.getProcessDefinitionCode());
        if (processTaskRelations.isEmpty()) {
            logger.error("Process task relations do not exist, projectCode:{}, processDefinitionCode:{}.", projectCode, processDefinition.getCode());
            putMsg(result, Status.PROCESS_DAG_IS_EMPTY);
            return result;
        }
        if (scheduleStatus == ReleaseState.ONLINE) {
            // check process definition release state
            if (processDefinition.getReleaseState() != ReleaseState.ONLINE) {
<<<<<<< HEAD
                logger.info("not release process definition id: {} , name : {}", processDefinition.getId(),
                        processDefinition.getName());
=======
                logger.warn("Only process definition state is {} can change schedule state, processDefinitionCode:{}.",
                        ReleaseState.ONLINE.getDescp(), processDefinition.getCode());
>>>>>>> c8884e4f
                putMsg(result, Status.PROCESS_DEFINE_NOT_RELEASE, processDefinition.getName());
                return result;
            }
            // check sub process definition release state
            List<Long> subProcessDefineCodes = new ArrayList<>();
            processService.recurseFindSubProcess(processDefinition.getCode(), subProcessDefineCodes);
            if (!subProcessDefineCodes.isEmpty()) {
                logger.info("Need to check sub process definition state before change schedule state, subProcessDefineCodes:{}.",
                        org.apache.commons.lang.StringUtils.join(subProcessDefineCodes, ","));
                List<ProcessDefinition> subProcessDefinitionList =
                        processDefinitionMapper.queryByCodes(subProcessDefineCodes);
                if (subProcessDefinitionList != null && !subProcessDefinitionList.isEmpty()) {
                    for (ProcessDefinition subProcessDefinition : subProcessDefinitionList) {
                        /**
                         * if there is no online process, exit directly
                         */
                        if (subProcessDefinition.getReleaseState() != ReleaseState.ONLINE) {
<<<<<<< HEAD
                            logger.info("not release process definition id: {} , name : {}",
                                    subProcessDefinition.getId(), subProcessDefinition.getName());
=======
                            logger.warn("Only sub process definition state is {} can change schedule state, subProcessDefinitionCode:{}.",
                                    ReleaseState.ONLINE.getDescp(), subProcessDefinition.getCode());
>>>>>>> c8884e4f
                            putMsg(result, Status.PROCESS_DEFINE_NOT_RELEASE,
                                    String.valueOf(subProcessDefinition.getId()));
                            return result;
                        }
                    }
                }
            }
        }

        // check master server exists
        List<Server> masterServers = monitorService.getServerListFromRegistry(true);

        if (masterServers.isEmpty()) {
            logger.error("Master does not exist.");
            putMsg(result, Status.MASTER_NOT_EXISTS);
            return result;
        }

        // set status
        scheduleObj.setReleaseState(scheduleStatus);

        scheduleMapper.updateById(scheduleObj);

        try {
            switch (scheduleStatus) {
                case ONLINE:
                    logger.info("Call master client set schedule online, project id: {}, flow id: {},host: {}",
                            project.getId(), processDefinition.getId(), masterServers);
                    setSchedule(project.getId(), scheduleObj);
                    break;
                case OFFLINE:
                    logger.info("Call master client set schedule offline, project id: {}, flow id: {},host: {}",
                            project.getId(), processDefinition.getId(), masterServers);
                    deleteSchedule(project.getId(), id);
                    break;
                default:
                    putMsg(result, Status.SCHEDULE_STATUS_UNKNOWN, scheduleStatus.toString());
                    return result;
            }
        } catch (Exception e) {
<<<<<<< HEAD
            result.put(Constants.MSG,
                    scheduleStatus == ReleaseState.ONLINE ? "set online failure" : "set offline failure");
            throw new ServiceException(result.get(Constants.MSG).toString(), e);
=======
            logger.error("Set schedule state to {} error, projectCode:{}, scheduleId:{}.", scheduleStatus.getDescp(),
                    projectCode, scheduleObj.getId());
            Status status = scheduleStatus == ReleaseState.ONLINE ? Status.PUBLISH_SCHEDULE_ONLINE_ERROR
                    : Status.OFFLINE_SCHEDULE_ERROR;
            result.put(Constants.STATUS, status);
            throw new ServiceException(status, e);
>>>>>>> c8884e4f
        }

        putMsg(result, Status.SUCCESS);
        return result;
    }

    /**
     * query schedule
     *
     * @param loginUser         login user
     * @param projectCode       project code
     * @param processDefineCode process definition code
     * @param pageNo            page number
     * @param pageSize          page size
     * @param searchVal         search value
     * @return schedule list page
     */
    @Override
    public Result querySchedule(User loginUser, long projectCode, long processDefineCode, String searchVal,
                                Integer pageNo, Integer pageSize) {
        Result result = new Result();

        // check project auth
        projectService.hasProjectAndPerm(loginUser, projectCode, PROJECT);

        ProcessDefinition processDefinition = processDefinitionMapper.queryByCode(processDefineCode);
        if (processDefinition == null || projectCode != processDefinition.getProjectCode()) {
            logger.error("Process definition does not exist, processDefinitionCode:{}.", processDefineCode);
            putMsg(result, Status.PROCESS_DEFINE_NOT_EXIST, String.valueOf(processDefineCode));
            return result;
        }

        Page<Schedule> page = new Page<>(pageNo, pageSize);
        IPage<Schedule> scheduleIPage =
                scheduleMapper.queryByProcessDefineCodePaging(page, processDefineCode, searchVal);

        List<ScheduleVo> scheduleList = new ArrayList<>();
        for (Schedule schedule : scheduleIPage.getRecords()) {
            scheduleList.add(new ScheduleVo(schedule));
        }

        PageInfo<ScheduleVo> pageInfo = new PageInfo<>(pageNo, pageSize);
        pageInfo.setTotal((int) scheduleIPage.getTotal());
        pageInfo.setTotalList(scheduleList);
        result.setData(pageInfo);
        putMsg(result, Status.SUCCESS);
        return result;
    }

    public List<Schedule> queryScheduleByProcessDefinitionCodes(@NonNull List<Long> processDefinitionCodes) {
        if (CollectionUtils.isEmpty(processDefinitionCodes)) {
            return Collections.emptyList();
        }
        return scheduleMapper.querySchedulesByProcessDefinitionCodes(processDefinitionCodes);
    }

    /**
     * query schedule list
     *
     * @param loginUser   login user
     * @param projectCode project code
     * @return schedule list
     */
    @Override
    public Map<String, Object> queryScheduleList(User loginUser, long projectCode) {
        Map<String, Object> result = new HashMap<>();
        Project project = projectMapper.queryByCode(projectCode);

        // check project auth
        projectService.hasProjectAndPerm(loginUser, project, null);

        List<Schedule> schedules = scheduleMapper.querySchedulerListByProjectName(project.getName());
        List<ScheduleVo> scheduleList = new ArrayList<>();
        for (Schedule schedule : schedules) {
            scheduleList.add(new ScheduleVo(schedule));
        }

        result.put(Constants.DATA_LIST, scheduleList);
        putMsg(result, Status.SUCCESS);

        return result;
    }

    public void setSchedule(int projectId, Schedule schedule) {
        logger.info("Set schedule state {}, project id: {}, scheduleId: {}", schedule.getReleaseState().getDescp(), projectId, schedule.getId());
        schedulerApi.insertOrUpdateScheduleTask(projectId, schedule);
    }

    /**
     * delete schedule
     *
     * @param projectId  project id
     * @param scheduleId schedule id
     * @throws RuntimeException runtime exception
     */
    @Override
    public void deleteSchedule(int projectId, int scheduleId) {
        logger.info("Delete schedule of project, projectId:{}, scheduleId:{}", projectId, scheduleId);
        schedulerApi.deleteScheduleTask(projectId, scheduleId);
    }

    /**
     * check valid
     *
     * @param result result
     * @param bool   bool
     * @param status status
     * @return check result code
     */
    private boolean checkValid(Map<String, Object> result, boolean bool, Status status) {
        // timeout is valid
        if (bool) {
            putMsg(result, status);
            return true;
        }
        return false;
    }

    /**
     * delete schedule by id
     *
     * @param loginUser   login user
     * @param projectCode project code
     * @param scheduleId  scheule id
     * @return delete result code
     */
    @Override
    public Map<String, Object> deleteScheduleById(User loginUser, long projectCode, Integer scheduleId) {
        Map<String, Object> result = new HashMap<>();

        projectService.hasProjectAndPerm(loginUser, projectCode, null);

        Schedule schedule = scheduleMapper.selectById(scheduleId);
        if (schedule == null) {
            logger.error("Schedule does not exist, scheduleId:{}.", scheduleId);
            putMsg(result, Status.SCHEDULE_CRON_NOT_EXISTS, scheduleId);
            return result;
        }

        // Determine if the login user is the owner of the schedule
        if (loginUser.getId() != schedule.getUserId() && loginUser.getUserType() != UserType.ADMIN_USER) {
            logger.warn("User does not have permission to delete schedule, loginUserName:{}, scheduleId:{}.", loginUser.getUserName(), scheduleId);
            putMsg(result, Status.USER_NO_OPERATION_PERM);
            return result;
        }

        // check schedule is already online
        if (schedule.getReleaseState() == ReleaseState.ONLINE) {
            logger.warn("Only {} state schedule can be deleted, scheduleId:{}.", ReleaseState.OFFLINE.getDescp(), scheduleId);
            putMsg(result, Status.SCHEDULE_CRON_STATE_ONLINE, schedule.getId());
            return result;
        }

        int delete = scheduleMapper.deleteById(scheduleId);

        if (delete > 0) {
            logger.info("Schedule delete complete, scheduleId:{}.", scheduleId);
            putMsg(result, Status.SUCCESS);
        } else {
            logger.error("Schedule delete error, scheduleId:{}.", scheduleId);
            putMsg(result, Status.DELETE_SCHEDULE_CRON_BY_ID_ERROR);
        }
        return result;
    }

    /**
     * preview schedule
     *
     * @param loginUser login user
     * @param schedule  schedule expression
     * @return the next five fire time
     */
    @Override
    public Map<String, Object> previewSchedule(User loginUser, String schedule) {
        Map<String, Object> result = new HashMap<>();
        Cron cron;
        ScheduleParam scheduleParam = JSONUtils.parseObject(schedule, ScheduleParam.class);

        assert scheduleParam != null;
        ZoneId zoneId = TimeZone.getTimeZone(scheduleParam.getTimezoneId()).toZoneId();
        ZonedDateTime now = ZonedDateTime.now(zoneId);
        ZonedDateTime startTime = ZonedDateTime.ofInstant(scheduleParam.getStartTime().toInstant(), zoneId);
        ZonedDateTime endTime = ZonedDateTime.ofInstant(scheduleParam.getEndTime().toInstant(), zoneId);
        startTime = now.isAfter(startTime) ? now : startTime;

        try {
            cron = CronUtils.parse2Cron(scheduleParam.getCrontab());
        } catch (CronParseException e) {
            logger.error("Parse cron to cron expression error, crontab:{}.", scheduleParam.getCrontab(), e);
            putMsg(result, Status.PARSE_TO_CRON_EXPRESSION_ERROR);
            return result;
        }
        List<ZonedDateTime> selfFireDateList =
                CronUtils.getSelfFireDateList(startTime, endTime, cron, Constants.PREVIEW_SCHEDULE_EXECUTE_COUNT);
        List<String> previewDateList =
                selfFireDateList.stream().map(t -> DateUtils.dateToString(t, zoneId)).collect(Collectors.toList());
        result.put(Constants.DATA_LIST, previewDateList);
        putMsg(result, Status.SUCCESS);
        return result;
    }

    /**
     * update process definition schedule
     *
     * @param loginUser               login user
     * @param projectCode             project code
     * @param processDefinitionCode   process definition code
     * @param scheduleExpression      scheduleExpression
     * @param warningType             warning type
     * @param warningGroupId          warning group id
     * @param failureStrategy         failure strategy
     * @param workerGroup             worker group
     * @param processInstancePriority process instance priority
     * @return update result code
     */
    @Override
    public Map<String, Object> updateScheduleByProcessDefinitionCode(User loginUser,
                                                                     long projectCode,
                                                                     long processDefinitionCode,
                                                                     String scheduleExpression,
                                                                     WarningType warningType,
                                                                     int warningGroupId,
                                                                     FailureStrategy failureStrategy,
                                                                     Priority processInstancePriority,
                                                                     String workerGroup,
                                                                     long environmentCode) {
<<<<<<< HEAD
        // check user access for project
        projectService.hasProjectAndPerm(loginUser, projectCode, null);

        Map<String, Object> result = new HashMap<>();
=======
        Project project = projectMapper.queryByCode(projectCode);
        // check user access for project
        Map<String, Object> result = projectService.checkProjectAndAuth(loginUser, project, projectCode, null);
        if (result.get(Constants.STATUS) != Status.SUCCESS) {
            return result;
        }
>>>>>>> c8884e4f
        // check schedule exists
        Schedule schedule = scheduleMapper.queryByProcessDefinitionCode(processDefinitionCode);
        if (schedule == null) {
            logger.error("Schedule of process definition does not exist, processDefinitionCode:{}.", processDefinitionCode);
            putMsg(result, Status.SCHEDULE_CRON_NOT_EXISTS, processDefinitionCode);
            return result;
        }

        ProcessDefinition processDefinition = processDefinitionMapper.queryByCode(processDefinitionCode);
        if (processDefinition == null || projectCode != processDefinition.getProjectCode()) {
            logger.error("Process definition does not exist, processDefinitionCode:{}.", processDefinitionCode);
            putMsg(result, Status.PROCESS_DEFINE_NOT_EXIST, String.valueOf(processDefinitionCode));
            return result;
        }

        updateSchedule(result, schedule, processDefinition, scheduleExpression, warningType, warningGroupId,
                failureStrategy, processInstancePriority, workerGroup, environmentCode);
        return result;
    }

    private void updateSchedule(Map<String, Object> result, Schedule schedule, ProcessDefinition processDefinition,
                                String scheduleExpression, WarningType warningType, int warningGroupId,
                                FailureStrategy failureStrategy, Priority processInstancePriority, String workerGroup,
                                long environmentCode) {
        if (checkValid(result, schedule.getReleaseState() == ReleaseState.ONLINE,
<<<<<<< HEAD
                Status.SCHEDULE_CRON_ONLINE_FORBID_UPDATE)) {
=======
            Status.SCHEDULE_CRON_ONLINE_FORBID_UPDATE)) {
            logger.warn("Schedule can not be updated due to schedule is {}, scheduleId:{}.", ReleaseState.ONLINE.getDescp(), schedule.getId());
>>>>>>> c8884e4f
            return;
        }

        Date now = new Date();

        // updateProcessInstance param
        if (!StringUtils.isEmpty(scheduleExpression)) {
            ScheduleParam scheduleParam = JSONUtils.parseObject(scheduleExpression, ScheduleParam.class);
            if (scheduleParam == null) {
                logger.warn("Parameter scheduleExpression is invalid, so parse cron error.");
                putMsg(result, Status.PARSE_TO_CRON_EXPRESSION_ERROR);
                return;
            }
            if (DateUtils.differSec(scheduleParam.getStartTime(), scheduleParam.getEndTime()) == 0) {
                logger.warn("The start time must not be the same as the end or time can not be null.");
                putMsg(result, Status.SCHEDULE_START_TIME_END_TIME_SAME);
                return;
            }
            if (scheduleParam.getStartTime().getTime() > scheduleParam.getEndTime().getTime()) {
                logger.warn("The start time must smaller than end time");
                putMsg(result, Status.START_TIME_BIGGER_THAN_END_TIME_ERROR);
                return;
            }

            schedule.setStartTime(scheduleParam.getStartTime());
            schedule.setEndTime(scheduleParam.getEndTime());
            if (!org.quartz.CronExpression.isValidExpression(scheduleParam.getCrontab())) {
                logger.error("Schedule crontab verify failure, crontab:{}.", scheduleParam.getCrontab());
                putMsg(result, Status.SCHEDULE_CRON_CHECK_FAILED, scheduleParam.getCrontab());
                return;
            }
            schedule.setCrontab(scheduleParam.getCrontab());
            schedule.setTimezoneId(scheduleParam.getTimezoneId());
        }

        if (warningType != null) {
            schedule.setWarningType(warningType);
        }

        schedule.setWarningGroupId(warningGroupId);

        if (failureStrategy != null) {
            schedule.setFailureStrategy(failureStrategy);
        }

        schedule.setWorkerGroup(workerGroup);
        schedule.setEnvironmentCode(environmentCode);
        schedule.setUpdateTime(now);
        schedule.setProcessInstancePriority(processInstancePriority);
        scheduleMapper.updateById(schedule);

        processDefinition.setWarningGroupId(warningGroupId);

        processDefinitionMapper.updateById(processDefinition);

        logger.info("Schedule update complete, projectCode:{}, processDefinitionCode:{}, scheduleId:{}.",
                processDefinition.getProjectCode(), processDefinition.getCode(), schedule.getId());
        putMsg(result, Status.SUCCESS);
    }
}<|MERGE_RESOLUTION|>--- conflicted
+++ resolved
@@ -78,12 +78,9 @@
 import com.baomidou.mybatisplus.extension.plugins.pagination.Page;
 import com.cronutils.model.Cron;
 
-<<<<<<< HEAD
 /**
  * scheduler service impl
  */
-=======
->>>>>>> c8884e4f
 @Service
 public class SchedulerServiceImpl extends BaseServiceImpl implements SchedulerService {
 
@@ -299,13 +296,8 @@
         }
         // check schedule release state
         if (scheduleObj.getReleaseState() == scheduleStatus) {
-<<<<<<< HEAD
-            logger.info("schedule release is already {},needn't to change schedule id: {} from {} to {}",
-                    scheduleObj.getReleaseState(), scheduleObj.getId(), scheduleObj.getReleaseState(), scheduleStatus);
-=======
             logger.warn("Schedule state does not need to change due to schedule state is already {}, scheduleId:{}.",
                     scheduleObj.getReleaseState().getDescp(), scheduleObj.getId());
->>>>>>> c8884e4f
             putMsg(result, Status.SCHEDULE_CRON_REALEASE_NEED_NOT_CHANGE, scheduleStatus);
             return result;
         }
@@ -326,13 +318,8 @@
         if (scheduleStatus == ReleaseState.ONLINE) {
             // check process definition release state
             if (processDefinition.getReleaseState() != ReleaseState.ONLINE) {
-<<<<<<< HEAD
-                logger.info("not release process definition id: {} , name : {}", processDefinition.getId(),
-                        processDefinition.getName());
-=======
                 logger.warn("Only process definition state is {} can change schedule state, processDefinitionCode:{}.",
                         ReleaseState.ONLINE.getDescp(), processDefinition.getCode());
->>>>>>> c8884e4f
                 putMsg(result, Status.PROCESS_DEFINE_NOT_RELEASE, processDefinition.getName());
                 return result;
             }
@@ -350,13 +337,8 @@
                          * if there is no online process, exit directly
                          */
                         if (subProcessDefinition.getReleaseState() != ReleaseState.ONLINE) {
-<<<<<<< HEAD
-                            logger.info("not release process definition id: {} , name : {}",
-                                    subProcessDefinition.getId(), subProcessDefinition.getName());
-=======
                             logger.warn("Only sub process definition state is {} can change schedule state, subProcessDefinitionCode:{}.",
                                     ReleaseState.ONLINE.getDescp(), subProcessDefinition.getCode());
->>>>>>> c8884e4f
                             putMsg(result, Status.PROCESS_DEFINE_NOT_RELEASE,
                                     String.valueOf(subProcessDefinition.getId()));
                             return result;
@@ -397,18 +379,12 @@
                     return result;
             }
         } catch (Exception e) {
-<<<<<<< HEAD
-            result.put(Constants.MSG,
-                    scheduleStatus == ReleaseState.ONLINE ? "set online failure" : "set offline failure");
-            throw new ServiceException(result.get(Constants.MSG).toString(), e);
-=======
             logger.error("Set schedule state to {} error, projectCode:{}, scheduleId:{}.", scheduleStatus.getDescp(),
                     projectCode, scheduleObj.getId());
             Status status = scheduleStatus == ReleaseState.ONLINE ? Status.PUBLISH_SCHEDULE_ONLINE_ERROR
                     : Status.OFFLINE_SCHEDULE_ERROR;
             result.put(Constants.STATUS, status);
             throw new ServiceException(status, e);
->>>>>>> c8884e4f
         }
 
         putMsg(result, Status.SUCCESS);
@@ -635,19 +611,10 @@
                                                                      Priority processInstancePriority,
                                                                      String workerGroup,
                                                                      long environmentCode) {
-<<<<<<< HEAD
         // check user access for project
         projectService.hasProjectAndPerm(loginUser, projectCode, null);
 
         Map<String, Object> result = new HashMap<>();
-=======
-        Project project = projectMapper.queryByCode(projectCode);
-        // check user access for project
-        Map<String, Object> result = projectService.checkProjectAndAuth(loginUser, project, projectCode, null);
-        if (result.get(Constants.STATUS) != Status.SUCCESS) {
-            return result;
-        }
->>>>>>> c8884e4f
         // check schedule exists
         Schedule schedule = scheduleMapper.queryByProcessDefinitionCode(processDefinitionCode);
         if (schedule == null) {
@@ -673,12 +640,8 @@
                                 FailureStrategy failureStrategy, Priority processInstancePriority, String workerGroup,
                                 long environmentCode) {
         if (checkValid(result, schedule.getReleaseState() == ReleaseState.ONLINE,
-<<<<<<< HEAD
-                Status.SCHEDULE_CRON_ONLINE_FORBID_UPDATE)) {
-=======
             Status.SCHEDULE_CRON_ONLINE_FORBID_UPDATE)) {
             logger.warn("Schedule can not be updated due to schedule is {}, scheduleId:{}.", ReleaseState.ONLINE.getDescp(), schedule.getId());
->>>>>>> c8884e4f
             return;
         }
 
