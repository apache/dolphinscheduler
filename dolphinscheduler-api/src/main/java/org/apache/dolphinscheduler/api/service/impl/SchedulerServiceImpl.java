--- conflicted
+++ resolved
@@ -688,16 +688,7 @@
      * @param scheduleId  schedule id
      */
     @Override
-<<<<<<< HEAD
-    public Map<String, Object> deleteScheduleById(User loginUser, long projectCode, Integer scheduleId) {
-        Map<String, Object> result = new HashMap<>();
-        Project project = projectMapper.queryByCode(projectCode);
-
-        projectService.checkProjectAuth(loginUser, project, null);
-
-=======
     public void deleteSchedulesById(User loginUser, Integer scheduleId) {
->>>>>>> 22103f97
         Schedule schedule = scheduleMapper.selectById(scheduleId);
         if (schedule == null) {
             throw new ServiceException(Status.SCHEDULE_NOT_EXISTS, scheduleId);
