/*
 * Licensed to the Apache Software Foundation (ASF) under one or more
 * contributor license agreements.  See the NOTICE file distributed with
 * this work for additional information regarding copyright ownership.
 * The ASF licenses this file to You under the Apache License, Version 2.0
 * (the "License"); you may not use this file except in compliance with
 * the License.  You may obtain a copy of the License at
 *
 *    http://www.apache.org/licenses/LICENSE-2.0
 *
 * Unless required by applicable law or agreed to in writing, software
 * distributed under the License is distributed on an "AS IS" BASIS,
 * WITHOUT WARRANTIES OR CONDITIONS OF ANY KIND, either express or implied.
 * See the License for the specific language governing permissions and
 * limitations under the License.
 */

package org.apache.dolphinscheduler.api.service.impl;

import org.apache.dolphinscheduler.api.dto.ScheduleParam;
import org.apache.dolphinscheduler.api.enums.Status;
import org.apache.dolphinscheduler.api.exceptions.ServiceException;
import org.apache.dolphinscheduler.api.service.ExecutorService;
import org.apache.dolphinscheduler.api.service.MonitorService;
import org.apache.dolphinscheduler.api.service.ProjectService;
import org.apache.dolphinscheduler.api.service.SchedulerService;
import org.apache.dolphinscheduler.api.utils.PageInfo;
import org.apache.dolphinscheduler.api.utils.Result;
import org.apache.dolphinscheduler.common.Constants;
import org.apache.dolphinscheduler.common.enums.FailureStrategy;
import org.apache.dolphinscheduler.common.enums.Priority;
import org.apache.dolphinscheduler.common.enums.ReleaseState;
import org.apache.dolphinscheduler.common.enums.UserType;
import org.apache.dolphinscheduler.common.enums.WarningType;
import org.apache.dolphinscheduler.common.model.Server;
import org.apache.dolphinscheduler.common.utils.DateUtils;
import org.apache.dolphinscheduler.common.utils.JSONUtils;
import org.apache.dolphinscheduler.common.utils.StringUtils;
import org.apache.dolphinscheduler.dao.entity.ProcessDefinition;
import org.apache.dolphinscheduler.dao.entity.Project;
import org.apache.dolphinscheduler.dao.entity.Schedule;
import org.apache.dolphinscheduler.dao.entity.User;
import org.apache.dolphinscheduler.dao.mapper.ProcessDefinitionMapper;
import org.apache.dolphinscheduler.dao.mapper.ProjectMapper;
import org.apache.dolphinscheduler.dao.mapper.ScheduleMapper;
import org.apache.dolphinscheduler.service.process.ProcessService;
import org.apache.dolphinscheduler.service.quartz.ProcessScheduleJob;
import org.apache.dolphinscheduler.service.quartz.QuartzExecutors;
import org.apache.dolphinscheduler.service.quartz.cron.CronUtils;

import java.text.ParseException;
import java.util.ArrayList;
import java.util.Date;
import java.util.HashMap;
import java.util.List;
import java.util.Map;

import org.quartz.CronExpression;
import org.slf4j.Logger;
import org.slf4j.LoggerFactory;
import org.springframework.beans.factory.annotation.Autowired;
import org.springframework.stereotype.Service;
import org.springframework.transaction.annotation.Transactional;

import com.baomidou.mybatisplus.core.metadata.IPage;
import com.baomidou.mybatisplus.extension.plugins.pagination.Page;

/**
 * scheduler service impl
 */
@Service
public class SchedulerServiceImpl extends BaseServiceImpl implements SchedulerService {

    private static final Logger logger = LoggerFactory.getLogger(SchedulerServiceImpl.class);

    @Autowired
    private ProjectService projectService;

    @Autowired
    private ExecutorService executorService;

    @Autowired
    private MonitorService monitorService;

    @Autowired
    private ProcessService processService;

    @Autowired
    private ScheduleMapper scheduleMapper;

    @Autowired
    private ProjectMapper projectMapper;

    @Autowired
    private ProcessDefinitionMapper processDefinitionMapper;

    /**
     * save schedule
     *
     * @param loginUser login user
     * @param projectCode project name
     * @param processDefineCode process definition code
     * @param schedule scheduler
     * @param warningType warning type
     * @param warningGroupId warning group id
     * @param failureStrategy failure strategy
     * @param processInstancePriority process instance priority
     * @param workerGroup worker group
     * @param environmentCode environment code
     * @return create result code
     */
    @Override
    @Transactional(rollbackFor = RuntimeException.class)
    public Map<String, Object> insertSchedule(User loginUser,
                                              long projectCode,
                                              long processDefineCode,
                                              String schedule,
                                              WarningType warningType,
                                              int warningGroupId,
                                              FailureStrategy failureStrategy,
                                              Priority processInstancePriority,
                                              String workerGroup,
                                              Long environmentCode) {

        Map<String, Object> result = new HashMap<>();

        Project project = projectMapper.queryByCode(projectCode);

        // check project auth
        boolean hasProjectAndPerm = projectService.hasProjectAndPerm(loginUser, project, result);
        if (!hasProjectAndPerm) {
            return result;
        }

        // check work flow define release state
        ProcessDefinition processDefinition = processDefinitionMapper.queryByCode(processDefineCode);
        result = executorService.checkProcessDefinitionValid(processDefinition, processDefineCode);
        if (result.get(Constants.STATUS) != Status.SUCCESS) {
            return result;
        }

        Schedule scheduleObj = new Schedule();
        Date now = new Date();

        scheduleObj.setProjectName(project.getName());
        scheduleObj.setProcessDefinitionCode(processDefineCode);
        scheduleObj.setProcessDefinitionName(processDefinition.getName());

        ScheduleParam scheduleParam = JSONUtils.parseObject(schedule, ScheduleParam.class);
        if (DateUtils.differSec(scheduleParam.getStartTime(), scheduleParam.getEndTime()) == 0) {
            logger.warn("The start time must not be the same as the end");
            putMsg(result, Status.SCHEDULE_START_TIME_END_TIME_SAME);
            return result;
        }
        scheduleObj.setStartTime(scheduleParam.getStartTime());
        scheduleObj.setEndTime(scheduleParam.getEndTime());
        if (!org.quartz.CronExpression.isValidExpression(scheduleParam.getCrontab())) {
            logger.error("{} verify failure", scheduleParam.getCrontab());

            putMsg(result, Status.REQUEST_PARAMS_NOT_VALID_ERROR, scheduleParam.getCrontab());
            return result;
        }
        scheduleObj.setCrontab(scheduleParam.getCrontab());
        scheduleObj.setTimezoneId(scheduleParam.getTimezoneId());
        scheduleObj.setWarningType(warningType);
        scheduleObj.setWarningGroupId(warningGroupId);
        scheduleObj.setFailureStrategy(failureStrategy);
        scheduleObj.setCreateTime(now);
        scheduleObj.setUpdateTime(now);
        scheduleObj.setUserId(loginUser.getId());
        scheduleObj.setUserName(loginUser.getUserName());
        scheduleObj.setReleaseState(ReleaseState.OFFLINE);
        scheduleObj.setProcessInstancePriority(processInstancePriority);
        scheduleObj.setWorkerGroup(workerGroup);
        scheduleObj.setEnvironmentCode(environmentCode);
        scheduleMapper.insert(scheduleObj);

        /**
         * updateProcessInstance receivers and cc by process definition id
         */
        processDefinition.setWarningGroupId(warningGroupId);
        processDefinitionMapper.updateById(processDefinition);

        // return scheduler object with ID
        result.put(Constants.DATA_LIST, scheduleMapper.selectById(scheduleObj.getId()));
        putMsg(result, Status.SUCCESS);

        result.put("scheduleId", scheduleObj.getId());
        return result;
    }

    /**
     * updateProcessInstance schedule
     *
     * @param loginUser login user
     * @param projectCode project code
     * @param id scheduler id
     * @param scheduleExpression scheduler
     * @param warningType warning type
     * @param warningGroupId warning group id
     * @param failureStrategy failure strategy
     * @param workerGroup worker group
     * @param environmentCode environment code
     * @param processInstancePriority process instance priority
     * @return update result code
     */
    @Override
    @Transactional(rollbackFor = RuntimeException.class)
    public Map<String, Object> updateSchedule(User loginUser,
                                              long projectCode,
                                              Integer id,
                                              String scheduleExpression,
                                              WarningType warningType,
                                              int warningGroupId,
                                              FailureStrategy failureStrategy,
                                              Priority processInstancePriority,
                                              String workerGroup,
                                              Long environmentCode) {
        Map<String, Object> result = new HashMap<>();

        Project project = projectMapper.queryByCode(projectCode);

        // check project auth
        boolean hasProjectAndPerm = projectService.hasProjectAndPerm(loginUser, project, result);
        if (!hasProjectAndPerm) {
            return result;
        }

        // check schedule exists
        Schedule schedule = scheduleMapper.selectById(id);

        if (schedule == null) {
            putMsg(result, Status.SCHEDULE_CRON_NOT_EXISTS, id);
            return result;
        }

        ProcessDefinition processDefinition = processDefinitionMapper.queryByCode(schedule.getProcessDefinitionCode());
        if (processDefinition == null) {
            putMsg(result, Status.PROCESS_DEFINE_NOT_EXIST, schedule.getProcessDefinitionCode());
            return result;
        }

        /**
         * scheduling on-line status forbid modification
         */
        if (checkValid(result, schedule.getReleaseState() == ReleaseState.ONLINE, Status.SCHEDULE_CRON_ONLINE_FORBID_UPDATE)) {
            return result;
        }

        Date now = new Date();

        // updateProcessInstance param
        if (StringUtils.isNotEmpty(scheduleExpression)) {
            ScheduleParam scheduleParam = JSONUtils.parseObject(scheduleExpression, ScheduleParam.class);
            if (DateUtils.differSec(scheduleParam.getStartTime(), scheduleParam.getEndTime()) == 0) {
                logger.warn("The start time must not be the same as the end");
                putMsg(result, Status.SCHEDULE_START_TIME_END_TIME_SAME);
                return result;
            }
            schedule.setStartTime(scheduleParam.getStartTime());
            schedule.setEndTime(scheduleParam.getEndTime());
            if (!org.quartz.CronExpression.isValidExpression(scheduleParam.getCrontab())) {
                putMsg(result, Status.SCHEDULE_CRON_CHECK_FAILED, scheduleParam.getCrontab());
                return result;
            }
            schedule.setCrontab(scheduleParam.getCrontab());
            schedule.setTimezoneId(scheduleParam.getTimezoneId());
        }

        if (warningType != null) {
            schedule.setWarningType(warningType);
        }

        schedule.setWarningGroupId(warningGroupId);

        if (failureStrategy != null) {
            schedule.setFailureStrategy(failureStrategy);
        }

        schedule.setWorkerGroup(workerGroup);
        schedule.setEnvironmentCode(environmentCode);
        schedule.setUpdateTime(now);
        schedule.setProcessInstancePriority(processInstancePriority);
        scheduleMapper.updateById(schedule);

        /**
         * updateProcessInstance recipients and cc by process definition ID
         */
        processDefinition.setWarningGroupId(warningGroupId);

        processDefinitionMapper.updateById(processDefinition);

        putMsg(result, Status.SUCCESS);
        return result;
    }


    /**
     * set schedule online or offline
     *
     * @param loginUser login user
     * @param projectCode project code
     * @param id scheduler id
     * @param scheduleStatus schedule status
     * @return publish result code
     */
    @Override
    @Transactional(rollbackFor = RuntimeException.class)
    public Map<String, Object> setScheduleState(User loginUser,
                                                long projectCode,
                                                Integer id,
                                                ReleaseState scheduleStatus) {
        Map<String, Object> result = new HashMap<>();

        Project project = projectMapper.queryByCode(projectCode);
        // check project auth
        boolean hasProjectAndPerm = projectService.hasProjectAndPerm(loginUser, project, result);
        if (!hasProjectAndPerm) {
            return result;
        }

        // check schedule exists
        Schedule scheduleObj = scheduleMapper.selectById(id);

        if (scheduleObj == null) {
            putMsg(result, Status.SCHEDULE_CRON_NOT_EXISTS, id);
            return result;
        }
        // check schedule release state
        if (scheduleObj.getReleaseState() == scheduleStatus) {
            logger.info("schedule release is already {},needn't to change schedule id: {} from {} to {}",
                    scheduleObj.getReleaseState(), scheduleObj.getId(), scheduleObj.getReleaseState(), scheduleStatus);
            putMsg(result, Status.SCHEDULE_CRON_REALEASE_NEED_NOT_CHANGE, scheduleStatus);
            return result;
        }
        ProcessDefinition processDefinition = processDefinitionMapper.queryByCode(scheduleObj.getProcessDefinitionCode());
        if (processDefinition == null) {
            putMsg(result, Status.PROCESS_DEFINE_NOT_EXIST, scheduleObj.getProcessDefinitionCode());
            return result;
        }

        if (scheduleStatus == ReleaseState.ONLINE) {
            // check process definition release state
            if (processDefinition.getReleaseState() != ReleaseState.ONLINE) {
                logger.info("not release process definition id: {} , name : {}",
                        processDefinition.getId(), processDefinition.getName());
                putMsg(result, Status.PROCESS_DEFINE_NOT_RELEASE, processDefinition.getName());
                return result;
            }
            // check sub process definition release state
            List<Integer> subProcessDefineIds = new ArrayList<>();
            processService.recurseFindSubProcessId(processDefinition.getId(), subProcessDefineIds);
            Integer[] idArray = subProcessDefineIds.toArray(new Integer[subProcessDefineIds.size()]);
            if (!subProcessDefineIds.isEmpty()) {
                List<ProcessDefinition> subProcessDefinitionList =
                        processDefinitionMapper.queryDefinitionListByIdList(idArray);
                if (subProcessDefinitionList != null && !subProcessDefinitionList.isEmpty()) {
                    for (ProcessDefinition subProcessDefinition : subProcessDefinitionList) {
                        /**
                         * if there is no online process, exit directly
                         */
                        if (subProcessDefinition.getReleaseState() != ReleaseState.ONLINE) {
                            logger.info("not release process definition id: {} , name : {}",
                                    subProcessDefinition.getId(), subProcessDefinition.getName());
                            putMsg(result, Status.PROCESS_DEFINE_NOT_RELEASE, subProcessDefinition.getId());
                            return result;
                        }
                    }
                }
            }
        }

        // check master server exists
        List<Server> masterServers = monitorService.getServerListFromRegistry(true);

        if (masterServers.isEmpty()) {
            putMsg(result, Status.MASTER_NOT_EXISTS);
            return result;
        }

        // set status
        scheduleObj.setReleaseState(scheduleStatus);

        scheduleMapper.updateById(scheduleObj);

        try {
            switch (scheduleStatus) {
                case ONLINE:
                    logger.info("Call master client set schedule online, project id: {}, flow id: {},host: {}", project.getId(), processDefinition.getId(), masterServers);
                    setSchedule(project.getId(), scheduleObj);
                    break;
                case OFFLINE:
                    logger.info("Call master client set schedule offline, project id: {}, flow id: {},host: {}", project.getId(), processDefinition.getId(), masterServers);
                    deleteSchedule(project.getId(), id);
                    break;
                default:
                    putMsg(result, Status.SCHEDULE_STATUS_UNKNOWN, scheduleStatus.toString());
                    return result;
            }
        } catch (Exception e) {
            result.put(Constants.MSG, scheduleStatus == ReleaseState.ONLINE ? "set online failure" : "set offline failure");
            throw new ServiceException(result.get(Constants.MSG).toString());
        }

        putMsg(result, Status.SUCCESS);
        return result;
    }

    /**
     * query schedule
     *
     * @param loginUser login user
     * @param projectCode project code
     * @param processDefineCode process definition code
     * @param pageNo page number
     * @param pageSize page size
     * @param searchVal search value
     * @return schedule list page
     */
    @Override
<<<<<<< HEAD
    public Result querySchedule(User loginUser, long projectCode, long processDefineCode, String searchVal,
                                             Integer pageNo, Integer pageSize) {
=======
    public Result querySchedule(User loginUser, String projectName, Integer processDefineId, String searchVal, Integer pageNo, Integer pageSize) {

>>>>>>> e36ccfe2
        Result result = new Result();

        Project project = projectMapper.queryByCode(projectCode);

        // check project auth
        boolean hasProjectAndPerm = projectService.hasProjectAndPerm(loginUser, project, result);
        if (!hasProjectAndPerm) {
            return result;
        }

        ProcessDefinition processDefinition = processDefinitionMapper.queryByCode(processDefineCode);
        if (processDefinition == null) {
            putMsg(result, Status.PROCESS_DEFINE_NOT_EXIST, processDefineCode);
            return result;
        }

        Page<Schedule> page = new Page<>(pageNo, pageSize);
        IPage<Schedule> scheduleIPage = scheduleMapper.queryByProcessDefineCodePaging(page, processDefineCode,
            searchVal);

        PageInfo<Schedule> pageInfo = new PageInfo<>(pageNo, pageSize);
        pageInfo.setTotal((int) scheduleIPage.getTotal());
        pageInfo.setTotalList(scheduleIPage.getRecords());
        result.setData(pageInfo);
        putMsg(result, Status.SUCCESS);
        return result;
    }

    /**
     * query schedule list
     *
     * @param loginUser login user
     * @param projectCode project code
     * @return schedule list
     */
    @Override
    public Map<String, Object> queryScheduleList(User loginUser, long projectCode) {
        Map<String, Object> result = new HashMap<>();
        Project project = projectMapper.queryByCode(projectCode);

        // check project auth
        boolean hasProjectAndPerm = projectService.hasProjectAndPerm(loginUser, project, result);
        if (!hasProjectAndPerm) {
            return result;
        }

        List<Schedule> schedules = scheduleMapper.querySchedulerListByProjectName(project.getName());

        result.put(Constants.DATA_LIST, schedules);
        putMsg(result, Status.SUCCESS);

        return result;
    }

    public void setSchedule(int projectId, Schedule schedule) {
        logger.info("set schedule, project id: {}, scheduleId: {}", projectId, schedule.getId());

        QuartzExecutors.getInstance().addJob(ProcessScheduleJob.class, projectId, schedule);
    }

    /**
     * delete schedule
     *
     * @param projectId project id
     * @param scheduleId schedule id
     * @throws RuntimeException runtime exception
     */
    @Override
    public void deleteSchedule(int projectId, int scheduleId) {
        logger.info("delete schedules of project id:{}, schedule id:{}", projectId, scheduleId);

        String jobName = QuartzExecutors.buildJobName(scheduleId);
        String jobGroupName = QuartzExecutors.buildJobGroupName(projectId);

        if (!QuartzExecutors.getInstance().deleteJob(jobName, jobGroupName)) {
            logger.warn("set offline failure:projectId:{},scheduleId:{}", projectId, scheduleId);
            throw new ServiceException("set offline failure");
        }

    }

    /**
     * check valid
     *
     * @param result result
     * @param bool bool
     * @param status status
     * @return check result code
     */
    private boolean checkValid(Map<String, Object> result, boolean bool, Status status) {
        // timeout is valid
        if (bool) {
            putMsg(result, status);
            return true;
        }
        return false;
    }

    /**
     * delete schedule by id
     *
     * @param loginUser login user
<<<<<<< HEAD
     * @param projectCode project code
     * @param scheduleId scheule id
=======
     * @param projectName project name
     * @param scheduleId schedule id
>>>>>>> e36ccfe2
     * @return delete result code
     */
    @Override
    public Map<String, Object> deleteScheduleById(User loginUser, long projectCode, Integer scheduleId) {

        Map<String, Object> result = new HashMap<>();
        Project project = projectMapper.queryByCode(projectCode);

        Map<String, Object> checkResult = projectService.checkProjectAndAuth(loginUser, project, projectCode);
        Status resultEnum = (Status) checkResult.get(Constants.STATUS);
        if (resultEnum != Status.SUCCESS) {
            return checkResult;
        }

        Schedule schedule = scheduleMapper.selectById(scheduleId);

        if (schedule == null) {
            putMsg(result, Status.SCHEDULE_CRON_NOT_EXISTS, scheduleId);
            return result;
        }

        // Determine if the login user is the owner of the schedule
        if (loginUser.getId() != schedule.getUserId()
                && loginUser.getUserType() != UserType.ADMIN_USER) {
            putMsg(result, Status.USER_NO_OPERATION_PERM);
            return result;
        }

        // check schedule is already online
        if (schedule.getReleaseState() == ReleaseState.ONLINE) {
            putMsg(result, Status.SCHEDULE_CRON_STATE_ONLINE, schedule.getId());
            return result;
        }

        int delete = scheduleMapper.deleteById(scheduleId);

        if (delete > 0) {
            putMsg(result, Status.SUCCESS);
        } else {
            putMsg(result, Status.DELETE_SCHEDULE_CRON_BY_ID_ERROR);
        }
        return result;
    }

    /**
     * preview schedule
     *
     * @param loginUser login user
     * @param schedule schedule expression
     * @return the next five fire time
     */
    @Override
    public Map<String, Object> previewSchedule(User loginUser, String schedule) {
        Map<String, Object> result = new HashMap<>();
        CronExpression cronExpression;
        ScheduleParam scheduleParam = JSONUtils.parseObject(schedule, ScheduleParam.class);
        Date now = new Date();

        Date startTime = now.after(scheduleParam.getStartTime()) ? now : scheduleParam.getStartTime();
        Date endTime = scheduleParam.getEndTime();
        try {
            cronExpression = CronUtils.parse2CronExpression(scheduleParam.getCrontab());
        } catch (ParseException e) {
            logger.error(e.getMessage(), e);
            putMsg(result, Status.PARSE_TO_CRON_EXPRESSION_ERROR);
            return result;
        }
        List<Date> selfFireDateList = CronUtils.getSelfFireDateList(startTime, endTime, cronExpression, Constants.PREVIEW_SCHEDULE_EXECUTE_COUNT);
        result.put(Constants.DATA_LIST, selfFireDateList.stream().map(DateUtils::dateToString));
        putMsg(result, Status.SUCCESS);
        return result;
    }
}<|MERGE_RESOLUTION|>--- conflicted
+++ resolved
@@ -418,13 +418,8 @@
      * @return schedule list page
      */
     @Override
-<<<<<<< HEAD
     public Result querySchedule(User loginUser, long projectCode, long processDefineCode, String searchVal,
                                              Integer pageNo, Integer pageSize) {
-=======
-    public Result querySchedule(User loginUser, String projectName, Integer processDefineId, String searchVal, Integer pageNo, Integer pageSize) {
-
->>>>>>> e36ccfe2
         Result result = new Result();
 
         Project project = projectMapper.queryByCode(projectCode);
@@ -527,13 +522,8 @@
      * delete schedule by id
      *
      * @param loginUser login user
-<<<<<<< HEAD
      * @param projectCode project code
      * @param scheduleId scheule id
-=======
-     * @param projectName project name
-     * @param scheduleId schedule id
->>>>>>> e36ccfe2
      * @return delete result code
      */
     @Override
