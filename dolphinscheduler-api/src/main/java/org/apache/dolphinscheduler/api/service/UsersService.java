--- conflicted
+++ resolved
@@ -153,7 +153,6 @@
      */
     Map<String, Object> grantProject(User loginUser, int userId, String projectIds);
 
-<<<<<<< HEAD
     /**
      * grant project with read permission
      *
@@ -164,8 +163,6 @@
      */
     Map<String, Object> grantProjectWithReadPerm(User loginUser, int userId, String projectIds);
 
-=======
->>>>>>> 70aef3ec
     /**
      * grant project by code
      *
