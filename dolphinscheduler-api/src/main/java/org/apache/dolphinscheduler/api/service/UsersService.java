--- conflicted
+++ resolved
@@ -918,16 +918,10 @@
      * @param repeatPassword repeat password
      * @param email          email
      * @return register result code
-<<<<<<< HEAD
      * @throws Exception exception
-     */
-    @Transactional(rollbackFor = Exception.class)
-    public Map<String, Object> registerUser(String userName, String userPassword, String repeatPassword, String email) throws Exception {
-=======
      */
     @Transactional(rollbackFor = RuntimeException.class)
     public Map<String, Object> registerUser(String userName, String userPassword, String repeatPassword, String email) {
->>>>>>> 6ecc95a3
         Map<String, Object> result = new HashMap<>(5);
 
         //check user params
@@ -942,17 +936,11 @@
             putMsg(result, Status.REQUEST_PARAMS_NOT_VALID_ERROR, "two passwords are not same");
             return result;
         }
-
-<<<<<<< HEAD
         createUser(userName, userPassword, email, 1, "", "", Flag.NO.ordinal());
-=======
-        createUser(userName, userPassword, email, 1, "", "", 0);
->>>>>>> 6ecc95a3
-        putMsg(result, Status.SUCCESS);
-        return result;
-    }
-
-<<<<<<< HEAD
+        putMsg(result, Status.SUCCESS);
+        return result;
+    }
+
     /**
      * activate user, only system admin have permission, change user state code 0 to 1
      *
@@ -993,6 +981,4 @@
         putMsg(result, Status.SUCCESS);
         return result;
     }
-=======
->>>>>>> 6ecc95a3
 }