--- conflicted
+++ resolved
@@ -17,12 +17,6 @@
 
 package org.apache.dolphinscheduler.api.service;
 
-<<<<<<< HEAD
-import com.baomidou.mybatisplus.core.metadata.IPage;
-import com.baomidou.mybatisplus.extension.plugins.pagination.Page;
-
-=======
->>>>>>> 690e4eae
 import org.apache.dolphinscheduler.api.dto.resources.ResourceComponent;
 import org.apache.dolphinscheduler.api.dto.resources.visitor.ResourceTreeVisitor;
 import org.apache.dolphinscheduler.api.enums.Status;
@@ -117,13 +111,13 @@
     /**
      * create user, only system admin have permission
      *
-     * @param loginUser    login user
-     * @param userName     user name
+     * @param loginUser login user
+     * @param userName user name
      * @param userPassword user password
-     * @param email        email
-     * @param tenantId     tenant id
-     * @param phone        phone
-     * @param queue        queue
+     * @param email email
+     * @param tenantId tenant id
+     * @param phone phone
+     * @param queue queue
      * @return create result code
      * @throws Exception exception
      */
@@ -137,7 +131,7 @@
                                           String queue,
                                           int state) throws Exception {
 
-        Map<String, Object> result = new HashMap<>(5);
+        Map<String, Object> result = new HashMap<>();
 
         //check all user params
         String msg = this.checkUserParams(userName, userPassword, email, phone);
@@ -259,7 +253,7 @@
     /**
      * query user
      *
-     * @param name     name
+     * @param name name
      * @param password password
      * @return user info
      */
@@ -293,9 +287,9 @@
      * query user list
      *
      * @param loginUser login user
-     * @param pageNo    page number
+     * @param pageNo page number
      * @param searchVal search avlue
-     * @param pageSize  page size
+     * @param pageSize page size
      * @return user list page
      */
     public Map<String, Object> queryUserList(User loginUser, String searchVal, Integer pageNo, Integer pageSize) {
@@ -321,15 +315,6 @@
     /**
      * updateProcessInstance user
      *
-<<<<<<< HEAD
-     * @param userId       user id
-     * @param userName     user name
-     * @param userPassword user password
-     * @param email        email
-     * @param tenantId     tennat id
-     * @param phone        phone
-     * @param queue        queue
-=======
      *
      * @param loginUser
      * @param userId user id
@@ -339,7 +324,6 @@
      * @param tenantId tennat id
      * @param phone phone
      * @param queue queue
->>>>>>> 690e4eae
      * @return update result code
      * @throws Exception exception
      */
@@ -422,7 +406,7 @@
 
                         //file resources list
                         List<Resource> fileResourcesList = resourceMapper.queryResourceList(
-                            null, userId, ResourceType.FILE.ordinal());
+                                null, userId, ResourceType.FILE.ordinal());
                         if (CollectionUtils.isNotEmpty(fileResourcesList)) {
                             ResourceTreeVisitor resourceTreeVisitor = new ResourceTreeVisitor(fileResourcesList);
                             ResourceComponent resourceComponent = resourceTreeVisitor.visit();
@@ -431,7 +415,7 @@
 
                         //udf resources
                         List<Resource> udfResourceList = resourceMapper.queryResourceList(
-                            null, userId, ResourceType.UDF.ordinal());
+                                null, userId, ResourceType.UDF.ordinal());
                         if (CollectionUtils.isNotEmpty(udfResourceList)) {
                             ResourceTreeVisitor resourceTreeVisitor = new ResourceTreeVisitor(udfResourceList);
                             ResourceComponent resourceComponent = resourceTreeVisitor.visit();
@@ -470,7 +454,7 @@
      * delete user
      *
      * @param loginUser login user
-     * @param id        user id
+     * @param id user id
      * @return delete result code
      * @throws Exception exception when operate hdfs
      */
@@ -508,8 +492,8 @@
     /**
      * grant project
      *
-     * @param loginUser  login user
-     * @param userId     user id
+     * @param loginUser login user
+     * @param userId user id
      * @param projectIds project id array
      * @return grant result code
      */
@@ -558,8 +542,8 @@
     /**
      * grant resource
      *
-     * @param loginUser   login user
-     * @param userId      user id
+     * @param loginUser login user
+     * @param userId user id
      * @param resourceIds resource id array
      * @return grant result code
      */
@@ -656,8 +640,8 @@
      * grant udf function
      *
      * @param loginUser login user
-     * @param userId    user id
-     * @param udfIds    udf id array
+     * @param userId user id
+     * @param udfIds udf id array
      * @return grant result code
      */
     @Transactional(rollbackFor = RuntimeException.class)
@@ -757,7 +741,7 @@
 
         Map<String, Object> result = new HashMap<>();
 
-        User user;
+        User user = null;
         if (loginUser.getUserType() == UserType.ADMIN_USER) {
             user = loginUser;
         } else {
@@ -789,7 +773,7 @@
      * @return user list
      */
     public Map<String, Object> queryAllGeneralUsers(User loginUser) {
-        Map<String, Object> result = new HashMap<>(5);
+        Map<String, Object> result = new HashMap<>();
         //only admin can operate
         if (check(result, !isAdmin(loginUser), Status.USER_NO_OPERATION_PERM)) {
             return result;
@@ -810,7 +794,7 @@
      * @return user list
      */
     public Map<String, Object> queryUserList(User loginUser) {
-        Map<String, Object> result = new HashMap<>(5);
+        Map<String, Object> result = new HashMap<>();
         //only admin can operate
         if (check(result, !isAdmin(loginUser), Status.USER_NO_OPERATION_PERM)) {
             return result;
@@ -848,13 +832,13 @@
     /**
      * unauthorized user
      *
-     * @param loginUser    login user
+     * @param loginUser login user
      * @param alertgroupId alert group id
      * @return unauthorize result code
      */
     public Map<String, Object> unauthorizedUser(User loginUser, Integer alertgroupId) {
 
-        Map<String, Object> result = new HashMap<>(5);
+        Map<String, Object> result = new HashMap<>();
         //only admin can operate
         if (check(result, !isAdmin(loginUser), Status.USER_NO_OPERATION_PERM)) {
             return result;
@@ -885,12 +869,12 @@
     /**
      * authorized user
      *
-     * @param loginUser    login user
+     * @param loginUser login user
      * @param alertgroupId alert group id
      * @return authorized result code
      */
     public Map<String, Object> authorizedUser(User loginUser, Integer alertgroupId) {
-        Map<String, Object> result = new HashMap<>(5);
+        Map<String, Object> result = new HashMap<>();
         //only admin can operate
         if (check(result, !isAdmin(loginUser), Status.USER_NO_OPERATION_PERM)) {
             return result;
