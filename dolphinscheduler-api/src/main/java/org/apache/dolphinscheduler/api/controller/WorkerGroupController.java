--- conflicted
+++ resolved
@@ -116,15 +116,11 @@
                                              @RequestParam(value = "searchVal", required = false) String searchVal
     ) {
         logger.info("query all worker group paging: login user {}, pageNo:{}, pageSize:{}, searchVal:{}",
-<<<<<<< HEAD
-                loginUser.getUserName(), pageNo, pageSize, searchVal);
+                RegexUtils.escapeNRT(loginUser.getUserName()), pageNo, pageSize, searchVal);
         Map<String, Object> result = checkPageParams(pageNo, pageSize);
         if (result.get(Constants.STATUS) != Status.SUCCESS) {
             return returnDataListPaging(result);
         }
-=======
-                RegexUtils.escapeNRT(loginUser.getUserName()), pageNo, pageSize, searchVal);
->>>>>>> a6a1b94d
         searchVal = ParameterUtils.handleEscapes(searchVal);
         result = workerGroupService.queryAllGroupPaging(loginUser, pageNo, pageSize, searchVal);
         return returnDataListPaging(result);
