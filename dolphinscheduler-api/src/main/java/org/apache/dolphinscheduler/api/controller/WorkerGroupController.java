--- conflicted
+++ resolved
@@ -73,17 +73,11 @@
      */
     @ApiOperation(value = "saveWorkerGroup", notes = "CREATE_WORKER_GROUP_NOTES")
     @ApiImplicitParams({
-<<<<<<< HEAD
         @ApiImplicitParam(name = "id", value = "WORKER_GROUP_ID", dataType = "Int", example = "10", defaultValue = "0"),
         @ApiImplicitParam(name = "name", value = "WORKER_GROUP_NAME", required = true, dataType = "String"),
         @ApiImplicitParam(name = "addrList", value = "WORKER_ADDR_LIST", required = true, dataType = "String"),
         @ApiImplicitParam(name = "description", value = "WORKER_DESC", required = false, dataType = "String"),
         @ApiImplicitParam(name = "otherParamsJson", value = "WORKER_PARMS_JSON", required = false, dataType = "String"),
-=======
-            @ApiImplicitParam(name = "id", value = "WORKER_GROUP_ID", dataTypeClass = int.class, example = "10", defaultValue = "0"),
-            @ApiImplicitParam(name = "name", value = "WORKER_GROUP_NAME", required = true, dataTypeClass = String.class),
-            @ApiImplicitParam(name = "addrList", value = "WORKER_ADDR_LIST", required = true, dataTypeClass = String.class)
->>>>>>> 5813a61f
     })
     @PostMapping()
     @ResponseStatus(HttpStatus.OK)
@@ -92,16 +86,11 @@
     public Result saveWorkerGroup(@ApiIgnore @RequestAttribute(value = Constants.SESSION_USER) User loginUser,
                                   @RequestParam(value = "id", required = false, defaultValue = "0") int id,
                                   @RequestParam(value = "name") String name,
-<<<<<<< HEAD
                                   @RequestParam(value = "addrList") String addrList,
                                   @RequestParam(value = "description",required = false, defaultValue = "") String description,
                                   @RequestParam(value = "otherParamsJson",required = false, defaultValue = "") String otherParamsJson
     ) {
         Map<String, Object> result = workerGroupService.saveWorkerGroup(loginUser, id, name, addrList, description, otherParamsJson);
-=======
-                                  @RequestParam(value = "addrList") String addrList) {
-        Map<String, Object> result = workerGroupService.saveWorkerGroup(loginUser, id, name, addrList);
->>>>>>> 5813a61f
         return returnDataList(result);
     }
 
