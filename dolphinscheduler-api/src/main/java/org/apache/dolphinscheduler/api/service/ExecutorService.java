/*
 * Licensed to the Apache Software Foundation (ASF) under one or more
 * contributor license agreements.  See the NOTICE file distributed with
 * this work for additional information regarding copyright ownership.
 * The ASF licenses this file to You under the Apache License, Version 2.0
 * (the "License"); you may not use this file except in compliance with
 * the License.  You may obtain a copy of the License at
 *
 *    http://www.apache.org/licenses/LICENSE-2.0
 *
 * Unless required by applicable law or agreed to in writing, software
 * distributed under the License is distributed on an "AS IS" BASIS,
 * WITHOUT WARRANTIES OR CONDITIONS OF ANY KIND, either express or implied.
 * See the License for the specific language governing permissions and
 * limitations under the License.
 */

package org.apache.dolphinscheduler.api.service;

import org.apache.dolphinscheduler.api.enums.ExecuteType;
import org.apache.dolphinscheduler.common.enums.CommandType;
import org.apache.dolphinscheduler.common.enums.FailureStrategy;
import org.apache.dolphinscheduler.common.enums.Priority;
import org.apache.dolphinscheduler.common.enums.RunMode;
import org.apache.dolphinscheduler.common.enums.TaskDependType;
import org.apache.dolphinscheduler.common.enums.WarningType;
import org.apache.dolphinscheduler.dao.entity.ProcessDefinition;
import org.apache.dolphinscheduler.dao.entity.User;

import java.util.Map;

/**
 * executor service
 */
public interface ExecutorService {

    /**
     * execute process instance
     *
     * @param loginUser login user
     * @param projectName project name
     * @param processDefinitionId process Definition Id
     * @param cronTime cron time
     * @param commandType command type
     * @param failureStrategy failuer strategy
     * @param startNodeList start nodelist
     * @param taskDependType node dependency type
     * @param warningType warning type
     * @param warningGroupId notify group id
     * @param processInstancePriority process instance priority
     * @param workerGroup worker group name
     * @param environmentCode environment code
     * @param runMode run mode
     * @param timeout timeout
     * @param startParams the global param values which pass to new process instance
     * @param expectedParallelismNumber the expected parallelism number when execute complement in parallel mode
     * @return execute process instance code
     */
    Map<String, Object> execProcessInstance(User loginUser, String projectName,
                                            int processDefinitionId, String cronTime, CommandType commandType,
                                            FailureStrategy failureStrategy, String startNodeList,
                                            TaskDependType taskDependType, WarningType warningType, int warningGroupId,
                                            RunMode runMode,
<<<<<<< HEAD
                                            Priority processInstancePriority, String workerGroup, Long environmentCode, Integer timeout,
                                            Map<String, String> startParams);
=======
                                            Priority processInstancePriority, String workerGroup, Integer timeout,
                                            Map<String, String> startParams, Integer expectedParallelismNumber);
>>>>>>> b49f5b03

    /**
     * check whether the process definition can be executed
     *
     * @param processDefinition process definition
     * @param processDefineCode process definition code
     * @return check result code
     */
    Map<String, Object> checkProcessDefinitionValid(ProcessDefinition processDefinition, long processDefineCode);

    /**
     * do action to process instance：pause, stop, repeat, recover from pause, recover from stop
     *
     * @param loginUser login user
     * @param projectName project name
     * @param processInstanceId process instance id
     * @param executeType execute type
     * @return execute result code
     */
    Map<String, Object> execute(User loginUser, String projectName, Integer processInstanceId, ExecuteType executeType);

    /**
     * check if sub processes are offline before starting process definition
     *
     * @param processDefineId process definition id
     * @return check result code
     */
    Map<String, Object> startCheckByProcessDefinedId(int processDefineId);
}<|MERGE_RESOLUTION|>--- conflicted
+++ resolved
@@ -61,13 +61,8 @@
                                             FailureStrategy failureStrategy, String startNodeList,
                                             TaskDependType taskDependType, WarningType warningType, int warningGroupId,
                                             RunMode runMode,
-<<<<<<< HEAD
                                             Priority processInstancePriority, String workerGroup, Long environmentCode, Integer timeout,
-                                            Map<String, String> startParams);
-=======
-                                            Priority processInstancePriority, String workerGroup, Integer timeout,
                                             Map<String, String> startParams, Integer expectedParallelismNumber);
->>>>>>> b49f5b03
 
     /**
      * check whether the process definition can be executed
