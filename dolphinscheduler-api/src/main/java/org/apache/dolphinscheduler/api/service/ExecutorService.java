--- conflicted
+++ resolved
@@ -543,15 +543,9 @@
                         return runCunt;
                     }
                 }
-<<<<<<< HEAD
-                return runCunt;
-            }else{
-                return 0;
-=======
             }else{
                 logger.error("there is not vaild schedule date for the process definition: id:{},date:{}",
                         processDefineId, schedule);
->>>>>>> aa91572d
             }
         }else{
             command.setCommandParam(JSONUtils.toJson(cmdParam));
