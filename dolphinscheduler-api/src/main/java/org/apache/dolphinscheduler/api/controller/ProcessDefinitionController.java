--- conflicted
+++ resolved
@@ -126,18 +126,6 @@
                                           @RequestParam(value = "connects", required = true) String connects,
                                           @RequestParam(value = "description", required = false) String description) throws JsonProcessingException {
 
-<<<<<<< HEAD
-=======
-        logger.info("login user {}, create  process definition, project name: {}, process definition name: {}, "
-                + "process_definition_json: {}, desc: {} locations:{}, connects:{}",
-                RegexUtils.escapeNRT(loginUser.getUserName()),
-                RegexUtils.escapeNRT(projectName),
-                RegexUtils.escapeNRT(name),
-                RegexUtils.escapeNRT(json),
-                RegexUtils.escapeNRT(description),
-                RegexUtils.escapeNRT(locations),
-                RegexUtils.escapeNRT(connects));
->>>>>>> 837c9ba2
         Map<String, Object> result = processDefinitionService.createProcessDefinition(loginUser, projectName, name, json,
             description, locations, connects);
         return returnDataList(result);
@@ -215,13 +203,7 @@
     public Result verifyProcessDefinitionName(@ApiIgnore @RequestAttribute(value = Constants.SESSION_USER) User loginUser,
                                               @ApiParam(name = "projectName", value = "PROJECT_NAME", required = true) @PathVariable String projectName,
                                               @RequestParam(value = "name", required = true) String name) {
-<<<<<<< HEAD
-=======
-        logger.info("verify process definition name unique, user:{}, project name:{}, process definition name:{}",
-                RegexUtils.escapeNRT(loginUser.getUserName()),
-                RegexUtils.escapeNRT(projectName),
-                RegexUtils.escapeNRT(name));
->>>>>>> 837c9ba2
+
         Map<String, Object> result = processDefinitionService.verifyProcessDefinitionName(loginUser, projectName, name);
         return returnDataList(result);
     }
@@ -264,19 +246,6 @@
                                           @RequestParam(value = "description", required = false) String description,
                                           @RequestParam(value = "releaseState", required = false, defaultValue = "OFFLINE") ReleaseState releaseState) {
 
-<<<<<<< HEAD
-=======
-        logger.info("login user {}, update process define, project name: {}, process define name: {},"
-                + "process_definition_json: {}, desc: {}, locations:{}, connects:{}",
-                RegexUtils.escapeNRT(loginUser.getUserName()),
-                RegexUtils.escapeNRT(projectName),
-                RegexUtils.escapeNRT(name),
-                RegexUtils.escapeNRT(processDefinitionJson),
-                RegexUtils.escapeNRT(description),
-                RegexUtils.escapeNRT(locations),
-                RegexUtils.escapeNRT(connects));
-
->>>>>>> 837c9ba2
         Map<String, Object> result = processDefinitionService.updateProcessDefinition(loginUser, projectName, id, name,
             processDefinitionJson, description, locations, connects);
         //  If the update fails, the result will be returned directly
@@ -317,13 +286,6 @@
                                                  @RequestParam(value = "pageSize") int pageSize,
                                                  @RequestParam(value = "processDefinitionId") int processDefinitionId) {
 
-        logger.info("query process definition versions, login user {}, project name: {}, process define id: {}, list paging, pageNo: {}, pageSize: {}",
-                RegexUtils.escapeNRT(loginUser.getUserName()),
-                RegexUtils.escapeNRT(projectName),
-                processDefinitionId,
-                pageNo,
-                pageSize);
-
         Map<String, Object> result = checkPageParams(pageNo, pageSize);
         if (result.get(Constants.STATUS) != Status.SUCCESS) {
             return returnDataListPaging(result);
@@ -355,11 +317,6 @@
                                                  @ApiParam(name = "projectName", value = "PROJECT_NAME", required = true) @PathVariable String projectName,
                                                  @RequestParam(value = "processDefinitionId") int processDefinitionId,
                                                  @RequestParam(value = "version") long version) {
-        logger.info("switch certain process definition version, login user {}, project name:{}, process definition id:{}, version:{}",
-                RegexUtils.escapeNRT(loginUser.getUserName()),
-                RegexUtils.escapeNRT(projectName),
-                processDefinitionId,
-                version);
         Map<String, Object> result = processDefinitionService.switchProcessDefinitionVersion(loginUser, projectName
             , processDefinitionId, version);
         return returnDataList(result);
@@ -387,11 +344,6 @@
                                                  @ApiParam(name = "projectName", value = "PROJECT_NAME", required = true) @PathVariable String projectName,
                                                  @RequestParam(value = "processDefinitionId") int processDefinitionId,
                                                  @RequestParam(value = "version") long version) {
-        logger.info("delete the certain process definition version by version and process definition id, login user {}, project name:{}, process definition id:{}, version:{}",
-                RegexUtils.escapeNRT(loginUser.getUserName()),
-                RegexUtils.escapeNRT(projectName),
-                processDefinitionId,
-                version);
         Map<String, Object> result = processDefinitionVersionService.deleteByProcessDefinitionIdAndVersion(loginUser, projectName, processDefinitionId, version);
         return returnDataList(result);
     }
@@ -420,13 +372,6 @@
                                            @RequestParam(value = "processId", required = true) int processId,
                                            @RequestParam(value = "releaseState", required = true) ReleaseState releaseState) {
 
-<<<<<<< HEAD
-=======
-        logger.info("login user {}, release process definition, project name: {}, release state: {}",
-                RegexUtils.escapeNRT(loginUser.getUserName()),
-                RegexUtils.escapeNRT(projectName),
-                releaseState);
->>>>>>> 837c9ba2
         Map<String, Object> result = processDefinitionService.releaseProcessDefinition(loginUser, projectName, processId, releaseState);
         return returnDataList(result);
     }
@@ -449,17 +394,8 @@
     @AccessLogAnnotation(ignoreRequestArgs = "loginUser")
     public Result queryProcessDefinitionById(@ApiIgnore @RequestAttribute(value = Constants.SESSION_USER) User loginUser,
                                              @ApiParam(name = "projectName", value = "PROJECT_NAME", required = true) @PathVariable String projectName,
-<<<<<<< HEAD
                                              @RequestParam("processId") Integer processId
     ) {
-=======
-                                             @RequestParam("processId") Integer processId) {
-
-        logger.info("query detail of process definition, login user:{}, project name:{}, process definition id:{}",
-                RegexUtils.escapeNRT(loginUser.getUserName()),
-                RegexUtils.escapeNRT(projectName),
-                processId);
->>>>>>> 837c9ba2
         Map<String, Object> result = processDefinitionService.queryProcessDefinitionById(loginUser, projectName, processId);
         return returnDataList(result);
     }
@@ -484,10 +420,7 @@
                                                                   @ApiParam(name = "projectName", value = "PROJECT_NAME", required = true) @PathVariable String projectName,
                                                                   @RequestParam("processDefinitionName") String processDefinitionName) {
 
-        logger.info("query detail of process definition by name, login user:{}, project name:{}, process definition id:{}",
-                RegexUtils.escapeNRT(loginUser.getUserName()),
-                RegexUtils.escapeNRT(projectName),
-                RegexUtils.escapeNRT(processDefinitionName));
+
         Map<String, Object> result = processDefinitionService.queryProcessDefinitionByName(loginUser, projectName, processDefinitionName);
         return returnDataList(result);
     }
@@ -505,16 +438,8 @@
     @ApiException(QUERY_PROCESS_DEFINITION_LIST)
     @AccessLogAnnotation(ignoreRequestArgs = "loginUser")
     public Result queryProcessDefinitionList(@ApiIgnore @RequestAttribute(value = Constants.SESSION_USER) User loginUser,
-<<<<<<< HEAD
                                              @ApiParam(name = "projectName", value = "PROJECT_NAME", required = true) @PathVariable String projectName
     ) {
-=======
-                                             @ApiParam(name = "projectName", value = "PROJECT_NAME", required = true) @PathVariable String projectName) {
-
-        logger.info("query process definition list, login user:{}, project name:{}",
-                RegexUtils.escapeNRT(loginUser.getUserName()),
-                RegexUtils.escapeNRT(projectName));
->>>>>>> 837c9ba2
         Map<String, Object> result = processDefinitionService.queryProcessDefinitionList(loginUser, projectName);
         return returnDataList(result);
     }
@@ -547,16 +472,7 @@
                                                    @RequestParam(value = "searchVal", required = false) String searchVal,
                                                    @RequestParam(value = "userId", required = false, defaultValue = "0") Integer userId,
                                                    @RequestParam("pageSize") Integer pageSize) {
-<<<<<<< HEAD
-=======
-
-        logger.info("query process definition list paging, login user:{}, project name:{}, searchVal:{}, userId:{}, pageSize:{}",
-                RegexUtils.escapeNRT(loginUser.getUserName()),
-                RegexUtils.escapeNRT(projectName),
-                RegexUtils.escapeNRT(searchVal),
-                userId,
-                pageSize);
->>>>>>> 837c9ba2
+
         Map<String, Object> result = checkPageParams(pageNo, pageSize);
         if (result.get(Constants.STATUS) != Status.SUCCESS) {
             return returnDataListPaging(result);
@@ -589,11 +505,6 @@
                            @RequestParam("processId") Integer id,
                            @RequestParam("limit") Integer limit) throws Exception {
 
-        logger.info("encapsulation tree view structure, login user:{}, project name:{}, processId:{}, limit:{}",
-                RegexUtils.escapeNRT(loginUser.getUserName()),
-                RegexUtils.escapeNRT(projectName),
-                id,
-                limit);
         Map<String, Object> result = processDefinitionService.viewTree(id, limit);
         return returnDataList(result);
     }
@@ -618,14 +529,7 @@
         @ApiIgnore @RequestAttribute(value = Constants.SESSION_USER) User loginUser,
         @ApiParam(name = "projectName", value = "PROJECT_NAME", required = true) @PathVariable String projectName,
         @RequestParam("processDefinitionId") Integer processDefinitionId) throws Exception {
-<<<<<<< HEAD
-=======
-
-        logger.info("query task node name list by definitionId, login user:{}, project name:{}, id : {}",
-                RegexUtils.escapeNRT(loginUser.getUserName()),
-                RegexUtils.escapeNRT(projectName),
-                processDefinitionId);
->>>>>>> 837c9ba2
+
         Map<String, Object> result = processDefinitionService.getTaskNodeListByDefinitionId(processDefinitionId);
         return returnDataList(result);
     }
@@ -651,13 +555,6 @@
         @ApiParam(name = "projectName", value = "PROJECT_NAME", required = true) @PathVariable String projectName,
         @RequestParam("processDefinitionIdList") String processDefinitionIdList) {
 
-<<<<<<< HEAD
-=======
-        logger.info("query task node name list by definitionId list, login user:{}, project name:{}, id list: {}",
-                RegexUtils.escapeNRT(loginUser.getUserName()),
-                RegexUtils.escapeNRT(projectName),
-                RegexUtils.escapeNRT(processDefinitionIdList));
->>>>>>> 837c9ba2
         Map<String, Object> result = processDefinitionService.getTaskNodeListByDefinitionIdList(processDefinitionIdList);
         return returnDataList(result);
     }
@@ -682,14 +579,7 @@
                                               @ApiParam(name = "projectName", value = "PROJECT_NAME", required = true) @PathVariable String projectName,
                                               @RequestParam("processDefinitionId") Integer processDefinitionId
     ) {
-<<<<<<< HEAD
-=======
-
-        logger.info("delete process definition by id, login user:{}, project name:{}, process definition id:{}",
-                RegexUtils.escapeNRT(loginUser.getUserName()),
-                RegexUtils.escapeNRT(projectName),
-                processDefinitionId);
->>>>>>> 837c9ba2
+
         Map<String, Object> result = processDefinitionService.deleteProcessDefinitionById(loginUser, projectName, processDefinitionId);
         return returnDataList(result);
     }
@@ -715,10 +605,6 @@
                                                     @RequestParam("processDefinitionIds") String processDefinitionIds
     ) {
 
-        logger.info("delete process definition by ids, login user:{}, project name:{}, process definition ids:{}",
-                RegexUtils.escapeNRT(loginUser.getUserName()),
-                RegexUtils.escapeNRT(projectName),
-                RegexUtils.escapeNRT(processDefinitionIds));
         Map<String, Object> result = new HashMap<>();
         List<String> deleteFailedIdList = new ArrayList<>();
         if (StringUtils.isNotEmpty(processDefinitionIds)) {
@@ -768,14 +654,7 @@
                                                   @RequestParam("processDefinitionIds") String processDefinitionIds,
                                                   HttpServletResponse response) {
         try {
-<<<<<<< HEAD
-=======
-
-            logger.info("batch export process definition by ids, login user:{}, project name:{}, process definition ids:{}",
-                    RegexUtils.escapeNRT(loginUser.getUserName()),
-                    RegexUtils.escapeNRT(projectName),
-                    RegexUtils.escapeNRT(processDefinitionIds));
->>>>>>> 837c9ba2
+
             processDefinitionService.batchExportProcessDefinitionByIds(loginUser, projectName, processDefinitionIds, response);
         } catch (Exception e) {
             logger.error(Status.BATCH_EXPORT_PROCESS_DEFINE_BY_IDS_ERROR.getMsg(), e);
@@ -796,13 +675,7 @@
     @AccessLogAnnotation(ignoreRequestArgs = "loginUser")
     public Result queryProcessDefinitionAllByProjectId(@ApiIgnore @RequestAttribute(value = Constants.SESSION_USER) User loginUser,
                                                        @RequestParam("projectId") Integer projectId) {
-<<<<<<< HEAD
-=======
-
-        logger.info("query process definition list, login user:{}, project id:{}",
-                RegexUtils.escapeNRT(loginUser.getUserName()),
-                projectId);
->>>>>>> 837c9ba2
+
         Map<String, Object> result = processDefinitionService.queryProcessDefinitionAllByProjectId(projectId);
         return returnDataList(result);
     }
