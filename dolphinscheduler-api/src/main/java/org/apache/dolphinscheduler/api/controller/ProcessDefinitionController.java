/*
 * Licensed to the Apache Software Foundation (ASF) under one or more
 * contributor license agreements.  See the NOTICE file distributed with
 * this work for additional information regarding copyright ownership.
 * The ASF licenses this file to You under the Apache License, Version 2.0
 * (the "License"); you may not use this file except in compliance with
 * the License.  You may obtain a copy of the License at
 *
 *    http://www.apache.org/licenses/LICENSE-2.0
 *
 * Unless required by applicable law or agreed to in writing, software
 * distributed under the License is distributed on an "AS IS" BASIS,
 * WITHOUT WARRANTIES OR CONDITIONS OF ANY KIND, either express or implied.
 * See the License for the specific language governing permissions and
 * limitations under the License.
 */
package org.apache.dolphinscheduler.api.controller;

import com.fasterxml.jackson.core.JsonProcessingException;
import org.apache.dolphinscheduler.api.enums.Status;
import org.apache.dolphinscheduler.api.exceptions.ApiException;
import org.apache.dolphinscheduler.api.service.ProcessDefinitionService;
import org.apache.dolphinscheduler.api.utils.Result;
import org.apache.dolphinscheduler.common.Constants;
import org.apache.dolphinscheduler.common.utils.ParameterUtils;
import org.apache.dolphinscheduler.common.utils.StringUtils;
import org.apache.dolphinscheduler.dao.entity.User;
import io.swagger.annotations.*;
import org.slf4j.Logger;
import org.slf4j.LoggerFactory;
import org.springframework.beans.factory.annotation.Autowired;
import org.springframework.http.HttpStatus;
import org.springframework.web.bind.annotation.*;
import springfox.documentation.annotations.ApiIgnore;

import javax.servlet.http.HttpServletResponse;
import java.util.ArrayList;
import java.util.HashMap;
import java.util.List;
import java.util.Map;

import static org.apache.dolphinscheduler.api.enums.Status.*;


/**
 * process definition controller
 */
@Api(tags = "PROCESS_DEFINITION_TAG", position = 2)
@RestController
@RequestMapping("projects/{projectName}/process")
public class ProcessDefinitionController extends BaseController {

    private static final Logger logger = LoggerFactory.getLogger(ProcessDefinitionController.class);

    @Autowired
    private ProcessDefinitionService processDefinitionService;

    /**
     * create process definition
     *
     * @param loginUser   login user
     * @param projectName project name
     * @param name        process definition name
     * @param json        process definition json
     * @param description description
     * @param locations   locations for nodes
     * @param connects    connects for nodes
     * @return create result code
     */
    @ApiOperation(value = "save", notes = "CREATE_PROCESS_DEFINITION_NOTES")
    @ApiImplicitParams({
            @ApiImplicitParam(name = "name", value = "PROCESS_DEFINITION_NAME", required = true, type = "String"),
            @ApiImplicitParam(name = "processDefinitionJson", value = "PROCESS_DEFINITION_JSON", required = true, type = "String"),
            @ApiImplicitParam(name = "locations", value = "PROCESS_DEFINITION_LOCATIONS", required = true, type = "String"),
            @ApiImplicitParam(name = "connects", value = "PROCESS_DEFINITION_CONNECTS", required = true, type = "String"),
            @ApiImplicitParam(name = "description", value = "PROCESS_DEFINITION_DESC", required = false, type = "String"),
    })
    @PostMapping(value = "/save")
    @ResponseStatus(HttpStatus.CREATED)
    @ApiException(CREATE_PROCESS_DEFINITION)
    public Result createProcessDefinition(@ApiIgnore @RequestAttribute(value = Constants.SESSION_USER) User loginUser,
                                          @ApiParam(name = "projectName", value = "PROJECT_NAME", required = true) @PathVariable String projectName,
                                          @RequestParam(value = "name", required = true) String name,
                                          @RequestParam(value = "processDefinitionJson", required = true) String json,
                                          @RequestParam(value = "locations", required = true) String locations,
                                          @RequestParam(value = "connects", required = true) String connects,
                                          @RequestParam(value = "description", required = false) String description) throws JsonProcessingException {

        logger.info("login user {}, create  process definition, project name: {}, process definition name: {}, " +
                        "process_definition_json: {}, desc: {} locations:{}, connects:{}",
                loginUser.getUserName(), projectName, name, json, description, locations, connects);
        Map<String, Object> result = processDefinitionService.createProcessDefinition(loginUser, projectName, name, json,
                description, locations, connects);
        return returnDataList(result);
    }

    /**
     * verify process definition name unique
     *
     * @param loginUser   login user
     * @param projectName project name
     * @param name        name
     * @return true if process definition name not exists, otherwise false
     */
    @ApiOperation(value = "verify-name", notes = "VERIFY_PROCESS_DEFINITION_NAME_NOTES")
    @ApiImplicitParams({
            @ApiImplicitParam(name = "name", value = "PROCESS_DEFINITION_NAME", required = true, type = "String")
    })
    @GetMapping(value = "/verify-name")
    @ResponseStatus(HttpStatus.OK)
<<<<<<< HEAD
    public Result verifyProcessDefinitionName(@ApiIgnore @RequestAttribute(value = Constants.SESSION_USER) User loginUser,
                                               @ApiParam(name = "projectName", value = "PROJECT_NAME",required = true) @PathVariable String projectName,
                                                             @RequestParam(value = "name", required = true) String name){
        try {
            logger.info("verify process definition name unique, user:{}, project name:{}, process definition name:{}",
                    loginUser.getUserName(), projectName, name);
            Map<String, Object> result = processDefinitionService.verifyProcessDefinitionName(loginUser, projectName, name);
            return returnDataList(result);
        }catch (Exception e){
            logger.error(Status.VERIFY_PROCESS_DEFINITION_NAME_UNIQUE_ERROR.getMsg(),e);
            return error(Status.VERIFY_PROCESS_DEFINITION_NAME_UNIQUE_ERROR.getCode(), Status.VERIFY_PROCESS_DEFINITION_NAME_UNIQUE_ERROR.getMsg());
        }
=======
    @ApiException(VERIFY_PROCESS_DEFINITION_NAME_UNIQUE_ERROR)
    public Result verifyProccessDefinitionName(@ApiIgnore @RequestAttribute(value = Constants.SESSION_USER) User loginUser,
                                               @ApiParam(name = "projectName", value = "PROJECT_NAME", required = true) @PathVariable String projectName,
                                               @RequestParam(value = "name", required = true) String name) {
        logger.info("verify process definition name unique, user:{}, project name:{}, process definition name:{}",
                loginUser.getUserName(), projectName, name);
        Map<String, Object> result = processDefinitionService.verifyProccessDefinitionName(loginUser, projectName, name);
        return returnDataList(result);
>>>>>>> 4769bce0
    }

    /**
     * update process definition
     *
     * @param loginUser             login user
     * @param projectName           project name
     * @param name                  process definition name
     * @param id                    process definition id
     * @param processDefinitionJson process definition json
     * @param description           description
     * @param locations             locations for nodes
     * @param connects              connects for nodes
     * @return update result code
     */
<<<<<<< HEAD
    @ApiOperation(value = "updateProcessDefinition", notes= "UPDATE_PROCESS_DEFINITION_NOTES")
=======
    @ApiOperation(value = "updateProccessDefinition", notes = "UPDATE_PROCCESS_DEFINITION_NOTES")
>>>>>>> 4769bce0
    @ApiImplicitParams({
            @ApiImplicitParam(name = "name", value = "PROCESS_DEFINITION_NAME", required = true, type = "String"),
            @ApiImplicitParam(name = "id", value = "PROCESS_DEFINITION_ID", required = true, dataType = "Int", example = "100"),
            @ApiImplicitParam(name = "processDefinitionJson", value = "PROCESS_DEFINITION_JSON", required = true, type = "String"),
            @ApiImplicitParam(name = "locations", value = "PROCESS_DEFINITION_LOCATIONS", required = true, type = "String"),
            @ApiImplicitParam(name = "connects", value = "PROCESS_DEFINITION_CONNECTS", required = true, type = "String"),
            @ApiImplicitParam(name = "description", value = "PROCESS_DEFINITION_DESC", required = false, type = "String"),
    })
    @PostMapping(value = "/update")
    @ResponseStatus(HttpStatus.OK)
<<<<<<< HEAD
    public Result updateProcessDefinition(@ApiIgnore @RequestAttribute(value = Constants.SESSION_USER) User loginUser,
                                           @ApiParam(name = "projectName", value = "PROJECT_NAME",required = true) @PathVariable String projectName,
                                                         @RequestParam(value = "name", required = true) String name,
                                                         @RequestParam(value = "id", required = true) int id,
                                                         @RequestParam(value = "processDefinitionJson", required = true) String processDefinitionJson,
                                                         @RequestParam(value = "locations", required = false) String locations,
                                                         @RequestParam(value = "connects", required = false) String connects,
                                                         @RequestParam(value = "description", required = false) String description) {

        try {
            logger.info("login user {}, update process define, project name: {}, process define name: {}, " +
                            "process_definition_json: {}, desc: {}, locations:{}, connects:{}",
                    loginUser.getUserName(), projectName, name, processDefinitionJson,description, locations, connects);
            Map<String, Object> result = processDefinitionService.updateProcessDefinition(loginUser, projectName, id, name,
                    processDefinitionJson, description, locations, connects);
            return returnDataList(result);
        }catch (Exception e){
            logger.error(Status.UPDATE_PROCESS_DEFINITION_ERROR.getMsg(),e);
            return error(Status.UPDATE_PROCESS_DEFINITION_ERROR.getCode(), Status.UPDATE_PROCESS_DEFINITION_ERROR.getMsg());
        }
=======
    @ApiException(UPDATE_PROCESS_DEFINITION_ERROR)
    public Result updateProccessDefinition(@ApiIgnore @RequestAttribute(value = Constants.SESSION_USER) User loginUser,
                                           @ApiParam(name = "projectName", value = "PROJECT_NAME", required = true) @PathVariable String projectName,
                                           @RequestParam(value = "name", required = true) String name,
                                           @RequestParam(value = "id", required = true) int id,
                                           @RequestParam(value = "processDefinitionJson", required = true) String processDefinitionJson,
                                           @RequestParam(value = "locations", required = false) String locations,
                                           @RequestParam(value = "connects", required = false) String connects,
                                           @RequestParam(value = "description", required = false) String description) {

        logger.info("login user {}, update process define, project name: {}, process define name: {}, " +
                        "process_definition_json: {}, desc: {}, locations:{}, connects:{}",
                loginUser.getUserName(), projectName, name, processDefinitionJson, description, locations, connects);
        Map<String, Object> result = processDefinitionService.updateProcessDefinition(loginUser, projectName, id, name,
                processDefinitionJson, description, locations, connects);
        return returnDataList(result);
>>>>>>> 4769bce0
    }

    /**
     * release process definition
     *
     * @param loginUser    login user
     * @param projectName  project name
     * @param processId    process definition id
     * @param releaseState release state
     * @return release result code
     */
<<<<<<< HEAD
    @ApiOperation(value = "releaseProcessDefinition", notes= "RELEASE_PROCESS_DEFINITION_NOTES")
=======
    @ApiOperation(value = "releaseProccessDefinition", notes = "RELEASE_PROCCESS_DEFINITION_NOTES")
>>>>>>> 4769bce0
    @ApiImplicitParams({
            @ApiImplicitParam(name = "name", value = "PROCESS_DEFINITION_NAME", required = true, type = "String"),
            @ApiImplicitParam(name = "processId", value = "PROCESS_DEFINITION_ID", required = true, dataType = "Int", example = "100"),
            @ApiImplicitParam(name = "releaseState", value = "PROCESS_DEFINITION_CONNECTS", required = true, dataType = "Int", example = "100"),
    })
    @PostMapping(value = "/release")
    @ResponseStatus(HttpStatus.OK)
<<<<<<< HEAD
    public Result releaseProcessDefinition(@ApiIgnore @RequestAttribute(value = Constants.SESSION_USER) User loginUser,
                                            @ApiParam(name = "projectName", value = "PROJECT_NAME",required = true) @PathVariable String projectName,
                                                          @RequestParam(value = "processId", required = true) int processId,
                                                          @RequestParam(value = "releaseState", required = true) int releaseState) {

        try {
            logger.info("login user {}, release process definition, project name: {}, release state: {}",
                    loginUser.getUserName(), projectName, releaseState);
            Map<String, Object> result = processDefinitionService.releaseProcessDefinition(loginUser, projectName, processId, releaseState);
            return returnDataList(result);
        }catch (Exception e){
            logger.error(Status.RELEASE_PROCESS_DEFINITION_ERROR.getMsg(),e);
            return error(Status.RELEASE_PROCESS_DEFINITION_ERROR.getCode(), Status.RELEASE_PROCESS_DEFINITION_ERROR.getMsg());
        }
=======
    @ApiException(RELEASE_PROCESS_DEFINITION_ERROR)
    public Result releaseProccessDefinition(@ApiIgnore @RequestAttribute(value = Constants.SESSION_USER) User loginUser,
                                            @ApiParam(name = "projectName", value = "PROJECT_NAME", required = true) @PathVariable String projectName,
                                            @RequestParam(value = "processId", required = true) int processId,
                                            @RequestParam(value = "releaseState", required = true) int releaseState) {

        logger.info("login user {}, release process definition, project name: {}, release state: {}",
                loginUser.getUserName(), projectName, releaseState);
        Map<String, Object> result = processDefinitionService.releaseProcessDefinition(loginUser, projectName, processId, releaseState);
        return returnDataList(result);
>>>>>>> 4769bce0
    }

    /**
     * query datail of process definition
     *
     * @param loginUser   login user
     * @param projectName project name
     * @param processId   process definition id
     * @return process definition detail
     */
<<<<<<< HEAD
    @ApiOperation(value = "queryProcessDefinitionById", notes= "QUERY_PROCESS_DEFINITION_BY_ID_NOTES")
=======
    @ApiOperation(value = "queryProccessDefinitionById", notes = "QUERY_PROCCESS_DEFINITION_BY_ID_NOTES")
>>>>>>> 4769bce0
    @ApiImplicitParams({
            @ApiImplicitParam(name = "processId", value = "PROCESS_DEFINITION_ID", required = true, dataType = "Int", example = "100")
    })
    @GetMapping(value = "/select-by-id")
    @ResponseStatus(HttpStatus.OK)
<<<<<<< HEAD
    public Result queryProcessDefinitionById(@ApiIgnore @RequestAttribute(value = Constants.SESSION_USER) User loginUser,
                                              @ApiParam(name = "projectName", value = "PROJECT_NAME",required = true) @PathVariable String projectName,
                                              @RequestParam("processId") Integer processId
    ){
        try{
            logger.info("query datail of process definition, login user:{}, project name:{}, process definition id:{}",
                    loginUser.getUserName(), projectName, processId);
            Map<String, Object> result = processDefinitionService.queryProcessDefinitionById(loginUser, projectName, processId);
            return returnDataList(result);
        }catch (Exception e){
            logger.error(Status.QUERY_DATAIL_OF_PROCESS_DEFINITION_ERROR.getMsg(),e);
            return error(Status.QUERY_DATAIL_OF_PROCESS_DEFINITION_ERROR.getCode(), Status.QUERY_DATAIL_OF_PROCESS_DEFINITION_ERROR.getMsg());
        }
=======
    @ApiException(QUERY_DATAIL_OF_PROCESS_DEFINITION_ERROR)
    public Result queryProccessDefinitionById(@ApiIgnore @RequestAttribute(value = Constants.SESSION_USER) User loginUser,
                                              @ApiParam(name = "projectName", value = "PROJECT_NAME", required = true) @PathVariable String projectName,
                                              @RequestParam("processId") Integer processId
    ) {
        logger.info("query datail of process definition, login user:{}, project name:{}, process definition id:{}",
                loginUser.getUserName(), projectName, processId);
        Map<String, Object> result = processDefinitionService.queryProccessDefinitionById(loginUser, projectName, processId);
        return returnDataList(result);
>>>>>>> 4769bce0
    }

    /**
     * query Process definition list
     *
     * @param loginUser   login user
     * @param projectName project name
     * @return process definition list
     */
<<<<<<< HEAD
    @ApiOperation(value = "queryProcessDefinitionList", notes= "QUERY_PROCESS_DEFINITION_LIST_NOTES")
    @GetMapping(value="/list")
    @ResponseStatus(HttpStatus.OK)
    public Result queryProcessDefinitionList(@ApiIgnore @RequestAttribute(value = Constants.SESSION_USER) User loginUser,
                                              @ApiParam(name = "projectName", value = "PROJECT_NAME",required = true) @PathVariable String projectName
    ){
        try{
            logger.info("query process definition list, login user:{}, project name:{}",
                    loginUser.getUserName(), projectName);
            Map<String, Object> result = processDefinitionService.queryProcessDefinitionList(loginUser, projectName);
            return returnDataList(result);
        }catch (Exception e){
            logger.error(Status.QUERY_PROCESS_DEFINITION_LIST.getMsg(),e);
            return error(Status.QUERY_PROCESS_DEFINITION_LIST.getCode(), Status.QUERY_PROCESS_DEFINITION_LIST.getMsg());
        }
    }

    /**
     * query process definition list paging
     * @param loginUser login user
=======
    @ApiOperation(value = "queryProccessDefinitionList", notes = "QUERY_PROCCESS_DEFINITION_LIST_NOTES")
    @GetMapping(value = "/list")
    @ResponseStatus(HttpStatus.OK)
    @ApiException(QUERY_PROCCESS_DEFINITION_LIST)
    public Result queryProccessDefinitionList(@ApiIgnore @RequestAttribute(value = Constants.SESSION_USER) User loginUser,
                                              @ApiParam(name = "projectName", value = "PROJECT_NAME", required = true) @PathVariable String projectName
    ) {
        logger.info("query proccess definition list, login user:{}, project name:{}",
                loginUser.getUserName(), projectName);
        Map<String, Object> result = processDefinitionService.queryProccessDefinitionList(loginUser, projectName);
        return returnDataList(result);
    }

    /**
     * query proccess definition list paging
     *
     * @param loginUser   login user
>>>>>>> 4769bce0
     * @param projectName project name
     * @param searchVal   search value
     * @param pageNo      page number
     * @param pageSize    page size
     * @param userId      user id
     * @return process definition page
     */
<<<<<<< HEAD
    @ApiOperation(value = "queryProcessDefinitionListPaging", notes= "QUERY_PROCESS_DEFINITION_LIST_PAGING_NOTES")
=======
    @ApiOperation(value = "queryProcessDefinitionListPaging", notes = "QUERY_PROCCESS_DEFINITION_LIST_PAGING_NOTES")
>>>>>>> 4769bce0
    @ApiImplicitParams({
            @ApiImplicitParam(name = "pageNo", value = "PAGE_NO", required = true, dataType = "Int", example = "100"),
            @ApiImplicitParam(name = "searchVal", value = "SEARCH_VAL", required = false, type = "String"),
            @ApiImplicitParam(name = "userId", value = "USER_ID", required = false, dataType = "Int", example = "100"),
            @ApiImplicitParam(name = "pageSize", value = "PAGE_SIZE", required = true, dataType = "Int", example = "100")
    })
    @GetMapping(value = "/list-paging")
    @ResponseStatus(HttpStatus.OK)
    @ApiException(QUERY_PROCCESS_DEFINITION_LIST_PAGING_ERROR)
    public Result queryProcessDefinitionListPaging(@ApiIgnore @RequestAttribute(value = Constants.SESSION_USER) User loginUser,
                                                   @ApiParam(name = "projectName", value = "PROJECT_NAME", required = true) @PathVariable String projectName,
                                                   @RequestParam("pageNo") Integer pageNo,
                                                   @RequestParam(value = "searchVal", required = false) String searchVal,
                                                   @RequestParam(value = "userId", required = false, defaultValue = "0") Integer userId,
<<<<<<< HEAD
                                                   @RequestParam("pageSize") Integer pageSize){
        try{
            logger.info("query process definition list paging, login user:{}, project name:{}", loginUser.getUserName(), projectName);
            Map<String, Object> result = checkPageParams(pageNo, pageSize);
            if(result.get(Constants.STATUS) != Status.SUCCESS){
                return returnDataListPaging(result);
            }
            searchVal = ParameterUtils.handleEscapes(searchVal);
            result = processDefinitionService.queryProcessDefinitionListPaging(loginUser, projectName, searchVal, pageNo, pageSize, userId);
            return returnDataListPaging(result);
        }catch (Exception e){
            logger.error(Status.QUERY_PROCESS_DEFINITION_LIST_PAGING_ERROR.getMsg(),e);
            return error(Status.QUERY_PROCESS_DEFINITION_LIST_PAGING_ERROR.getCode(), Status.QUERY_PROCESS_DEFINITION_LIST_PAGING_ERROR.getMsg());
=======
                                                   @RequestParam("pageSize") Integer pageSize) {
        logger.info("query proccess definition list paging, login user:{}, project name:{}", loginUser.getUserName(), projectName);
        Map<String, Object> result = checkPageParams(pageNo, pageSize);
        if (result.get(Constants.STATUS) != Status.SUCCESS) {
            return returnDataListPaging(result);
>>>>>>> 4769bce0
        }
        searchVal = ParameterUtils.handleEscapes(searchVal);
        result = processDefinitionService.queryProcessDefinitionListPaging(loginUser, projectName, searchVal, pageNo, pageSize, userId);
        return returnDataListPaging(result);
    }

    /**
     * encapsulation treeview structure
     *
     * @param loginUser   login user
     * @param projectName project name
     * @param id          process definition id
     * @param limit       limit
     * @return tree view json data
     */
    @ApiOperation(value = "viewTree", notes = "VIEW_TREE_NOTES")
    @ApiImplicitParams({
            @ApiImplicitParam(name = "processId", value = "PROCESS_DEFINITION_ID", required = true, dataType = "Int", example = "100"),
            @ApiImplicitParam(name = "limit", value = "LIMIT", required = true, dataType = "Int", example = "100")
    })
    @GetMapping(value = "/view-tree")
    @ResponseStatus(HttpStatus.OK)
    @ApiException(ENCAPSULATION_TREEVIEW_STRUCTURE_ERROR)
    public Result viewTree(@ApiIgnore @RequestAttribute(value = Constants.SESSION_USER) User loginUser,
                           @ApiParam(name = "projectName", value = "PROJECT_NAME", required = true) @PathVariable String projectName,
                           @RequestParam("processId") Integer id,
                           @RequestParam("limit") Integer limit) throws Exception {
        Map<String, Object> result = processDefinitionService.viewTree(id, limit);
        return returnDataList(result);
    }

    /**
     * get tasks list by process definition id
     *
     * @param loginUser           login user
     * @param projectName         project name
     * @param processDefinitionId process definition id
     * @return task list
     */
    @ApiOperation(value = "getNodeListByDefinitionId", notes = "GET_NODE_LIST_BY_DEFINITION_ID_NOTES")
    @ApiImplicitParams({
            @ApiImplicitParam(name = "processDefinitionId", value = "PROCESS_DEFINITION_ID", required = true, dataType = "Int", example = "100")
    })
    @GetMapping(value = "gen-task-list")
    @ResponseStatus(HttpStatus.OK)
    @ApiException(GET_TASKS_LIST_BY_PROCESS_DEFINITION_ID_ERROR)
    public Result getNodeListByDefinitionId(
            @ApiIgnore @RequestAttribute(value = Constants.SESSION_USER) User loginUser,
            @ApiParam(name = "projectName", value = "PROJECT_NAME", required = true) @PathVariable String projectName,
            @RequestParam("processDefinitionId") Integer processDefinitionId) throws Exception {
        logger.info("query task node name list by definitionId, login user:{}, project name:{}, id : {}",
                loginUser.getUserName(), projectName, processDefinitionId);
        Map<String, Object> result = processDefinitionService.getTaskNodeListByDefinitionId(processDefinitionId);
        return returnDataList(result);
    }

    /**
     * get tasks list by process definition id
     *
     * @param loginUser               login user
     * @param projectName             project name
     * @param processDefinitionIdList process definition id list
     * @return node list data
     */
    @ApiOperation(value = "getNodeListByDefinitionIdList", notes = "GET_NODE_LIST_BY_DEFINITION_ID_NOTES")
    @ApiImplicitParams({
            @ApiImplicitParam(name = "processDefinitionIdList", value = "PROCESS_DEFINITION_ID_LIST", required = true, type = "String")
    })
    @GetMapping(value = "get-task-list")
    @ResponseStatus(HttpStatus.OK)
    @ApiException(GET_TASKS_LIST_BY_PROCESS_DEFINITION_ID_ERROR)
    public Result getNodeListByDefinitionIdList(
            @ApiIgnore @RequestAttribute(value = Constants.SESSION_USER) User loginUser,
            @ApiParam(name = "projectName", value = "PROJECT_NAME", required = true) @PathVariable String projectName,
            @RequestParam("processDefinitionIdList") String processDefinitionIdList) throws Exception {

        logger.info("query task node name list by definitionId list, login user:{}, project name:{}, id list: {}",
                loginUser.getUserName(), projectName, processDefinitionIdList);
        Map<String, Object> result = processDefinitionService.getTaskNodeListByDefinitionIdList(processDefinitionIdList);
        return returnDataList(result);
    }

    /**
     * delete process definition by id
     *
     * @param loginUser           login user
     * @param projectName         project name
     * @param processDefinitionId process definition id
     * @return delete result code
     */
    @ApiOperation(value = "deleteProcessDefinitionById", notes = "DELETE_PROCESS_DEFINITION_BY_ID_NOTES")
    @ApiImplicitParams({
            @ApiImplicitParam(name = "processDefinitionId", value = "PROCESS_DEFINITION_ID", dataType = "Int", example = "100")
    })
    @GetMapping(value = "/delete")
    @ResponseStatus(HttpStatus.OK)
    @ApiException(DELETE_PROCESS_DEFINE_BY_ID_ERROR)
    public Result deleteProcessDefinitionById(@ApiIgnore @RequestAttribute(value = Constants.SESSION_USER) User loginUser,
                                              @ApiParam(name = "projectName", value = "PROJECT_NAME", required = true) @PathVariable String projectName,
                                              @RequestParam("processDefinitionId") Integer processDefinitionId
    ) {
        logger.info("delete process definition by id, login user:{}, project name:{}, process definition id:{}",
                loginUser.getUserName(), projectName, processDefinitionId);
        Map<String, Object> result = processDefinitionService.deleteProcessDefinitionById(loginUser, projectName, processDefinitionId);
        return returnDataList(result);
    }

    /**
     * batch delete process definition by ids
     *
     * @param loginUser            login user
     * @param projectName          project name
     * @param processDefinitionIds process definition id list
     * @return delete result code
     */
    @ApiOperation(value = "batchDeleteProcessDefinitionByIds", notes = "BATCH_DELETE_PROCESS_DEFINITION_BY_IDS_NOTES")
    @ApiImplicitParams({
            @ApiImplicitParam(name = "processDefinitionIds", value = "PROCESS_DEFINITION_IDS", type = "String")
    })
    @GetMapping(value = "/batch-delete")
    @ResponseStatus(HttpStatus.OK)
    @ApiException(BATCH_DELETE_PROCESS_DEFINE_BY_IDS_ERROR)
    public Result batchDeleteProcessDefinitionByIds(@ApiIgnore @RequestAttribute(value = Constants.SESSION_USER) User loginUser,
                                                    @ApiParam(name = "projectName", value = "PROJECT_NAME", required = true) @PathVariable String projectName,
                                                    @RequestParam("processDefinitionIds") String processDefinitionIds
    ) {
        logger.info("delete process definition by ids, login user:{}, project name:{}, process definition ids:{}",
                loginUser.getUserName(), projectName, processDefinitionIds);

        Map<String, Object> result = new HashMap<>(5);
        List<String> deleteFailedIdList = new ArrayList<>();
        if (StringUtils.isNotEmpty(processDefinitionIds)) {
            String[] processDefinitionIdArray = processDefinitionIds.split(",");

            for (String strProcessDefinitionId : processDefinitionIdArray) {
                int processDefinitionId = Integer.parseInt(strProcessDefinitionId);
                try {
                    Map<String, Object> deleteResult = processDefinitionService.deleteProcessDefinitionById(loginUser, projectName, processDefinitionId);
                    if (!Status.SUCCESS.equals(deleteResult.get(Constants.STATUS))) {
                        deleteFailedIdList.add(strProcessDefinitionId);
                        logger.error((String) deleteResult.get(Constants.MSG));
                    }
                } catch (Exception e) {
                    deleteFailedIdList.add(strProcessDefinitionId);
                }
            }
        }

        if (!deleteFailedIdList.isEmpty()) {
            putMsg(result, Status.BATCH_DELETE_PROCESS_DEFINE_BY_IDS_ERROR, String.join(",", deleteFailedIdList));
        } else {
            putMsg(result, Status.SUCCESS);
        }

        return returnDataList(result);
    }

    /**
     * export process definition by id
     *
     * @param loginUser           login user
     * @param projectName         project name
     * @param processDefinitionId process definition id
     * @param response            response
     */
<<<<<<< HEAD
    @ApiOperation(value = "exportProcessDefinitionById", notes= "EXPORT_PROCESS_DEFINITION_BY_ID_NOTES")
=======
    @ApiOperation(value = "exportProcessDefinitionById", notes = "EXPORT_PROCCESS_DEFINITION_BY_ID_NOTES")
>>>>>>> 4769bce0
    @ApiImplicitParams({
            @ApiImplicitParam(name = "processDefinitionId", value = "PROCESS_DEFINITION_ID", required = true, dataType = "Int", example = "100")
    })
    @GetMapping(value = "/export")
    @ResponseBody
    public void exportProcessDefinitionById(@ApiIgnore @RequestAttribute(value = Constants.SESSION_USER) User loginUser,
                                            @PathVariable String projectName,
                                            @RequestParam("processDefinitionId") Integer processDefinitionId,
                                            HttpServletResponse response) {
        try {
            logger.info("export process definition by id, login user:{}, project name:{}, process definition id:{}",
                    loginUser.getUserName(), projectName, processDefinitionId);
            processDefinitionService.exportProcessDefinitionById(loginUser, projectName, processDefinitionId, response);
        } catch (Exception e) {
            logger.error(Status.EXPORT_PROCESS_DEFINE_BY_ID_ERROR.getMsg(), e);
        }
    }

<<<<<<< HEAD
=======

>>>>>>> 4769bce0
    /**
     * query process definition all by project id
     *
     * @param loginUser login user
     * @param projectId project id
     * @return process definition list
     */
<<<<<<< HEAD
    @ApiOperation(value = "queryProcessDefinitionAllByProjectId", notes= "QUERY_PROCESS_DEFINITION_All_BY_PROJECT_ID_NOTES")
    @GetMapping(value="/queryProcessDefinitionAllByProjectId")
    @ResponseStatus(HttpStatus.OK)
    public Result queryProcessDefinitionAllByProjectId(@ApiIgnore @RequestAttribute(value = Constants.SESSION_USER) User loginUser,
                                                        @RequestParam("projectId") Integer projectId){
        try{
            logger.info("query process definition list, login user:{}, project id:{}",
                    loginUser.getUserName(),projectId);
            Map<String, Object> result = processDefinitionService.queryProcessDefinitionAllByProjectId(projectId);
            return returnDataList(result);
        }catch (Exception e){
            logger.error(Status.QUERY_PROCESS_DEFINITION_LIST.getMsg(),e);
            return error(Status.QUERY_PROCESS_DEFINITION_LIST.getCode(), Status.QUERY_PROCESS_DEFINITION_LIST.getMsg());
        }
=======
    @ApiOperation(value = "queryProccessDefinitionAllByProjectId", notes = "QUERY_PROCCESS_DEFINITION_All_BY_PROJECT_ID_NOTES")
    @GetMapping(value = "/queryProccessDefinitionAllByProjectId")
    @ResponseStatus(HttpStatus.OK)
    @ApiException(QUERY_PROCCESS_DEFINITION_LIST)
    public Result queryProccessDefinitionAllByProjectId(@ApiIgnore @RequestAttribute(value = Constants.SESSION_USER) User loginUser,
                                                        @RequestParam("projectId") Integer projectId) {
        logger.info("query proccess definition list, login user:{}, project id:{}",
                loginUser.getUserName(), projectId);
        Map<String, Object> result = processDefinitionService.queryProccessDefinitionAllByProjectId(projectId);
        return returnDataList(result);
>>>>>>> 4769bce0
    }

}<|MERGE_RESOLUTION|>--- conflicted
+++ resolved
@@ -108,29 +108,14 @@
     })
     @GetMapping(value = "/verify-name")
     @ResponseStatus(HttpStatus.OK)
-<<<<<<< HEAD
+    @ApiException(VERIFY_PROCESS_DEFINITION_NAME_UNIQUE_ERROR)
     public Result verifyProcessDefinitionName(@ApiIgnore @RequestAttribute(value = Constants.SESSION_USER) User loginUser,
-                                               @ApiParam(name = "projectName", value = "PROJECT_NAME",required = true) @PathVariable String projectName,
-                                                             @RequestParam(value = "name", required = true) String name){
-        try {
-            logger.info("verify process definition name unique, user:{}, project name:{}, process definition name:{}",
-                    loginUser.getUserName(), projectName, name);
-            Map<String, Object> result = processDefinitionService.verifyProcessDefinitionName(loginUser, projectName, name);
-            return returnDataList(result);
-        }catch (Exception e){
-            logger.error(Status.VERIFY_PROCESS_DEFINITION_NAME_UNIQUE_ERROR.getMsg(),e);
-            return error(Status.VERIFY_PROCESS_DEFINITION_NAME_UNIQUE_ERROR.getCode(), Status.VERIFY_PROCESS_DEFINITION_NAME_UNIQUE_ERROR.getMsg());
-        }
-=======
-    @ApiException(VERIFY_PROCESS_DEFINITION_NAME_UNIQUE_ERROR)
-    public Result verifyProccessDefinitionName(@ApiIgnore @RequestAttribute(value = Constants.SESSION_USER) User loginUser,
                                                @ApiParam(name = "projectName", value = "PROJECT_NAME", required = true) @PathVariable String projectName,
                                                @RequestParam(value = "name", required = true) String name) {
         logger.info("verify process definition name unique, user:{}, project name:{}, process definition name:{}",
                 loginUser.getUserName(), projectName, name);
-        Map<String, Object> result = processDefinitionService.verifyProccessDefinitionName(loginUser, projectName, name);
-        return returnDataList(result);
->>>>>>> 4769bce0
+        Map<String, Object> result = processDefinitionService.verifyProcessDefinitionName(loginUser, projectName, name);
+        return returnDataList(result);
     }
 
     /**
@@ -146,11 +131,8 @@
      * @param connects              connects for nodes
      * @return update result code
      */
-<<<<<<< HEAD
+
     @ApiOperation(value = "updateProcessDefinition", notes= "UPDATE_PROCESS_DEFINITION_NOTES")
-=======
-    @ApiOperation(value = "updateProccessDefinition", notes = "UPDATE_PROCCESS_DEFINITION_NOTES")
->>>>>>> 4769bce0
     @ApiImplicitParams({
             @ApiImplicitParam(name = "name", value = "PROCESS_DEFINITION_NAME", required = true, type = "String"),
             @ApiImplicitParam(name = "id", value = "PROCESS_DEFINITION_ID", required = true, dataType = "Int", example = "100"),
@@ -161,30 +143,8 @@
     })
     @PostMapping(value = "/update")
     @ResponseStatus(HttpStatus.OK)
-<<<<<<< HEAD
+    @ApiException(UPDATE_PROCESS_DEFINITION_ERROR)
     public Result updateProcessDefinition(@ApiIgnore @RequestAttribute(value = Constants.SESSION_USER) User loginUser,
-                                           @ApiParam(name = "projectName", value = "PROJECT_NAME",required = true) @PathVariable String projectName,
-                                                         @RequestParam(value = "name", required = true) String name,
-                                                         @RequestParam(value = "id", required = true) int id,
-                                                         @RequestParam(value = "processDefinitionJson", required = true) String processDefinitionJson,
-                                                         @RequestParam(value = "locations", required = false) String locations,
-                                                         @RequestParam(value = "connects", required = false) String connects,
-                                                         @RequestParam(value = "description", required = false) String description) {
-
-        try {
-            logger.info("login user {}, update process define, project name: {}, process define name: {}, " +
-                            "process_definition_json: {}, desc: {}, locations:{}, connects:{}",
-                    loginUser.getUserName(), projectName, name, processDefinitionJson,description, locations, connects);
-            Map<String, Object> result = processDefinitionService.updateProcessDefinition(loginUser, projectName, id, name,
-                    processDefinitionJson, description, locations, connects);
-            return returnDataList(result);
-        }catch (Exception e){
-            logger.error(Status.UPDATE_PROCESS_DEFINITION_ERROR.getMsg(),e);
-            return error(Status.UPDATE_PROCESS_DEFINITION_ERROR.getCode(), Status.UPDATE_PROCESS_DEFINITION_ERROR.getMsg());
-        }
-=======
-    @ApiException(UPDATE_PROCESS_DEFINITION_ERROR)
-    public Result updateProccessDefinition(@ApiIgnore @RequestAttribute(value = Constants.SESSION_USER) User loginUser,
                                            @ApiParam(name = "projectName", value = "PROJECT_NAME", required = true) @PathVariable String projectName,
                                            @RequestParam(value = "name", required = true) String name,
                                            @RequestParam(value = "id", required = true) int id,
@@ -199,7 +159,6 @@
         Map<String, Object> result = processDefinitionService.updateProcessDefinition(loginUser, projectName, id, name,
                 processDefinitionJson, description, locations, connects);
         return returnDataList(result);
->>>>>>> 4769bce0
     }
 
     /**
@@ -211,11 +170,8 @@
      * @param releaseState release state
      * @return release result code
      */
-<<<<<<< HEAD
+
     @ApiOperation(value = "releaseProcessDefinition", notes= "RELEASE_PROCESS_DEFINITION_NOTES")
-=======
-    @ApiOperation(value = "releaseProccessDefinition", notes = "RELEASE_PROCCESS_DEFINITION_NOTES")
->>>>>>> 4769bce0
     @ApiImplicitParams({
             @ApiImplicitParam(name = "name", value = "PROCESS_DEFINITION_NAME", required = true, type = "String"),
             @ApiImplicitParam(name = "processId", value = "PROCESS_DEFINITION_ID", required = true, dataType = "Int", example = "100"),
@@ -223,24 +179,8 @@
     })
     @PostMapping(value = "/release")
     @ResponseStatus(HttpStatus.OK)
-<<<<<<< HEAD
+    @ApiException(RELEASE_PROCESS_DEFINITION_ERROR)
     public Result releaseProcessDefinition(@ApiIgnore @RequestAttribute(value = Constants.SESSION_USER) User loginUser,
-                                            @ApiParam(name = "projectName", value = "PROJECT_NAME",required = true) @PathVariable String projectName,
-                                                          @RequestParam(value = "processId", required = true) int processId,
-                                                          @RequestParam(value = "releaseState", required = true) int releaseState) {
-
-        try {
-            logger.info("login user {}, release process definition, project name: {}, release state: {}",
-                    loginUser.getUserName(), projectName, releaseState);
-            Map<String, Object> result = processDefinitionService.releaseProcessDefinition(loginUser, projectName, processId, releaseState);
-            return returnDataList(result);
-        }catch (Exception e){
-            logger.error(Status.RELEASE_PROCESS_DEFINITION_ERROR.getMsg(),e);
-            return error(Status.RELEASE_PROCESS_DEFINITION_ERROR.getCode(), Status.RELEASE_PROCESS_DEFINITION_ERROR.getMsg());
-        }
-=======
-    @ApiException(RELEASE_PROCESS_DEFINITION_ERROR)
-    public Result releaseProccessDefinition(@ApiIgnore @RequestAttribute(value = Constants.SESSION_USER) User loginUser,
                                             @ApiParam(name = "projectName", value = "PROJECT_NAME", required = true) @PathVariable String projectName,
                                             @RequestParam(value = "processId", required = true) int processId,
                                             @RequestParam(value = "releaseState", required = true) int releaseState) {
@@ -249,7 +189,6 @@
                 loginUser.getUserName(), projectName, releaseState);
         Map<String, Object> result = processDefinitionService.releaseProcessDefinition(loginUser, projectName, processId, releaseState);
         return returnDataList(result);
->>>>>>> 4769bce0
     }
 
     /**
@@ -260,31 +199,12 @@
      * @param processId   process definition id
      * @return process definition detail
      */
-<<<<<<< HEAD
     @ApiOperation(value = "queryProcessDefinitionById", notes= "QUERY_PROCESS_DEFINITION_BY_ID_NOTES")
-=======
-    @ApiOperation(value = "queryProccessDefinitionById", notes = "QUERY_PROCCESS_DEFINITION_BY_ID_NOTES")
->>>>>>> 4769bce0
     @ApiImplicitParams({
             @ApiImplicitParam(name = "processId", value = "PROCESS_DEFINITION_ID", required = true, dataType = "Int", example = "100")
     })
     @GetMapping(value = "/select-by-id")
     @ResponseStatus(HttpStatus.OK)
-<<<<<<< HEAD
-    public Result queryProcessDefinitionById(@ApiIgnore @RequestAttribute(value = Constants.SESSION_USER) User loginUser,
-                                              @ApiParam(name = "projectName", value = "PROJECT_NAME",required = true) @PathVariable String projectName,
-                                              @RequestParam("processId") Integer processId
-    ){
-        try{
-            logger.info("query datail of process definition, login user:{}, project name:{}, process definition id:{}",
-                    loginUser.getUserName(), projectName, processId);
-            Map<String, Object> result = processDefinitionService.queryProcessDefinitionById(loginUser, projectName, processId);
-            return returnDataList(result);
-        }catch (Exception e){
-            logger.error(Status.QUERY_DATAIL_OF_PROCESS_DEFINITION_ERROR.getMsg(),e);
-            return error(Status.QUERY_DATAIL_OF_PROCESS_DEFINITION_ERROR.getCode(), Status.QUERY_DATAIL_OF_PROCESS_DEFINITION_ERROR.getMsg());
-        }
-=======
     @ApiException(QUERY_DATAIL_OF_PROCESS_DEFINITION_ERROR)
     public Result queryProccessDefinitionById(@ApiIgnore @RequestAttribute(value = Constants.SESSION_USER) User loginUser,
                                               @ApiParam(name = "projectName", value = "PROJECT_NAME", required = true) @PathVariable String projectName,
@@ -292,9 +212,8 @@
     ) {
         logger.info("query datail of process definition, login user:{}, project name:{}, process definition id:{}",
                 loginUser.getUserName(), projectName, processId);
-        Map<String, Object> result = processDefinitionService.queryProccessDefinitionById(loginUser, projectName, processId);
-        return returnDataList(result);
->>>>>>> 4769bce0
+        Map<String, Object> result = processDefinitionService.queryProcessDefinitionById(loginUser, projectName, processId);
+        return returnDataList(result);
     }
 
     /**
@@ -304,38 +223,16 @@
      * @param projectName project name
      * @return process definition list
      */
-<<<<<<< HEAD
-    @ApiOperation(value = "queryProcessDefinitionList", notes= "QUERY_PROCESS_DEFINITION_LIST_NOTES")
-    @GetMapping(value="/list")
-    @ResponseStatus(HttpStatus.OK)
+    @ApiOperation(value = "queryProccessDefinitionList", notes = "QUERY_PROCESS_DEFINITION_LIST_NOTES")
+    @GetMapping(value = "/list")
+    @ResponseStatus(HttpStatus.OK)
+    @ApiException(QUERY_PROCESS_DEFINITION_LIST)
     public Result queryProcessDefinitionList(@ApiIgnore @RequestAttribute(value = Constants.SESSION_USER) User loginUser,
-                                              @ApiParam(name = "projectName", value = "PROJECT_NAME",required = true) @PathVariable String projectName
-    ){
-        try{
-            logger.info("query process definition list, login user:{}, project name:{}",
-                    loginUser.getUserName(), projectName);
-            Map<String, Object> result = processDefinitionService.queryProcessDefinitionList(loginUser, projectName);
-            return returnDataList(result);
-        }catch (Exception e){
-            logger.error(Status.QUERY_PROCESS_DEFINITION_LIST.getMsg(),e);
-            return error(Status.QUERY_PROCESS_DEFINITION_LIST.getCode(), Status.QUERY_PROCESS_DEFINITION_LIST.getMsg());
-        }
-    }
-
-    /**
-     * query process definition list paging
-     * @param loginUser login user
-=======
-    @ApiOperation(value = "queryProccessDefinitionList", notes = "QUERY_PROCCESS_DEFINITION_LIST_NOTES")
-    @GetMapping(value = "/list")
-    @ResponseStatus(HttpStatus.OK)
-    @ApiException(QUERY_PROCCESS_DEFINITION_LIST)
-    public Result queryProccessDefinitionList(@ApiIgnore @RequestAttribute(value = Constants.SESSION_USER) User loginUser,
                                               @ApiParam(name = "projectName", value = "PROJECT_NAME", required = true) @PathVariable String projectName
     ) {
         logger.info("query proccess definition list, login user:{}, project name:{}",
                 loginUser.getUserName(), projectName);
-        Map<String, Object> result = processDefinitionService.queryProccessDefinitionList(loginUser, projectName);
+        Map<String, Object> result = processDefinitionService.queryProcessDefinitionList(loginUser, projectName);
         return returnDataList(result);
     }
 
@@ -343,7 +240,6 @@
      * query proccess definition list paging
      *
      * @param loginUser   login user
->>>>>>> 4769bce0
      * @param projectName project name
      * @param searchVal   search value
      * @param pageNo      page number
@@ -351,11 +247,7 @@
      * @param userId      user id
      * @return process definition page
      */
-<<<<<<< HEAD
     @ApiOperation(value = "queryProcessDefinitionListPaging", notes= "QUERY_PROCESS_DEFINITION_LIST_PAGING_NOTES")
-=======
-    @ApiOperation(value = "queryProcessDefinitionListPaging", notes = "QUERY_PROCCESS_DEFINITION_LIST_PAGING_NOTES")
->>>>>>> 4769bce0
     @ApiImplicitParams({
             @ApiImplicitParam(name = "pageNo", value = "PAGE_NO", required = true, dataType = "Int", example = "100"),
             @ApiImplicitParam(name = "searchVal", value = "SEARCH_VAL", required = false, type = "String"),
@@ -364,33 +256,17 @@
     })
     @GetMapping(value = "/list-paging")
     @ResponseStatus(HttpStatus.OK)
-    @ApiException(QUERY_PROCCESS_DEFINITION_LIST_PAGING_ERROR)
+    @ApiException(QUERY_PROCESS_DEFINITION_LIST_PAGING_ERROR)
     public Result queryProcessDefinitionListPaging(@ApiIgnore @RequestAttribute(value = Constants.SESSION_USER) User loginUser,
                                                    @ApiParam(name = "projectName", value = "PROJECT_NAME", required = true) @PathVariable String projectName,
                                                    @RequestParam("pageNo") Integer pageNo,
                                                    @RequestParam(value = "searchVal", required = false) String searchVal,
                                                    @RequestParam(value = "userId", required = false, defaultValue = "0") Integer userId,
-<<<<<<< HEAD
-                                                   @RequestParam("pageSize") Integer pageSize){
-        try{
-            logger.info("query process definition list paging, login user:{}, project name:{}", loginUser.getUserName(), projectName);
-            Map<String, Object> result = checkPageParams(pageNo, pageSize);
-            if(result.get(Constants.STATUS) != Status.SUCCESS){
-                return returnDataListPaging(result);
-            }
-            searchVal = ParameterUtils.handleEscapes(searchVal);
-            result = processDefinitionService.queryProcessDefinitionListPaging(loginUser, projectName, searchVal, pageNo, pageSize, userId);
-            return returnDataListPaging(result);
-        }catch (Exception e){
-            logger.error(Status.QUERY_PROCESS_DEFINITION_LIST_PAGING_ERROR.getMsg(),e);
-            return error(Status.QUERY_PROCESS_DEFINITION_LIST_PAGING_ERROR.getCode(), Status.QUERY_PROCESS_DEFINITION_LIST_PAGING_ERROR.getMsg());
-=======
                                                    @RequestParam("pageSize") Integer pageSize) {
-        logger.info("query proccess definition list paging, login user:{}, project name:{}", loginUser.getUserName(), projectName);
+        logger.info("query process definition list paging, login user:{}, project name:{}", loginUser.getUserName(), projectName);
         Map<String, Object> result = checkPageParams(pageNo, pageSize);
         if (result.get(Constants.STATUS) != Status.SUCCESS) {
             return returnDataListPaging(result);
->>>>>>> 4769bce0
         }
         searchVal = ParameterUtils.handleEscapes(searchVal);
         result = processDefinitionService.queryProcessDefinitionListPaging(loginUser, projectName, searchVal, pageNo, pageSize, userId);
@@ -556,11 +432,9 @@
      * @param processDefinitionId process definition id
      * @param response            response
      */
-<<<<<<< HEAD
+
     @ApiOperation(value = "exportProcessDefinitionById", notes= "EXPORT_PROCESS_DEFINITION_BY_ID_NOTES")
-=======
-    @ApiOperation(value = "exportProcessDefinitionById", notes = "EXPORT_PROCCESS_DEFINITION_BY_ID_NOTES")
->>>>>>> 4769bce0
+
     @ApiImplicitParams({
             @ApiImplicitParam(name = "processDefinitionId", value = "PROCESS_DEFINITION_ID", required = true, dataType = "Int", example = "100")
     })
@@ -579,10 +453,6 @@
         }
     }
 
-<<<<<<< HEAD
-=======
-
->>>>>>> 4769bce0
     /**
      * query process definition all by project id
      *
@@ -590,33 +460,16 @@
      * @param projectId project id
      * @return process definition list
      */
-<<<<<<< HEAD
-    @ApiOperation(value = "queryProcessDefinitionAllByProjectId", notes= "QUERY_PROCESS_DEFINITION_All_BY_PROJECT_ID_NOTES")
-    @GetMapping(value="/queryProcessDefinitionAllByProjectId")
-    @ResponseStatus(HttpStatus.OK)
-    public Result queryProcessDefinitionAllByProjectId(@ApiIgnore @RequestAttribute(value = Constants.SESSION_USER) User loginUser,
-                                                        @RequestParam("projectId") Integer projectId){
-        try{
-            logger.info("query process definition list, login user:{}, project id:{}",
-                    loginUser.getUserName(),projectId);
-            Map<String, Object> result = processDefinitionService.queryProcessDefinitionAllByProjectId(projectId);
-            return returnDataList(result);
-        }catch (Exception e){
-            logger.error(Status.QUERY_PROCESS_DEFINITION_LIST.getMsg(),e);
-            return error(Status.QUERY_PROCESS_DEFINITION_LIST.getCode(), Status.QUERY_PROCESS_DEFINITION_LIST.getMsg());
-        }
-=======
-    @ApiOperation(value = "queryProccessDefinitionAllByProjectId", notes = "QUERY_PROCCESS_DEFINITION_All_BY_PROJECT_ID_NOTES")
-    @GetMapping(value = "/queryProccessDefinitionAllByProjectId")
-    @ResponseStatus(HttpStatus.OK)
-    @ApiException(QUERY_PROCCESS_DEFINITION_LIST)
+    @ApiOperation(value = "queryProcessDefinitionAllByProjectId", notes = "QUERY_PROCESS_DEFINITION_All_BY_PROJECT_ID_NOTES")
+    @GetMapping(value = "/queryProcessDefinitionAllByProjectId")
+    @ResponseStatus(HttpStatus.OK)
+    @ApiException(QUERY_PROCESS_DEFINITION_LIST)
     public Result queryProccessDefinitionAllByProjectId(@ApiIgnore @RequestAttribute(value = Constants.SESSION_USER) User loginUser,
                                                         @RequestParam("projectId") Integer projectId) {
         logger.info("query proccess definition list, login user:{}, project id:{}",
                 loginUser.getUserName(), projectId);
-        Map<String, Object> result = processDefinitionService.queryProccessDefinitionAllByProjectId(projectId);
-        return returnDataList(result);
->>>>>>> 4769bce0
+        Map<String, Object> result = processDefinitionService.queryProcessDefinitionAllByProjectId(projectId);
+        return returnDataList(result);
     }
 
 }