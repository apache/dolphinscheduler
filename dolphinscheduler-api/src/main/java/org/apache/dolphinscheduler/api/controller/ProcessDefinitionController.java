/*
 * Licensed to the Apache Software Foundation (ASF) under one or more
 * contributor license agreements.  See the NOTICE file distributed with
 * this work for additional information regarding copyright ownership.
 * The ASF licenses this file to You under the Apache License, Version 2.0
 * (the "License"); you may not use this file except in compliance with
 * the License.  You may obtain a copy of the License at
 *
 *    http://www.apache.org/licenses/LICENSE-2.0
 *
 * Unless required by applicable law or agreed to in writing, software
 * distributed under the License is distributed on an "AS IS" BASIS,
 * WITHOUT WARRANTIES OR CONDITIONS OF ANY KIND, either express or implied.
 * See the License for the specific language governing permissions and
 * limitations under the License.
 */

package org.apache.dolphinscheduler.api.controller;

import static org.apache.dolphinscheduler.api.enums.Status.BATCH_COPY_PROCESS_DEFINITION_ERROR;
import static org.apache.dolphinscheduler.api.enums.Status.BATCH_DELETE_PROCESS_DEFINE_BY_CODES_ERROR;
import static org.apache.dolphinscheduler.api.enums.Status.BATCH_MOVE_PROCESS_DEFINITION_ERROR;
import static org.apache.dolphinscheduler.api.enums.Status.CREATE_PROCESS_DEFINITION_ERROR;
import static org.apache.dolphinscheduler.api.enums.Status.DELETE_PROCESS_DEFINE_BY_CODE_ERROR;
import static org.apache.dolphinscheduler.api.enums.Status.DELETE_PROCESS_DEFINITION_VERSION_ERROR;
import static org.apache.dolphinscheduler.api.enums.Status.ENCAPSULATION_TREEVIEW_STRUCTURE_ERROR;
import static org.apache.dolphinscheduler.api.enums.Status.GET_TASKS_LIST_BY_PROCESS_DEFINITION_ID_ERROR;
import static org.apache.dolphinscheduler.api.enums.Status.IMPORT_PROCESS_DEFINE_ERROR;
import static org.apache.dolphinscheduler.api.enums.Status.QUERY_DETAIL_OF_PROCESS_DEFINITION_ERROR;
import static org.apache.dolphinscheduler.api.enums.Status.QUERY_PROCESS_DEFINITION_ALL_VARIABLES_ERROR;
import static org.apache.dolphinscheduler.api.enums.Status.QUERY_PROCESS_DEFINITION_LIST;
import static org.apache.dolphinscheduler.api.enums.Status.QUERY_PROCESS_DEFINITION_LIST_PAGING_ERROR;
import static org.apache.dolphinscheduler.api.enums.Status.QUERY_PROCESS_DEFINITION_VERSIONS_ERROR;
import static org.apache.dolphinscheduler.api.enums.Status.RELEASE_PROCESS_DEFINITION_ERROR;
import static org.apache.dolphinscheduler.api.enums.Status.SWITCH_PROCESS_DEFINITION_VERSION_ERROR;
import static org.apache.dolphinscheduler.api.enums.Status.UPDATE_PROCESS_DEFINITION_ERROR;
import static org.apache.dolphinscheduler.api.enums.Status.VERIFY_PROCESS_DEFINITION_NAME_UNIQUE_ERROR;

import org.apache.dolphinscheduler.api.audit.OperatorLog;
import org.apache.dolphinscheduler.api.audit.enums.AuditType;
import org.apache.dolphinscheduler.api.enums.Status;
import org.apache.dolphinscheduler.api.exceptions.ApiException;
import org.apache.dolphinscheduler.api.service.ProcessDefinitionService;
import org.apache.dolphinscheduler.api.utils.PageInfo;
import org.apache.dolphinscheduler.api.utils.Result;
import org.apache.dolphinscheduler.common.constants.Constants;
import org.apache.dolphinscheduler.common.enums.ProcessExecutionTypeEnum;
import org.apache.dolphinscheduler.common.enums.ReleaseState;
import org.apache.dolphinscheduler.dao.entity.ProcessDefinition;
import org.apache.dolphinscheduler.dao.entity.User;
import org.apache.dolphinscheduler.plugin.task.api.utils.ParameterUtils;

import java.util.Map;

import javax.servlet.http.HttpServletResponse;

import lombok.extern.slf4j.Slf4j;

import org.springframework.beans.factory.annotation.Autowired;
import org.springframework.http.HttpStatus;
import org.springframework.web.bind.annotation.DeleteMapping;
import org.springframework.web.bind.annotation.GetMapping;
import org.springframework.web.bind.annotation.PathVariable;
import org.springframework.web.bind.annotation.PostMapping;
import org.springframework.web.bind.annotation.PutMapping;
import org.springframework.web.bind.annotation.RequestAttribute;
import org.springframework.web.bind.annotation.RequestMapping;
import org.springframework.web.bind.annotation.RequestParam;
import org.springframework.web.bind.annotation.ResponseBody;
import org.springframework.web.bind.annotation.ResponseStatus;
import org.springframework.web.bind.annotation.RestController;
import org.springframework.web.multipart.MultipartFile;

import io.swagger.v3.oas.annotations.Operation;
import io.swagger.v3.oas.annotations.Parameter;
import io.swagger.v3.oas.annotations.Parameters;
import io.swagger.v3.oas.annotations.media.Schema;
import io.swagger.v3.oas.annotations.tags.Tag;

/**
 * process definition controller
 */
@Tag(name = "PROCESS_DEFINITION_TAG")
@RestController
@RequestMapping("projects/{projectCode}/process-definition")
@Slf4j
public class ProcessDefinitionController extends BaseController {

    @Autowired
    private ProcessDefinitionService processDefinitionService;

    /**
     * create process definition
     *
     * @param loginUser          login user
     * @param projectCode        project code
     * @param name               process definition name
     * @param description        description
     * @param globalParams       globalParams
     * @param locations          locations for nodes
     * @param timeout            timeout
     * @param taskRelationJson   relation json for nodes
     * @param taskDefinitionJson taskDefinitionJson
     * @param otherParamsJson    otherParamsJson handle other params
     * @return create result code
     */
    @Operation(summary = "createProcessDefinition", description = "CREATE_PROCESS_DEFINITION_NOTES")
    @Parameters({
            @Parameter(name = "name", description = "PROCESS_DEFINITION_NAME", required = true, schema = @Schema(implementation = String.class)),
            @Parameter(name = "locations", description = "PROCESS_DEFINITION_LOCATIONS", required = true, schema = @Schema(implementation = String.class)),
            @Parameter(name = "description", description = "PROCESS_DEFINITION_DESC", required = false, schema = @Schema(implementation = String.class)),
            @Parameter(name = "otherParamsJson", description = "OTHER_PARAMS_JSON", required = false, schema = @Schema(implementation = String.class))
    })
    @PostMapping()
    @ResponseStatus(HttpStatus.CREATED)
    @ApiException(CREATE_PROCESS_DEFINITION_ERROR)
    @OperatorLog(auditType = AuditType.PROCESS_CREATE)
    public Result createProcessDefinition(@Parameter(hidden = true) @RequestAttribute(value = Constants.SESSION_USER) User loginUser,
                                          @Parameter(name = "projectCode", description = "PROJECT_CODE", required = true) @PathVariable long projectCode,
                                          @RequestParam(value = "name", required = true) String name,
                                          @RequestParam(value = "description", required = false) String description,
                                          @RequestParam(value = "globalParams", required = false, defaultValue = "[]") String globalParams,
                                          @RequestParam(value = "locations", required = false) String locations,
                                          @RequestParam(value = "timeout", required = false, defaultValue = "0") int timeout,
                                          @RequestParam(value = "taskRelationJson", required = true) String taskRelationJson,
                                          @RequestParam(value = "taskDefinitionJson", required = true) String taskDefinitionJson,
                                          @RequestParam(value = "otherParamsJson", required = false) String otherParamsJson,
                                          @RequestParam(value = "executionType", defaultValue = "PARALLEL") ProcessExecutionTypeEnum executionType) {
        Map<String, Object> result = processDefinitionService.createProcessDefinition(loginUser, projectCode, name,
                description, globalParams,
                locations, timeout, taskRelationJson, taskDefinitionJson, otherParamsJson, executionType);
        return returnDataList(result);
    }

    /**
     * copy process definition
     *
     * @param loginUser         login user
     * @param projectCode       project code
     * @param codes             process definition codes
     * @param targetProjectCode target project code
     * @return copy result code
     */
    @Operation(summary = "batchCopyByCodes", description = "COPY_PROCESS_DEFINITION_NOTES")
    @Parameters({
            @Parameter(name = "codes", description = "PROCESS_DEFINITION_CODES", required = true, schema = @Schema(implementation = String.class, example = "3,4")),
            @Parameter(name = "targetProjectCode", description = "TARGET_PROJECT_CODE", required = true, schema = @Schema(implementation = long.class, example = "123"))
    })
    @PostMapping(value = "/batch-copy")
    @ResponseStatus(HttpStatus.OK)
    @ApiException(BATCH_COPY_PROCESS_DEFINITION_ERROR)
    @OperatorLog(auditType = AuditType.PROCESS_COPY)
    public Result copyProcessDefinition(@Parameter(hidden = true) @RequestAttribute(value = Constants.SESSION_USER) User loginUser,
                                        @Parameter(name = "projectCode", description = "PROJECT_CODE", required = true) @PathVariable long projectCode,
                                        @RequestParam(value = "codes", required = true) String codes,
                                        @RequestParam(value = "targetProjectCode", required = true) long targetProjectCode) {
        return returnDataList(
                processDefinitionService.batchCopyProcessDefinition(loginUser, projectCode, codes, targetProjectCode));
    }

    /**
     * move process definition
     *
     * @param loginUser         login user
     * @param projectCode       project code
     * @param codes             process definition codes
     * @param targetProjectCode target project code
     * @return move result code
     */
    @Operation(summary = "batchMoveByCodes", description = "MOVE_PROCESS_DEFINITION_NOTES")
    @Parameters({
            @Parameter(name = "codes", description = "PROCESS_DEFINITION_CODES", required = true, schema = @Schema(implementation = String.class, example = "3,4")),
            @Parameter(name = "targetProjectCode", description = "TARGET_PROJECT_CODE", required = true, schema = @Schema(implementation = long.class, example = "123"))
    })
    @PostMapping(value = "/batch-move")
    @ResponseStatus(HttpStatus.OK)
    @ApiException(BATCH_MOVE_PROCESS_DEFINITION_ERROR)
    public Result moveProcessDefinition(@Parameter(hidden = true) @RequestAttribute(value = Constants.SESSION_USER) User loginUser,
                                        @Parameter(name = "projectCode", description = "PROJECT_CODE", required = true) @PathVariable long projectCode,
                                        @RequestParam(value = "codes", required = true) String codes,
                                        @RequestParam(value = "targetProjectCode", required = true) long targetProjectCode) {
        return returnDataList(
                processDefinitionService.batchMoveProcessDefinition(loginUser, projectCode, codes, targetProjectCode));
    }

    /**
     * verify process definition name unique
     *
     * @param loginUser   login user
     * @param projectCode project code
     * @param name        name
     * @return true if process definition name not exists, otherwise false
     */
    @Operation(summary = "verify-name", description = "VERIFY_PROCESS_DEFINITION_NAME_NOTES")
    @Parameters({
            @Parameter(name = "name", description = "PROCESS_DEFINITION_NAME", required = true, schema = @Schema(implementation = String.class)),
            @Parameter(name = "code", description = "PROCESS_DEFINITION_CODE", required = false, schema = @Schema(implementation = Long.class)),
    })
    @GetMapping(value = "/verify-name")
    @ResponseStatus(HttpStatus.OK)
    @ApiException(VERIFY_PROCESS_DEFINITION_NAME_UNIQUE_ERROR)
    public Result verifyProcessDefinitionName(@Parameter(hidden = true) @RequestAttribute(value = Constants.SESSION_USER) User loginUser,
                                              @Parameter(name = "projectCode", description = "PROJECT_CODE", required = true) @PathVariable long projectCode,
                                              @RequestParam(value = "name", required = true) String name,
                                              @RequestParam(value = "code", required = false, defaultValue = "0") long processDefinitionCode) {
        Map<String, Object> result = processDefinitionService.verifyProcessDefinitionName(loginUser, projectCode, name,
                processDefinitionCode);
        return returnDataList(result);
    }

    /**
     * update process definition, with whole process definition object including task definition, task relation and location.
     *
     * @param loginUser          login user
     * @param projectCode        project code
     * @param name               process definition name
     * @param code               process definition code
     * @param description        description
     * @param globalParams       globalParams
     * @param locations          locations for nodes
     * @param timeout            timeout
     * @param taskRelationJson   relation json for nodes
     * @param taskDefinitionJson taskDefinitionJson
     * @param otherParamsJson    otherParamsJson handle other params
     * @return update result code
     */
    @Operation(summary = "update", description = "UPDATE_PROCESS_DEFINITION_NOTES")
    @Parameters({
            @Parameter(name = "name", description = "PROCESS_DEFINITION_NAME", required = true, schema = @Schema(implementation = String.class)),
            @Parameter(name = "code", description = "PROCESS_DEFINITION_CODE", required = true, schema = @Schema(implementation = long.class, example = "123456789")),
            @Parameter(name = "locations", description = "PROCESS_DEFINITION_LOCATIONS", required = true, schema = @Schema(implementation = String.class)),
            @Parameter(name = "description", description = "PROCESS_DEFINITION_DESC", required = false, schema = @Schema(implementation = String.class)),
            @Parameter(name = "releaseState", description = "RELEASE_PROCESS_DEFINITION_NOTES", required = false, schema = @Schema(implementation = ReleaseState.class)),
            @Parameter(name = "otherParamsJson", description = "OTHER_PARAMS_JSON", required = false, schema = @Schema(implementation = String.class))
    })
    @PutMapping(value = "/{code}")
    @ResponseStatus(HttpStatus.OK)
    @ApiException(UPDATE_PROCESS_DEFINITION_ERROR)
    @OperatorLog(auditType = AuditType.PROCESS_UPDATE)
    public Result updateProcessDefinition(@Parameter(hidden = true) @RequestAttribute(value = Constants.SESSION_USER) User loginUser,
                                          @Parameter(name = "projectCode", description = "PROJECT_CODE", required = true) @PathVariable long projectCode,
                                          @RequestParam(value = "name", required = true) String name,
                                          @PathVariable(value = "code", required = true) long code,
                                          @RequestParam(value = "description", required = false) String description,
                                          @RequestParam(value = "globalParams", required = false, defaultValue = "[]") String globalParams,
                                          @RequestParam(value = "locations", required = false) String locations,
                                          @RequestParam(value = "timeout", required = false, defaultValue = "0") int timeout,
                                          @RequestParam(value = "taskRelationJson", required = true) String taskRelationJson,
                                          @RequestParam(value = "taskDefinitionJson", required = true) String taskDefinitionJson,
                                          @RequestParam(value = "executionType", defaultValue = "PARALLEL") ProcessExecutionTypeEnum executionType,
                                          @RequestParam(value = "releaseState", required = false, defaultValue = "OFFLINE") ReleaseState releaseState) {

        Map<String, Object> result = processDefinitionService.updateProcessDefinition(loginUser, projectCode, name,
                code, description, globalParams,
                locations, timeout, taskRelationJson, taskDefinitionJson, executionType);
        // If the update fails, the result will be returned directly
        if (result.get(Constants.STATUS) != Status.SUCCESS) {
            return returnDataList(result);
        }

        // Judge whether to go online after editing,0 means offline, 1 means online
        if (releaseState == ReleaseState.ONLINE) {
            processDefinitionService.onlineWorkflowDefinition(loginUser, projectCode, code);
        }
        return returnDataList(result);
    }

    /**
     * query process definition version paging list info
     *
     * @param loginUser   login user info
     * @param projectCode project code
     * @param pageNo      the process definition version list current page number
     * @param pageSize    the process definition version list page size
     * @param code        the process definition code
     * @return the process definition version list
     */
    @Operation(summary = "queryVersions", description = "QUERY_PROCESS_DEFINITION_VERSIONS_NOTES")
    @Parameters({
            @Parameter(name = "pageNo", description = "PAGE_NO", required = true, schema = @Schema(implementation = int.class, example = "1")),
            @Parameter(name = "pageSize", description = "PAGE_SIZE", required = true, schema = @Schema(implementation = int.class, example = "10")),
            @Parameter(name = "code", description = "PROCESS_DEFINITION_CODE", required = true, schema = @Schema(implementation = long.class, example = "1"))
    })
    @GetMapping(value = "/{code}/versions")
    @ResponseStatus(HttpStatus.OK)
    @ApiException(QUERY_PROCESS_DEFINITION_VERSIONS_ERROR)
    public Result queryProcessDefinitionVersions(@Parameter(hidden = true) @RequestAttribute(value = Constants.SESSION_USER) User loginUser,
                                                 @Parameter(name = "projectCode", description = "PROJECT_CODE", required = true) @PathVariable long projectCode,
                                                 @RequestParam(value = "pageNo") int pageNo,
                                                 @RequestParam(value = "pageSize") int pageSize,
                                                 @PathVariable(value = "code") long code) {

        checkPageParams(pageNo, pageSize);
        return processDefinitionService.queryProcessDefinitionVersions(loginUser, projectCode, pageNo, pageSize,
                code);
    }

    /**
     * switch certain process definition version
     *
     * @param loginUser   login user info
     * @param projectCode project code
     * @param code        the process definition code
     * @param version     the version user want to switch
     * @return switch version result code
     */
    @Operation(summary = "switchVersion", description = "SWITCH_PROCESS_DEFINITION_VERSION_NOTES")
    @Parameters({
            @Parameter(name = "code", description = "PROCESS_DEFINITION_CODE", required = true, schema = @Schema(implementation = long.class, example = "1")),
            @Parameter(name = "version", description = "VERSION", required = true, schema = @Schema(implementation = int.class, example = "100"))
    })
    @GetMapping(value = "/{code}/versions/{version}")
    @ResponseStatus(HttpStatus.OK)
    @ApiException(SWITCH_PROCESS_DEFINITION_VERSION_ERROR)
    @OperatorLog(auditType = AuditType.PROCESS_SWITCH_VERSION)
    public Result switchProcessDefinitionVersion(@Parameter(hidden = true) @RequestAttribute(value = Constants.SESSION_USER) User loginUser,
                                                 @Parameter(name = "projectCode", description = "PROJECT_CODE", required = true) @PathVariable long projectCode,
                                                 @PathVariable(value = "code") long code,
                                                 @PathVariable(value = "version") int version) {
        Map<String, Object> result =
                processDefinitionService.switchProcessDefinitionVersion(loginUser, projectCode, code, version);
        return returnDataList(result);
    }

    /**
     * delete the certain process definition version by version and process definition code
     *
     * @param loginUser   login user info
     * @param projectCode project code
     * @param code        the process definition code
     * @param version     the process definition version user want to delete
     * @return delete version result code
     */
    @Operation(summary = "deleteVersion", description = "DELETE_PROCESS_DEFINITION_VERSION_NOTES")
    @Parameters({
            @Parameter(name = "code", description = "PROCESS_DEFINITION_CODE", required = true, schema = @Schema(implementation = long.class, example = "1")),
            @Parameter(name = "version", description = "VERSION", required = true, schema = @Schema(implementation = int.class, example = "100"))
    })
    @DeleteMapping(value = "/{code}/versions/{version}")
    @ResponseStatus(HttpStatus.OK)
    @ApiException(DELETE_PROCESS_DEFINITION_VERSION_ERROR)
<<<<<<< HEAD
    @OperatorLog(auditType = AuditType.PROCESS_DELETE_VERSION)
    public Result deleteProcessDefinitionVersion(@Parameter(hidden = true) @RequestAttribute(value = Constants.SESSION_USER) User loginUser,
                                                 @Parameter(name = "projectCode", description = "PROJECT_CODE", required = true) @PathVariable long projectCode,
                                                 @PathVariable(value = "code") long code,
                                                 @PathVariable(value = "version") int version) {
        Map<String, Object> result =
                processDefinitionService.deleteProcessDefinitionVersion(loginUser, projectCode, code, version);
        return returnDataList(result);
=======
    public Result<Void> deleteProcessDefinitionVersion(@Parameter(hidden = true) @RequestAttribute(value = Constants.SESSION_USER) User loginUser,
                                                       @Parameter(name = "projectCode", description = "PROJECT_CODE", required = true) @PathVariable long projectCode,
                                                       @PathVariable(value = "code") long workflowDefinitionCode,
                                                       @PathVariable(value = "version") int workflowDefinitionVersion) {
        processDefinitionService.deleteProcessDefinitionVersion(loginUser, projectCode, workflowDefinitionCode,
                workflowDefinitionVersion);
        return Result.success();
>>>>>>> 2e169076
    }

    @Operation(summary = "release", description = "RELEASE_PROCESS_DEFINITION_NOTES")
    @Parameters({
            @Parameter(name = "name", description = "PROCESS_DEFINITION_NAME", required = true, schema = @Schema(implementation = String.class)),
            @Parameter(name = "code", description = "PROCESS_DEFINITION_CODE", required = true, schema = @Schema(implementation = long.class, example = "123456789")),
            @Parameter(name = "releaseState", description = "PROCESS_DEFINITION_RELEASE", required = true, schema = @Schema(implementation = ReleaseState.class)),
    })
    @PostMapping(value = "/{code}/release")
    @ResponseStatus(HttpStatus.OK)
    @ApiException(RELEASE_PROCESS_DEFINITION_ERROR)
    @OperatorLog(auditType = AuditType.PROCESS_RELEASE)
    public Result<Boolean> releaseProcessDefinition(@Parameter(hidden = true) @RequestAttribute(value = Constants.SESSION_USER) User loginUser,
                                                    @Parameter(name = "projectCode", description = "PROJECT_CODE", required = true) @PathVariable long projectCode,
                                                    @PathVariable(value = "code", required = true) long workflowDefinitionCode,
                                                    @RequestParam(value = "releaseState", required = true) ReleaseState releaseState) {
        switch (releaseState) {
            case ONLINE:
                processDefinitionService.onlineWorkflowDefinition(loginUser, projectCode, workflowDefinitionCode);
                break;
            case OFFLINE:
                processDefinitionService.offlineWorkflowDefinition(loginUser, projectCode, workflowDefinitionCode);
                break;
            default:
                throw new IllegalArgumentException(
                        "The releaseState " + releaseState + " is illegal, please check it.");
        }
        return Result.success(true);
    }

    /**
     * query detail of process definition by code
     *
     * @param loginUser   login user
     * @param projectCode project code
     * @param code        process definition code
     * @return process definition detail
     */
    @Operation(summary = "queryProcessDefinitionByCode", description = "QUERY_PROCESS_DEFINITION_BY_CODE_NOTES")
    @Parameters({
            @Parameter(name = "code", description = "PROCESS_DEFINITION_CODE", required = true, schema = @Schema(implementation = long.class, example = "123456789"))
    })
    @GetMapping(value = "/{code}")
    @ResponseStatus(HttpStatus.OK)
    @ApiException(QUERY_DETAIL_OF_PROCESS_DEFINITION_ERROR)
    public Result queryProcessDefinitionByCode(@Parameter(hidden = true) @RequestAttribute(value = Constants.SESSION_USER) User loginUser,
                                               @Parameter(name = "projectCode", description = "PROJECT_CODE", required = true) @PathVariable long projectCode,
                                               @PathVariable(value = "code", required = true) long code) {
        Map<String, Object> result =
                processDefinitionService.queryProcessDefinitionByCode(loginUser, projectCode, code);
        return returnDataList(result);
    }

    /**
     * query detail of process definition by name
     *
     * @param loginUser   login user
     * @param projectCode project code
     * @param name        process definition name
     * @return process definition detail
     */
    @Operation(summary = "queryProcessDefinitionByName", description = "QUERY_PROCESS_DEFINITION_BY_NAME_NOTES")
    @Parameters({
            @Parameter(name = "name", description = "PROCESS_DEFINITION_NAME", required = true, schema = @Schema(implementation = String.class))
    })
    @GetMapping(value = "/query-by-name")
    @ResponseStatus(HttpStatus.OK)
    @ApiException(QUERY_DETAIL_OF_PROCESS_DEFINITION_ERROR)
    public Result<ProcessDefinition> queryProcessDefinitionByName(@Parameter(hidden = true) @RequestAttribute(value = Constants.SESSION_USER) User loginUser,
                                                                  @Parameter(name = "projectCode", description = "PROJECT_CODE", required = true) @PathVariable long projectCode,
                                                                  @RequestParam("name") String name) {
        Map<String, Object> result =
                processDefinitionService.queryProcessDefinitionByName(loginUser, projectCode, name);
        return returnDataList(result);
    }

    /**
     * query Process definition list
     *
     * @param loginUser   login user
     * @param projectCode project code
     * @return process definition list
     */
    @Operation(summary = "queryList", description = "QUERY_PROCESS_DEFINITION_LIST_NOTES")
    @GetMapping(value = "/list")
    @ResponseStatus(HttpStatus.OK)
    @ApiException(QUERY_PROCESS_DEFINITION_LIST)
    public Result queryProcessDefinitionList(@Parameter(hidden = true) @RequestAttribute(value = Constants.SESSION_USER) User loginUser,
                                             @Parameter(name = "projectCode", description = "PROJECT_CODE", required = true) @PathVariable long projectCode) {
        Map<String, Object> result = processDefinitionService.queryProcessDefinitionList(loginUser, projectCode);
        return returnDataList(result);
    }

    /**
     * query Process definition simple list
     *
     * @param loginUser   login user
     * @param projectCode project code
     * @return process definition list
     */
    @Operation(summary = "querySimpleList", description = "QUERY_PROCESS_DEFINITION_SIMPLE_LIST_NOTES")
    @GetMapping(value = "/simple-list")
    @ResponseStatus(HttpStatus.OK)
    @ApiException(QUERY_PROCESS_DEFINITION_LIST)
    public Result queryProcessDefinitionSimpleList(@Parameter(hidden = true) @RequestAttribute(value = Constants.SESSION_USER) User loginUser,
                                                   @Parameter(name = "projectCode", description = "PROJECT_CODE", required = true) @PathVariable long projectCode) {
        Map<String, Object> result = processDefinitionService.queryProcessDefinitionSimpleList(loginUser, projectCode);
        return returnDataList(result);
    }

    /**
     * query process definition list paging
     *
     * @param loginUser       login user
     * @param projectCode     project code
     * @param searchVal       search value
     * @param otherParamsJson otherParamsJson handle other params
     * @param pageNo          page number
     * @param pageSize        page size
     * @param userId          user id
     * @return process definition page
     */
    @Operation(summary = "queryListPaging", description = "QUERY_PROCESS_DEFINITION_LIST_PAGING_NOTES")
    @Parameters({
            @Parameter(name = "searchVal", description = "SEARCH_VAL", required = false, schema = @Schema(implementation = String.class)),
            @Parameter(name = "userId", description = "USER_ID", required = false, schema = @Schema(implementation = int.class, example = "100")),
            @Parameter(name = "pageNo", description = "PAGE_NO", required = true, schema = @Schema(implementation = int.class, example = "1")),
            @Parameter(name = "pageSize", description = "PAGE_SIZE", required = true, schema = @Schema(implementation = int.class, example = "10")),
            @Parameter(name = "otherParamsJson", description = "OTHER_PARAMS_JSON", required = false, schema = @Schema(implementation = String.class))
    })
    @GetMapping()
    @ResponseStatus(HttpStatus.OK)
    @ApiException(QUERY_PROCESS_DEFINITION_LIST_PAGING_ERROR)
    public Result<PageInfo<ProcessDefinition>> queryProcessDefinitionListPaging(
                                                                                @Parameter(hidden = true) @RequestAttribute(value = Constants.SESSION_USER) User loginUser,
                                                                                @Parameter(name = "projectCode", description = "PROJECT_CODE", required = true) @PathVariable long projectCode,
                                                                                @RequestParam(value = "searchVal", required = false) String searchVal,
                                                                                @RequestParam(value = "otherParamsJson", required = false) String otherParamsJson,
                                                                                @RequestParam(value = "userId", required = false, defaultValue = "0") Integer userId,
                                                                                @RequestParam("pageNo") Integer pageNo,
                                                                                @RequestParam("pageSize") Integer pageSize) {

        checkPageParams(pageNo, pageSize);
        searchVal = ParameterUtils.handleEscapes(searchVal);

        PageInfo<ProcessDefinition> pageInfo = processDefinitionService.queryProcessDefinitionListPaging(
                loginUser, projectCode, searchVal, otherParamsJson, userId, pageNo, pageSize);
        return Result.success(pageInfo);

    }

    /**
     * encapsulation tree view structure
     *
     * @param loginUser   login user
     * @param projectCode project code
     * @param code        process definition code
     * @param limit       limit
     * @return tree view json data
     */
    @Operation(summary = "viewTree", description = "VIEW_TREE_NOTES")
    @Parameters({
            @Parameter(name = "code", description = "PROCESS_DEFINITION_CODE", required = true, schema = @Schema(implementation = long.class, example = "100")),
            @Parameter(name = "limit", description = "LIMIT", required = true, schema = @Schema(implementation = int.class, example = "100"))
    })
    @GetMapping(value = "/{code}/view-tree")
    @ResponseStatus(HttpStatus.OK)
    @ApiException(ENCAPSULATION_TREEVIEW_STRUCTURE_ERROR)
    public Result viewTree(@Parameter(hidden = true) @RequestAttribute(value = Constants.SESSION_USER) User loginUser,
                           @Parameter(name = "projectCode", description = "PROJECT_CODE", required = true) @PathVariable long projectCode,
                           @PathVariable("code") long code,
                           @RequestParam("limit") Integer limit) {
        Map<String, Object> result = processDefinitionService.viewTree(loginUser, projectCode, code, limit);
        return returnDataList(result);
    }

    /**
     * get tasks list by process definition code
     *
     * @param loginUser   login user
     * @param projectCode project code
     * @param code        process definition code
     * @return task list
     */
    @Operation(summary = "getTasksByDefinitionCode", description = "GET_TASK_LIST_BY_DEFINITION_CODE_NOTES")
    @Parameters({
            @Parameter(name = "code", description = "PROCESS_DEFINITION_CODE", required = true, schema = @Schema(implementation = long.class, example = "100"))
    })
    @GetMapping(value = "/{code}/tasks")
    @ResponseStatus(HttpStatus.OK)
    @ApiException(GET_TASKS_LIST_BY_PROCESS_DEFINITION_ID_ERROR)
    public Result getNodeListByDefinitionCode(@Parameter(hidden = true) @RequestAttribute(value = Constants.SESSION_USER) User loginUser,
                                              @Parameter(name = "projectCode", description = "PROJECT_CODE", required = true) @PathVariable long projectCode,
                                              @PathVariable("code") long code) {
        Map<String, Object> result =
                processDefinitionService.getTaskNodeListByDefinitionCode(loginUser, projectCode, code);
        return returnDataList(result);
    }

    /**
     * get tasks list map by process definition multiple code
     *
     * @param loginUser   login user
     * @param projectCode project code
     * @param codes       process definition codes
     * @return node list data
     */
    @Operation(summary = "getTaskListByDefinitionCodes", description = "GET_TASK_LIST_BY_DEFINITION_CODE_NOTES")
    @Parameters({
            @Parameter(name = "codes", description = "PROCESS_DEFINITION_CODES", required = true, schema = @Schema(implementation = String.class, example = "100,200,300"))
    })
    @GetMapping(value = "/batch-query-tasks")
    @ResponseStatus(HttpStatus.OK)
    @ApiException(GET_TASKS_LIST_BY_PROCESS_DEFINITION_ID_ERROR)
    public Result getNodeListMapByDefinitionCodes(@Parameter(hidden = true) @RequestAttribute(value = Constants.SESSION_USER) User loginUser,
                                                  @Parameter(name = "projectCode", description = "PROJECT_CODE", required = true) @PathVariable long projectCode,
                                                  @RequestParam("codes") String codes) {
        Map<String, Object> result =
                processDefinitionService.getNodeListMapByDefinitionCodes(loginUser, projectCode, codes);
        return returnDataList(result);
    }

    /**
     * get process definition list map by project code
     *
     * @param loginUser   login user
     * @param projectCode project code
     * @return process definition list data
     */
    @Operation(summary = "getProcessListByProjectCode", description = "GET_PROCESS_LIST_BY_PROCESS_CODE_NOTES")
    @Parameters({
            @Parameter(name = "projectCode", description = "PROJECT_CODE", required = true, schema = @Schema(implementation = long.class, example = "100"))
    })
    @GetMapping(value = "/query-process-definition-list")
    @ResponseStatus(HttpStatus.OK)
    @ApiException(GET_TASKS_LIST_BY_PROCESS_DEFINITION_ID_ERROR)
    public Result getProcessListByProjectCode(@Parameter(hidden = true) @RequestAttribute(value = Constants.SESSION_USER) User loginUser,
                                              @Parameter(name = "projectCode", description = "PROJECT_CODE", required = true) @PathVariable long projectCode) {
        Map<String, Object> result = processDefinitionService.queryProcessDefinitionListByProjectCode(projectCode);
        return returnDataList(result);
    }

    /**
     * get task definition list by process definition code
     *
     * @param loginUser   login user
     * @param projectCode project code
     * @return process definition list data
     */
    @Operation(summary = "getTaskListByProcessDefinitionCode", description = "GET_TASK_LIST_BY_PROCESS_CODE_NOTES")
    @Parameters({
            @Parameter(name = "projectCode", description = "PROJECT_CODE", required = true, schema = @Schema(implementation = long.class, example = "100")),
            @Parameter(name = "processDefinitionCode", description = "PROCESS_DEFINITION_CODE", required = true, schema = @Schema(implementation = long.class, example = "100")),
    })
    @GetMapping(value = "/query-task-definition-list")
    @ResponseStatus(HttpStatus.OK)
    @ApiException(GET_TASKS_LIST_BY_PROCESS_DEFINITION_ID_ERROR)
    public Result getTaskListByProcessDefinitionCode(@Parameter(hidden = true) @RequestAttribute(value = Constants.SESSION_USER) User loginUser,
                                                     @Parameter(name = "projectCode", description = "PROJECT_CODE", required = true) @PathVariable long projectCode,
                                                     @RequestParam(value = "processDefinitionCode") Long processDefinitionCode) {
        Map<String, Object> result = processDefinitionService
                .queryTaskDefinitionListByProcessDefinitionCode(projectCode, processDefinitionCode);
        return returnDataList(result);
    }

    @Operation(summary = "deleteByCode", description = "DELETE_PROCESS_DEFINITION_BY_ID_NOTES")
    @Parameters({
            @Parameter(name = "code", description = "PROCESS_DEFINITION_CODE", schema = @Schema(implementation = int.class, example = "100"))
    })
    @DeleteMapping(value = "/{code}")
    @ResponseStatus(HttpStatus.OK)
    @ApiException(DELETE_PROCESS_DEFINE_BY_CODE_ERROR)
    @OperatorLog(auditType = AuditType.PROCESS_DELETE)
    public Result deleteProcessDefinitionByCode(@Parameter(hidden = true) @RequestAttribute(value = Constants.SESSION_USER) User loginUser,
                                                @Parameter(name = "projectCode", description = "PROJECT_CODE", required = true) @PathVariable long projectCode,
                                                @PathVariable("code") long code) {
        processDefinitionService.deleteProcessDefinitionByCode(loginUser, code);
        return new Result(Status.SUCCESS);
    }

    /**
     * batch delete process definition by codes
     *
     * @param loginUser   login user
     * @param projectCode project code
     * @param codes       process definition code list
     * @return delete result code
     */
    @Operation(summary = "batchDeleteByCodes", description = "BATCH_DELETE_PROCESS_DEFINITION_BY_IDS_NOTES")
    @Parameters({
            @Parameter(name = "codes", description = "PROCESS_DEFINITION_CODE", required = true, schema = @Schema(implementation = String.class))
    })
    @PostMapping(value = "/batch-delete")
    @ResponseStatus(HttpStatus.OK)
    @ApiException(BATCH_DELETE_PROCESS_DEFINE_BY_CODES_ERROR)
    @OperatorLog(auditType = AuditType.PROCESS_BATCH_DELETE)
    public Result batchDeleteProcessDefinitionByCodes(@Parameter(hidden = true) @RequestAttribute(value = Constants.SESSION_USER) User loginUser,
                                                      @Parameter(name = "projectCode", description = "PROJECT_CODE", required = true) @PathVariable long projectCode,
                                                      @RequestParam("codes") String codes) {

        Map<String, Object> result =
                processDefinitionService.batchDeleteProcessDefinitionByCodes(loginUser, projectCode, codes);
        return returnDataList(result);
    }

    /**
     * batch export process definition by codes
     *
     * @param loginUser   login user
     * @param projectCode project code
     * @param codes       process definition codes
     * @param response    response
     */
    @Operation(summary = "batchExportByCodes", description = "BATCH_EXPORT_PROCESS_DEFINITION_BY_CODES_NOTES")
    @Parameters({
            @Parameter(name = "codes", description = "PROCESS_DEFINITION_CODE", required = true, schema = @Schema(implementation = String.class))
    })
    @PostMapping(value = "/batch-export")
    @ResponseBody
    @OperatorLog(auditType = AuditType.PROCESS_EXPORT)
    public void batchExportProcessDefinitionByCodes(@Parameter(hidden = true) @RequestAttribute(value = Constants.SESSION_USER) User loginUser,
                                                    @Parameter(name = "projectCode", description = "PROJECT_CODE", required = true) @PathVariable long projectCode,
                                                    @RequestParam("codes") String codes,
                                                    HttpServletResponse response) {
        try {
            processDefinitionService.batchExportProcessDefinitionByCodes(loginUser, projectCode, codes, response);
        } catch (Exception e) {
            log.error(Status.BATCH_EXPORT_PROCESS_DEFINE_BY_IDS_ERROR.getMsg(), e);
        }
    }

    /**
     * query all process definition by project code
     *
     * @param loginUser   login user
     * @param projectCode project code
     * @return process definition list
     */
    @Operation(summary = "queryAllByProjectCode", description = "QUERY_PROCESS_DEFINITION_All_BY_PROJECT_CODE_NOTES")
    @GetMapping(value = "/all")
    @ResponseStatus(HttpStatus.OK)
    @ApiException(QUERY_PROCESS_DEFINITION_LIST)
    public Result queryAllProcessDefinitionByProjectCode(@Parameter(hidden = true) @RequestAttribute(value = Constants.SESSION_USER) User loginUser,
                                                         @Parameter(name = "projectCode", description = "PROJECT_CODE", required = true) @PathVariable long projectCode) {
        Map<String, Object> result =
                processDefinitionService.queryAllProcessDefinitionByProjectCode(loginUser, projectCode);
        return returnDataList(result);
    }

    /**
     * import process definition
     *
     * @param loginUser   login user
     * @param projectCode project code
     * @param file        resource file
     * @return import result code
     */
    @Operation(summary = "importProcessDefinition", description = "IMPORT_PROCESS_DEFINITION_NOTES")
    @Parameters({
            @Parameter(name = "file", description = "RESOURCE_FILE", required = true, schema = @Schema(implementation = MultipartFile.class))
    })
    @PostMapping(value = "/import")
    @ApiException(IMPORT_PROCESS_DEFINE_ERROR)
    @OperatorLog(auditType = AuditType.PROCESS_IMPORT)
    public Result importProcessDefinition(@Parameter(hidden = true) @RequestAttribute(value = Constants.SESSION_USER) User loginUser,
                                          @Parameter(name = "projectCode", description = "PROJECT_CODE", required = true) @PathVariable long projectCode,
                                          @RequestParam("file") MultipartFile file) {
        Map<String, Object> result;
        if ("application/zip".equals(file.getContentType())) {
            result = processDefinitionService.importSqlProcessDefinition(loginUser, projectCode, file);
        } else {
            result = processDefinitionService.importProcessDefinition(loginUser, projectCode, file);
        }
        return returnDataList(result);
    }

    /**
     * query process definition global variables and local variables
     *
     * @param loginUser login user
     * @param code      process definition code
     * @return variables data
     */
    @Operation(summary = "viewVariables", description = "QUERY_PROCESS_DEFINITION_GLOBAL_VARIABLES_AND_LOCAL_VARIABLES_NOTES")
    @Parameters({
            @Parameter(name = "code", description = "PROCESS_DEFINITION_CODE", required = true, schema = @Schema(implementation = long.class, example = "100"))
    })
    @GetMapping(value = "/{code}/view-variables")
    @ResponseStatus(HttpStatus.OK)
    @ApiException(QUERY_PROCESS_DEFINITION_ALL_VARIABLES_ERROR)
    public Result viewVariables(@Parameter(hidden = true) @RequestAttribute(value = Constants.SESSION_USER) User loginUser,
                                @Parameter(name = "projectCode", description = "PROJECT_CODE", required = true) @PathVariable long projectCode,
                                @PathVariable("code") Long code) {
        Map<String, Object> result = processDefinitionService.viewVariables(loginUser, projectCode, code);
        return returnDataList(result);
    }

}<|MERGE_RESOLUTION|>--- conflicted
+++ resolved
@@ -339,24 +339,13 @@
     @DeleteMapping(value = "/{code}/versions/{version}")
     @ResponseStatus(HttpStatus.OK)
     @ApiException(DELETE_PROCESS_DEFINITION_VERSION_ERROR)
-<<<<<<< HEAD
     @OperatorLog(auditType = AuditType.PROCESS_DELETE_VERSION)
-    public Result deleteProcessDefinitionVersion(@Parameter(hidden = true) @RequestAttribute(value = Constants.SESSION_USER) User loginUser,
+    public Result<Void> deleteProcessDefinitionVersion(@Parameter(hidden = true) @RequestAttribute(value = Constants.SESSION_USER) User loginUser,
                                                  @Parameter(name = "projectCode", description = "PROJECT_CODE", required = true) @PathVariable long projectCode,
                                                  @PathVariable(value = "code") long code,
                                                  @PathVariable(value = "version") int version) {
-        Map<String, Object> result =
-                processDefinitionService.deleteProcessDefinitionVersion(loginUser, projectCode, code, version);
-        return returnDataList(result);
-=======
-    public Result<Void> deleteProcessDefinitionVersion(@Parameter(hidden = true) @RequestAttribute(value = Constants.SESSION_USER) User loginUser,
-                                                       @Parameter(name = "projectCode", description = "PROJECT_CODE", required = true) @PathVariable long projectCode,
-                                                       @PathVariable(value = "code") long workflowDefinitionCode,
-                                                       @PathVariable(value = "version") int workflowDefinitionVersion) {
-        processDefinitionService.deleteProcessDefinitionVersion(loginUser, projectCode, workflowDefinitionCode,
-                workflowDefinitionVersion);
+        processDefinitionService.deleteProcessDefinitionVersion(loginUser, projectCode, code, version);
         return Result.success();
->>>>>>> 2e169076
     }
 
     @Operation(summary = "release", description = "RELEASE_PROCESS_DEFINITION_NOTES")
