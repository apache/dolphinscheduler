--- conflicted
+++ resolved
@@ -154,26 +154,10 @@
      */
     Result queryProjectCreatedAndAuthorizedByUser(User loginUser);
 
-<<<<<<< HEAD
-}
-=======
-    /**
-     * check project and authorization
-     *
-     * @param result result
-     * @param loginUser login user
-     * @param project project
-     * @param projectCode project code
-     * @param perm String
-     * @return true if the login user have permission to see the project
-     */
-    void checkProjectAndAuth(Result result, User loginUser, Project project, long projectCode, String perm);
-
     /**
      * the project list in dependent node's permissions should not be restricted
      * @return project list
      */
     Result queryAllProjectListForDependent();
 
-}
->>>>>>> 70aef3ec
+}