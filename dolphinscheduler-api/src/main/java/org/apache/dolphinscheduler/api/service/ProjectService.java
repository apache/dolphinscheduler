/*
 * Licensed to the Apache Software Foundation (ASF) under one or more
 * contributor license agreements.  See the NOTICE file distributed with
 * this work for additional information regarding copyright ownership.
 * The ASF licenses this file to You under the Apache License, Version 2.0
 * (the "License"); you may not use this file except in compliance with
 * the License.  You may obtain a copy of the License at
 *
 *    http://www.apache.org/licenses/LICENSE-2.0
 *
 * Unless required by applicable law or agreed to in writing, software
 * distributed under the License is distributed on an "AS IS" BASIS,
 * WITHOUT WARRANTIES OR CONDITIONS OF ANY KIND, either express or implied.
 * See the License for the specific language governing permissions and
 * limitations under the License.
 */

package org.apache.dolphinscheduler.api.service;

import org.apache.dolphinscheduler.api.exceptions.ServiceException;
import org.apache.dolphinscheduler.api.utils.Result;
import org.apache.dolphinscheduler.dao.entity.Project;
import org.apache.dolphinscheduler.dao.entity.User;

import java.util.List;
import java.util.Map;

/**
 * project service
 **/
public interface ProjectService {

    /**
     * create project
     *
     * @param loginUser login user
     * @param name project name
     * @param desc description
     * @return returns an error if it exists
     */
    Result createProject(User loginUser, String name, String desc);

    /**
     * query project details by code
     *
     * @param projectCode project code
     * @return project detail information
     */
    Result queryByCode(User loginUser, long projectCode);

    /**
     * query project details by name
     *
     * @param loginUser login user
     * @param projectName project name
     * @return project detail information
     */
    Map<String, Object> queryByName(User loginUser, String projectName);

    /**
     * check project and authorization
     *
     * @param loginUser login user
     * @param project project
     * @param projectCode project code
     * @param perm String
     * @return true if the login user have permission to see the project
     */
    @Deprecated
    Map<String, Object> checkProjectAndAuth(User loginUser, Project project, long projectCode, String perm);

    void checkProjectAndAuthThrowException(User loginUser, Project project, String permission) throws ServiceException;

    void checkProjectAndAuthThrowException(User loginUser, Long projectCode, String permission) throws ServiceException;

    boolean hasProjectAndPerm(User loginUser, Project project, Map<String, Object> result, String perm);

    /**
     * has project and permission
     *
     * @param loginUser  login user
     * @param project    project
     * @param result     result
     * @param permission String
     * @return true if the login user have permission to the project
     */
    @Deprecated
    boolean hasProjectAndPerm(User loginUser, Project project, Result result, String permission);

    @Deprecated
    boolean hasProjectAndWritePerm(User loginUser, Project project, Result result);

    @Deprecated
    boolean hasProjectAndWritePerm(User loginUser, Project project, Map<String, Object> result);

    void checkHasProjectWritePermissionThrowException(User loginUser, long projectCode);

    void checkHasProjectWritePermissionThrowException(User loginUser, Project project);

    /**
     * admin can view all projects
     *
     * @param loginUser login user
     * @param searchVal search value
     * @param pageSize page size
     * @param pageNo page number
     * @return project list which the login user have permission to see
     */
    Result queryProjectListPaging(User loginUser, Integer pageSize, Integer pageNo, String searchVal);

    /**
     * admin can view all projects
     *
     * @param userId user id
     * @param loginUser login user
     * @param searchVal search value
     * @param pageSize page size
     * @param pageNo page number
     * @return project list which with the login user's authorized level
     */
    Result queryProjectWithAuthorizedLevelListPaging(Integer userId, User loginUser, Integer pageSize, Integer pageNo,
                                                     String searchVal);

    /**
     * delete project by code
     *
     * @param loginUser login user
     * @param projectCode project code
     * @return delete result code
     */
    Result deleteProject(User loginUser, Long projectCode);

    /**
     * updateProcessInstance project
     *
     * @param loginUser login user
     * @param projectCode project code
     * @param projectName project name
     * @param desc description
     * @return update result code
     */
    Result update(User loginUser, Long projectCode, String projectName, String desc);

    /**
     * query unauthorized project
     *
     * @param loginUser login user
     * @param userId user id
     * @return the projects which user have not permission to see
     */
    Result queryUnauthorizedProject(User loginUser, Integer userId);

    /**
     * query authorized project
     *
     * @param loginUser login user
     * @param userId user id
     * @return projects which the user have permission to see, Except for items created by this user
     */
    Result queryAuthorizedProject(User loginUser, Integer userId);

    /**
     * query all project with authorized level
     * @param loginUser login user
     * @return project list
     */
    Result queryProjectWithAuthorizedLevel(User loginUser, Integer userId);

    /**
     * query authorized user
     *
     * @param loginUser     login user
     * @param projectCode   project code
     * @return users        who have permission for the specified project
     */
    Result queryAuthorizedUser(User loginUser, Long projectCode);

    /**
     * query authorized project
     *
     * @param loginUser login user
     * @return projects which the user have permission to see, Except for items created by this user
     */
    Map<String, Object> queryProjectCreatedByUser(User loginUser);

    /**
     * query all project list that have one or more process definitions.
     * @param loginUser
     * @return project list
     */
    Result queryAllProjectList(User loginUser);

    /**
     * query authorized and user create project list by user id
     * @param loginUser login user
     * @return project list
     */
    Result queryProjectCreatedAndAuthorizedByUser(User loginUser);

    /**
     * check project and authorization
     *
     * @param result result
     * @param loginUser login user
     * @param project project
     * @param projectCode project code
     * @param perm String
     * @return true if the login user have permission to see the project
     */
    void checkProjectAndAuth(Result result, User loginUser, Project project, long projectCode, String perm);

    /**
     * the project list in dependent node's permissions should not be restricted
     * @return project list
     */
    Result queryAllProjectListForDependent();

<<<<<<< HEAD

    /**
     * query all assigned worker groups for this project
     *
     * @param loginUser     login user
     * @param projectCode   project code
     * @return worker groups which worker groups are assigned to the project
     */
    Result queryAssignedWorkerGroup(User loginUser, Long projectCode);
=======
    List<Long> getAuthorizedProjectCodes(User loginUser);
>>>>>>> 41fd4cde
}<|MERGE_RESOLUTION|>--- conflicted
+++ resolved
@@ -215,17 +215,5 @@
      */
     Result queryAllProjectListForDependent();
 
-<<<<<<< HEAD
-
-    /**
-     * query all assigned worker groups for this project
-     *
-     * @param loginUser     login user
-     * @param projectCode   project code
-     * @return worker groups which worker groups are assigned to the project
-     */
-    Result queryAssignedWorkerGroup(User loginUser, Long projectCode);
-=======
     List<Long> getAuthorizedProjectCodes(User loginUser);
->>>>>>> 41fd4cde
 }