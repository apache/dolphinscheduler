/*
 * Licensed to the Apache Software Foundation (ASF) under one or more
 * contributor license agreements.  See the NOTICE file distributed with
 * this work for additional information regarding copyright ownership.
 * The ASF licenses this file to You under the Apache License, Version 2.0
 * (the "License"); you may not use this file except in compliance with
 * the License.  You may obtain a copy of the License at
 *
 *    http://www.apache.org/licenses/LICENSE-2.0
 *
 * Unless required by applicable law or agreed to in writing, software
 * distributed under the License is distributed on an "AS IS" BASIS,
 * WITHOUT WARRANTIES OR CONDITIONS OF ANY KIND, either express or implied.
 * See the License for the specific language governing permissions and
 * limitations under the License.
 */

package org.apache.dolphinscheduler.api.service.impl;

import static org.apache.dolphinscheduler.common.Constants.CMD_PARAM_SUB_PROCESS_DEFINE_ID;

import org.apache.dolphinscheduler.api.dto.ProcessMeta;
import org.apache.dolphinscheduler.api.dto.treeview.Instance;
import org.apache.dolphinscheduler.api.dto.treeview.TreeViewDto;
import org.apache.dolphinscheduler.api.enums.Status;
import org.apache.dolphinscheduler.api.service.BaseService;
import org.apache.dolphinscheduler.api.service.ProcessDefinitionService;
import org.apache.dolphinscheduler.api.service.ProcessDefinitionVersionService;
import org.apache.dolphinscheduler.api.service.ProcessInstanceService;
import org.apache.dolphinscheduler.api.service.ProjectService;
import org.apache.dolphinscheduler.api.service.SchedulerService;
import org.apache.dolphinscheduler.api.utils.CheckUtils;
import org.apache.dolphinscheduler.api.utils.FileUtils;
import org.apache.dolphinscheduler.api.utils.PageInfo;
import org.apache.dolphinscheduler.api.utils.exportprocess.ProcessAddTaskParam;
import org.apache.dolphinscheduler.api.utils.exportprocess.TaskNodeParamFactory;
import org.apache.dolphinscheduler.common.Constants;
import org.apache.dolphinscheduler.common.enums.AuthorizationType;
import org.apache.dolphinscheduler.common.enums.FailureStrategy;
import org.apache.dolphinscheduler.common.enums.Flag;
import org.apache.dolphinscheduler.common.enums.Priority;
import org.apache.dolphinscheduler.common.enums.ReleaseState;
import org.apache.dolphinscheduler.common.enums.TaskType;
import org.apache.dolphinscheduler.common.enums.UserType;
import org.apache.dolphinscheduler.common.enums.WarningType;
import org.apache.dolphinscheduler.common.graph.DAG;
import org.apache.dolphinscheduler.common.model.TaskNode;
import org.apache.dolphinscheduler.common.model.TaskNodeRelation;
import org.apache.dolphinscheduler.common.process.ProcessDag;
import org.apache.dolphinscheduler.common.process.Property;
import org.apache.dolphinscheduler.common.process.ResourceInfo;
import org.apache.dolphinscheduler.common.task.AbstractParameters;
import org.apache.dolphinscheduler.common.thread.Stopper;
import org.apache.dolphinscheduler.common.utils.CollectionUtils;
import org.apache.dolphinscheduler.common.utils.DateUtils;
import org.apache.dolphinscheduler.common.utils.JSONUtils;
import org.apache.dolphinscheduler.common.utils.StreamUtils;
import org.apache.dolphinscheduler.common.utils.StringUtils;
import org.apache.dolphinscheduler.common.utils.TaskParametersUtils;
import org.apache.dolphinscheduler.dao.entity.ProcessData;
import org.apache.dolphinscheduler.dao.entity.ProcessDefinition;
import org.apache.dolphinscheduler.dao.entity.ProcessDefinitionVersion;
import org.apache.dolphinscheduler.dao.entity.ProcessInstance;
import org.apache.dolphinscheduler.dao.entity.Project;
import org.apache.dolphinscheduler.dao.entity.Schedule;
import org.apache.dolphinscheduler.dao.entity.TaskInstance;
import org.apache.dolphinscheduler.dao.entity.User;
import org.apache.dolphinscheduler.dao.mapper.ProcessDefinitionMapper;
import org.apache.dolphinscheduler.dao.mapper.ProjectMapper;
import org.apache.dolphinscheduler.dao.mapper.ScheduleMapper;
import org.apache.dolphinscheduler.dao.mapper.TaskInstanceMapper;
import org.apache.dolphinscheduler.dao.utils.DagHelper;
import org.apache.dolphinscheduler.service.permission.PermissionCheck;
import org.apache.dolphinscheduler.service.process.ProcessService;

import java.io.BufferedOutputStream;
import java.io.IOException;
import java.nio.charset.StandardCharsets;
import java.util.ArrayList;
import java.util.Arrays;
import java.util.Date;
import java.util.HashMap;
import java.util.HashSet;
import java.util.Iterator;
import java.util.List;
import java.util.Map;
import java.util.Objects;
import java.util.Set;
import java.util.concurrent.ConcurrentHashMap;
import java.util.stream.Collectors;

import javax.servlet.ServletOutputStream;
import javax.servlet.http.HttpServletResponse;

import org.slf4j.Logger;
import org.slf4j.LoggerFactory;
import org.springframework.beans.factory.annotation.Autowired;
import org.springframework.http.MediaType;
import org.springframework.stereotype.Service;
import org.springframework.transaction.annotation.Transactional;
import org.springframework.web.multipart.MultipartFile;

import com.baomidou.mybatisplus.core.metadata.IPage;
import com.baomidou.mybatisplus.extension.plugins.pagination.Page;
import com.fasterxml.jackson.core.JsonProcessingException;
import com.fasterxml.jackson.databind.JsonNode;
import com.fasterxml.jackson.databind.node.ArrayNode;
import com.fasterxml.jackson.databind.node.ObjectNode;

/**
 * process definition service impl
 */
@Service
public class ProcessDefinitionServiceImpl extends BaseService implements
        ProcessDefinitionService {

    private static final Logger logger = LoggerFactory.getLogger(ProcessDefinitionServiceImpl.class);

    private static final String PROCESSDEFINITIONID = "processDefinitionId";

    private static final String RELEASESTATE = "releaseState";

    private static final String TASKS = "tasks";

    @Autowired
    private ProjectMapper projectMapper;

    @Autowired
    private ProjectService projectService;

    @Autowired
    private ProcessDefinitionVersionService processDefinitionVersionService;

    @Autowired
    private ProcessDefinitionMapper processDefineMapper;

    @Autowired
    private ProcessInstanceService processInstanceService;

    @Autowired
    private TaskInstanceMapper taskInstanceMapper;

    @Autowired
    private ScheduleMapper scheduleMapper;

    @Autowired
    private ProcessService processService;

    /**
     * create process definition
     *
     * @param loginUser login user
     * @param projectName project name
     * @param name process definition name
     * @param processDefinitionJson process definition json
     * @param desc description
     * @param locations locations for nodes
     * @param connects connects for nodes
     * @return create result code
     */
    @Override
    public Map<String, Object> createProcessDefinition(User loginUser,
                                                       String projectName,
                                                       String name,
                                                       String processDefinitionJson,
                                                       String desc,
                                                       String locations,
                                                       String connects) {

        Map<String, Object> result = new HashMap<>();
        Project project = projectMapper.queryByName(projectName);
        // check project auth
        Map<String, Object> checkResult = projectService.checkProjectAndAuth(loginUser, project, projectName);
        Status resultStatus = (Status) checkResult.get(Constants.STATUS);
        if (resultStatus != Status.SUCCESS) {
            return checkResult;
        }

        ProcessDefinition processDefine = new ProcessDefinition();
        Date now = new Date();

        ProcessData processData = JSONUtils.parseObject(processDefinitionJson, ProcessData.class);
        Map<String, Object> checkProcessJson = checkProcessNodeList(processData, processDefinitionJson);
        if (checkProcessJson.get(Constants.STATUS) != Status.SUCCESS) {
            return checkProcessJson;
        }

        processDefine.setName(name);
        processDefine.setReleaseState(ReleaseState.OFFLINE);
        processDefine.setProjectId(project.getId());
        processDefine.setUserId(loginUser.getId());
        processDefine.setProcessDefinitionJson(processDefinitionJson);
        processDefine.setDescription(desc);
        processDefine.setLocations(locations);
        processDefine.setConnects(connects);
        processDefine.setTimeout(processData.getTimeout());
        processDefine.setTenantId(processData.getTenantId());
        processDefine.setModifyBy(loginUser.getUserName());
        processDefine.setResourceIds(getResourceIds(processData));

        //custom global params
        List<Property> globalParamsList = processData.getGlobalParams();
        if (CollectionUtils.isNotEmpty(globalParamsList)) {
            Set<Property> globalParamsSet = new HashSet<>(globalParamsList);
            globalParamsList = new ArrayList<>(globalParamsSet);
            processDefine.setGlobalParamList(globalParamsList);
        }
        processDefine.setCreateTime(now);
        processDefine.setUpdateTime(now);
        processDefine.setFlag(Flag.YES);

        // save the new process definition
        processDefineMapper.insert(processDefine);

        // add process definition version
        long version = processDefinitionVersionService.addProcessDefinitionVersion(processDefine);

        processDefine.setVersion(version);

        processDefineMapper.updateVersionByProcessDefinitionId(processDefine.getId(), version);

        // return processDefinition object with ID
        result.put(Constants.DATA_LIST, processDefineMapper.selectById(processDefine.getId()));
        putMsg(result, Status.SUCCESS);
        result.put(PROCESSDEFINITIONID, processDefine.getId());
        return result;
    }

    /**
     * get resource ids
     *
     * @param processData process data
     * @return resource ids
     */
    private String getResourceIds(ProcessData processData) {
        List<TaskNode> tasks = processData.getTasks();
        Set<Integer> resourceIds = new HashSet<>();
        StringBuilder sb = new StringBuilder();
        if (CollectionUtils.isEmpty(tasks)) {
            return sb.toString();
        }
        for (TaskNode taskNode : tasks) {
            String taskParameter = taskNode.getParams();
            AbstractParameters params = TaskParametersUtils.getParameters(taskNode.getType(), taskParameter);
            if (params == null) {
                continue;
            }
            if (CollectionUtils.isNotEmpty(params.getResourceFilesList())) {
                Set<Integer> tempSet = params.getResourceFilesList().
                        stream()
                        .filter(t -> t.getId() != 0)
                        .map(ResourceInfo::getId)
                        .collect(Collectors.toSet());
                resourceIds.addAll(tempSet);
            }
        }

        for (int i : resourceIds) {
            if (sb.length() > 0) {
                sb.append(",");
            }
            sb.append(i);
        }
        return sb.toString();
    }

    /**
     * query process definition list
     *
     * @param loginUser login user
     * @param projectName project name
     * @return definition list
     */
    @Override
    public Map<String, Object> queryProcessDefinitionList(User loginUser, String projectName) {

        HashMap<String, Object> result = new HashMap<>(5);
        Project project = projectMapper.queryByName(projectName);

        Map<String, Object> checkResult = projectService.checkProjectAndAuth(loginUser, project, projectName);
        Status resultStatus = (Status) checkResult.get(Constants.STATUS);
        if (resultStatus != Status.SUCCESS) {
            return checkResult;
        }

        List<ProcessDefinition> resourceList = processDefineMapper.queryAllDefinitionList(project.getId());
        result.put(Constants.DATA_LIST, resourceList);
        putMsg(result, Status.SUCCESS);

        return result;
    }

    /**
     * query process definition list paging
     *
     * @param loginUser login user
     * @param projectName project name
     * @param searchVal search value
     * @param pageNo page number
     * @param pageSize page size
     * @param userId user id
     * @return process definition page
     */
    @Override
    public Map<String, Object> queryProcessDefinitionListPaging(User loginUser, String projectName, String searchVal, Integer pageNo, Integer pageSize, Integer userId) {

        Map<String, Object> result = new HashMap<>();
        Project project = projectMapper.queryByName(projectName);

        Map<String, Object> checkResult = projectService.checkProjectAndAuth(loginUser, project, projectName);
        Status resultStatus = (Status) checkResult.get(Constants.STATUS);
        if (resultStatus != Status.SUCCESS) {
            return checkResult;
        }

        Page<ProcessDefinition> page = new Page<>(pageNo, pageSize);
        IPage<ProcessDefinition> processDefinitionIPage = processDefineMapper.queryDefineListPaging(
                page, searchVal, userId, project.getId(), isAdmin(loginUser));

        PageInfo<ProcessDefinition> pageInfo = new PageInfo<>(pageNo, pageSize);
        pageInfo.setTotalCount((int) processDefinitionIPage.getTotal());
        pageInfo.setLists(processDefinitionIPage.getRecords());
        result.put(Constants.DATA_LIST, pageInfo);
        putMsg(result, Status.SUCCESS);

        return result;
    }

    /**
     * query datail of process definition
     *
     * @param loginUser login user
     * @param projectName project name
     * @param processId process definition id
     * @return process definition detail
     */
    @Override
    public Map<String, Object> queryProcessDefinitionById(User loginUser, String projectName, Integer processId) {

        Map<String, Object> result = new HashMap<>();
        Project project = projectMapper.queryByName(projectName);

        Map<String, Object> checkResult = projectService.checkProjectAndAuth(loginUser, project, projectName);
        Status resultStatus = (Status) checkResult.get(Constants.STATUS);
        if (resultStatus != Status.SUCCESS) {
            return checkResult;
        }

        ProcessDefinition processDefinition = processDefineMapper.selectById(processId);
        if (processDefinition == null) {
            putMsg(result, Status.PROCESS_INSTANCE_NOT_EXIST, processId);
        } else {
            result.put(Constants.DATA_LIST, processDefinition);
            putMsg(result, Status.SUCCESS);
        }
        return result;
    }

    /**
     * update  process definition
     *
     * @param loginUser login user
     * @param projectName project name
     * @param name process definition name
     * @param id process definition id
     * @param processDefinitionJson process definition json
     * @param desc description
     * @param locations locations for nodes
     * @param connects connects for nodes
     * @return update result code
     */
    @Override
    public Map<String, Object> updateProcessDefinition(User loginUser,
                                                       String projectName,
                                                       int id,
                                                       String name,
                                                       String processDefinitionJson,
                                                       String desc,
                                                       String locations,
                                                       String connects) {
        Map<String, Object> result = new HashMap<>(5);

        Project project = projectMapper.queryByName(projectName);
        Map<String, Object> checkResult = projectService.checkProjectAndAuth(loginUser, project, projectName);
        Status resultStatus = (Status) checkResult.get(Constants.STATUS);
        if (resultStatus != Status.SUCCESS) {
            return checkResult;
        }

        ProcessData processData = JSONUtils.parseObject(processDefinitionJson, ProcessData.class);
        Map<String, Object> checkProcessJson = checkProcessNodeList(processData, processDefinitionJson);
        if ((checkProcessJson.get(Constants.STATUS) != Status.SUCCESS)) {
            return checkProcessJson;
        }
        ProcessDefinition processDefine = processService.findProcessDefineById(id);
        // check process definition exists
        if (processDefine == null) {
            putMsg(result, Status.PROCESS_DEFINE_NOT_EXIST, id);
            return result;
        }
        if (processDefine.getReleaseState() == ReleaseState.ONLINE) {
            // online can not permit edit
            putMsg(result, Status.PROCESS_DEFINE_NOT_ALLOWED_EDIT, processDefine.getName());
            return result;
        }

        if (!name.equals(processDefine.getName())) {
            // check whether the new process define name exist
            ProcessDefinition definition = processDefineMapper.verifyByDefineName(project.getId(), name);
            if (definition != null) {
                putMsg(result, Status.VERIFY_PROCESS_DEFINITION_NAME_UNIQUE_ERROR, name);
                return result;
            }
        }

        Date now = new Date();

        processDefine.setId(id);
        processDefine.setName(name);
        processDefine.setReleaseState(ReleaseState.OFFLINE);
        processDefine.setProjectId(project.getId());
        processDefine.setProcessDefinitionJson(processDefinitionJson);
        processDefine.setDescription(desc);
        processDefine.setLocations(locations);
        processDefine.setConnects(connects);
        processDefine.setTimeout(processData.getTimeout());
        processDefine.setTenantId(processData.getTenantId());
        processDefine.setModifyBy(loginUser.getUserName());
        processDefine.setResourceIds(getResourceIds(processData));

        //custom global params
        List<Property> globalParamsList = new ArrayList<>();
        if (CollectionUtils.isNotEmpty(processData.getGlobalParams())) {
            Set<Property> userDefParamsSet = new HashSet<>(processData.getGlobalParams());
            globalParamsList = new ArrayList<>(userDefParamsSet);
        }
        processDefine.setGlobalParamList(globalParamsList);
        processDefine.setUpdateTime(now);
        processDefine.setFlag(Flag.YES);

        // add process definition version
        long version = processDefinitionVersionService.addProcessDefinitionVersion(processDefine);
        processDefine.setVersion(version);

        if (processDefineMapper.updateById(processDefine) > 0) {
            putMsg(result, Status.SUCCESS);
            result.put(Constants.DATA_LIST, processDefineMapper.queryByDefineId(id));
        } else {
            putMsg(result, Status.UPDATE_PROCESS_DEFINITION_ERROR);
        }
        return result;
    }

    /**
     * verify process definition name unique
     *
     * @param loginUser login user
     * @param projectName project name
     * @param name name
     * @return true if process definition name not exists, otherwise false
     */
    @Override
    public Map<String, Object> verifyProcessDefinitionName(User loginUser, String projectName, String name) {

        Map<String, Object> result = new HashMap<>();
        Project project = projectMapper.queryByName(projectName);

        Map<String, Object> checkResult = projectService.checkProjectAndAuth(loginUser, project, projectName);
        Status resultEnum = (Status) checkResult.get(Constants.STATUS);
        if (resultEnum != Status.SUCCESS) {
            return checkResult;
        }
        ProcessDefinition processDefinition = processDefineMapper.verifyByDefineName(project.getId(), name);
        if (processDefinition == null) {
            putMsg(result, Status.SUCCESS);
        } else {
            putMsg(result, Status.VERIFY_PROCESS_DEFINITION_NAME_UNIQUE_ERROR, name);
        }
        return result;
    }

    /**
     * delete process definition by id
     *
     * @param loginUser login user
     * @param projectName project name
     * @param processDefinitionId process definition id
     * @return delete result code
     */
    @Override
    @Transactional(rollbackFor = RuntimeException.class)
    public Map<String, Object> deleteProcessDefinitionById(User loginUser, String projectName, Integer processDefinitionId) {

        Map<String, Object> result = new HashMap<>(5);
        Project project = projectMapper.queryByName(projectName);

        Map<String, Object> checkResult = projectService.checkProjectAndAuth(loginUser, project, projectName);
        Status resultEnum = (Status) checkResult.get(Constants.STATUS);
        if (resultEnum != Status.SUCCESS) {
            return checkResult;
        }

        ProcessDefinition processDefinition = processDefineMapper.selectById(processDefinitionId);

        if (processDefinition == null) {
            putMsg(result, Status.PROCESS_DEFINE_NOT_EXIST, processDefinitionId);
            return result;
        }

        // Determine if the login user is the owner of the process definition
        if (loginUser.getId() != processDefinition.getUserId() && loginUser.getUserType() != UserType.ADMIN_USER) {
            putMsg(result, Status.USER_NO_OPERATION_PERM);
            return result;
        }

        // check process definition is already online
        if (processDefinition.getReleaseState() == ReleaseState.ONLINE) {
            putMsg(result, Status.PROCESS_DEFINE_STATE_ONLINE, processDefinitionId);
            return result;
        }
        // check process instances is already running
        List<ProcessInstance> processInstances = processInstanceService.queryByProcessDefineIdAndStatus(processDefinitionId, Constants.NOT_TERMINATED_STATES);
        if (CollectionUtils.isNotEmpty(processInstances)) {
            putMsg(result, Status.DELETE_PROCESS_DEFINITION_BY_ID_FAIL, processInstances.size());
            return result;
        }

        // get the timing according to the process definition
        List<Schedule> schedules = scheduleMapper.queryByProcessDefinitionId(processDefinitionId);
        if (!schedules.isEmpty() && schedules.size() > 1) {
            logger.warn("scheduler num is {},Greater than 1", schedules.size());
            putMsg(result, Status.DELETE_PROCESS_DEFINE_BY_ID_ERROR);
            return result;
        } else if (schedules.size() == 1) {
            Schedule schedule = schedules.get(0);
            if (schedule.getReleaseState() == ReleaseState.OFFLINE) {
                scheduleMapper.deleteById(schedule.getId());
            } else if (schedule.getReleaseState() == ReleaseState.ONLINE) {
                putMsg(result, Status.SCHEDULE_CRON_STATE_ONLINE, schedule.getId());
                return result;
            }
        }

        int delete = processDefineMapper.deleteById(processDefinitionId);

        if (delete > 0) {
            putMsg(result, Status.SUCCESS);
        } else {
            putMsg(result, Status.DELETE_PROCESS_DEFINE_BY_ID_ERROR);
        }
        return result;
    }

    /**
     * release process definition: online / offline
     *
     * @param loginUser login user
     * @param projectName project name
     * @param id process definition id
     * @param releaseState release state
     * @return release result code
     */
    @Override
    @Transactional(rollbackFor = RuntimeException.class)
    public Map<String, Object> releaseProcessDefinition(User loginUser, String projectName, int id, int releaseState) {
        HashMap<String, Object> result = new HashMap<>();
        Project project = projectMapper.queryByName(projectName);

        Map<String, Object> checkResult = projectService.checkProjectAndAuth(loginUser, project, projectName);
        Status resultEnum = (Status) checkResult.get(Constants.STATUS);
        if (resultEnum != Status.SUCCESS) {
            return checkResult;
        }

        ReleaseState state = ReleaseState.getEnum(releaseState);

        // check state
        if (null == state) {
            putMsg(result, Status.REQUEST_PARAMS_NOT_VALID_ERROR, RELEASESTATE);
            return result;
        }

        ProcessDefinition processDefinition = processDefineMapper.selectById(id);

        switch (state) {
            case ONLINE:
                // To check resources whether they are already cancel authorized or deleted
                String resourceIds = processDefinition.getResourceIds();
                if (StringUtils.isNotBlank(resourceIds)) {
                    Integer[] resourceIdArray = Arrays.stream(resourceIds.split(",")).map(Integer::parseInt).toArray(Integer[]::new);
                    PermissionCheck<Integer> permissionCheck = new PermissionCheck<>(AuthorizationType.RESOURCE_FILE_ID, processService, resourceIdArray, loginUser.getId(), logger);
                    try {
                        permissionCheck.checkPermission();
                    } catch (Exception e) {
                        logger.error(e.getMessage(), e);
                        putMsg(result, Status.RESOURCE_NOT_EXIST_OR_NO_PERMISSION, RELEASESTATE);
                        return result;
                    }
                }

                processDefinition.setReleaseState(state);
                processDefineMapper.updateById(processDefinition);
                break;
            case OFFLINE:
                processDefinition.setReleaseState(state);
                processDefineMapper.updateById(processDefinition);
                List<Schedule> scheduleList = scheduleMapper.selectAllByProcessDefineArray(
                        new int[]{processDefinition.getId()}
                );

                for (Schedule schedule : scheduleList) {
                    logger.info("set schedule offline, project id: {}, schedule id: {}, process definition id: {}", project.getId(), schedule.getId(), id);
                    // set status
                    schedule.setReleaseState(ReleaseState.OFFLINE);
                    scheduleMapper.updateById(schedule);
                    SchedulerService.deleteSchedule(project.getId(), schedule.getId());
                }
                break;
            default:
                putMsg(result, Status.REQUEST_PARAMS_NOT_VALID_ERROR, RELEASESTATE);
                return result;
        }

        putMsg(result, Status.SUCCESS);
        return result;
    }

    /**
     * batch export process definition by ids
     */
    @Override
    public void batchExportProcessDefinitionByIds(User loginUser, String projectName, String processDefinitionIds, HttpServletResponse response) {

        if (StringUtils.isEmpty(processDefinitionIds)) {
            return;
        }

        //export project info
        Project project = projectMapper.queryByName(projectName);

        //check user access for project
        Map<String, Object> checkResult = projectService.checkProjectAndAuth(loginUser, project, projectName);
        Status resultStatus = (Status) checkResult.get(Constants.STATUS);

        if (resultStatus != Status.SUCCESS) {
            return;
        }

        List<ProcessMeta> processDefinitionList =
                getProcessDefinitionList(processDefinitionIds);

        if (CollectionUtils.isNotEmpty(processDefinitionList)) {
            downloadProcessDefinitionFile(response, processDefinitionList);
        }
    }

    /**
     * get process definition list by ids
     */
    private List<ProcessMeta> getProcessDefinitionList(String processDefinitionIds) {
        List<ProcessMeta> processDefinitionList = new ArrayList<>();
        String[] processDefinitionIdArray = processDefinitionIds.split(",");
        for (String strProcessDefinitionId : processDefinitionIdArray) {
            //get workflow info
            int processDefinitionId = Integer.parseInt(strProcessDefinitionId);
            ProcessDefinition processDefinition = processDefineMapper.queryByDefineId(processDefinitionId);
            if (null != processDefinition) {
                processDefinitionList.add(exportProcessMetaData(processDefinitionId, processDefinition));
            }
        }

        return processDefinitionList;
    }

    /**
     * download the process definition file
     */
    private void downloadProcessDefinitionFile(HttpServletResponse response, List<ProcessMeta> processDefinitionList) {
        response.setContentType(MediaType.APPLICATION_JSON_UTF8_VALUE);
        BufferedOutputStream buff = null;
        ServletOutputStream out = null;
        try {
            out = response.getOutputStream();
            buff = new BufferedOutputStream(out);
            buff.write(JSONUtils.toJsonString(processDefinitionList).getBytes(StandardCharsets.UTF_8));
            buff.flush();
            buff.close();
        } catch (IOException e) {
            logger.warn("export process fail", e);
        } finally {
            if (null != buff) {
                try {
                    buff.close();
                } catch (Exception e) {
                    logger.warn("export process buffer not close", e);
                }
            }
            if (null != out) {
                try {
                    out.close();
                } catch (Exception e) {
                    logger.warn("export process output stream not close", e);
                }
            }
        }
    }

    /**
     * get export process metadata string
     *
     * @param processDefinitionId process definition id
     * @param processDefinition process definition
     * @return export process metadata string
     */
    public String exportProcessMetaDataStr(Integer processDefinitionId, ProcessDefinition processDefinition) {
        //create workflow json file
        return JSONUtils.toJsonString(exportProcessMetaData(processDefinitionId, processDefinition));
    }

    /**
     * get export process metadata string
     *
     * @param processDefinitionId process definition id
     * @param processDefinition process definition
     * @return export process metadata string
     */
    public ProcessMeta exportProcessMetaData(Integer processDefinitionId, ProcessDefinition processDefinition) {
        //correct task param which has data source or dependent param
        String correctProcessDefinitionJson = addExportTaskNodeSpecialParam(processDefinition.getProcessDefinitionJson());
        processDefinition.setProcessDefinitionJson(correctProcessDefinitionJson);

        //export process metadata
        ProcessMeta exportProcessMeta = new ProcessMeta();
        exportProcessMeta.setProjectName(processDefinition.getProjectName());
        exportProcessMeta.setProcessDefinitionName(processDefinition.getName());
        exportProcessMeta.setProcessDefinitionJson(processDefinition.getProcessDefinitionJson());
        exportProcessMeta.setProcessDefinitionDescription(processDefinition.getDescription());
        exportProcessMeta.setProcessDefinitionLocations(processDefinition.getLocations());
        exportProcessMeta.setProcessDefinitionConnects(processDefinition.getConnects());

        //schedule info
        List<Schedule> schedules = scheduleMapper.queryByProcessDefinitionId(processDefinitionId);
        if (!schedules.isEmpty()) {
            Schedule schedule = schedules.get(0);
            exportProcessMeta.setScheduleWarningType(schedule.getWarningType().toString());
            exportProcessMeta.setScheduleWarningGroupId(schedule.getWarningGroupId());
            exportProcessMeta.setScheduleStartTime(DateUtils.dateToString(schedule.getStartTime()));
            exportProcessMeta.setScheduleEndTime(DateUtils.dateToString(schedule.getEndTime()));
            exportProcessMeta.setScheduleCrontab(schedule.getCrontab());
            exportProcessMeta.setScheduleFailureStrategy(String.valueOf(schedule.getFailureStrategy()));
            exportProcessMeta.setScheduleReleaseState(String.valueOf(ReleaseState.OFFLINE));
            exportProcessMeta.setScheduleProcessInstancePriority(String.valueOf(schedule.getProcessInstancePriority()));
            exportProcessMeta.setScheduleWorkerGroupName(schedule.getWorkerGroup());
        }
        //create workflow json file
        return exportProcessMeta;
    }

    /**
     * correct task param which has datasource or dependent
     *
     * @param processDefinitionJson processDefinitionJson
     * @return correct processDefinitionJson
     */
    private String addExportTaskNodeSpecialParam(String processDefinitionJson) {
        ObjectNode jsonObject = JSONUtils.parseObject(processDefinitionJson);
        ArrayNode jsonArray = (ArrayNode) jsonObject.path(TASKS);

        for (int i = 0; i < jsonArray.size(); i++) {
            JsonNode taskNode = jsonArray.path(i);
            if (StringUtils.isNotEmpty(taskNode.path("type").asText())) {
                String taskType = taskNode.path("type").asText();

                ProcessAddTaskParam addTaskParam = TaskNodeParamFactory.getByTaskType(taskType);
                if (null != addTaskParam) {
                    addTaskParam.addExportSpecialParam(taskNode);
                }
            }
        }
        jsonObject.set(TASKS, jsonArray);
        return jsonObject.toString();
    }

    /**
     * check task if has sub process
     *
     * @param taskType task type
     * @return if task has sub process return true else false
     */
    private boolean checkTaskHasSubProcess(String taskType) {
        return taskType.equals(TaskType.SUB_PROCESS.name());
    }

    /**
     * import process definition
     *
     * @param loginUser login user
     * @param file process metadata json file
     * @param currentProjectName current project name
     * @return import process
     */
    @Override
    @Transactional(rollbackFor = RuntimeException.class)
    public Map<String, Object> importProcessDefinition(User loginUser, MultipartFile file, String currentProjectName) {
        Map<String, Object> result = new HashMap<>(5);
        String processMetaJson = FileUtils.file2String(file);
        List<ProcessMeta> processMetaList = JSONUtils.toList(processMetaJson, ProcessMeta.class);

        //check file content
        if (CollectionUtils.isEmpty(processMetaList)) {
            putMsg(result, Status.DATA_IS_NULL, "fileContent");
            return result;
        }

        for (ProcessMeta processMeta : processMetaList) {

            if (!checkAndImportProcessDefinition(loginUser, currentProjectName, result, processMeta)) {
                return result;
            }
        }

        return result;
    }

    /**
     * check and import process definition
     */
    private boolean checkAndImportProcessDefinition(User loginUser, String currentProjectName, Map<String, Object> result, ProcessMeta processMeta) {

        if (!checkImportanceParams(processMeta, result)) {
            return false;
        }

        //deal with process name
        String processDefinitionName = processMeta.getProcessDefinitionName();
        //use currentProjectName to query
        Project targetProject = projectMapper.queryByName(currentProjectName);
        if (null != targetProject) {
            processDefinitionName = recursionProcessDefinitionName(targetProject.getId(),
                    processDefinitionName, 1);
        }

        //unique check
        Map<String, Object> checkResult = verifyProcessDefinitionName(loginUser, currentProjectName, processDefinitionName);
        Status status = (Status) checkResult.get(Constants.STATUS);
        if (Status.SUCCESS.equals(status)) {
            putMsg(result, Status.SUCCESS);
        } else {
            result.putAll(checkResult);
            return false;
        }

        // get create process result
        Map<String, Object> createProcessResult =
                getCreateProcessResult(loginUser,
                        currentProjectName,
                        result,
                        processMeta,
                        processDefinitionName,
                        addImportTaskNodeParam(loginUser, processMeta.getProcessDefinitionJson(), targetProject));

        if (createProcessResult == null) {
            return false;
        }

        //create process definition
        Integer processDefinitionId =
                Objects.isNull(createProcessResult.get(PROCESSDEFINITIONID))
                        ? null : Integer.parseInt(createProcessResult.get(PROCESSDEFINITIONID).toString());

        //scheduler param
        return getImportProcessScheduleResult(loginUser,
                currentProjectName,
                result,
                processMeta,
                processDefinitionName,
                processDefinitionId);

    }

    /**
     * get create process result
     */
    private Map<String, Object> getCreateProcessResult(User loginUser,
                                                       String currentProjectName,
                                                       Map<String, Object> result,
                                                       ProcessMeta processMeta,
                                                       String processDefinitionName,
                                                       String importProcessParam) {
        Map<String, Object> createProcessResult = null;
<<<<<<< HEAD
        createProcessResult = createProcessDefinition(loginUser
            , currentProjectName,
            processDefinitionName + "_import_" + DateUtils.getCurrentTimeStamp(),
            importProcessParam,
            processMeta.getProcessDefinitionDescription(),
            processMeta.getProcessDefinitionLocations(),
            processMeta.getProcessDefinitionConnects());
        putMsg(result, Status.SUCCESS);
=======
        try {
            createProcessResult = createProcessDefinition(loginUser
                    , currentProjectName,
                    processDefinitionName + "_import_" + DateUtils.getCurrentTimeStamp(),
                    importProcessParam,
                    processMeta.getProcessDefinitionDescription(),
                    processMeta.getProcessDefinitionLocations(),
                    processMeta.getProcessDefinitionConnects());
            putMsg(result, Status.SUCCESS);
        } catch (Exception e) {
            logger.error("import process meta json data: {}", e.getMessage(), e);
            putMsg(result, Status.IMPORT_PROCESS_DEFINE_ERROR);
        }
>>>>>>> 45b097f3

        return createProcessResult;
    }

    /**
     * get import process schedule result
     */
    private boolean getImportProcessScheduleResult(User loginUser,
                                                   String currentProjectName,
                                                   Map<String, Object> result,
                                                   ProcessMeta processMeta,
                                                   String processDefinitionName,
                                                   Integer processDefinitionId) {
        if (null != processMeta.getScheduleCrontab() && null != processDefinitionId) {
            int scheduleInsert = importProcessSchedule(loginUser,
                    currentProjectName,
                    processMeta,
                    processDefinitionName,
                    processDefinitionId);

            if (0 == scheduleInsert) {
                putMsg(result, Status.IMPORT_PROCESS_DEFINE_ERROR);
                return false;
            }
        }
        return true;
    }

    /**
     * check importance params
     */
    private boolean checkImportanceParams(ProcessMeta processMeta, Map<String, Object> result) {
        if (StringUtils.isEmpty(processMeta.getProjectName())) {
            putMsg(result, Status.DATA_IS_NULL, "projectName");
            return false;
        }
        if (StringUtils.isEmpty(processMeta.getProcessDefinitionName())) {
            putMsg(result, Status.DATA_IS_NULL, "processDefinitionName");
            return false;
        }
        if (StringUtils.isEmpty(processMeta.getProcessDefinitionJson())) {
            putMsg(result, Status.DATA_IS_NULL, "processDefinitionJson");
            return false;
        }

        return true;
    }

    /**
     * import process add special task param
     *
     * @param loginUser login user
     * @param processDefinitionJson process definition json
     * @param targetProject target project
     * @return import process param
     */
    private String addImportTaskNodeParam(User loginUser, String processDefinitionJson, Project targetProject) {
        ObjectNode jsonObject = JSONUtils.parseObject(processDefinitionJson);
        ArrayNode jsonArray = (ArrayNode) jsonObject.get(TASKS);
        //add sql and dependent param
        for (int i = 0; i < jsonArray.size(); i++) {
            JsonNode taskNode = jsonArray.path(i);
            String taskType = taskNode.path("type").asText();
            ProcessAddTaskParam addTaskParam = TaskNodeParamFactory.getByTaskType(taskType);
            if (null != addTaskParam) {
                addTaskParam.addImportSpecialParam(taskNode);
            }
        }

        //recursive sub-process parameter correction map key for old process id value for new process id
        Map<Integer, Integer> subProcessIdMap = new HashMap<>(20);

        List<Object> subProcessList = StreamUtils.asStream(jsonArray.elements())
                .filter(elem -> checkTaskHasSubProcess(JSONUtils.parseObject(elem.toString()).path("type").asText()))
                .collect(Collectors.toList());

        if (CollectionUtils.isNotEmpty(subProcessList)) {
            importSubProcess(loginUser, targetProject, jsonArray, subProcessIdMap);
        }

        jsonObject.set(TASKS, jsonArray);
        return jsonObject.toString();
    }

    /**
     * import process schedule
     *
     * @param loginUser login user
     * @param currentProjectName current project name
     * @param processMeta process meta data
     * @param processDefinitionName process definition name
     * @param processDefinitionId process definition id
     * @return insert schedule flag
     */
    public int importProcessSchedule(User loginUser, String currentProjectName, ProcessMeta processMeta,
                                     String processDefinitionName, Integer processDefinitionId) {
        Date now = new Date();
        Schedule scheduleObj = new Schedule();
        scheduleObj.setProjectName(currentProjectName);
        scheduleObj.setProcessDefinitionId(processDefinitionId);
        scheduleObj.setProcessDefinitionName(processDefinitionName);
        scheduleObj.setCreateTime(now);
        scheduleObj.setUpdateTime(now);
        scheduleObj.setUserId(loginUser.getId());
        scheduleObj.setUserName(loginUser.getUserName());

        scheduleObj.setCrontab(processMeta.getScheduleCrontab());

        if (null != processMeta.getScheduleStartTime()) {
            scheduleObj.setStartTime(DateUtils.stringToDate(processMeta.getScheduleStartTime()));
        }
        if (null != processMeta.getScheduleEndTime()) {
            scheduleObj.setEndTime(DateUtils.stringToDate(processMeta.getScheduleEndTime()));
        }
        if (null != processMeta.getScheduleWarningType()) {
            scheduleObj.setWarningType(WarningType.valueOf(processMeta.getScheduleWarningType()));
        }
        if (null != processMeta.getScheduleWarningGroupId()) {
            scheduleObj.setWarningGroupId(processMeta.getScheduleWarningGroupId());
        }
        if (null != processMeta.getScheduleFailureStrategy()) {
            scheduleObj.setFailureStrategy(FailureStrategy.valueOf(processMeta.getScheduleFailureStrategy()));
        }
        if (null != processMeta.getScheduleReleaseState()) {
            scheduleObj.setReleaseState(ReleaseState.valueOf(processMeta.getScheduleReleaseState()));
        }
        if (null != processMeta.getScheduleProcessInstancePriority()) {
            scheduleObj.setProcessInstancePriority(Priority.valueOf(processMeta.getScheduleProcessInstancePriority()));
        }

        if (null != processMeta.getScheduleWorkerGroupName()) {
            scheduleObj.setWorkerGroup(processMeta.getScheduleWorkerGroupName());
        }

        return scheduleMapper.insert(scheduleObj);
    }

    /**
     * check import process has sub process
     * recursion create sub process
     *
     * @param loginUser login user
     * @param targetProject target project
     * @param jsonArray process task array
     * @param subProcessIdMap correct sub process id map
     */
    private void importSubProcess(User loginUser, Project targetProject, ArrayNode jsonArray, Map<Integer, Integer> subProcessIdMap) {
        for (int i = 0; i < jsonArray.size(); i++) {
            ObjectNode taskNode = (ObjectNode) jsonArray.path(i);
            String taskType = taskNode.path("type").asText();

            if (!checkTaskHasSubProcess(taskType)) {
                continue;
            }
            //get sub process info
            ObjectNode subParams = (ObjectNode) taskNode.path("params");
            Integer subProcessId = subParams.path(PROCESSDEFINITIONID).asInt();
            ProcessDefinition subProcess = processDefineMapper.queryByDefineId(subProcessId);
            //check is sub process exist in db
            if (null == subProcess) {
                continue;
            }
            String subProcessJson = subProcess.getProcessDefinitionJson();
            //check current project has sub process
            ProcessDefinition currentProjectSubProcess = processDefineMapper.queryByDefineName(targetProject.getId(), subProcess.getName());

            if (null == currentProjectSubProcess) {
                ArrayNode subJsonArray = (ArrayNode) JSONUtils.parseObject(subProcess.getProcessDefinitionJson()).get(TASKS);

                List<Object> subProcessList = StreamUtils.asStream(subJsonArray.elements())
                        .filter(item -> checkTaskHasSubProcess(JSONUtils.parseObject(item.toString()).path("type").asText()))
                        .collect(Collectors.toList());

                if (CollectionUtils.isNotEmpty(subProcessList)) {
                    importSubProcess(loginUser, targetProject, subJsonArray, subProcessIdMap);
                    //sub process processId correct
                    if (!subProcessIdMap.isEmpty()) {

                        for (Map.Entry<Integer, Integer> entry : subProcessIdMap.entrySet()) {
                            String oldSubProcessId = "\"processDefinitionId\":" + entry.getKey();
                            String newSubProcessId = "\"processDefinitionId\":" + entry.getValue();
                            subProcessJson = subProcessJson.replaceAll(oldSubProcessId, newSubProcessId);
                        }

                        subProcessIdMap.clear();
                    }
                }

                //if sub-process recursion
                Date now = new Date();
                //create sub process in target project
                ProcessDefinition processDefine = new ProcessDefinition();
                processDefine.setName(subProcess.getName());
                processDefine.setVersion(subProcess.getVersion());
                processDefine.setReleaseState(subProcess.getReleaseState());
                processDefine.setProjectId(targetProject.getId());
                processDefine.setUserId(loginUser.getId());
                processDefine.setProcessDefinitionJson(subProcessJson);
                processDefine.setDescription(subProcess.getDescription());
                processDefine.setLocations(subProcess.getLocations());
                processDefine.setConnects(subProcess.getConnects());
                processDefine.setTimeout(subProcess.getTimeout());
                processDefine.setTenantId(subProcess.getTenantId());
                processDefine.setGlobalParams(subProcess.getGlobalParams());
                processDefine.setCreateTime(now);
                processDefine.setUpdateTime(now);
                processDefine.setFlag(subProcess.getFlag());
                processDefine.setWarningGroupId(subProcess.getWarningGroupId());
                processDefineMapper.insert(processDefine);

                logger.info("create sub process, project: {}, process name: {}", targetProject.getName(), processDefine.getName());

                //modify task node
                ProcessDefinition newSubProcessDefine = processDefineMapper.queryByDefineName(processDefine.getProjectId(), processDefine.getName());

                if (null != newSubProcessDefine) {
                    subProcessIdMap.put(subProcessId, newSubProcessDefine.getId());
                    subParams.put(PROCESSDEFINITIONID, newSubProcessDefine.getId());
                    taskNode.set("params", subParams);
                }
            }
        }
    }

    /**
     * check the process definition node meets the specifications
     *
     * @param processData process data
     * @param processDefinitionJson process definition json
     * @return check result code
     */
    @Override
    public Map<String, Object> checkProcessNodeList(ProcessData processData, String processDefinitionJson) {

        Map<String, Object> result = new HashMap<>();
        try {
            if (processData == null) {
                logger.error("process data is null");
                putMsg(result, Status.DATA_IS_NOT_VALID, processDefinitionJson);
                return result;
            }

            // Check whether the task node is normal
            List<TaskNode> taskNodes = processData.getTasks();

            if (taskNodes == null) {
                logger.error("process node info is empty");
                putMsg(result, Status.DATA_IS_NULL, processDefinitionJson);
                return result;
            }

            // check has cycle
            if (graphHasCycle(taskNodes)) {
                logger.error("process DAG has cycle");
                putMsg(result, Status.PROCESS_NODE_HAS_CYCLE);
                return result;
            }

            // check whether the process definition json is normal
            for (TaskNode taskNode : taskNodes) {
                if (!CheckUtils.checkTaskNodeParameters(taskNode.getParams(), taskNode.getType())) {
                    logger.error("task node {} parameter invalid", taskNode.getName());
                    putMsg(result, Status.PROCESS_NODE_S_PARAMETER_INVALID, taskNode.getName());
                    return result;
                }

                // check extra params
                CheckUtils.checkOtherParams(taskNode.getExtras());
            }
            putMsg(result, Status.SUCCESS);
        } catch (Exception e) {
            result.put(Constants.STATUS, Status.REQUEST_PARAMS_NOT_VALID_ERROR);
            result.put(Constants.MSG, e.getMessage());
        }
        return result;
    }

    /**
     * get task node details based on process definition
     *
     * @param defineId define id
     * @return task node list
     */
    @Override
    public Map<String, Object> getTaskNodeListByDefinitionId(Integer defineId) {
        Map<String, Object> result = new HashMap<>();

        ProcessDefinition processDefinition = processDefineMapper.selectById(defineId);
        if (processDefinition == null) {
            logger.info("process define not exists");
            putMsg(result, Status.PROCESS_DEFINE_NOT_EXIST, defineId);
            return result;
        }

        String processDefinitionJson = processDefinition.getProcessDefinitionJson();

        ProcessData processData = JSONUtils.parseObject(processDefinitionJson, ProcessData.class);

        //process data check
        if (null == processData) {
            logger.error("process data is null");
            putMsg(result, Status.DATA_IS_NOT_VALID, processDefinitionJson);
            return result;
        }

        List<TaskNode> taskNodeList = (processData.getTasks() == null) ? new ArrayList<>() : processData.getTasks();

        result.put(Constants.DATA_LIST, taskNodeList);
        putMsg(result, Status.SUCCESS);

        return result;

    }

    /**
     * get task node details based on process definition
     *
     * @param defineIdList define id list
     * @return task node list
     */
    @Override
    public Map<String, Object> getTaskNodeListByDefinitionIdList(String defineIdList) {
        Map<String, Object> result = new HashMap<>();

        Map<Integer, List<TaskNode>> taskNodeMap = new HashMap<>();
        String[] idList = defineIdList.split(",");
        List<Integer> idIntList = new ArrayList<>();
        for (String definitionId : idList) {
            idIntList.add(Integer.parseInt(definitionId));
        }
        Integer[] idArray = idIntList.toArray(new Integer[0]);
        List<ProcessDefinition> processDefinitionList = processDefineMapper.queryDefinitionListByIdList(idArray);
        if (CollectionUtils.isEmpty(processDefinitionList)) {
            logger.info("process definition not exists");
            putMsg(result, Status.PROCESS_DEFINE_NOT_EXIST, defineIdList);
            return result;
        }

        for (ProcessDefinition processDefinition : processDefinitionList) {
            String processDefinitionJson = processDefinition.getProcessDefinitionJson();
            ProcessData processData = JSONUtils.parseObject(processDefinitionJson, ProcessData.class);
            List<TaskNode> taskNodeList = (processData.getTasks() == null) ? new ArrayList<>() : processData.getTasks();
            taskNodeMap.put(processDefinition.getId(), taskNodeList);
        }

        result.put(Constants.DATA_LIST, taskNodeMap);
        putMsg(result, Status.SUCCESS);

        return result;

    }

    /**
     * query process definition all by project id
     *
     * @param projectId project id
     * @return process definitions in the project
     */
    @Override
    public Map<String, Object> queryProcessDefinitionAllByProjectId(Integer projectId) {

        HashMap<String, Object> result = new HashMap<>(5);

        List<ProcessDefinition> resourceList = processDefineMapper.queryAllDefinitionList(projectId);
        result.put(Constants.DATA_LIST, resourceList);
        putMsg(result, Status.SUCCESS);

        return result;
    }

    /**
     * Encapsulates the TreeView structure
     *
     * @param processId process definition id
     * @param limit limit
     * @return tree view json data
     * @throws Exception exception
     */
    @Override
    public Map<String, Object> viewTree(Integer processId, Integer limit) throws Exception {
        Map<String, Object> result = new HashMap<>();

        ProcessDefinition processDefinition = processDefineMapper.selectById(processId);
        if (null == processDefinition) {
            logger.info("process define not exists");
            putMsg(result, Status.PROCESS_DEFINE_NOT_EXIST, processDefinition);
            return result;
        }
        DAG<String, TaskNode, TaskNodeRelation> dag = genDagGraph(processDefinition);
        /**
         * nodes that is running
         */
        Map<String, List<TreeViewDto>> runningNodeMap = new ConcurrentHashMap<>();

        /**
         * nodes that is waiting torun
         */
        Map<String, List<TreeViewDto>> waitingRunningNodeMap = new ConcurrentHashMap<>();

        /**
         * List of process instances
         */
        List<ProcessInstance> processInstanceList = processInstanceService.queryByProcessDefineId(processId, limit);

        for (ProcessInstance processInstance : processInstanceList) {
            processInstance.setDuration(DateUtils.differSec(processInstance.getStartTime(), processInstance.getEndTime()));
        }

        if (limit > processInstanceList.size()) {
            limit = processInstanceList.size();
        }

        TreeViewDto parentTreeViewDto = new TreeViewDto();
        parentTreeViewDto.setName("DAG");
        parentTreeViewDto.setType("");
        // Specify the process definition, because it is a TreeView for a process definition

        for (int i = limit - 1; i >= 0; i--) {
            ProcessInstance processInstance = processInstanceList.get(i);

            Date endTime = processInstance.getEndTime() == null ? new Date() : processInstance.getEndTime();
            parentTreeViewDto.getInstances().add(new Instance(processInstance.getId(), processInstance.getName(), "", processInstance.getState().toString()
                    , processInstance.getStartTime(), endTime, processInstance.getHost(), DateUtils.format2Readable(endTime.getTime() - processInstance.getStartTime().getTime())));
        }

        List<TreeViewDto> parentTreeViewDtoList = new ArrayList<>();
        parentTreeViewDtoList.add(parentTreeViewDto);
        // Here is the encapsulation task instance
        for (String startNode : dag.getBeginNode()) {
            runningNodeMap.put(startNode, parentTreeViewDtoList);
        }

        while (Stopper.isRunning()) {
            Set<String> postNodeList = null;
            Iterator<Map.Entry<String, List<TreeViewDto>>> iter = runningNodeMap.entrySet().iterator();
            while (iter.hasNext()) {
                Map.Entry<String, List<TreeViewDto>> en = iter.next();
                String nodeName = en.getKey();
                parentTreeViewDtoList = en.getValue();

                TreeViewDto treeViewDto = new TreeViewDto();
                treeViewDto.setName(nodeName);
                TaskNode taskNode = dag.getNode(nodeName);
                treeViewDto.setType(taskNode.getType());

                //set treeViewDto instances
                for (int i = limit - 1; i >= 0; i--) {
                    ProcessInstance processInstance = processInstanceList.get(i);
                    TaskInstance taskInstance = taskInstanceMapper.queryByInstanceIdAndName(processInstance.getId(), nodeName);
                    if (taskInstance == null) {
                        treeViewDto.getInstances().add(new Instance(-1, "not running", "null"));
                    } else {
                        Date startTime = taskInstance.getStartTime() == null ? new Date() : taskInstance.getStartTime();
                        Date endTime = taskInstance.getEndTime() == null ? new Date() : taskInstance.getEndTime();

                        int subProcessId = 0;
                        /**
                         * if process is sub process, the return sub id, or sub id=0
                         */
                        if (taskInstance.getTaskType().equals(TaskType.SUB_PROCESS.name())) {
                            String taskJson = taskInstance.getTaskJson();
                            taskNode = JSONUtils.parseObject(taskJson, TaskNode.class);
                            subProcessId = Integer.parseInt(JSONUtils.parseObject(
                                    taskNode.getParams()).path(CMD_PARAM_SUB_PROCESS_DEFINE_ID).asText());
                        }
                        treeViewDto.getInstances().add(new Instance(taskInstance.getId(), taskInstance.getName(), taskInstance.getTaskType(), taskInstance.getState().toString()
                                , taskInstance.getStartTime(), taskInstance.getEndTime(), taskInstance.getHost(), DateUtils.format2Readable(endTime.getTime() - startTime.getTime()), subProcessId));
                    }
                }
                for (TreeViewDto pTreeViewDto : parentTreeViewDtoList) {
                    pTreeViewDto.getChildren().add(treeViewDto);
                }
                postNodeList = dag.getSubsequentNodes(nodeName);
                if (CollectionUtils.isNotEmpty(postNodeList)) {
                    for (String nextNodeName : postNodeList) {
                        List<TreeViewDto> treeViewDtoList = waitingRunningNodeMap.get(nextNodeName);
                        if (CollectionUtils.isEmpty(treeViewDtoList)) {
                            treeViewDtoList = new ArrayList<>();
                        }
                        treeViewDtoList.add(treeViewDto);
                        waitingRunningNodeMap.put(nextNodeName, treeViewDtoList);
                    }
                }
                runningNodeMap.remove(nodeName);
            }
            if (waitingRunningNodeMap.size() == 0) {
                break;
            } else {
                runningNodeMap.putAll(waitingRunningNodeMap);
                waitingRunningNodeMap.clear();
            }
        }
        result.put(Constants.DATA_LIST, parentTreeViewDto);
        result.put(Constants.STATUS, Status.SUCCESS);
        result.put(Constants.MSG, Status.SUCCESS.getMsg());
        return result;
    }

    /**
     * Generate the DAG Graph based on the process definition id
     *
     * @param processDefinition process definition
     * @return dag graph
     */
    private DAG<String, TaskNode, TaskNodeRelation> genDagGraph(ProcessDefinition processDefinition) {

        String processDefinitionJson = processDefinition.getProcessDefinitionJson();

        ProcessData processData = JSONUtils.parseObject(processDefinitionJson, ProcessData.class);

        //check process data
        if (null != processData) {
            List<TaskNode> taskNodeList = processData.getTasks();
            processDefinition.setGlobalParamList(processData.getGlobalParams());
            ProcessDag processDag = DagHelper.getProcessDag(taskNodeList);

            // Generate concrete Dag to be executed
            return DagHelper.buildDagGraph(processDag);
        }

        return new DAG<>();
    }

    /**
     * whether the graph has a ring
     *
     * @param taskNodeResponseList task node response list
     * @return if graph has cycle flag
     */
    private boolean graphHasCycle(List<TaskNode> taskNodeResponseList) {
        DAG<String, TaskNode, String> graph = new DAG<>();

        // Fill the vertices
        for (TaskNode taskNodeResponse : taskNodeResponseList) {
            graph.addNode(taskNodeResponse.getName(), taskNodeResponse);
        }

        // Fill edge relations
        for (TaskNode taskNodeResponse : taskNodeResponseList) {
            taskNodeResponse.getPreTasks();
            List<String> preTasks = JSONUtils.toList(taskNodeResponse.getPreTasks(), String.class);
            if (CollectionUtils.isNotEmpty(preTasks)) {
                for (String preTask : preTasks) {
                    if (!graph.addEdge(preTask, taskNodeResponse.getName())) {
                        return true;
                    }
                }
            }
        }

        return graph.hasCycle();
    }

    private String recursionProcessDefinitionName(Integer projectId, String processDefinitionName, int num) {
        ProcessDefinition processDefinition = processDefineMapper.queryByDefineName(projectId, processDefinitionName);
        if (processDefinition != null) {
            if (num > 1) {
                String str = processDefinitionName.substring(0, processDefinitionName.length() - 3);
                processDefinitionName = str + "(" + num + ")";
            } else {
                processDefinitionName = processDefinition.getName() + "(" + num + ")";
            }
        } else {
            return processDefinitionName;
        }
        return recursionProcessDefinitionName(projectId, processDefinitionName, num + 1);
    }

    private Map<String, Object> copyProcessDefinition(User loginUser,
                                                      Integer processId,
                                                      Project targetProject) throws JsonProcessingException {

        Map<String, Object> result = new HashMap<>(5);

        ProcessDefinition processDefinition = processDefineMapper.selectById(processId);
        if (processDefinition == null) {
            putMsg(result, Status.PROCESS_DEFINE_NOT_EXIST, processId);
            return result;
        } else {
            return createProcessDefinition(
                    loginUser,
                    targetProject.getName(),
                    processDefinition.getName() + "_copy_" + DateUtils.getCurrentTimeStamp(),
                    processDefinition.getProcessDefinitionJson(),
                    processDefinition.getDescription(),
                    processDefinition.getLocations(),
                    processDefinition.getConnects());

        }
    }

    /**
     * copy process definition
     *
     * @param loginUser login user
     * @param projectName project name
     * @param processId process definition id
     * @return copy result code
     */
    public Map<String, Object> copyProcessDefinition(User loginUser, String projectName, Integer processId) {

        Map<String, Object> result = new HashMap<>(5);
        Project project = projectMapper.queryByName(projectName);

        Map<String, Object> checkResult = projectService.checkProjectAndAuth(loginUser, project, projectName);
        Status resultStatus = (Status) checkResult.get(Constants.STATUS);
        if (resultStatus != Status.SUCCESS) {
            return checkResult;
        }

        ProcessDefinition processDefinition = processDefineMapper.selectById(processId);
        if (processDefinition == null) {
            putMsg(result, Status.PROCESS_DEFINE_NOT_EXIST, processId);
            return result;
        } else {
            return createProcessDefinition(
                    loginUser,
                    projectName,
                    processDefinition.getName() + "_copy_" + System.currentTimeMillis(),
                    processDefinition.getProcessDefinitionJson(),
                    processDefinition.getDescription(),
                    processDefinition.getLocations(),
                    processDefinition.getConnects());
        }
    }

    /**
     * batch copy process definition
     *
     * @param loginUser loginUser
     * @param projectName projectName
     * @param processDefinitionIds processDefinitionIds
     * @param targetProjectId targetProjectId
     */
    @Override
    public Map<String, Object> batchCopyProcessDefinition(User loginUser,
                                                          String projectName,
                                                          String processDefinitionIds,
                                                          int targetProjectId) {
        Map<String, Object> result = new HashMap<>();
        List<String> failedProcessList = new ArrayList<>();

        if (StringUtils.isEmpty(processDefinitionIds)) {
            putMsg(result, Status.PROCESS_DEFINITION_IDS_IS_EMPTY, processDefinitionIds);
            return result;
        }

        //check src project auth
        Map<String, Object> checkResult = checkProjectAndAuth(loginUser, projectName);
        if (checkResult != null) {
            return checkResult;
        }

        Project targetProject = projectMapper.queryDetailById(targetProjectId);
        if (targetProject == null) {
            putMsg(result, Status.PROJECT_NOT_FOUNT, targetProjectId);
            return result;
        }

        if (!(targetProject.getName()).equals(projectName)) {
            Map<String, Object> checkTargetProjectResult = checkProjectAndAuth(loginUser, targetProject.getName());
            if (checkTargetProjectResult != null) {
                return checkTargetProjectResult;
            }
        }

        String[] processDefinitionIdList = processDefinitionIds.split(Constants.COMMA);
        doBatchCopyProcessDefinition(loginUser, targetProject, failedProcessList, processDefinitionIdList);

        checkBatchOperateResult(projectName, targetProject.getName(), result, failedProcessList, true);

        return result;
    }

    /**
     * batch move process definition
     *
     * @param loginUser loginUser
     * @param projectName projectName
     * @param processDefinitionIds processDefinitionIds
     * @param targetProjectId targetProjectId
     */
    @Override
    public Map<String, Object> batchMoveProcessDefinition(User loginUser,
                                                          String projectName,
                                                          String processDefinitionIds,
                                                          int targetProjectId) {
        Map<String, Object> result = new HashMap<>();
        List<String> failedProcessList = new ArrayList<>();

        //check src project auth
        Map<String, Object> checkResult = checkProjectAndAuth(loginUser, projectName);
        if (checkResult != null) {
            return checkResult;
        }

        if (StringUtils.isEmpty(processDefinitionIds)) {
            putMsg(result, Status.PROCESS_DEFINITION_IDS_IS_EMPTY, processDefinitionIds);
            return result;
        }

        Project targetProject = projectMapper.queryDetailById(targetProjectId);
        if (targetProject == null) {
            putMsg(result, Status.PROJECT_NOT_FOUNT, targetProjectId);
            return result;
        }

        if (!(targetProject.getName()).equals(projectName)) {
            Map<String, Object> checkTargetProjectResult = checkProjectAndAuth(loginUser, targetProject.getName());
            if (checkTargetProjectResult != null) {
                return checkTargetProjectResult;
            }
        }

        String[] processDefinitionIdList = processDefinitionIds.split(Constants.COMMA);
        doBatchMoveProcessDefinition(targetProject, failedProcessList, processDefinitionIdList);

        checkBatchOperateResult(projectName, targetProject.getName(), result, failedProcessList, false);

        return result;
    }

    /**
     * switch the defined process definition verison
     *
     * @param loginUser login user
     * @param projectName project name
     * @param processDefinitionId process definition id
     * @param version the version user want to switch
     * @return switch process definition version result code
     */
    @Override
    public Map<String, Object> switchProcessDefinitionVersion(User loginUser, String projectName
            , int processDefinitionId, long version) {

        Map<String, Object> result = new HashMap<>();
        Project project = projectMapper.queryByName(projectName);
        // check project auth
        Map<String, Object> checkResult = projectService.checkProjectAndAuth(loginUser, project, projectName);
        Status resultStatus = (Status) checkResult.get(Constants.STATUS);
        if (resultStatus != Status.SUCCESS) {
            return checkResult;
        }

        ProcessDefinition processDefinition = processDefineMapper.queryByDefineId(processDefinitionId);
        if (Objects.isNull(processDefinition)) {
            putMsg(result
                    , Status.SWITCH_PROCESS_DEFINITION_VERSION_NOT_EXIST_PROCESS_DEFINITION_ERROR
                    , processDefinitionId);
            return result;
        }

        ProcessDefinitionVersion processDefinitionVersion = processDefinitionVersionService
                .queryByProcessDefinitionIdAndVersion(processDefinitionId, version);
        if (Objects.isNull(processDefinitionVersion)) {
            putMsg(result
                    , Status.SWITCH_PROCESS_DEFINITION_VERSION_NOT_EXIST_PROCESS_DEFINITION_VERSION_ERROR
                    , processDefinitionId
                    , version);
            return result;
        }

        processDefinition.setVersion(processDefinitionVersion.getVersion());
        processDefinition.setProcessDefinitionJson(processDefinitionVersion.getProcessDefinitionJson());
        processDefinition.setDescription(processDefinitionVersion.getDescription());
        processDefinition.setLocations(processDefinitionVersion.getLocations());
        processDefinition.setConnects(processDefinitionVersion.getConnects());
        processDefinition.setTimeout(processDefinitionVersion.getTimeout());
        processDefinition.setGlobalParams(processDefinitionVersion.getGlobalParams());
        processDefinition.setUpdateTime(new Date());
        processDefinition.setWarningGroupId(processDefinitionVersion.getWarningGroupId());
        processDefinition.setResourceIds(processDefinitionVersion.getResourceIds());

        if (processDefineMapper.updateById(processDefinition) > 0) {
            putMsg(result, Status.SUCCESS);
        } else {
            putMsg(result, Status.SWITCH_PROCESS_DEFINITION_VERSION_ERROR);
        }
        return result;
    }

    /**
     * do batch move process definition
     *
     * @param targetProject targetProject
     * @param failedProcessList failedProcessList
     * @param processDefinitionIdList processDefinitionIdList
     */
    private void doBatchMoveProcessDefinition(Project targetProject, List<String> failedProcessList, String[] processDefinitionIdList) {
        for (String processDefinitionId : processDefinitionIdList) {
            try {
                Map<String, Object> moveProcessDefinitionResult =
                        moveProcessDefinition(Integer.valueOf(processDefinitionId), targetProject);
                if (!Status.SUCCESS.equals(moveProcessDefinitionResult.get(Constants.STATUS))) {
                    setFailedProcessList(failedProcessList, processDefinitionId);
                    logger.error((String) moveProcessDefinitionResult.get(Constants.MSG));
                }
            } catch (Exception e) {
                setFailedProcessList(failedProcessList, processDefinitionId);
            }
        }
    }

    /**
     * batch copy process definition
     *
     * @param loginUser loginUser
     * @param targetProject targetProject
     * @param failedProcessList failedProcessList
     * @param processDefinitionIdList processDefinitionIdList
     */
    private void doBatchCopyProcessDefinition(User loginUser, Project targetProject, List<String> failedProcessList, String[] processDefinitionIdList) {
        for (String processDefinitionId : processDefinitionIdList) {
            try {
                Map<String, Object> copyProcessDefinitionResult =
                        copyProcessDefinition(loginUser, Integer.valueOf(processDefinitionId), targetProject);
                if (!Status.SUCCESS.equals(copyProcessDefinitionResult.get(Constants.STATUS))) {
                    setFailedProcessList(failedProcessList, processDefinitionId);
                    logger.error((String) copyProcessDefinitionResult.get(Constants.MSG));
                }
            } catch (Exception e) {
                setFailedProcessList(failedProcessList, processDefinitionId);
            }
        }
    }

    /**
     * set failed processList
     *
     * @param failedProcessList failedProcessList
     * @param processDefinitionId processDefinitionId
     */
    private void setFailedProcessList(List<String> failedProcessList, String processDefinitionId) {
        ProcessDefinition processDefinition = processDefineMapper.queryByDefineId(Integer.valueOf(processDefinitionId));
        if (processDefinition != null) {
            failedProcessList.add(processDefinitionId + "[" + processDefinition.getName() + "]");
        } else {
            failedProcessList.add(processDefinitionId + "[null]");
        }
    }

    /**
     * check project and auth
     *
     * @param loginUser loginUser
     * @param projectName projectName
     */
    private Map<String, Object> checkProjectAndAuth(User loginUser, String projectName) {
        Project project = projectMapper.queryByName(projectName);

        //check user access for project
        Map<String, Object> checkResult = projectService.checkProjectAndAuth(loginUser, project, projectName);
        Status resultStatus = (Status) checkResult.get(Constants.STATUS);

        if (resultStatus != Status.SUCCESS) {
            return checkResult;
        }
        return null;
    }

    /**
     * move process definition
     *
     * @param processId processId
     * @param targetProject targetProject
     * @return move result code
     */
    private Map<String, Object> moveProcessDefinition(Integer processId,
                                                      Project targetProject) {

        Map<String, Object> result = new HashMap<>();

        ProcessDefinition processDefinition = processDefineMapper.selectById(processId);
        if (processDefinition == null) {
            putMsg(result, Status.PROCESS_DEFINE_NOT_EXIST, processId);
            return result;
        }

        processDefinition.setProjectId(targetProject.getId());
        processDefinition.setUpdateTime(new Date());
        if (processDefineMapper.updateById(processDefinition) > 0) {
            putMsg(result, Status.SUCCESS);
        } else {
            putMsg(result, Status.UPDATE_PROCESS_DEFINITION_ERROR);
        }
        return result;
    }

    /**
     * check batch operate result
     *
     * @param srcProjectName srcProjectName
     * @param targetProjectName targetProjectName
     * @param result result
     * @param failedProcessList failedProcessList
     * @param isCopy isCopy
     */
    private void checkBatchOperateResult(String srcProjectName, String targetProjectName,
                                         Map<String, Object> result, List<String> failedProcessList, boolean isCopy) {
        if (!failedProcessList.isEmpty()) {
            if (isCopy) {
                putMsg(result, Status.COPY_PROCESS_DEFINITION_ERROR, srcProjectName, targetProjectName, String.join(",", failedProcessList));
            } else {
                putMsg(result, Status.MOVE_PROCESS_DEFINITION_ERROR, srcProjectName, targetProjectName, String.join(",", failedProcessList));
            }
        } else {
            putMsg(result, Status.SUCCESS);
        }
    }

}
<|MERGE_RESOLUTION|>--- conflicted
+++ resolved
@@ -274,7 +274,7 @@
     @Override
     public Map<String, Object> queryProcessDefinitionList(User loginUser, String projectName) {
 
-        HashMap<String, Object> result = new HashMap<>(5);
+        HashMap<String, Object> result = new HashMap<>();
         Project project = projectMapper.queryByName(projectName);
 
         Map<String, Object> checkResult = projectService.checkProjectAndAuth(loginUser, project, projectName);
@@ -491,7 +491,7 @@
     @Transactional(rollbackFor = RuntimeException.class)
     public Map<String, Object> deleteProcessDefinitionById(User loginUser, String projectName, Integer processDefinitionId) {
 
-        Map<String, Object> result = new HashMap<>(5);
+        Map<String, Object> result = new HashMap<>();
         Project project = projectMapper.queryByName(projectName);
 
         Map<String, Object> checkResult = projectService.checkProjectAndAuth(loginUser, project, projectName);
@@ -802,7 +802,7 @@
     @Override
     @Transactional(rollbackFor = RuntimeException.class)
     public Map<String, Object> importProcessDefinition(User loginUser, MultipartFile file, String currentProjectName) {
-        Map<String, Object> result = new HashMap<>(5);
+        Map<String, Object> result = new HashMap<>();
         String processMetaJson = FileUtils.file2String(file);
         List<ProcessMeta> processMetaList = JSONUtils.toList(processMetaJson, ProcessMeta.class);
 
@@ -888,16 +888,6 @@
                                                        String processDefinitionName,
                                                        String importProcessParam) {
         Map<String, Object> createProcessResult = null;
-<<<<<<< HEAD
-        createProcessResult = createProcessDefinition(loginUser
-            , currentProjectName,
-            processDefinitionName + "_import_" + DateUtils.getCurrentTimeStamp(),
-            importProcessParam,
-            processMeta.getProcessDefinitionDescription(),
-            processMeta.getProcessDefinitionLocations(),
-            processMeta.getProcessDefinitionConnects());
-        putMsg(result, Status.SUCCESS);
-=======
         try {
             createProcessResult = createProcessDefinition(loginUser
                     , currentProjectName,
@@ -911,7 +901,6 @@
             logger.error("import process meta json data: {}", e.getMessage(), e);
             putMsg(result, Status.IMPORT_PROCESS_DEFINE_ERROR);
         }
->>>>>>> 45b097f3
 
         return createProcessResult;
     }
@@ -1273,7 +1262,7 @@
     @Override
     public Map<String, Object> queryProcessDefinitionAllByProjectId(Integer projectId) {
 
-        HashMap<String, Object> result = new HashMap<>(5);
+        HashMap<String, Object> result = new HashMap<>();
 
         List<ProcessDefinition> resourceList = processDefineMapper.queryAllDefinitionList(projectId);
         result.put(Constants.DATA_LIST, resourceList);
@@ -1397,7 +1386,7 @@
                 }
                 runningNodeMap.remove(nodeName);
             }
-            if (waitingRunningNodeMap.size() == 0) {
+            if (waitingRunningNodeMap == null || waitingRunningNodeMap.size() == 0) {
                 break;
             } else {
                 runningNodeMap.putAll(waitingRunningNodeMap);
@@ -1484,7 +1473,7 @@
                                                       Integer processId,
                                                       Project targetProject) throws JsonProcessingException {
 
-        Map<String, Object> result = new HashMap<>(5);
+        Map<String, Object> result = new HashMap<>();
 
         ProcessDefinition processDefinition = processDefineMapper.selectById(processId);
         if (processDefinition == null) {
