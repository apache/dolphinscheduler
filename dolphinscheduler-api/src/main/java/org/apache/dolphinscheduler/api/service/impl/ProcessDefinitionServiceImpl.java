/*
 * Licensed to the Apache Software Foundation (ASF) under one or more
 * contributor license agreements.  See the NOTICE file distributed with
 * this work for additional information regarding copyright ownership.
 * The ASF licenses this file to You under the Apache License, Version 2.0
 * (the "License"); you may not use this file except in compliance with
 * the License.  You may obtain a copy of the License at
 *
 *    http://www.apache.org/licenses/LICENSE-2.0
 *
 * Unless required by applicable law or agreed to in writing, software
 * distributed under the License is distributed on an "AS IS" BASIS,
 * WITHOUT WARRANTIES OR CONDITIONS OF ANY KIND, either express or implied.
 * See the License for the specific language governing permissions and
 * limitations under the License.
 */

package org.apache.dolphinscheduler.api.service.impl;

import static org.apache.dolphinscheduler.api.constants.ApiFuncIdentificationConstant.TASK_DEFINITION_MOVE;
import static org.apache.dolphinscheduler.api.constants.ApiFuncIdentificationConstant.VERSION_DELETE;
import static org.apache.dolphinscheduler.api.constants.ApiFuncIdentificationConstant.VERSION_LIST;
import static org.apache.dolphinscheduler.api.constants.ApiFuncIdentificationConstant.WORKFLOW_BATCH_COPY;
import static org.apache.dolphinscheduler.api.constants.ApiFuncIdentificationConstant.WORKFLOW_CREATE;
import static org.apache.dolphinscheduler.api.constants.ApiFuncIdentificationConstant.WORKFLOW_DEFINITION;
import static org.apache.dolphinscheduler.api.constants.ApiFuncIdentificationConstant.WORKFLOW_DEFINITION_DELETE;
import static org.apache.dolphinscheduler.api.constants.ApiFuncIdentificationConstant.WORKFLOW_DEFINITION_EXPORT;
import static org.apache.dolphinscheduler.api.constants.ApiFuncIdentificationConstant.WORKFLOW_EXPORT;
import static org.apache.dolphinscheduler.api.constants.ApiFuncIdentificationConstant.WORKFLOW_IMPORT;
import static org.apache.dolphinscheduler.api.constants.ApiFuncIdentificationConstant.WORKFLOW_ONLINE_OFFLINE;
import static org.apache.dolphinscheduler.api.constants.ApiFuncIdentificationConstant.WORKFLOW_SWITCH_TO_THIS_VERSION;
import static org.apache.dolphinscheduler.api.constants.ApiFuncIdentificationConstant.WORKFLOW_TREE_VIEW;
import static org.apache.dolphinscheduler.api.constants.ApiFuncIdentificationConstant.WORKFLOW_UPDATE;
import static org.apache.dolphinscheduler.common.Constants.CMD_PARAM_SUB_PROCESS_DEFINE_CODE;
import static org.apache.dolphinscheduler.common.Constants.COPY_SUFFIX;
import static org.apache.dolphinscheduler.common.Constants.DEFAULT_WORKER_GROUP;
import static org.apache.dolphinscheduler.common.Constants.EMPTY_STRING;
import static org.apache.dolphinscheduler.common.Constants.IMPORT_SUFFIX;
import static org.apache.dolphinscheduler.plugin.task.api.TaskConstants.COMPLEX_TASK_TYPES;
import static org.apache.dolphinscheduler.plugin.task.api.TaskConstants.TASK_TYPE_SQL;

import org.apache.dolphinscheduler.api.dto.DagDataSchedule;
import org.apache.dolphinscheduler.api.dto.ScheduleParam;
import org.apache.dolphinscheduler.api.dto.treeview.Instance;
import org.apache.dolphinscheduler.api.dto.treeview.TreeViewDto;
import org.apache.dolphinscheduler.api.enums.Status;
import org.apache.dolphinscheduler.api.exceptions.ServiceException;
import org.apache.dolphinscheduler.api.service.ProcessDefinitionService;
import org.apache.dolphinscheduler.api.service.ProcessInstanceService;
import org.apache.dolphinscheduler.api.service.ProjectService;
import org.apache.dolphinscheduler.api.service.SchedulerService;
import org.apache.dolphinscheduler.api.service.WorkFlowLineageService;
import org.apache.dolphinscheduler.api.utils.CheckUtils;
import org.apache.dolphinscheduler.api.utils.FileUtils;
import org.apache.dolphinscheduler.api.utils.PageInfo;
import org.apache.dolphinscheduler.api.utils.Result;
import org.apache.dolphinscheduler.common.Constants;
import org.apache.dolphinscheduler.common.enums.ConditionType;
import org.apache.dolphinscheduler.common.enums.FailureStrategy;
import org.apache.dolphinscheduler.common.enums.Flag;
import org.apache.dolphinscheduler.common.enums.Priority;
import org.apache.dolphinscheduler.common.enums.ProcessExecutionTypeEnum;
import org.apache.dolphinscheduler.common.enums.ReleaseState;
import org.apache.dolphinscheduler.common.enums.TimeoutFlag;
import org.apache.dolphinscheduler.common.enums.UserType;
import org.apache.dolphinscheduler.common.enums.WarningType;
import org.apache.dolphinscheduler.common.graph.DAG;
import org.apache.dolphinscheduler.common.lifecycle.ServerLifeCycleManager;
import org.apache.dolphinscheduler.common.model.TaskNode;
import org.apache.dolphinscheduler.common.model.TaskNodeRelation;
import org.apache.dolphinscheduler.common.utils.CodeGenerateUtils;
import org.apache.dolphinscheduler.common.utils.CodeGenerateUtils.CodeGenerateException;
import org.apache.dolphinscheduler.common.utils.DateUtils;
import org.apache.dolphinscheduler.common.utils.JSONUtils;
import org.apache.dolphinscheduler.dao.entity.DagData;
import org.apache.dolphinscheduler.dao.entity.DataSource;
import org.apache.dolphinscheduler.dao.entity.DependentSimplifyDefinition;
import org.apache.dolphinscheduler.dao.entity.ProcessDefinition;
import org.apache.dolphinscheduler.dao.entity.ProcessDefinitionLog;
import org.apache.dolphinscheduler.dao.entity.ProcessInstance;
import org.apache.dolphinscheduler.dao.entity.ProcessTaskRelation;
import org.apache.dolphinscheduler.dao.entity.ProcessTaskRelationLog;
import org.apache.dolphinscheduler.dao.entity.Project;
import org.apache.dolphinscheduler.dao.entity.Schedule;
import org.apache.dolphinscheduler.dao.entity.TaskDefinition;
import org.apache.dolphinscheduler.dao.entity.TaskDefinitionLog;
import org.apache.dolphinscheduler.dao.entity.TaskInstance;
import org.apache.dolphinscheduler.dao.entity.TaskMainInfo;
import org.apache.dolphinscheduler.dao.entity.Tenant;
import org.apache.dolphinscheduler.dao.entity.User;
import org.apache.dolphinscheduler.dao.mapper.DataSourceMapper;
import org.apache.dolphinscheduler.dao.mapper.ProcessDefinitionLogMapper;
import org.apache.dolphinscheduler.dao.mapper.ProcessDefinitionMapper;
import org.apache.dolphinscheduler.dao.mapper.ProcessTaskRelationLogMapper;
import org.apache.dolphinscheduler.dao.mapper.ProcessTaskRelationMapper;
import org.apache.dolphinscheduler.dao.mapper.ProjectMapper;
import org.apache.dolphinscheduler.dao.mapper.ScheduleMapper;
import org.apache.dolphinscheduler.dao.mapper.TaskDefinitionLogMapper;
import org.apache.dolphinscheduler.dao.mapper.TaskDefinitionMapper;
import org.apache.dolphinscheduler.dao.mapper.TaskInstanceMapper;
import org.apache.dolphinscheduler.dao.mapper.TenantMapper;
import org.apache.dolphinscheduler.dao.mapper.UserMapper;
import org.apache.dolphinscheduler.plugin.task.api.enums.SqlType;
import org.apache.dolphinscheduler.plugin.task.api.enums.TaskTimeoutStrategy;
import org.apache.dolphinscheduler.plugin.task.api.parameters.ParametersNode;
import org.apache.dolphinscheduler.plugin.task.api.parameters.SqlParameters;
import org.apache.dolphinscheduler.service.process.ProcessService;
import org.apache.dolphinscheduler.service.task.TaskPluginManager;

import org.apache.commons.collections4.CollectionUtils;
import org.apache.commons.lang3.StringUtils;

import java.io.BufferedOutputStream;
import java.io.BufferedReader;
import java.io.IOException;
import java.io.InputStreamReader;
import java.nio.charset.StandardCharsets;
import java.util.ArrayList;
import java.util.Arrays;
import java.util.Collection;
import java.util.Collections;
import java.util.Date;
import java.util.HashMap;
import java.util.HashSet;
import java.util.List;
import java.util.Map;
import java.util.Objects;
import java.util.Optional;
import java.util.Set;
import java.util.concurrent.ConcurrentHashMap;
import java.util.stream.Collectors;
import java.util.zip.ZipEntry;
import java.util.zip.ZipInputStream;

import javax.servlet.ServletOutputStream;
import javax.servlet.http.HttpServletResponse;

import org.slf4j.Logger;
import org.slf4j.LoggerFactory;
import org.springframework.beans.factory.annotation.Autowired;
import org.springframework.context.annotation.Lazy;
import org.springframework.http.MediaType;
import org.springframework.stereotype.Service;
import org.springframework.transaction.annotation.Transactional;
import org.springframework.web.multipart.MultipartFile;

import com.baomidou.mybatisplus.core.metadata.IPage;
import com.baomidou.mybatisplus.extension.plugins.pagination.Page;
import com.fasterxml.jackson.databind.JsonNode;
import com.fasterxml.jackson.databind.node.ArrayNode;
import com.fasterxml.jackson.databind.node.ObjectNode;
import com.google.common.collect.Lists;

/**
 * process definition service impl
 */
@Service
public class ProcessDefinitionServiceImpl extends BaseServiceImpl implements ProcessDefinitionService {

    private static final Logger logger = LoggerFactory.getLogger(ProcessDefinitionServiceImpl.class);

    private static final String RELEASESTATE = "releaseState";

    @Autowired
    private ProjectMapper projectMapper;

    @Autowired
    private ProjectService projectService;

    @Autowired
    private UserMapper userMapper;

    @Autowired
    private ProcessDefinitionLogMapper processDefinitionLogMapper;

    @Autowired
    private ProcessDefinitionMapper processDefinitionMapper;

    @Lazy
    @Autowired
    private ProcessInstanceService processInstanceService;

    @Autowired
    private TaskInstanceMapper taskInstanceMapper;

    @Autowired
    private ScheduleMapper scheduleMapper;

    @Autowired
    private ProcessService processService;

    @Autowired
    private ProcessTaskRelationMapper processTaskRelationMapper;

    @Autowired
    private ProcessTaskRelationLogMapper processTaskRelationLogMapper;

    @Autowired
    TaskDefinitionLogMapper taskDefinitionLogMapper;

    @Autowired
    private TaskDefinitionMapper taskDefinitionMapper;

    @Autowired
    private SchedulerService schedulerService;

    @Autowired
    private TenantMapper tenantMapper;

    @Autowired
    private DataSourceMapper dataSourceMapper;

    @Autowired
    private TaskPluginManager taskPluginManager;

    @Autowired
    private WorkFlowLineageService workFlowLineageService;

    /**
     * create process definition
     *
     * @param loginUser login user
     * @param projectCode project code
     * @param name process definition name
     * @param description description
     * @param globalParams global params
     * @param locations locations for nodes
     * @param timeout timeout
     * @param tenantCode tenantCode
     * @param taskRelationJson relation json for nodes
     * @param taskDefinitionJson taskDefinitionJson
     * @return create result code
     */
    @Override
    @Transactional
    public Map<String, Object> createProcessDefinition(User loginUser,
                                                       long projectCode,
                                                       String name,
                                                       String description,
                                                       String globalParams,
                                                       String locations,
                                                       int timeout,
                                                       String tenantCode,
                                                       String taskRelationJson,
                                                       String taskDefinitionJson,
                                                       String otherParamsJson,
                                                       ProcessExecutionTypeEnum executionType) {
        // check user access for project
<<<<<<< HEAD
        projectService.hasProjectAndPerm(loginUser, projectCode, WORKFLOW_CREATE);

        Map<String, Object> result = new HashMap<>();
=======
        Map<String, Object> result =
                projectService.checkProjectAndAuth(loginUser, project, projectCode, WORKFLOW_CREATE);
        if (result.get(Constants.STATUS) != Status.SUCCESS) {
            return result;
        }
>>>>>>> 3664d851
        if (checkDescriptionLength(description)) {
            putMsg(result, Status.DESCRIPTION_TOO_LONG_ERROR);
            return result;
        }
        // check whether the new process define name exist
        ProcessDefinition definition = processDefinitionMapper.verifyByDefineName(projectCode, name);
        if (definition != null) {
            putMsg(result, Status.PROCESS_DEFINITION_NAME_EXIST, name);
            return result;
        }
        List<TaskDefinitionLog> taskDefinitionLogs = JSONUtils.toList(taskDefinitionJson, TaskDefinitionLog.class);
        Map<String, Object> checkTaskDefinitions = checkTaskDefinitionList(taskDefinitionLogs, taskDefinitionJson);
        if (checkTaskDefinitions.get(Constants.STATUS) != Status.SUCCESS) {
            return checkTaskDefinitions;
        }
        List<ProcessTaskRelationLog> taskRelationList =
                JSONUtils.toList(taskRelationJson, ProcessTaskRelationLog.class);
        Map<String, Object> checkRelationJson =
                checkTaskRelationList(taskRelationList, taskRelationJson, taskDefinitionLogs);
        if (checkRelationJson.get(Constants.STATUS) != Status.SUCCESS) {
            return checkRelationJson;
        }
        int tenantId = -1;
        if (!Constants.DEFAULT.equals(tenantCode)) {
            Tenant tenant = tenantMapper.queryByTenantCode(tenantCode);
            if (tenant == null) {
                putMsg(result, Status.TENANT_NOT_EXIST);
                return result;
            }
            tenantId = tenant.getId();
        }
        long processDefinitionCode;
        try {
            processDefinitionCode = CodeGenerateUtils.getInstance().genCode();
        } catch (CodeGenerateException e) {
            putMsg(result, Status.INTERNAL_SERVER_ERROR_ARGS);
            return result;
        }
        ProcessDefinition processDefinition =
                new ProcessDefinition(projectCode, name, processDefinitionCode, description,
                        globalParams, locations, timeout, loginUser.getId(), tenantId);
        processDefinition.setExecutionType(executionType);

        return createDagDefine(loginUser, taskRelationList, processDefinition, taskDefinitionLogs, otherParamsJson);
    }

    protected Map<String, Object> createDagDefine(User loginUser,
                                                  List<ProcessTaskRelationLog> taskRelationList,
                                                  ProcessDefinition processDefinition,
                                                  List<TaskDefinitionLog> taskDefinitionLogs, String otherParamsJson) {
        Map<String, Object> result = new HashMap<>();
        int saveTaskResult = processService.saveTaskDefine(loginUser, processDefinition.getProjectCode(),
                taskDefinitionLogs, Boolean.TRUE);
        if (saveTaskResult == Constants.EXIT_CODE_SUCCESS) {
            logger.info("The task has not changed, so skip");
        }
        if (saveTaskResult == Constants.DEFINITION_FAILURE) {
            putMsg(result, Status.CREATE_TASK_DEFINITION_ERROR);
            throw new ServiceException(Status.CREATE_TASK_DEFINITION_ERROR);
        }
        int insertVersion = processService.saveProcessDefine(loginUser, processDefinition, Boolean.TRUE, Boolean.TRUE);
        if (insertVersion == 0) {
            putMsg(result, Status.CREATE_PROCESS_DEFINITION_ERROR);
            throw new ServiceException(Status.CREATE_PROCESS_DEFINITION_ERROR);
        }
        int insertResult = processService.saveTaskRelation(loginUser, processDefinition.getProjectCode(),
                processDefinition.getCode(),
                insertVersion, taskRelationList, taskDefinitionLogs, Boolean.TRUE);
        if (insertResult == Constants.EXIT_CODE_SUCCESS) {
            putMsg(result, Status.SUCCESS);
            result.put(Constants.DATA_LIST, processDefinition);
        } else {
            putMsg(result, Status.CREATE_PROCESS_TASK_RELATION_ERROR);
            throw new ServiceException(Status.CREATE_PROCESS_TASK_RELATION_ERROR);
        }
        saveOtherRelation(loginUser, processDefinition, result, otherParamsJson);
        return result;
    }

    private Map<String, Object> checkTaskDefinitionList(List<TaskDefinitionLog> taskDefinitionLogs,
                                                        String taskDefinitionJson) {
        Map<String, Object> result = new HashMap<>();
        try {
            if (taskDefinitionLogs.isEmpty()) {
                logger.error("taskDefinitionJson invalid: {}", taskDefinitionJson);
                putMsg(result, Status.DATA_IS_NOT_VALID, taskDefinitionJson);
                return result;
            }
            for (TaskDefinitionLog taskDefinitionLog : taskDefinitionLogs) {

                if (!taskPluginManager.checkTaskParameters(ParametersNode.builder()
                        .taskType(taskDefinitionLog.getTaskType())
                        .taskParams(taskDefinitionLog.getTaskParams())
                        .dependence(taskDefinitionLog.getDependence())
                        .build())) {
                    logger.error("task definition {} parameter invalid", taskDefinitionLog.getName());
                    putMsg(result, Status.PROCESS_NODE_S_PARAMETER_INVALID, taskDefinitionLog.getName());
                    return result;
                }
            }
            putMsg(result, Status.SUCCESS);
        } catch (Exception e) {
            result.put(Constants.STATUS, Status.REQUEST_PARAMS_NOT_VALID_ERROR);
            result.put(Constants.MSG, e.getMessage());
        }
        return result;
    }

    private Map<String, Object> checkTaskRelationList(List<ProcessTaskRelationLog> taskRelationList,
                                                      String taskRelationJson,
                                                      List<TaskDefinitionLog> taskDefinitionLogs) {
        Map<String, Object> result = new HashMap<>();
        try {
            if (taskRelationList == null || taskRelationList.isEmpty()) {
                logger.error("task relation list is null");
                putMsg(result, Status.DATA_IS_NOT_VALID, taskRelationJson);
                return result;
            }
            List<ProcessTaskRelation> processTaskRelations = taskRelationList.stream()
                    .map(processTaskRelationLog -> JSONUtils.parseObject(JSONUtils.toJsonString(processTaskRelationLog),
                            ProcessTaskRelation.class))
                    .collect(Collectors.toList());
            List<TaskNode> taskNodeList = processService.transformTask(processTaskRelations, taskDefinitionLogs);
            if (taskNodeList.size() != taskRelationList.size()) {
                Set<Long> postTaskCodes = taskRelationList.stream().map(ProcessTaskRelationLog::getPostTaskCode)
                        .collect(Collectors.toSet());
                Set<Long> taskNodeCodes = taskNodeList.stream().map(TaskNode::getCode).collect(Collectors.toSet());
                Collection<Long> codes = CollectionUtils.subtract(postTaskCodes, taskNodeCodes);
                if (CollectionUtils.isNotEmpty(codes)) {
                    logger.error("the task code is not exist");
<<<<<<< HEAD
                    putMsg(result, Status.TASK_DEFINE_NOT_EXIST, StringUtils.join(codes, Constants.COMMA));
=======
                    putMsg(result, Status.TASK_DEFINE_NOT_EXIST,
                            StringUtils.join(codes, Constants.COMMA));
>>>>>>> 3664d851
                    return result;
                }
            }
            if (graphHasCycle(taskNodeList)) {
                logger.error("process DAG has cycle");
                putMsg(result, Status.PROCESS_NODE_HAS_CYCLE);
                return result;
            }

            // check whether the task relation json is normal
            for (ProcessTaskRelationLog processTaskRelationLog : taskRelationList) {
                if (processTaskRelationLog.getPostTaskCode() == 0) {
                    logger.error("the post_task_code or post_task_version can't be zero");
                    putMsg(result, Status.CHECK_PROCESS_TASK_RELATION_ERROR);
                    return result;
                }
            }
            putMsg(result, Status.SUCCESS);
        } catch (Exception e) {
            result.put(Constants.STATUS, Status.REQUEST_PARAMS_NOT_VALID_ERROR);
            result.put(Constants.MSG, e.getMessage());
        }
        return result;
    }

    /**
     * query process definition list
     *
     * @param loginUser login user
     * @param projectCode project code
     * @return definition list
     */
    @Override
    public Map<String, Object> queryProcessDefinitionList(User loginUser, long projectCode) {
        // check user access for project
        projectService.hasProjectAndPerm(loginUser, projectCode, WORKFLOW_DEFINITION);

        Map<String, Object> result = new HashMap<>();
        List<ProcessDefinition> resourceList = processDefinitionMapper.queryAllDefinitionList(projectCode);
        List<DagData> dagDataList = resourceList.stream().map(processService::genDagData).collect(Collectors.toList());
        result.put(Constants.DATA_LIST, dagDataList);
        putMsg(result, Status.SUCCESS);
        return result;
    }

    /**
     * query process definition simple list
     *
     * @param loginUser login user
     * @param projectCode project code
     * @return definition simple list
     */
    @Override
    public Map<String, Object> queryProcessDefinitionSimpleList(User loginUser, long projectCode) {
        // check user access for project
        projectService.hasProjectAndPerm(loginUser, projectCode, WORKFLOW_DEFINITION);

        Map<String, Object> result = new HashMap<>();
        List<ProcessDefinition> processDefinitions = processDefinitionMapper.queryAllDefinitionList(projectCode);
        ArrayNode arrayNode = JSONUtils.createArrayNode();
        for (ProcessDefinition processDefinition : processDefinitions) {
            ObjectNode processDefinitionNode = JSONUtils.createObjectNode();
            processDefinitionNode.put("id", processDefinition.getId());
            processDefinitionNode.put("code", processDefinition.getCode());
            processDefinitionNode.put("name", processDefinition.getName());
            processDefinitionNode.put("projectCode", processDefinition.getProjectCode());
            arrayNode.add(processDefinitionNode);
        }
        result.put(Constants.DATA_LIST, arrayNode);
        putMsg(result, Status.SUCCESS);
        return result;
    }

    /**
     * query process definition list paging
     *
     * @param loginUser login user
     * @param projectCode project code
     * @param searchVal search value
     * @param userId user id
     * @param pageNo page number
     * @param pageSize page size
     * @return process definition page
     */
    @Override
    public Result queryProcessDefinitionListPaging(User loginUser, long projectCode, String searchVal,
                                                   String otherParamsJson, Integer userId, Integer pageNo,
                                                   Integer pageSize) {
        Result result = new Result();
        // check user access for project
        projectService.hasProjectAndPerm(loginUser, projectCode, WORKFLOW_DEFINITION);

        Page<ProcessDefinition> page = new Page<>(pageNo, pageSize);
        IPage<ProcessDefinition> processDefinitionIPage = processDefinitionMapper.queryDefineListPaging(
                page, searchVal, userId, projectCode, isAdmin(loginUser));

        List<ProcessDefinition> records = processDefinitionIPage.getRecords();
        for (ProcessDefinition pd : records) {
            ProcessDefinitionLog processDefinitionLog =
                    processDefinitionLogMapper.queryByDefinitionCodeAndVersion(pd.getCode(), pd.getVersion());
            User user = userMapper.selectById(processDefinitionLog.getOperator());
            pd.setModifyBy(user.getUserName());
        }
        processDefinitionIPage.setRecords(records);
        PageInfo<ProcessDefinition> pageInfo = new PageInfo<>(pageNo, pageSize);
        pageInfo.setTotal((int) processDefinitionIPage.getTotal());
        pageInfo.setTotalList(processDefinitionIPage.getRecords());
        result.setData(pageInfo);
        putMsg(result, Status.SUCCESS);

        return result;
    }

    /**
     * query detail of process definition
     *
     * @param loginUser login user
     * @param projectCode project code
     * @param code process definition code
     * @return process definition detail
     */
    @Override
    public Map<String, Object> queryProcessDefinitionByCode(User loginUser, long projectCode, long code) {
        // check user access for project
        projectService.hasProjectAndPerm(loginUser, projectCode, WORKFLOW_DEFINITION);
        Map<String, Object> result = new HashMap<>();

        ProcessDefinition processDefinition = processDefinitionMapper.queryByCode(code);
        if (processDefinition == null || projectCode != processDefinition.getProjectCode()) {
            putMsg(result, Status.PROCESS_DEFINE_NOT_EXIST, String.valueOf(code));
        } else {
            Tenant tenant = tenantMapper.queryById(processDefinition.getTenantId());
            if (tenant != null) {
                processDefinition.setTenantCode(tenant.getTenantCode());
            }
            DagData dagData = processService.genDagData(processDefinition);
            result.put(Constants.DATA_LIST, dagData);
            putMsg(result, Status.SUCCESS);
        }
        return result;
    }

    @Override
    public Map<String, Object> queryProcessDefinitionByName(User loginUser, long projectCode, String name) {
        // check user access for project
        projectService.hasProjectAndPerm(loginUser, projectCode, WORKFLOW_DEFINITION);

        Map<String, Object> result = new HashMap<>();
        ProcessDefinition processDefinition = processDefinitionMapper.queryByDefineName(projectCode, name);

        if (processDefinition == null) {
            putMsg(result, Status.PROCESS_DEFINE_NOT_EXIST, name);
        } else {
            DagData dagData = processService.genDagData(processDefinition);
            result.put(Constants.DATA_LIST, dagData);
            putMsg(result, Status.SUCCESS);
        }
        return result;
    }

    /**
     * update  process definition
     *
     * @param loginUser login user
     * @param projectCode project code
     * @param name process definition name
     * @param code process definition code
     * @param description description
     * @param globalParams global params
     * @param locations locations for nodes
     * @param timeout timeout
     * @param tenantCode tenantCode
     * @param taskRelationJson relation json for nodes
     * @param taskDefinitionJson taskDefinitionJson
     * @param otherParamsJson otherParamsJson handle other params
     * @return update result code
     */
    @Override
    @Transactional
    public Map<String, Object> updateProcessDefinition(User loginUser,
                                                       long projectCode,
                                                       String name,
                                                       long code,
                                                       String description,
                                                       String globalParams,
                                                       String locations,
                                                       int timeout,
                                                       String tenantCode,
                                                       String taskRelationJson,
                                                       String taskDefinitionJson,
                                                       String otherParamsJson,
                                                       ProcessExecutionTypeEnum executionType) {
        // check user access for project
<<<<<<< HEAD
        projectService.hasProjectAndPerm(loginUser, projectCode, WORKFLOW_UPDATE);

        Map<String, Object> result = new HashMap<>();
=======
        Map<String, Object> result =
                projectService.checkProjectAndAuth(loginUser, project, projectCode, WORKFLOW_UPDATE);
        if (result.get(Constants.STATUS) != Status.SUCCESS) {
            return result;
        }
>>>>>>> 3664d851
        if (checkDescriptionLength(description)) {
            putMsg(result, Status.DESCRIPTION_TOO_LONG_ERROR);
            return result;
        }
        List<TaskDefinitionLog> taskDefinitionLogs = JSONUtils.toList(taskDefinitionJson, TaskDefinitionLog.class);
        Map<String, Object> checkTaskDefinitions = checkTaskDefinitionList(taskDefinitionLogs, taskDefinitionJson);
        if (checkTaskDefinitions.get(Constants.STATUS) != Status.SUCCESS) {
            return checkTaskDefinitions;
        }
        List<ProcessTaskRelationLog> taskRelationList =
                JSONUtils.toList(taskRelationJson, ProcessTaskRelationLog.class);
        Map<String, Object> checkRelationJson =
                checkTaskRelationList(taskRelationList, taskRelationJson, taskDefinitionLogs);
        if (checkRelationJson.get(Constants.STATUS) != Status.SUCCESS) {
            return checkRelationJson;
        }

        int tenantId = -1;
        if (!Constants.DEFAULT.equals(tenantCode)) {
            Tenant tenant = tenantMapper.queryByTenantCode(tenantCode);
            if (tenant == null) {
                putMsg(result, Status.TENANT_NOT_EXIST);
                return result;
            }
            tenantId = tenant.getId();
        }

        ProcessDefinition processDefinition = processDefinitionMapper.queryByCode(code);
        // check process definition exists
        if (processDefinition == null || projectCode != processDefinition.getProjectCode()) {
            putMsg(result, Status.PROCESS_DEFINE_NOT_EXIST, String.valueOf(code));
            return result;
        }
        if (processDefinition.getReleaseState() == ReleaseState.ONLINE) {
            // online can not permit edit
            putMsg(result, Status.PROCESS_DEFINE_NOT_ALLOWED_EDIT, processDefinition.getName());
            return result;
        }
        if (!name.equals(processDefinition.getName())) {
            // check whether the new process define name exist
            ProcessDefinition definition = processDefinitionMapper.verifyByDefineName(projectCode, name);
            if (definition != null) {
                putMsg(result, Status.PROCESS_DEFINITION_NAME_EXIST, name);
                return result;
            }
        }
        ProcessDefinition processDefinitionDeepCopy =
                JSONUtils.parseObject(JSONUtils.toJsonString(processDefinition), ProcessDefinition.class);
        processDefinition.set(projectCode, name, description, globalParams, locations, timeout, tenantId);
        processDefinition.setExecutionType(executionType);
        return updateDagDefine(loginUser, taskRelationList, processDefinition, processDefinitionDeepCopy,
                taskDefinitionLogs, otherParamsJson);
    }

    /**
     * Task want to delete whether used in other task, should throw exception when have be used.
     *
     * This function avoid delete task already dependencies by other tasks by accident.
     *
     * @param processDefinition ProcessDefinition you change task definition and task relation
     * @param taskRelationList All the latest task relation list from process definition
     */
    private void taskUsedInOtherTaskValid(ProcessDefinition processDefinition,
                                          List<ProcessTaskRelationLog> taskRelationList) {
        List<ProcessTaskRelation> oldProcessTaskRelationList = processTaskRelationMapper
                .queryByProcessCode(processDefinition.getProjectCode(), processDefinition.getCode());
        Set<ProcessTaskRelationLog> oldProcessTaskRelationSet =
                oldProcessTaskRelationList.stream().map(ProcessTaskRelationLog::new).collect(Collectors.toSet());
        StringBuilder sb = new StringBuilder();
        for (ProcessTaskRelationLog oldProcessTaskRelation : oldProcessTaskRelationSet) {
            boolean oldTaskExists = taskRelationList.stream()
                    .anyMatch(relation -> oldProcessTaskRelation.getPostTaskCode() == relation.getPostTaskCode());
            if (!oldTaskExists) {
                Optional<String> taskDepMsg = workFlowLineageService.taskDepOnTaskMsg(
                        processDefinition.getProjectCode(), oldProcessTaskRelation.getProcessDefinitionCode(),
                        oldProcessTaskRelation.getPostTaskCode());
                taskDepMsg.ifPresent(sb::append);
            }
            if (sb.length() != 0) {
                throw new ServiceException(sb.toString());
            }
        }
    }

    protected Map<String, Object> updateDagDefine(User loginUser,
                                                  List<ProcessTaskRelationLog> taskRelationList,
                                                  ProcessDefinition processDefinition,
                                                  ProcessDefinition processDefinitionDeepCopy,
                                                  List<TaskDefinitionLog> taskDefinitionLogs,
                                                  String otherParamsJson) {
        Map<String, Object> result = new HashMap<>();
        int saveTaskResult = processService.saveTaskDefine(loginUser, processDefinition.getProjectCode(),
                taskDefinitionLogs, Boolean.TRUE);
        if (saveTaskResult == Constants.EXIT_CODE_SUCCESS) {
            logger.info("The task has not changed, so skip");
        }
        if (saveTaskResult == Constants.DEFINITION_FAILURE) {
            putMsg(result, Status.UPDATE_TASK_DEFINITION_ERROR);
            throw new ServiceException(Status.UPDATE_TASK_DEFINITION_ERROR);
        }
        boolean isChange = false;
        if (processDefinition.equals(processDefinitionDeepCopy) && saveTaskResult == Constants.EXIT_CODE_SUCCESS) {
            List<ProcessTaskRelationLog> processTaskRelationLogList = processTaskRelationLogMapper
                    .queryByProcessCodeAndVersion(processDefinition.getCode(), processDefinition.getVersion());
            if (taskRelationList.size() == processTaskRelationLogList.size()) {
                Set<ProcessTaskRelationLog> taskRelationSet = new HashSet<>(taskRelationList);
                Set<ProcessTaskRelationLog> processTaskRelationLogSet = new HashSet<>(processTaskRelationLogList);
                if (taskRelationSet.size() == processTaskRelationLogSet.size()) {
                    taskRelationSet.removeAll(processTaskRelationLogSet);
                    if (!taskRelationSet.isEmpty()) {
                        isChange = true;
                    }
                } else {
                    isChange = true;
                }
            } else {
                isChange = true;
            }
        } else {
            isChange = true;
        }
        if (isChange) {
            processDefinition.setUpdateTime(new Date());
            int insertVersion =
                    processService.saveProcessDefine(loginUser, processDefinition, Boolean.TRUE, Boolean.TRUE);
            if (insertVersion <= 0) {
                putMsg(result, Status.UPDATE_PROCESS_DEFINITION_ERROR);
                throw new ServiceException(Status.UPDATE_PROCESS_DEFINITION_ERROR);
            }

            taskUsedInOtherTaskValid(processDefinition, taskRelationList);
            int insertResult = processService.saveTaskRelation(loginUser, processDefinition.getProjectCode(),
                    processDefinition.getCode(), insertVersion, taskRelationList, taskDefinitionLogs, Boolean.TRUE);
            if (insertResult == Constants.EXIT_CODE_SUCCESS) {
                putMsg(result, Status.SUCCESS);
                result.put(Constants.DATA_LIST, processDefinition);
            } else {
                putMsg(result, Status.UPDATE_PROCESS_DEFINITION_ERROR);
                throw new ServiceException(Status.UPDATE_PROCESS_DEFINITION_ERROR);
            }
            saveOtherRelation(loginUser, processDefinition, result, otherParamsJson);
        } else {
            putMsg(result, Status.SUCCESS);
            result.put(Constants.DATA_LIST, processDefinition);
        }
        return result;
    }

    /**
     * verify process definition name unique
     *
     * @param loginUser login user
     * @param projectCode project code
     * @param name name
     * @return true if process definition name not exists, otherwise false
     */
    @Override
    public Map<String, Object> verifyProcessDefinitionName(User loginUser, long projectCode, String name,
                                                           long processDefinitionCode) {
<<<<<<< HEAD
=======
        Project project = projectMapper.queryByCode(projectCode);
>>>>>>> 3664d851
        // check user access for project
        projectService.hasProjectAndPerm(loginUser, projectCode, WORKFLOW_CREATE);

        Map<String, Object> result = new HashMap<>();
        ProcessDefinition processDefinition =
                processDefinitionMapper.verifyByDefineName(projectCode, name.trim());
        if (processDefinition == null) {
            putMsg(result, Status.SUCCESS);
            return result;
        }
        if (processDefinitionCode != 0 && processDefinitionCode == processDefinition.getCode()) {
            putMsg(result, Status.SUCCESS);
            return result;
        }
        putMsg(result, Status.PROCESS_DEFINITION_NAME_EXIST, name.trim());
        return result;
    }

    /**
     * Process definition want to delete whether used in other task, should throw exception when have be used.
     *
     * This function avoid delete process definition already dependencies by other tasks by accident.
     *
     * @param processDefinition ProcessDefinition you change task definition and task relation
     */
    private void processDefinitionUsedInOtherTaskValid(ProcessDefinition processDefinition) {
        // check process definition is already online
        if (processDefinition.getReleaseState() == ReleaseState.ONLINE) {
            throw new ServiceException(Status.PROCESS_DEFINE_STATE_ONLINE, processDefinition.getName());
        }

        // check process instances is already running
        List<ProcessInstance> processInstances = processInstanceService
                .queryByProcessDefineCodeAndStatus(processDefinition.getCode(), Constants.NOT_TERMINATED_STATES);
        if (CollectionUtils.isNotEmpty(processInstances)) {
            throw new ServiceException(Status.DELETE_PROCESS_DEFINITION_EXECUTING_FAIL, processInstances.size());
        }

        // check process used by other task, including subprocess and dependent task type
        Set<TaskMainInfo> taskDepOnProcess = workFlowLineageService
                .queryTaskDepOnProcess(processDefinition.getProjectCode(), processDefinition.getCode());
        if (CollectionUtils.isNotEmpty(taskDepOnProcess)) {
            String taskDepDetail = taskDepOnProcess.stream()
                    .map(task -> String.format(Constants.FORMAT_S_S_COLON, task.getProcessDefinitionName(),
                            task.getTaskName()))
                    .collect(Collectors.joining(Constants.COMMA));
            throw new ServiceException(Status.DELETE_PROCESS_DEFINITION_USE_BY_OTHER_FAIL, taskDepDetail);
        }
    }

    /**
     * delete process definition by code
     *
     * @param loginUser login user
     * @param projectCode project code
     * @param code process definition code
     * @return delete result code
     */
    @Override
    @Transactional
    public Map<String, Object> deleteProcessDefinitionByCode(User loginUser, long projectCode, long code) {
        Project project = projectMapper.queryByCode(projectCode);
        // check user access for project
        projectService.hasProjectAndPerm(loginUser, project, WORKFLOW_DEFINITION_DELETE);

        Map<String, Object> result = new HashMap<>();
        ProcessDefinition processDefinition = processDefinitionMapper.queryByCode(code);
        if (processDefinition == null || projectCode != processDefinition.getProjectCode()) {
            putMsg(result, Status.PROCESS_DEFINE_NOT_EXIST, String.valueOf(code));
            return result;
        }

        // Determine if the login user is the owner of the process definition
        if (loginUser.getId() != processDefinition.getUserId() && loginUser.getUserType() != UserType.ADMIN_USER) {
            putMsg(result, Status.USER_NO_OPERATION_PERM);
            return result;
        }

        processDefinitionUsedInOtherTaskValid(processDefinition);

        // get the timing according to the process definition
        Schedule scheduleObj = scheduleMapper.queryByProcessDefinitionCode(code);
        if (scheduleObj != null) {
            if (scheduleObj.getReleaseState() == ReleaseState.OFFLINE) {
                int delete = scheduleMapper.deleteById(scheduleObj.getId());
                if (delete == 0) {
                    putMsg(result, Status.DELETE_SCHEDULE_CRON_BY_ID_ERROR);
                    throw new ServiceException(Status.DELETE_SCHEDULE_CRON_BY_ID_ERROR);
                }
            }
            if (scheduleObj.getReleaseState() == ReleaseState.ONLINE) {
                putMsg(result, Status.SCHEDULE_CRON_STATE_ONLINE, scheduleObj.getId());
                return result;
            }
        }
        int delete = processDefinitionMapper.deleteById(processDefinition.getId());
        if (delete == 0) {
            putMsg(result, Status.DELETE_PROCESS_DEFINE_BY_CODE_ERROR);
            throw new ServiceException(Status.DELETE_PROCESS_DEFINE_BY_CODE_ERROR);
        }
        int deleteRelation = processTaskRelationMapper.deleteByCode(project.getCode(), processDefinition.getCode());
        if (deleteRelation == 0) {
            logger.warn("The process definition has not relation, it will be delete successfully");
        }
        deleteOtherRelation(project, result, processDefinition);
        putMsg(result, Status.SUCCESS);
        return result;
    }

    /**
     * release process definition: online / offline
     *
     * @param loginUser login user
     * @param projectCode project code
     * @param code process definition code
     * @param releaseState release state
     * @return release result code
     */
    @Override
    @Transactional
    public Map<String, Object> releaseProcessDefinition(User loginUser, long projectCode, long code,
                                                        ReleaseState releaseState) {
        Project project = projectMapper.queryByCode(projectCode);
        // check user access for project
        projectService.hasProjectAndPerm(loginUser, project, WORKFLOW_ONLINE_OFFLINE);

        Map<String, Object> result = new HashMap<>();
        // check state
        if (null == releaseState) {
            putMsg(result, Status.REQUEST_PARAMS_NOT_VALID_ERROR, RELEASESTATE);
            return result;
        }

        ProcessDefinition processDefinition = processDefinitionMapper.queryByCode(code);
        if (processDefinition == null || projectCode != processDefinition.getProjectCode()) {
            putMsg(result, Status.PROCESS_DEFINE_NOT_EXIST, String.valueOf(code));
            return result;
        }
        switch (releaseState) {
            case ONLINE:
                List<ProcessTaskRelation> relationList =
                        processService.findRelationByCode(code, processDefinition.getVersion());
                if (CollectionUtils.isEmpty(relationList)) {
                    putMsg(result, Status.PROCESS_DAG_IS_EMPTY);
                    return result;
                }
                processDefinition.setReleaseState(releaseState);
                processDefinitionMapper.updateById(processDefinition);
                break;
            case OFFLINE:
                processDefinition.setReleaseState(releaseState);
                int updateProcess = processDefinitionMapper.updateById(processDefinition);
                Schedule schedule = scheduleMapper.queryByProcessDefinitionCode(code);
                if (updateProcess > 0 && schedule != null) {
                    logger.info("set schedule offline, project code: {}, schedule id: {}, process definition code: {}",
                            projectCode, schedule.getId(), code);
                    // set status
                    schedule.setReleaseState(releaseState);
                    int updateSchedule = scheduleMapper.updateById(schedule);
                    if (updateSchedule == 0) {
                        putMsg(result, Status.OFFLINE_SCHEDULE_ERROR);
                        throw new ServiceException(Status.OFFLINE_SCHEDULE_ERROR);
                    }
                    schedulerService.deleteSchedule(project.getId(), schedule.getId());
                }
                break;
            default:
                putMsg(result, Status.REQUEST_PARAMS_NOT_VALID_ERROR, RELEASESTATE);
                return result;
        }

        putMsg(result, Status.SUCCESS);
        return result;
    }

    /**
     * batch export process definition by codes
     */
    @Override
    public void batchExportProcessDefinitionByCodes(User loginUser, long projectCode, String codes,
                                                    HttpServletResponse response) {
        if (StringUtils.isEmpty(codes)) {
            return;
        }
        // check user access for project
        projectService.hasProjectAndPerm(loginUser, projectCode, WORKFLOW_DEFINITION_EXPORT);

        Set<Long> defineCodeSet = Lists.newArrayList(codes.split(Constants.COMMA)).stream().map(Long::parseLong)
                .collect(Collectors.toSet());
        List<ProcessDefinition> processDefinitionList = processDefinitionMapper.queryByCodes(defineCodeSet);
        if (CollectionUtils.isEmpty(processDefinitionList)) {
            return;
        }
        // check processDefinition exist in project
        List<ProcessDefinition> processDefinitionListInProject = processDefinitionList.stream()
                .filter(o -> projectCode == o.getProjectCode()).collect(Collectors.toList());
        List<DagDataSchedule> dagDataSchedules =
                processDefinitionListInProject.stream().map(this::exportProcessDagData).collect(Collectors.toList());
        if (CollectionUtils.isNotEmpty(dagDataSchedules)) {
            downloadProcessDefinitionFile(response, dagDataSchedules);
        }
    }

    /**
     * download the process definition file
     */
    protected void downloadProcessDefinitionFile(HttpServletResponse response, List<DagDataSchedule> dagDataSchedules) {
        response.setContentType(MediaType.APPLICATION_JSON_UTF8_VALUE);
        BufferedOutputStream buff = null;
        ServletOutputStream out = null;
        try {
            out = response.getOutputStream();
            buff = new BufferedOutputStream(out);
            buff.write(JSONUtils.toJsonString(dagDataSchedules).getBytes(StandardCharsets.UTF_8));
            buff.flush();
            buff.close();
        } catch (IOException e) {
            logger.warn("export process fail", e);
        } finally {
            if (null != buff) {
                try {
                    buff.close();
                } catch (Exception e) {
                    logger.warn("export process buffer not close", e);
                }
            }
            if (null != out) {
                try {
                    out.close();
                } catch (Exception e) {
                    logger.warn("export process output stream not close", e);
                }
            }
        }
    }

    /**
     * get export process dag data
     *
     * @param processDefinition process definition
     * @return DagDataSchedule
     */
    public DagDataSchedule exportProcessDagData(ProcessDefinition processDefinition) {
        Schedule scheduleObj = scheduleMapper.queryByProcessDefinitionCode(processDefinition.getCode());
        DagDataSchedule dagDataSchedule = new DagDataSchedule(processService.genDagData(processDefinition));
        if (scheduleObj != null) {
            scheduleObj.setReleaseState(ReleaseState.OFFLINE);
            dagDataSchedule.setSchedule(scheduleObj);
        }
        return dagDataSchedule;
    }

    /**
     * import process definition
     *
     * @param loginUser login user
     * @param projectCode project code
     * @param file process metadata json file
     * @return import process
     */
    @Override
    @Transactional
    public Map<String, Object> importProcessDefinition(User loginUser, long projectCode, MultipartFile file) {
        Map<String, Object> result = new HashMap<>();
        String dagDataScheduleJson = FileUtils.file2String(file);
        List<DagDataSchedule> dagDataScheduleList = JSONUtils.toList(dagDataScheduleJson, DagDataSchedule.class);
        projectService.hasProjectAndPerm(loginUser, projectCode, WORKFLOW_EXPORT);

        // check file content
        if (CollectionUtils.isEmpty(dagDataScheduleList)) {
            putMsg(result, Status.DATA_IS_NULL, "fileContent");
            return result;
        }
        for (DagDataSchedule dagDataSchedule : dagDataScheduleList) {
            if (!checkAndImport(loginUser, projectCode, result, dagDataSchedule, EMPTY_STRING)) {
                return result;
            }
        }
        return result;
    }

    @Override
    @Transactional
    public Map<String, Object> importSqlProcessDefinition(User loginUser, long projectCode, MultipartFile file) {
        projectService.hasProjectAndPerm(loginUser, projectCode, WORKFLOW_IMPORT);

        Map<String, Object> result = new HashMap<>();
        String processDefinitionName = file.getOriginalFilename() == null ? file.getName() : file.getOriginalFilename();
        int index = processDefinitionName.lastIndexOf(".");
        if (index > 0) {
            processDefinitionName = processDefinitionName.substring(0, index);
        }
        processDefinitionName = getNewName(processDefinitionName, IMPORT_SUFFIX);

        ProcessDefinition processDefinition;
        List<TaskDefinitionLog> taskDefinitionList = new ArrayList<>();
        List<ProcessTaskRelationLog> processTaskRelationList = new ArrayList<>();

        // for Zip Bomb Attack
        final int THRESHOLD_ENTRIES = 10000;
        final int THRESHOLD_SIZE = 1000000000; // 1 GB
        final double THRESHOLD_RATIO = 10;
        int totalEntryArchive = 0;
        int totalSizeEntry = 0;
        // In most cases, there will be only one data source
        Map<String, DataSource> dataSourceCache = new HashMap<>(1);
        Map<String, Long> taskNameToCode = new HashMap<>(16);
        Map<String, List<String>> taskNameToUpstream = new HashMap<>(16);
        try (
                ZipInputStream zIn = new ZipInputStream(file.getInputStream());
                BufferedReader bufferedReader = new BufferedReader(new InputStreamReader(zIn))) {
            // build process definition
            processDefinition = new ProcessDefinition(projectCode,
                    processDefinitionName,
                    CodeGenerateUtils.getInstance().genCode(),
                    "",
                    "[]", null,
                    0, loginUser.getId(), loginUser.getTenantId());

            ZipEntry entry;
            while ((entry = zIn.getNextEntry()) != null) {
                totalEntryArchive++;
                int totalSizeArchive = 0;
                if (!entry.isDirectory()) {
                    StringBuilder sql = new StringBuilder();
                    String taskName = null;
                    String datasourceName = null;
                    List<String> upstreams = Collections.emptyList();
                    String line;
                    while ((line = bufferedReader.readLine()) != null) {
                        int nBytes = line.getBytes(StandardCharsets.UTF_8).length;
                        totalSizeEntry += nBytes;
                        totalSizeArchive += nBytes;
                        long compressionRatio = totalSizeEntry / entry.getCompressedSize();
                        if (compressionRatio > THRESHOLD_RATIO) {
                            throw new IllegalStateException(
                                    "ratio between compressed and uncompressed data is highly suspicious, looks like a Zip Bomb Attack");
                        }
                        int commentIndex = line.indexOf("-- ");
                        if (commentIndex >= 0) {
                            int colonIndex = line.indexOf(":", commentIndex);
                            if (colonIndex > 0) {
                                String key = line.substring(commentIndex + 3, colonIndex).trim().toLowerCase();
                                String value = line.substring(colonIndex + 1).trim();
                                switch (key) {
                                    case "name":
                                        taskName = value;
                                        line = line.substring(0, commentIndex);
                                        break;
                                    case "upstream":
                                        upstreams = Arrays.stream(value.split(",")).map(String::trim)
                                                .filter(s -> !"".equals(s)).collect(Collectors.toList());
                                        line = line.substring(0, commentIndex);
                                        break;
                                    case "datasource":
                                        datasourceName = value;
                                        line = line.substring(0, commentIndex);
                                        break;
                                    default:
                                        break;
                                }
                            }
                        }
                        if (!"".equals(line)) {
                            sql.append(line).append("\n");
                        }
                    }
                    // import/sql1.sql -> sql1
                    if (taskName == null) {
                        taskName = entry.getName();
                        index = taskName.indexOf("/");
                        if (index > 0) {
                            taskName = taskName.substring(index + 1);
                        }
                        index = taskName.lastIndexOf(".");
                        if (index > 0) {
                            taskName = taskName.substring(0, index);
                        }
                    }
                    DataSource dataSource = dataSourceCache.get(datasourceName);
                    if (dataSource == null) {
                        dataSource = queryDatasourceByNameAndUser(datasourceName, loginUser);
                    }
                    if (dataSource == null) {
                        putMsg(result, Status.DATASOURCE_NAME_ILLEGAL);
                        return result;
                    }
                    dataSourceCache.put(datasourceName, dataSource);

                    TaskDefinitionLog taskDefinition =
                            buildNormalSqlTaskDefinition(taskName, dataSource, sql.substring(0, sql.length() - 1));

                    taskDefinitionList.add(taskDefinition);
                    taskNameToCode.put(taskDefinition.getName(), taskDefinition.getCode());
                    taskNameToUpstream.put(taskDefinition.getName(), upstreams);
                }

                if (totalSizeArchive > THRESHOLD_SIZE) {
                    throw new IllegalStateException(
                            "the uncompressed data size is too much for the application resource capacity");
                }

                if (totalEntryArchive > THRESHOLD_ENTRIES) {
                    throw new IllegalStateException(
                            "too much entries in this archive, can lead to inodes exhaustion of the system");
                }
            }
        } catch (Exception e) {
            logger.error(e.getMessage(), e);
            putMsg(result, Status.IMPORT_PROCESS_DEFINE_ERROR);
            return result;
        }

        // build task relation
        for (Map.Entry<String, Long> entry : taskNameToCode.entrySet()) {
            List<String> upstreams = taskNameToUpstream.get(entry.getKey());
            if (CollectionUtils.isEmpty(upstreams)
                    || (upstreams.size() == 1 && upstreams.contains("root") && !taskNameToCode.containsKey("root"))) {
                ProcessTaskRelationLog processTaskRelation = buildNormalTaskRelation(0, entry.getValue());
                processTaskRelationList.add(processTaskRelation);
                continue;
            }
            for (String upstream : upstreams) {
                ProcessTaskRelationLog processTaskRelation =
                        buildNormalTaskRelation(taskNameToCode.get(upstream), entry.getValue());
                processTaskRelationList.add(processTaskRelation);
            }
        }

        return createDagDefine(loginUser, processTaskRelationList, processDefinition, taskDefinitionList, EMPTY_STRING);
    }

    private ProcessTaskRelationLog buildNormalTaskRelation(long preTaskCode, long postTaskCode) {
        ProcessTaskRelationLog processTaskRelation = new ProcessTaskRelationLog();
        processTaskRelation.setPreTaskCode(preTaskCode);
        processTaskRelation.setPreTaskVersion(0);
        processTaskRelation.setPostTaskCode(postTaskCode);
        processTaskRelation.setPostTaskVersion(0);
        processTaskRelation.setConditionType(ConditionType.NONE);
        processTaskRelation.setName("");
        return processTaskRelation;
    }

    private DataSource queryDatasourceByNameAndUser(String datasourceName, User loginUser) {
        if (isAdmin(loginUser)) {
            List<DataSource> dataSources = dataSourceMapper.queryDataSourceByName(datasourceName);
            if (CollectionUtils.isNotEmpty(dataSources)) {
                return dataSources.get(0);
            }
        } else {
            return dataSourceMapper.queryDataSourceByNameAndUserId(loginUser.getId(), datasourceName);
        }
        return null;
    }

    private TaskDefinitionLog buildNormalSqlTaskDefinition(String taskName, DataSource dataSource,
                                                           String sql) throws CodeGenerateException {
        TaskDefinitionLog taskDefinition = new TaskDefinitionLog();
        taskDefinition.setName(taskName);
        taskDefinition.setFlag(Flag.YES);
        SqlParameters sqlParameters = new SqlParameters();
        sqlParameters.setType(dataSource.getType().name());
        sqlParameters.setDatasource(dataSource.getId());
        sqlParameters.setSql(sql.substring(0, sql.length() - 1));
        // it may be a query type, but it can only be determined by parsing SQL
        sqlParameters.setSqlType(SqlType.NON_QUERY.ordinal());
        sqlParameters.setLocalParams(Collections.emptyList());
        taskDefinition.setTaskParams(JSONUtils.toJsonString(sqlParameters));
        taskDefinition.setCode(CodeGenerateUtils.getInstance().genCode());
        taskDefinition.setTaskType(TASK_TYPE_SQL);
        taskDefinition.setFailRetryTimes(0);
        taskDefinition.setFailRetryInterval(0);
        taskDefinition.setTimeoutFlag(TimeoutFlag.CLOSE);
        taskDefinition.setWorkerGroup(DEFAULT_WORKER_GROUP);
        taskDefinition.setTaskPriority(Priority.MEDIUM);
        taskDefinition.setEnvironmentCode(-1);
        taskDefinition.setTimeout(0);
        taskDefinition.setDelayTime(0);
        taskDefinition.setTimeoutNotifyStrategy(TaskTimeoutStrategy.WARN);
        taskDefinition.setVersion(0);
        taskDefinition.setResourceIds("");
        return taskDefinition;
    }

    /**
     * check and import
     */
    protected boolean checkAndImport(User loginUser, long projectCode, Map<String, Object> result,
                                     DagDataSchedule dagDataSchedule, String otherParamsJson) {
        if (!checkImportanceParams(dagDataSchedule, result)) {
            return false;
        }
        ProcessDefinition processDefinition = dagDataSchedule.getProcessDefinition();

        // generate import processDefinitionName
        String processDefinitionName = recursionProcessDefinitionName(projectCode, processDefinition.getName(), 1);
        String importProcessDefinitionName = getNewName(processDefinitionName, IMPORT_SUFFIX);
        // unique check
        Map<String, Object> checkResult =
                verifyProcessDefinitionName(loginUser, projectCode, importProcessDefinitionName, 0);
        if (Status.SUCCESS.equals(checkResult.get(Constants.STATUS))) {
            putMsg(result, Status.SUCCESS);
        } else {
            result.putAll(checkResult);
            return false;
        }
        processDefinition.setName(importProcessDefinitionName);
        processDefinition.setId(0);
        processDefinition.setProjectCode(projectCode);
        processDefinition.setUserId(loginUser.getId());
        try {
            processDefinition.setCode(CodeGenerateUtils.getInstance().genCode());
        } catch (CodeGenerateException e) {
            putMsg(result, Status.CREATE_PROCESS_DEFINITION_ERROR);
            return false;
        }
        List<TaskDefinition> taskDefinitionList = dagDataSchedule.getTaskDefinitionList();
        Map<Long, Long> taskCodeMap = new HashMap<>();
        Date now = new Date();
        List<TaskDefinitionLog> taskDefinitionLogList = new ArrayList<>();
        for (TaskDefinition taskDefinition : taskDefinitionList) {
            TaskDefinitionLog taskDefinitionLog = new TaskDefinitionLog(taskDefinition);
            taskDefinitionLog.setName(taskDefinitionLog.getName());
            taskDefinitionLog.setProjectCode(projectCode);
            taskDefinitionLog.setUserId(loginUser.getId());
            taskDefinitionLog.setVersion(Constants.VERSION_FIRST);
            taskDefinitionLog.setCreateTime(now);
            taskDefinitionLog.setUpdateTime(now);
            taskDefinitionLog.setOperator(loginUser.getId());
            taskDefinitionLog.setOperateTime(now);
            try {
                long code = CodeGenerateUtils.getInstance().genCode();
                taskCodeMap.put(taskDefinitionLog.getCode(), code);
                taskDefinitionLog.setCode(code);
            } catch (CodeGenerateException e) {
                logger.error("Task code get error, ", e);
                putMsg(result, Status.INTERNAL_SERVER_ERROR_ARGS, "Error generating task definition code");
                return false;
            }
            taskDefinitionLogList.add(taskDefinitionLog);
        }
        int insert = taskDefinitionMapper.batchInsert(taskDefinitionLogList);
        int logInsert = taskDefinitionLogMapper.batchInsert(taskDefinitionLogList);
        if ((logInsert & insert) == 0) {
            putMsg(result, Status.CREATE_TASK_DEFINITION_ERROR);
            throw new ServiceException(Status.CREATE_TASK_DEFINITION_ERROR);
        }

        List<ProcessTaskRelation> taskRelationList = dagDataSchedule.getProcessTaskRelationList();
        List<ProcessTaskRelationLog> taskRelationLogList = new ArrayList<>();
        for (ProcessTaskRelation processTaskRelation : taskRelationList) {
            ProcessTaskRelationLog processTaskRelationLog = new ProcessTaskRelationLog(processTaskRelation);
            if (taskCodeMap.containsKey(processTaskRelationLog.getPreTaskCode())) {
                processTaskRelationLog.setPreTaskCode(taskCodeMap.get(processTaskRelationLog.getPreTaskCode()));
            }
            if (taskCodeMap.containsKey(processTaskRelationLog.getPostTaskCode())) {
                processTaskRelationLog.setPostTaskCode(taskCodeMap.get(processTaskRelationLog.getPostTaskCode()));
            }
            processTaskRelationLog.setPreTaskVersion(Constants.VERSION_FIRST);
            processTaskRelationLog.setPostTaskVersion(Constants.VERSION_FIRST);
            taskRelationLogList.add(processTaskRelationLog);
        }
        if (StringUtils.isNotEmpty(processDefinition.getLocations())
                && JSONUtils.checkJsonValid(processDefinition.getLocations())) {
            ArrayNode arrayNode = JSONUtils.parseArray(processDefinition.getLocations());
            ArrayNode newArrayNode = JSONUtils.createArrayNode();
            for (int i = 0; i < arrayNode.size(); i++) {
                ObjectNode newObjectNode = newArrayNode.addObject();
                JsonNode jsonNode = arrayNode.get(i);
                Long taskCode = taskCodeMap.get(jsonNode.get("taskCode").asLong());
                if (Objects.nonNull(taskCode)) {
                    newObjectNode.put("taskCode", taskCode);
                    newObjectNode.set("x", jsonNode.get("x"));
                    newObjectNode.set("y", jsonNode.get("y"));
                }
            }
            processDefinition.setLocations(newArrayNode.toString());
        }
        processDefinition.setCreateTime(new Date());
        processDefinition.setUpdateTime(new Date());
        Map<String, Object> createDagResult = createDagDefine(loginUser, taskRelationLogList, processDefinition,
                Lists.newArrayList(), otherParamsJson);
        if (Status.SUCCESS.equals(createDagResult.get(Constants.STATUS))) {
            putMsg(createDagResult, Status.SUCCESS);
        } else {
            result.putAll(createDagResult);
            throw new ServiceException(Status.IMPORT_PROCESS_DEFINE_ERROR);
        }

        Schedule schedule = dagDataSchedule.getSchedule();
        if (null != schedule) {
            ProcessDefinition newProcessDefinition = processDefinitionMapper.queryByCode(processDefinition.getCode());
            schedule.setProcessDefinitionCode(newProcessDefinition.getCode());
            schedule.setUserId(loginUser.getId());
            schedule.setCreateTime(now);
            schedule.setUpdateTime(now);
            int scheduleInsert = scheduleMapper.insert(schedule);
            if (0 == scheduleInsert) {
                putMsg(result, Status.IMPORT_PROCESS_DEFINE_ERROR);
                throw new ServiceException(Status.IMPORT_PROCESS_DEFINE_ERROR);
            }
        }
        return true;
    }

    /**
     * check importance params
     */
    private boolean checkImportanceParams(DagDataSchedule dagDataSchedule, Map<String, Object> result) {
        if (dagDataSchedule.getProcessDefinition() == null) {
            putMsg(result, Status.DATA_IS_NULL, "ProcessDefinition");
            return false;
        }
        if (CollectionUtils.isEmpty(dagDataSchedule.getTaskDefinitionList())) {
            putMsg(result, Status.DATA_IS_NULL, "TaskDefinitionList");
            return false;
        }
        if (CollectionUtils.isEmpty(dagDataSchedule.getProcessTaskRelationList())) {
            putMsg(result, Status.DATA_IS_NULL, "ProcessTaskRelationList");
            return false;
        }
        return true;
    }

    private String recursionProcessDefinitionName(long projectCode, String processDefinitionName, int num) {
        ProcessDefinition processDefinition =
                processDefinitionMapper.queryByDefineName(projectCode, processDefinitionName);
        if (processDefinition != null) {
            if (num > 1) {
                String str = processDefinitionName.substring(0, processDefinitionName.length() - 3);
                processDefinitionName = str + "(" + num + ")";
            } else {
                processDefinitionName = processDefinition.getName() + "(" + num + ")";
            }
        } else {
            return processDefinitionName;
        }
        return recursionProcessDefinitionName(projectCode, processDefinitionName, num + 1);
    }

    /**
     * check the process task relation json
     *
     * @param processTaskRelationJson process task relation json
     * @return check result code
     */
    @Override
    public Map<String, Object> checkProcessNodeList(String processTaskRelationJson,
                                                    List<TaskDefinitionLog> taskDefinitionLogsList) {
        Map<String, Object> result = new HashMap<>();
        try {
            if (processTaskRelationJson == null) {
                logger.error("process data is null");
                putMsg(result, Status.DATA_IS_NOT_VALID, processTaskRelationJson);
                return result;
            }

            List<ProcessTaskRelation> taskRelationList =
                    JSONUtils.toList(processTaskRelationJson, ProcessTaskRelation.class);
            // Check whether the task node is normal
            List<TaskNode> taskNodes = processService.transformTask(taskRelationList, taskDefinitionLogsList);

            if (CollectionUtils.isEmpty(taskNodes)) {
                logger.error("process node info is empty");
                putMsg(result, Status.PROCESS_DAG_IS_EMPTY);
                return result;
            }

            // check has cycle
            if (graphHasCycle(taskNodes)) {
                logger.error("process DAG has cycle");
                putMsg(result, Status.PROCESS_NODE_HAS_CYCLE);
                return result;
            }

            // check whether the process definition json is normal
            for (TaskNode taskNode : taskNodes) {
                if (!taskPluginManager.checkTaskParameters(ParametersNode.builder()
                        .taskType(taskNode.getType())
                        .taskParams(taskNode.getTaskParams())
                        .dependence(taskNode.getDependence())
                        .switchResult(taskNode.getSwitchResult())
                        .build())) {
                    logger.error("task node {} parameter invalid", taskNode.getName());
                    putMsg(result, Status.PROCESS_NODE_S_PARAMETER_INVALID, taskNode.getName());
                    return result;
                }

                // check extra params
                CheckUtils.checkOtherParams(taskNode.getExtras());
            }
            putMsg(result, Status.SUCCESS);
        } catch (Exception e) {
            result.put(Constants.STATUS, Status.INTERNAL_SERVER_ERROR_ARGS);
            putMsg(result, Status.INTERNAL_SERVER_ERROR_ARGS, e.getMessage());
            logger.error(Status.INTERNAL_SERVER_ERROR_ARGS.getMsg(), e);
        }
        return result;
    }

    /**
     * get task node details based on process definition
     *
     * @param loginUser loginUser
     * @param projectCode project code
     * @param code process definition code
     * @return task node list
     */
    @Override
    public Map<String, Object> getTaskNodeListByDefinitionCode(User loginUser, long projectCode, long code) {
        // check user access for project
        projectService.hasProjectAndPerm(loginUser, projectCode, null);

        Map<String, Object> result = new HashMap<>();
        ProcessDefinition processDefinition = processDefinitionMapper.queryByCode(code);
        if (processDefinition == null || projectCode != processDefinition.getProjectCode()) {
            logger.info("process define not exists");
            putMsg(result, Status.PROCESS_DEFINE_NOT_EXIST, String.valueOf(code));
            return result;
        }
        DagData dagData = processService.genDagData(processDefinition);
        result.put(Constants.DATA_LIST, dagData.getTaskDefinitionList());
        putMsg(result, Status.SUCCESS);

        return result;
    }

    /**
     * get task node details map based on process definition
     *
     * @param loginUser loginUser
     * @param projectCode project code
     * @param codes define codes
     * @return task node list
     */
    @Override
    public Map<String, Object> getNodeListMapByDefinitionCodes(User loginUser, long projectCode, String codes) {
        // check user access for project
        projectService.hasProjectAndPerm(loginUser, projectCode, null);

        Map<String, Object> result = new HashMap<>();
        Set<Long> defineCodeSet = Lists.newArrayList(codes.split(Constants.COMMA)).stream().map(Long::parseLong)
                .collect(Collectors.toSet());
        List<ProcessDefinition> processDefinitionList = processDefinitionMapper.queryByCodes(defineCodeSet);
        if (CollectionUtils.isEmpty(processDefinitionList)) {
            logger.info("process definition not exists");
            putMsg(result, Status.PROCESS_DEFINE_NOT_EXIST, codes);
            return result;
        }
        HashMap<Long, Project> userProjects = new HashMap<>(Constants.DEFAULT_HASH_MAP_SIZE);
        projectMapper.queryProjectCreatedAndAuthorizedByUserId(loginUser.getId())
                .forEach(userProject -> userProjects.put(userProject.getCode(), userProject));

        // check processDefinition exist in project
        List<ProcessDefinition> processDefinitionListInProject = processDefinitionList.stream()
                .filter(o -> userProjects.containsKey(o.getProjectCode())).collect(Collectors.toList());
        if (CollectionUtils.isEmpty(processDefinitionListInProject)) {
            putMsg(result, Status.PROCESS_DEFINE_NOT_EXIST, codes);
            return result;
        }
        Map<Long, List<TaskDefinition>> taskNodeMap = new HashMap<>();
        for (ProcessDefinition processDefinition : processDefinitionListInProject) {
            DagData dagData = processService.genDagData(processDefinition);
            taskNodeMap.put(processDefinition.getCode(), dagData.getTaskDefinitionList());
        }

        result.put(Constants.DATA_LIST, taskNodeMap);
        putMsg(result, Status.SUCCESS);

        return result;

    }

    /**
     * query process definition all by project code
     *
     * @param loginUser loginUser
     * @param projectCode project code
     * @return process definitions in the project
     */
    @Override
    public Map<String, Object> queryAllProcessDefinitionByProjectCode(User loginUser, long projectCode) {
        // check user access for project
        projectService.hasProjectAndPerm(loginUser, projectCode, WORKFLOW_DEFINITION);

        Map<String, Object> result = new HashMap<>();
        List<ProcessDefinition> processDefinitions = processDefinitionMapper.queryAllDefinitionList(projectCode);
        List<DagData> dagDataList =
                processDefinitions.stream().map(processService::genDagData).collect(Collectors.toList());
        result.put(Constants.DATA_LIST, dagDataList);
        putMsg(result, Status.SUCCESS);
        return result;
    }

    /**
     * query process definition list by project code
     *
     * @param projectCode project code
     * @return process definition list in the project
     */
    @Override
    public Map<String, Object> queryProcessDefinitionListByProjectCode(long projectCode) {
        Map<String, Object> result = new HashMap<>();
        List<DependentSimplifyDefinition> processDefinitions =
                processDefinitionMapper.queryDefinitionListByProjectCodeAndProcessDefinitionCodes(projectCode, null);
        result.put(Constants.DATA_LIST, processDefinitions);
        putMsg(result, Status.SUCCESS);
        return result;
    }

    /**
     * query process definition list by process definition code
     *
     * @param projectCode project code
     * @param processDefinitionCode process definition code
     * @return task definition list in the process definition
     */
    @Override
    public Map<String, Object> queryTaskDefinitionListByProcessDefinitionCode(long projectCode,
                                                                              Long processDefinitionCode) {
        Map<String, Object> result = new HashMap<>();

        Set<Long> definitionCodesSet = new HashSet<>();
        definitionCodesSet.add(processDefinitionCode);
        List<DependentSimplifyDefinition> processDefinitions = processDefinitionMapper
                .queryDefinitionListByProjectCodeAndProcessDefinitionCodes(projectCode, definitionCodesSet);

        // query process task relation
        List<ProcessTaskRelation> processTaskRelations =
                processTaskRelationMapper.queryProcessTaskRelationsByProcessDefinitionCode(
                        processDefinitions.get(0).getCode(),
                        processDefinitions.get(0).getVersion());

        // query task definition log
        List<TaskDefinitionLog> taskDefinitionLogsList = processService.genTaskDefineList(processTaskRelations);

        List<DependentSimplifyDefinition> taskDefinitionList = new ArrayList<>();
        for (TaskDefinitionLog taskDefinitionLog : taskDefinitionLogsList) {
            DependentSimplifyDefinition dependentSimplifyDefinition = new DependentSimplifyDefinition();
            dependentSimplifyDefinition.setCode(taskDefinitionLog.getCode());
            dependentSimplifyDefinition.setName(taskDefinitionLog.getName());
            dependentSimplifyDefinition.setVersion(taskDefinitionLog.getVersion());
            taskDefinitionList.add(dependentSimplifyDefinition);
        }

        result.put(Constants.DATA_LIST, taskDefinitionList);
        putMsg(result, Status.SUCCESS);
        return result;
    }

    /**
     * Encapsulates the TreeView structure
     *
     * @param projectCode project code
     * @param code  process definition code
     * @param limit limit
     * @return tree view json data
     */
    @Override
    public Map<String, Object> viewTree(User loginUser, long projectCode, long code, Integer limit) {
        // check user access for project
        projectService.hasProjectAndPerm(loginUser, projectCode, WORKFLOW_TREE_VIEW);

        Map<String, Object> result = new HashMap<>();
        ProcessDefinition processDefinition = processDefinitionMapper.queryByCode(code);
        if (null == processDefinition || projectCode != processDefinition.getProjectCode()) {
            logger.info("process define not exists");
            putMsg(result, Status.PROCESS_DEFINE_NOT_EXIST, String.valueOf(code));
            return result;
        }
        DAG<String, TaskNode, TaskNodeRelation> dag = processService.genDagGraph(processDefinition);
        // nodes that is running
        Map<String, List<TreeViewDto>> runningNodeMap = new ConcurrentHashMap<>();

        // nodes that is waiting to run
        Map<String, List<TreeViewDto>> waitingRunningNodeMap = new ConcurrentHashMap<>();

        // List of process instances
        List<ProcessInstance> processInstanceList = processInstanceService.queryByProcessDefineCode(code, limit);
        processInstanceList.forEach(processInstance -> processInstance
                .setDuration(DateUtils.format2Duration(processInstance.getStartTime(), processInstance.getEndTime())));
        List<TaskDefinitionLog> taskDefinitionList = processService.genTaskDefineList(processTaskRelationMapper
                .queryByProcessCode(processDefinition.getProjectCode(), processDefinition.getCode()));
        Map<Long, TaskDefinitionLog> taskDefinitionMap = taskDefinitionList.stream()
                .collect(Collectors.toMap(TaskDefinitionLog::getCode, taskDefinitionLog -> taskDefinitionLog));

        if (limit > processInstanceList.size()) {
            limit = processInstanceList.size();
        }

        TreeViewDto parentTreeViewDto = new TreeViewDto();
        parentTreeViewDto.setName("DAG");
        parentTreeViewDto.setType("");
        parentTreeViewDto.setCode(0L);
        // Specify the process definition, because it is a TreeView for a process definition
        for (int i = limit - 1; i >= 0; i--) {
            ProcessInstance processInstance = processInstanceList.get(i);
            Date endTime = processInstance.getEndTime() == null ? new Date() : processInstance.getEndTime();
            parentTreeViewDto.getInstances()
                    .add(new Instance(processInstance.getId(), processInstance.getName(),
                            processInstance.getProcessDefinitionCode(),
                            "", processInstance.getState().toString(), processInstance.getStartTime(), endTime,
                            processInstance.getHost(),
                            DateUtils.format2Readable(endTime.getTime() - processInstance.getStartTime().getTime())));
        }

        List<TreeViewDto> parentTreeViewDtoList = new ArrayList<>();
        parentTreeViewDtoList.add(parentTreeViewDto);
        // Here is the encapsulation task instance
        for (String startNode : dag.getBeginNode()) {
            runningNodeMap.put(startNode, parentTreeViewDtoList);
        }

        while (!ServerLifeCycleManager.isStopped()) {
            Set<String> postNodeList;
            Set<Map.Entry<String, List<TreeViewDto>>> entries = runningNodeMap.entrySet();
            List<Integer> processInstanceIds = processInstanceList.stream()
                    .limit(limit).map(ProcessInstance::getId).collect(Collectors.toList());
            List<Long> nodeCodes = entries.stream().map(e -> Long.parseLong(e.getKey())).collect(Collectors.toList());
            List<TaskInstance> taskInstances;
            if (processInstanceIds.isEmpty() || nodeCodes.isEmpty()) {
                taskInstances = Collections.emptyList();
            } else {
                taskInstances = taskInstanceMapper.queryByProcessInstanceIdsAndTaskCodes(processInstanceIds, nodeCodes);
            }
            for (Map.Entry<String, List<TreeViewDto>> en : entries) {
                String nodeCode = en.getKey();
                parentTreeViewDtoList = en.getValue();

                TreeViewDto treeViewDto = new TreeViewDto();
                TaskNode taskNode = dag.getNode(nodeCode);
                treeViewDto.setType(taskNode.getType());
                treeViewDto.setCode(taskNode.getCode());
                treeViewDto.setName(taskNode.getName());
                // set treeViewDto instances
                for (int i = limit - 1; i >= 0; i--) {
                    ProcessInstance processInstance = processInstanceList.get(i);
                    TaskInstance taskInstance = null;
                    for (TaskInstance instance : taskInstances) {
                        if (instance.getTaskCode() == Long.parseLong(nodeCode)
                                && instance.getProcessInstanceId() == processInstance.getId()) {
                            taskInstance = instance;
                            break;
                        }
                    }
                    if (taskInstance == null) {
                        treeViewDto.getInstances().add(new Instance(-1, "not running", 0, "null"));
                    } else {
                        Date startTime = taskInstance.getStartTime() == null ? new Date() : taskInstance.getStartTime();
                        Date endTime = taskInstance.getEndTime() == null ? new Date() : taskInstance.getEndTime();

                        long subProcessCode = 0L;
                        // if process is sub process, the return sub id, or sub id=0
                        if (taskInstance.isSubProcess()) {
                            TaskDefinition taskDefinition = taskDefinitionMap.get(taskInstance.getTaskCode());
                            subProcessCode = Long.parseLong(JSONUtils.parseObject(
                                    taskDefinition.getTaskParams()).path(CMD_PARAM_SUB_PROCESS_DEFINE_CODE).asText());
                        }
                        treeViewDto.getInstances().add(new Instance(taskInstance.getId(), taskInstance.getName(),
                                taskInstance.getTaskCode(),
                                taskInstance.getTaskType(), taskInstance.getState().toString(),
                                taskInstance.getStartTime(), taskInstance.getEndTime(),
                                taskInstance.getHost(),
                                DateUtils.format2Readable(endTime.getTime() - startTime.getTime()), subProcessCode));
                    }
                }
                for (TreeViewDto pTreeViewDto : parentTreeViewDtoList) {
                    pTreeViewDto.getChildren().add(treeViewDto);
                }
                postNodeList = dag.getSubsequentNodes(nodeCode);
                if (CollectionUtils.isNotEmpty(postNodeList)) {
                    for (String nextNodeCode : postNodeList) {
                        List<TreeViewDto> treeViewDtoList = waitingRunningNodeMap.get(nextNodeCode);
                        if (CollectionUtils.isEmpty(treeViewDtoList)) {
                            treeViewDtoList = new ArrayList<>();
                        }
                        treeViewDtoList.add(treeViewDto);
                        waitingRunningNodeMap.put(nextNodeCode, treeViewDtoList);
                    }
                }
                runningNodeMap.remove(nodeCode);
            }
            if (waitingRunningNodeMap.size() == 0) {
                break;
            } else {
                runningNodeMap.putAll(waitingRunningNodeMap);
                waitingRunningNodeMap.clear();
            }
        }
        result.put(Constants.DATA_LIST, parentTreeViewDto);
        result.put(Constants.STATUS, Status.SUCCESS);
        result.put(Constants.MSG, Status.SUCCESS.getMsg());
        return result;
    }

    /**
     * whether the graph has a ring
     *
     * @param taskNodeResponseList task node response list
     * @return if graph has cycle flag
     */
    private boolean graphHasCycle(List<TaskNode> taskNodeResponseList) {
        DAG<String, TaskNode, String> graph = new DAG<>();
        // Fill the vertices
        for (TaskNode taskNodeResponse : taskNodeResponseList) {
            graph.addNode(Long.toString(taskNodeResponse.getCode()), taskNodeResponse);
        }
        // Fill edge relations
        for (TaskNode taskNodeResponse : taskNodeResponseList) {
            List<String> preTasks = JSONUtils.toList(taskNodeResponse.getPreTasks(), String.class);
            if (CollectionUtils.isNotEmpty(preTasks)) {
                for (String preTask : preTasks) {
                    if (!graph.addEdge(preTask, Long.toString(taskNodeResponse.getCode()))) {
                        return true;
                    }
                }
            }
        }
        return graph.hasCycle();
    }

    /**
     * batch copy process definition
     *
     * @param loginUser loginUser
     * @param projectCode projectCode
     * @param codes processDefinitionCodes
     * @param targetProjectCode targetProjectCode
     */
    @Override
    @Transactional
    public Map<String, Object> batchCopyProcessDefinition(User loginUser,
                                                          long projectCode,
                                                          String codes,
                                                          long targetProjectCode) {
        Map<String, Object> result = checkParams(loginUser, projectCode, codes, targetProjectCode, WORKFLOW_BATCH_COPY);
        if (result.get(Constants.STATUS) != Status.SUCCESS) {
            return result;
        }
        List<String> failedProcessList = new ArrayList<>();
        doBatchOperateProcessDefinition(loginUser, targetProjectCode, failedProcessList, codes, result, true);
        if (result.get(Constants.STATUS) == Status.NOT_SUPPORT_COPY_TASK_TYPE) {
            return result;
        }
        checkBatchOperateResult(projectCode, targetProjectCode, result, failedProcessList, true);
        return result;
    }

    /**
     * batch move process definition
     * Will be deleted
     * @param loginUser loginUser
     * @param projectCode projectCode
     * @param codes processDefinitionCodes
     * @param targetProjectCode targetProjectCode
     */
    @Override
    @Transactional
    public Map<String, Object> batchMoveProcessDefinition(User loginUser,
                                                          long projectCode,
                                                          String codes,
                                                          long targetProjectCode) {
        Map<String, Object> result =
                checkParams(loginUser, projectCode, codes, targetProjectCode, TASK_DEFINITION_MOVE);
        if (result.get(Constants.STATUS) != Status.SUCCESS) {
            return result;
        }
        if (projectCode == targetProjectCode) {
            return result;
        }

        List<String> failedProcessList = new ArrayList<>();
        doBatchOperateProcessDefinition(loginUser, targetProjectCode, failedProcessList, codes, result, false);
        checkBatchOperateResult(projectCode, targetProjectCode, result, failedProcessList, false);
        return result;
    }

    private Map<String, Object> checkParams(User loginUser,
                                            long projectCode,
                                            String processDefinitionCodes,
                                            long targetProjectCode, String perm) {
<<<<<<< HEAD
        Map<String, Object> result = new HashMap<>();
=======
        Project project = projectMapper.queryByCode(projectCode);
        // check user access for project
        Map<String, Object> result = projectService.checkProjectAndAuth(loginUser, project, projectCode, perm);
        if (result.get(Constants.STATUS) != Status.SUCCESS) {
            return result;
        }

>>>>>>> 3664d851
        if (StringUtils.isEmpty(processDefinitionCodes)) {
            putMsg(result, Status.PROCESS_DEFINITION_CODES_IS_EMPTY, processDefinitionCodes);
            return result;
        }

        // check user access for project
        projectService.hasProjectAndPerm(loginUser, projectCode, perm);
        if (projectCode != targetProjectCode) {
            // check user access for project
            projectService.hasProjectAndPerm(loginUser, targetProjectCode, perm);
        }
        result.put(Constants.STATUS, Status.SUCCESS);
        return result;
    }

    protected void doBatchOperateProcessDefinition(User loginUser,
                                                   long targetProjectCode,
                                                   List<String> failedProcessList,
                                                   String processDefinitionCodes,
                                                   Map<String, Object> result,
                                                   boolean isCopy) {
        Set<Long> definitionCodes = Arrays.stream(processDefinitionCodes.split(Constants.COMMA)).map(Long::parseLong)
                .collect(Collectors.toSet());
        List<ProcessDefinition> processDefinitionList = processDefinitionMapper.queryByCodes(definitionCodes);
        Set<Long> queryCodes =
                processDefinitionList.stream().map(ProcessDefinition::getCode).collect(Collectors.toSet());
        // definitionCodes - queryCodes
        Set<Long> diffCode =
                definitionCodes.stream().filter(code -> !queryCodes.contains(code)).collect(Collectors.toSet());
        diffCode.forEach(code -> failedProcessList.add(code + "[null]"));
        for (ProcessDefinition processDefinition : processDefinitionList) {
            List<ProcessTaskRelation> processTaskRelations =
                    processTaskRelationMapper.queryByProcessCode(processDefinition.getProjectCode(),
                            processDefinition.getCode());
            List<ProcessTaskRelationLog> taskRelationList =
                    processTaskRelations.stream().map(ProcessTaskRelationLog::new).collect(Collectors.toList());
            processDefinition.setProjectCode(targetProjectCode);
            String otherParamsJson = doOtherOperateProcess(loginUser, processDefinition);
            if (isCopy) {
                List<TaskDefinitionLog> taskDefinitionLogs = processService.genTaskDefineList(processTaskRelations);
                Map<Long, Long> taskCodeMap = new HashMap<>();
                for (TaskDefinitionLog taskDefinitionLog : taskDefinitionLogs) {
                    if (COMPLEX_TASK_TYPES.contains(taskDefinitionLog.getTaskType())) {
                        putMsg(result, Status.NOT_SUPPORT_COPY_TASK_TYPE, taskDefinitionLog.getTaskType());
                        return;
                    }
                    try {
                        long taskCode = CodeGenerateUtils.getInstance().genCode();
                        taskCodeMap.put(taskDefinitionLog.getCode(), taskCode);
                        taskDefinitionLog.setCode(taskCode);
                    } catch (CodeGenerateException e) {
                        putMsg(result, Status.INTERNAL_SERVER_ERROR_ARGS);
                        throw new ServiceException(Status.INTERNAL_SERVER_ERROR_ARGS);
                    }
                    taskDefinitionLog.setProjectCode(targetProjectCode);
                    taskDefinitionLog.setVersion(0);
                    taskDefinitionLog.setName(taskDefinitionLog.getName());
                }
                for (ProcessTaskRelationLog processTaskRelationLog : taskRelationList) {
                    if (processTaskRelationLog.getPreTaskCode() > 0) {
                        processTaskRelationLog.setPreTaskCode(taskCodeMap.get(processTaskRelationLog.getPreTaskCode()));
                    }
                    if (processTaskRelationLog.getPostTaskCode() > 0) {
                        processTaskRelationLog
                                .setPostTaskCode(taskCodeMap.get(processTaskRelationLog.getPostTaskCode()));
                    }
                }
                final long oldProcessDefinitionCode = processDefinition.getCode();
                try {
                    processDefinition.setCode(CodeGenerateUtils.getInstance().genCode());
                } catch (CodeGenerateException e) {
                    putMsg(result, Status.INTERNAL_SERVER_ERROR_ARGS);
                    throw new ServiceException(Status.INTERNAL_SERVER_ERROR_ARGS);
                }
                processDefinition.setId(0);
                processDefinition.setUserId(loginUser.getId());
                processDefinition.setName(getNewName(processDefinition.getName(), COPY_SUFFIX));
                final Date date = new Date();
                processDefinition.setCreateTime(date);
                processDefinition.setUpdateTime(date);
                processDefinition.setReleaseState(ReleaseState.OFFLINE);
                if (StringUtils.isNotBlank(processDefinition.getLocations())) {
                    ArrayNode jsonNodes = JSONUtils.parseArray(processDefinition.getLocations());
                    for (int i = 0; i < jsonNodes.size(); i++) {
                        ObjectNode node = (ObjectNode) jsonNodes.path(i);
                        node.put("taskCode", taskCodeMap.get(node.get("taskCode").asLong()));
                        jsonNodes.set(i, node);
                    }
                    processDefinition.setLocations(JSONUtils.toJsonString(jsonNodes));
                }
                // copy timing configuration
                Schedule scheduleObj = scheduleMapper.queryByProcessDefinitionCode(oldProcessDefinitionCode);
                if (scheduleObj != null) {
                    scheduleObj.setProcessDefinitionCode(processDefinition.getCode());
                    scheduleObj.setReleaseState(ReleaseState.OFFLINE);
                    scheduleObj.setCreateTime(date);
                    scheduleObj.setUpdateTime(date);
                    int insertResult = scheduleMapper.insert(scheduleObj);
                    if (insertResult != 1) {
                        putMsg(result, Status.CREATE_SCHEDULE_ERROR);
                        throw new ServiceException(Status.CREATE_SCHEDULE_ERROR);
                    }
                }
                try {
                    result.putAll(createDagDefine(loginUser, taskRelationList, processDefinition, taskDefinitionLogs,
                            otherParamsJson));
                } catch (Exception e) {
                    putMsg(result, Status.COPY_PROCESS_DEFINITION_ERROR);
                    throw new ServiceException(Status.COPY_PROCESS_DEFINITION_ERROR);
                }
            } else {
                try {
                    result.putAll(updateDagDefine(loginUser, taskRelationList, processDefinition, null,
                            Lists.newArrayList(), otherParamsJson));
                } catch (Exception e) {
                    putMsg(result, Status.MOVE_PROCESS_DEFINITION_ERROR);
                    throw new ServiceException(Status.MOVE_PROCESS_DEFINITION_ERROR);
                }
            }
            if (result.get(Constants.STATUS) != Status.SUCCESS) {
                failedProcessList.add(processDefinition.getCode() + "[" + processDefinition.getName() + "]");
            }
        }
    }

    /**
     * get new Task name or Process name when copy or import operate
     * @param originalName Task or Process original name
     * @param suffix "_copy_" or "_import_"
     * @return
     */
    public String getNewName(String originalName, String suffix) {
        StringBuilder newName = new StringBuilder();
        String regex = String.format(".*%s\\d{17}$", suffix);
        if (originalName.matches(regex)) {
            // replace timestamp of originalName
            return newName.append(originalName, 0, originalName.lastIndexOf(suffix))
                    .append(suffix)
                    .append(DateUtils.getCurrentTimeStamp())
                    .toString();
        }
        return newName.append(originalName)
                .append(suffix)
                .append(DateUtils.getCurrentTimeStamp())
                .toString();
    }

    /**
     * switch the defined process definition version
     *
     * @param loginUser login user
     * @param projectCode project code
     * @param code process definition code
     * @param version the version user want to switch
     * @return switch process definition version result code
     */
    @Override
    @Transactional
    public Map<String, Object> switchProcessDefinitionVersion(User loginUser, long projectCode, long code,
                                                              int version) {
        // check user access for project
        projectService.hasProjectAndPerm(loginUser, projectCode, WORKFLOW_SWITCH_TO_THIS_VERSION);

        Map<String, Object> result = new HashMap<>();
        ProcessDefinition processDefinition = processDefinitionMapper.queryByCode(code);
        if (Objects.isNull(processDefinition) || projectCode != processDefinition.getProjectCode()) {
            putMsg(result, Status.SWITCH_PROCESS_DEFINITION_VERSION_NOT_EXIST_PROCESS_DEFINITION_ERROR, code);
            return result;
        }

        ProcessDefinitionLog processDefinitionLog =
                processDefinitionLogMapper.queryByDefinitionCodeAndVersion(code, version);
        if (Objects.isNull(processDefinitionLog)) {
            putMsg(result, Status.SWITCH_PROCESS_DEFINITION_VERSION_NOT_EXIST_PROCESS_DEFINITION_VERSION_ERROR,
                    processDefinition.getCode(), version);
            return result;
        }
        int switchVersion = processService.switchVersion(processDefinition, processDefinitionLog);
        if (switchVersion <= 0) {
            putMsg(result, Status.SWITCH_PROCESS_DEFINITION_VERSION_ERROR);
            throw new ServiceException(Status.SWITCH_PROCESS_DEFINITION_VERSION_ERROR);
        }
        putMsg(result, Status.SUCCESS);
        return result;
    }

    /**
     * check batch operate result
     *
     * @param srcProjectCode srcProjectCode
     * @param targetProjectCode targetProjectCode
     * @param result result
     * @param failedProcessList failedProcessList
     * @param isCopy isCopy
     */
    private void checkBatchOperateResult(long srcProjectCode, long targetProjectCode,
                                         Map<String, Object> result, List<String> failedProcessList, boolean isCopy) {
        if (!failedProcessList.isEmpty()) {
            if (isCopy) {
                putMsg(result, Status.COPY_PROCESS_DEFINITION_ERROR, srcProjectCode, targetProjectCode,
                        String.join(",", failedProcessList));
            } else {
                putMsg(result, Status.MOVE_PROCESS_DEFINITION_ERROR, srcProjectCode, targetProjectCode,
                        String.join(",", failedProcessList));
            }
        } else {
            putMsg(result, Status.SUCCESS);
        }
    }

    /**
     * query the pagination versions info by one certain process definition code
     *
     * @param loginUser login user info to check auth
     * @param projectCode project code
     * @param pageNo page number
     * @param pageSize page size
     * @param code process definition code
     * @return the pagination process definition versions info of the certain process definition
     */
    @Override
    public Result queryProcessDefinitionVersions(User loginUser, long projectCode, int pageNo, int pageSize,
                                                 long code) {
        Result result = new Result();

        // check user access for project
        projectService.hasProjectAndPerm(loginUser, projectCode, VERSION_LIST);

        PageInfo<ProcessDefinitionLog> pageInfo = new PageInfo<>(pageNo, pageSize);
        Page<ProcessDefinitionLog> page = new Page<>(pageNo, pageSize);
        IPage<ProcessDefinitionLog> processDefinitionVersionsPaging =
                processDefinitionLogMapper.queryProcessDefinitionVersionsPaging(page, code, projectCode);
        List<ProcessDefinitionLog> processDefinitionLogs = processDefinitionVersionsPaging.getRecords();

        pageInfo.setTotalList(processDefinitionLogs);
        pageInfo.setTotal((int) processDefinitionVersionsPaging.getTotal());
        result.setData(pageInfo);
        putMsg(result, Status.SUCCESS);
        return result;
    }

    /**
     * delete one certain process definition by version number and process definition code
     *
     * @param loginUser login user info to check auth
     * @param projectCode project code
     * @param code process definition code
     * @param version version number
     * @return delete result code
     */
    @Override
    @Transactional
    public Map<String, Object> deleteProcessDefinitionVersion(User loginUser, long projectCode, long code,
                                                              int version) {
        Project project = projectMapper.queryByCode(projectCode);
        // check user access for project
        projectService.hasProjectAndPerm(loginUser, project, VERSION_DELETE);

        Map<String, Object> result = new HashMap<>();
        ProcessDefinition processDefinition = processDefinitionMapper.queryByCode(code);

        if (processDefinition == null || projectCode != processDefinition.getProjectCode()) {
            putMsg(result, Status.PROCESS_DEFINE_NOT_EXIST, String.valueOf(code));
        } else {
            if (processDefinition.getVersion() == version) {
                putMsg(result, Status.MAIN_TABLE_USING_VERSION);
                return result;
            }
            int deleteLog = processDefinitionLogMapper.deleteByProcessDefinitionCodeAndVersion(code, version);
            int deleteRelationLog = processTaskRelationLogMapper.deleteByCode(code, version);
            if (deleteLog == 0 || deleteRelationLog == 0) {
                putMsg(result, Status.DELETE_PROCESS_DEFINE_BY_CODE_ERROR);
                throw new ServiceException(Status.DELETE_PROCESS_DEFINE_BY_CODE_ERROR);
            }
            deleteOtherRelation(project, result, processDefinition);
            putMsg(result, Status.SUCCESS);
        }
        return result;
    }

    /**
     * create empty process definition
     *
     * @param loginUser    login user
     * @param projectCode  project code
     * @param name         process definition name
     * @param description  description
     * @param globalParams globalParams
     * @param timeout      timeout
     * @param tenantCode   tenantCode
     * @param scheduleJson scheduleJson
     * @return process definition code
     */
    @Override
    @Transactional
    public Map<String, Object> createEmptyProcessDefinition(User loginUser,
                                                            long projectCode,
                                                            String name,
                                                            String description,
                                                            String globalParams,
                                                            int timeout,
                                                            String tenantCode,
                                                            String scheduleJson,
                                                            ProcessExecutionTypeEnum executionType) {
<<<<<<< HEAD
        Map<String, Object> result = new HashMap<>();
=======
        Project project = projectMapper.queryByCode(projectCode);
        // check user access for project
        Map<String, Object> result =
                projectService.checkProjectAndAuth(loginUser, project, projectCode, WORKFLOW_CREATE);
        if (result.get(Constants.STATUS) != Status.SUCCESS) {
            return result;
        }
>>>>>>> 3664d851
        if (checkDescriptionLength(description)) {
            putMsg(result, Status.DESCRIPTION_TOO_LONG_ERROR);
            return result;
        }

        // check user access for project
        projectService.hasProjectAndPerm(loginUser, projectCode, WORKFLOW_CREATE);

        // check whether the new process define name exist
        ProcessDefinition definition = processDefinitionMapper.verifyByDefineName(projectCode, name);
        if (definition != null) {
            putMsg(result, Status.PROCESS_DEFINITION_NAME_EXIST, name);
            return result;
        }

        int tenantId = -1;
        if (!Constants.DEFAULT.equals(tenantCode)) {
            Tenant tenant = tenantMapper.queryByTenantCode(tenantCode);
            if (tenant == null) {
                putMsg(result, Status.TENANT_NOT_EXIST);
                return result;
            }
            tenantId = tenant.getId();
        }
        long processDefinitionCode;
        try {
            processDefinitionCode = CodeGenerateUtils.getInstance().genCode();
        } catch (CodeGenerateException e) {
            putMsg(result, Status.INTERNAL_SERVER_ERROR_ARGS);
            return result;
        }
        ProcessDefinition processDefinition =
                new ProcessDefinition(projectCode, name, processDefinitionCode, description,
                        globalParams, "", timeout, loginUser.getId(), tenantId);
        processDefinition.setExecutionType(executionType);
        result = createEmptyDagDefine(loginUser, processDefinition);
        if (result.get(Constants.STATUS) != Status.SUCCESS) {
            return result;
        }

        if (StringUtils.isBlank(scheduleJson)) {
            return result;
        }

        // save dag schedule
        Map<String, Object> scheduleResult = createDagSchedule(loginUser, processDefinition, scheduleJson);
        if (scheduleResult.get(Constants.STATUS) != Status.SUCCESS) {
            Status scheduleResultStatus = (Status) scheduleResult.get(Constants.STATUS);
            putMsg(result, scheduleResultStatus);
            throw new ServiceException(scheduleResultStatus);
        }
        return result;
    }

    protected Map<String, Object> createEmptyDagDefine(User loginUser, ProcessDefinition processDefinition) {
        Map<String, Object> result = new HashMap<>();
        int insertVersion = processService.saveProcessDefine(loginUser, processDefinition, Boolean.TRUE, Boolean.TRUE);
        if (insertVersion == 0) {
            putMsg(result, Status.CREATE_PROCESS_DEFINITION_ERROR);
            throw new ServiceException(Status.CREATE_PROCESS_DEFINITION_ERROR);
        }
        putMsg(result, Status.SUCCESS);
        result.put(Constants.DATA_LIST, processDefinition);
        return result;
    }

    protected Map<String, Object> createDagSchedule(User loginUser, ProcessDefinition processDefinition,
                                                    String scheduleJson) {
        Map<String, Object> result = new HashMap<>();
        Schedule scheduleObj = JSONUtils.parseObject(scheduleJson, Schedule.class);
        if (scheduleObj == null) {
            putMsg(result, Status.DATA_IS_NOT_VALID, scheduleJson);
            throw new ServiceException(Status.DATA_IS_NOT_VALID);
        }
        Date now = new Date();
        scheduleObj.setProcessDefinitionCode(processDefinition.getCode());
        if (DateUtils.differSec(scheduleObj.getStartTime(), scheduleObj.getEndTime()) == 0) {
            logger.warn("The start time must not be the same as the end");
            putMsg(result, Status.SCHEDULE_START_TIME_END_TIME_SAME);
            return result;
        }
        if (!org.quartz.CronExpression.isValidExpression(scheduleObj.getCrontab())) {
            logger.error("{} verify failure", scheduleObj.getCrontab());
            putMsg(result, Status.REQUEST_PARAMS_NOT_VALID_ERROR, scheduleObj.getCrontab());
            return result;
        }
        scheduleObj
                .setWarningType(scheduleObj.getWarningType() == null ? WarningType.NONE : scheduleObj.getWarningType());
        scheduleObj.setWarningGroupId(scheduleObj.getWarningGroupId() == 0 ? 1 : scheduleObj.getWarningGroupId());
        scheduleObj.setFailureStrategy(
                scheduleObj.getFailureStrategy() == null ? FailureStrategy.CONTINUE : scheduleObj.getFailureStrategy());
        scheduleObj.setCreateTime(now);
        scheduleObj.setUpdateTime(now);
        scheduleObj.setUserId(loginUser.getId());
        scheduleObj.setReleaseState(ReleaseState.OFFLINE);
        scheduleObj.setProcessInstancePriority(scheduleObj.getProcessInstancePriority() == null ? Priority.MEDIUM
                : scheduleObj.getProcessInstancePriority());
        scheduleObj.setWorkerGroup(scheduleObj.getWorkerGroup() == null ? "default" : scheduleObj.getWorkerGroup());
        scheduleObj
                .setEnvironmentCode(scheduleObj.getEnvironmentCode() == null ? -1 : scheduleObj.getEnvironmentCode());
        scheduleMapper.insert(scheduleObj);

        putMsg(result, Status.SUCCESS);
        result.put("scheduleId", scheduleObj.getId());
        return result;
    }

    /**
     * update process definition basic info
     *
     * @param loginUser     login user
     * @param projectCode   project code
     * @param name          process definition name
     * @param code          process definition code
     * @param description   description
     * @param globalParams  globalParams
     * @param timeout       timeout
     * @param tenantCode    tenantCode
     * @param scheduleJson  scheduleJson
     * @param otherParamsJson otherParamsJson handle other params
     * @param executionType executionType
     * @return update result code
     */
    @Override
    @Transactional
    public Map<String, Object> updateProcessDefinitionBasicInfo(User loginUser,
                                                                long projectCode,
                                                                String name,
                                                                long code,
                                                                String description,
                                                                String globalParams,
                                                                int timeout,
                                                                String tenantCode,
                                                                String scheduleJson,
                                                                String otherParamsJson,
                                                                ProcessExecutionTypeEnum executionType) {
<<<<<<< HEAD
        Map<String, Object> result = new HashMap<>();
=======
        Project project = projectMapper.queryByCode(projectCode);
        // check user access for project
        Map<String, Object> result =
                projectService.checkProjectAndAuth(loginUser, project, projectCode, WORKFLOW_UPDATE);
        if (result.get(Constants.STATUS) != Status.SUCCESS) {
            return result;
        }
>>>>>>> 3664d851
        if (checkDescriptionLength(description)) {
            putMsg(result, Status.DESCRIPTION_TOO_LONG_ERROR);
            return result;
        }

        // check user access for project
        projectService.hasProjectAndPerm(loginUser, projectCode, WORKFLOW_UPDATE);

        int tenantId = -1;
        if (!Constants.DEFAULT.equals(tenantCode)) {
            Tenant tenant = tenantMapper.queryByTenantCode(tenantCode);
            if (tenant == null) {
                putMsg(result, Status.TENANT_NOT_EXIST);
                return result;
            }
            tenantId = tenant.getId();
        }

        ProcessDefinition processDefinition = processDefinitionMapper.queryByCode(code);
        // check process definition exists
        if (processDefinition == null || projectCode != processDefinition.getProjectCode()) {
            putMsg(result, Status.PROCESS_DEFINE_NOT_EXIST, String.valueOf(code));
            return result;
        }
        if (processDefinition.getReleaseState() == ReleaseState.ONLINE) {
            // online can not permit edit
            putMsg(result, Status.PROCESS_DEFINE_NOT_ALLOWED_EDIT, processDefinition.getName());
            return result;
        }
        if (!name.equals(processDefinition.getName())) {
            // check whether the new process define name exist
            ProcessDefinition definition = processDefinitionMapper.verifyByDefineName(projectCode, name);
            if (definition != null) {
                putMsg(result, Status.PROCESS_DEFINITION_NAME_EXIST, name);
                return result;
            }
        }
        ProcessDefinition processDefinitionDeepCopy =
                JSONUtils.parseObject(JSONUtils.toJsonString(processDefinition), ProcessDefinition.class);
        processDefinition.set(projectCode, name, description, globalParams, "", timeout, tenantId);
        processDefinition.setExecutionType(executionType);
        List<ProcessTaskRelationLog> taskRelationList = processTaskRelationLogMapper
                .queryByProcessCodeAndVersion(processDefinition.getCode(), processDefinition.getVersion());
        result = updateDagDefine(loginUser, taskRelationList, processDefinition, processDefinitionDeepCopy,
                Lists.newArrayList(), otherParamsJson);
        if (result.get(Constants.STATUS) != Status.SUCCESS) {
            return result;
        }

        if (StringUtils.isBlank(scheduleJson)) {
            return result;
        }
        // update dag schedule
        Map<String, Object> scheduleResult = updateDagSchedule(loginUser, projectCode, code, scheduleJson);
        if (scheduleResult.get(Constants.STATUS) != Status.SUCCESS) {
            Status scheduleResultStatus = (Status) scheduleResult.get(Constants.STATUS);
            putMsg(result, scheduleResultStatus);
            throw new ServiceException(scheduleResultStatus);
        }
        return result;
    }

    protected Map<String, Object> updateDagSchedule(User loginUser,
                                                    long projectCode,
                                                    long processDefinitionCode,
                                                    String scheduleJson) {
        Map<String, Object> result = new HashMap<>();
        Schedule schedule = JSONUtils.parseObject(scheduleJson, Schedule.class);
        if (schedule == null) {
            putMsg(result, Status.DATA_IS_NOT_VALID, scheduleJson);
            throw new ServiceException(Status.DATA_IS_NOT_VALID);
        }
        // set default value
        FailureStrategy failureStrategy =
                schedule.getFailureStrategy() == null ? FailureStrategy.CONTINUE : schedule.getFailureStrategy();
        WarningType warningType = schedule.getWarningType() == null ? WarningType.NONE : schedule.getWarningType();
        Priority processInstancePriority =
                schedule.getProcessInstancePriority() == null ? Priority.MEDIUM : schedule.getProcessInstancePriority();
        int warningGroupId = schedule.getWarningGroupId() == 0 ? 1 : schedule.getWarningGroupId();
        String workerGroup = schedule.getWorkerGroup() == null ? "default" : schedule.getWorkerGroup();
        long environmentCode = schedule.getEnvironmentCode() == null ? -1 : schedule.getEnvironmentCode();

        ScheduleParam param = new ScheduleParam();
        param.setStartTime(schedule.getStartTime());
        param.setEndTime(schedule.getEndTime());
        param.setCrontab(schedule.getCrontab());
        param.setTimezoneId(schedule.getTimezoneId());

        return schedulerService.updateScheduleByProcessDefinitionCode(
                loginUser,
                projectCode,
                processDefinitionCode,
                JSONUtils.toJsonString(param),
                warningType,
                warningGroupId,
                failureStrategy,
                processInstancePriority,
                workerGroup,
                environmentCode);
    }

    /**
     * release process definition and schedule
     *
     * @param loginUser    login user
     * @param projectCode  project code
     * @param code         process definition code
     * @param releaseState releaseState
     * @return update result code
     */
    @Transactional
    @Override
    public Map<String, Object> releaseWorkflowAndSchedule(User loginUser, long projectCode, long code,
                                                          ReleaseState releaseState) {
        Project project = projectMapper.queryByCode(projectCode);
        // check user access for project
        projectService.hasProjectAndPerm(loginUser, project, WORKFLOW_ONLINE_OFFLINE);

        Map<String, Object> result = new HashMap<>();
        // check state
        if (null == releaseState) {
            putMsg(result, Status.REQUEST_PARAMS_NOT_VALID_ERROR, RELEASESTATE);
            return result;
        }

        ProcessDefinition processDefinition = processDefinitionMapper.queryByCode(code);
        if (processDefinition == null) {
            putMsg(result, Status.PROCESS_DEFINE_NOT_EXIST, String.valueOf(code));
            return result;
        }
        Schedule scheduleObj = scheduleMapper.queryByProcessDefinitionCode(code);
        if (scheduleObj == null) {
            putMsg(result, Status.SCHEDULE_CRON_NOT_EXISTS, "processDefinitionCode:" + code);
            return result;
        }
        switch (releaseState) {
            case ONLINE:
                List<ProcessTaskRelation> relationList =
                        processService.findRelationByCode(code, processDefinition.getVersion());
                if (CollectionUtils.isEmpty(relationList)) {
                    putMsg(result, Status.PROCESS_DAG_IS_EMPTY);
                    return result;
                }
                processDefinition.setReleaseState(releaseState);
                processDefinitionMapper.updateById(processDefinition);
                schedulerService.setScheduleState(loginUser, projectCode, scheduleObj.getId(), ReleaseState.ONLINE);
                break;
            case OFFLINE:
                processDefinition.setReleaseState(releaseState);
                int updateProcess = processDefinitionMapper.updateById(processDefinition);
                if (updateProcess > 0) {
                    logger.info("set schedule offline, project code: {}, schedule id: {}, process definition code: {}",
                            projectCode, scheduleObj.getId(), code);
                    // set status
                    scheduleObj.setReleaseState(ReleaseState.OFFLINE);
                    int updateSchedule = scheduleMapper.updateById(scheduleObj);
                    if (updateSchedule == 0) {
                        putMsg(result, Status.OFFLINE_SCHEDULE_ERROR);
                        throw new ServiceException(Status.OFFLINE_SCHEDULE_ERROR);
                    }
                    schedulerService.deleteSchedule(project.getId(), scheduleObj.getId());
                }
                break;
            default:
                putMsg(result, Status.REQUEST_PARAMS_NOT_VALID_ERROR, RELEASESTATE);
                return result;
        }
        putMsg(result, Status.SUCCESS);
        return result;
    }

    /**
     * save other relation
     * @param loginUser
     * @param processDefinition
     * @param result
     * @param otherParamsJson
     */
    @Override
    public void saveOtherRelation(User loginUser, ProcessDefinition processDefinition, Map<String, Object> result,
                                  String otherParamsJson) {

    }

    /**
     * get Json String
     * @param loginUser
     * @param processDefinition
     * @return Json String
     */
    @Override
    public String doOtherOperateProcess(User loginUser, ProcessDefinition processDefinition) {
        return null;
    }

    /**
     * delete other relation
     * @param project
     * @param result
     * @param processDefinition
     */
    @Override
    public void deleteOtherRelation(Project project, Map<String, Object> result, ProcessDefinition processDefinition) {

    }

}<|MERGE_RESOLUTION|>--- conflicted
+++ resolved
@@ -245,22 +245,15 @@
                                                        String taskDefinitionJson,
                                                        String otherParamsJson,
                                                        ProcessExecutionTypeEnum executionType) {
-        // check user access for project
-<<<<<<< HEAD
-        projectService.hasProjectAndPerm(loginUser, projectCode, WORKFLOW_CREATE);
-
-        Map<String, Object> result = new HashMap<>();
-=======
-        Map<String, Object> result =
-                projectService.checkProjectAndAuth(loginUser, project, projectCode, WORKFLOW_CREATE);
-        if (result.get(Constants.STATUS) != Status.SUCCESS) {
-            return result;
-        }
->>>>>>> 3664d851
+
+        Map<String, Object> result = new HashMap<>();
         if (checkDescriptionLength(description)) {
             putMsg(result, Status.DESCRIPTION_TOO_LONG_ERROR);
             return result;
         }
+        // check user access for project
+        projectService.hasProjectAndPerm(loginUser, projectCode, WORKFLOW_CREATE);
+
         // check whether the new process define name exist
         ProcessDefinition definition = processDefinitionMapper.verifyByDefineName(projectCode, name);
         if (definition != null) {
@@ -387,12 +380,8 @@
                 Collection<Long> codes = CollectionUtils.subtract(postTaskCodes, taskNodeCodes);
                 if (CollectionUtils.isNotEmpty(codes)) {
                     logger.error("the task code is not exist");
-<<<<<<< HEAD
-                    putMsg(result, Status.TASK_DEFINE_NOT_EXIST, StringUtils.join(codes, Constants.COMMA));
-=======
                     putMsg(result, Status.TASK_DEFINE_NOT_EXIST,
                             StringUtils.join(codes, Constants.COMMA));
->>>>>>> 3664d851
                     return result;
                 }
             }
@@ -585,22 +574,15 @@
                                                        String taskDefinitionJson,
                                                        String otherParamsJson,
                                                        ProcessExecutionTypeEnum executionType) {
-        // check user access for project
-<<<<<<< HEAD
-        projectService.hasProjectAndPerm(loginUser, projectCode, WORKFLOW_UPDATE);
-
-        Map<String, Object> result = new HashMap<>();
-=======
-        Map<String, Object> result =
-                projectService.checkProjectAndAuth(loginUser, project, projectCode, WORKFLOW_UPDATE);
-        if (result.get(Constants.STATUS) != Status.SUCCESS) {
-            return result;
-        }
->>>>>>> 3664d851
+        Map<String, Object> result = new HashMap<>();
         if (checkDescriptionLength(description)) {
             putMsg(result, Status.DESCRIPTION_TOO_LONG_ERROR);
             return result;
         }
+
+        // check user access for project
+        projectService.hasProjectAndPerm(loginUser, projectCode, WORKFLOW_UPDATE);
+
         List<TaskDefinitionLog> taskDefinitionLogs = JSONUtils.toList(taskDefinitionJson, TaskDefinitionLog.class);
         Map<String, Object> checkTaskDefinitions = checkTaskDefinitionList(taskDefinitionLogs, taskDefinitionJson);
         if (checkTaskDefinitions.get(Constants.STATUS) != Status.SUCCESS) {
@@ -756,10 +738,7 @@
     @Override
     public Map<String, Object> verifyProcessDefinitionName(User loginUser, long projectCode, String name,
                                                            long processDefinitionCode) {
-<<<<<<< HEAD
-=======
-        Project project = projectMapper.queryByCode(projectCode);
->>>>>>> 3664d851
+
         // check user access for project
         projectService.hasProjectAndPerm(loginUser, projectCode, WORKFLOW_CREATE);
 
@@ -1841,17 +1820,7 @@
                                             long projectCode,
                                             String processDefinitionCodes,
                                             long targetProjectCode, String perm) {
-<<<<<<< HEAD
-        Map<String, Object> result = new HashMap<>();
-=======
-        Project project = projectMapper.queryByCode(projectCode);
-        // check user access for project
-        Map<String, Object> result = projectService.checkProjectAndAuth(loginUser, project, projectCode, perm);
-        if (result.get(Constants.STATUS) != Status.SUCCESS) {
-            return result;
-        }
-
->>>>>>> 3664d851
+        Map<String, Object> result = new HashMap<>();
         if (StringUtils.isEmpty(processDefinitionCodes)) {
             putMsg(result, Status.PROCESS_DEFINITION_CODES_IS_EMPTY, processDefinitionCodes);
             return result;
@@ -2156,17 +2125,8 @@
                                                             String tenantCode,
                                                             String scheduleJson,
                                                             ProcessExecutionTypeEnum executionType) {
-<<<<<<< HEAD
-        Map<String, Object> result = new HashMap<>();
-=======
-        Project project = projectMapper.queryByCode(projectCode);
-        // check user access for project
-        Map<String, Object> result =
-                projectService.checkProjectAndAuth(loginUser, project, projectCode, WORKFLOW_CREATE);
-        if (result.get(Constants.STATUS) != Status.SUCCESS) {
-            return result;
-        }
->>>>>>> 3664d851
+
+        Map<String, Object> result = new HashMap<>();
         if (checkDescriptionLength(description)) {
             putMsg(result, Status.DESCRIPTION_TOO_LONG_ERROR);
             return result;
@@ -2303,17 +2263,8 @@
                                                                 String scheduleJson,
                                                                 String otherParamsJson,
                                                                 ProcessExecutionTypeEnum executionType) {
-<<<<<<< HEAD
-        Map<String, Object> result = new HashMap<>();
-=======
-        Project project = projectMapper.queryByCode(projectCode);
-        // check user access for project
-        Map<String, Object> result =
-                projectService.checkProjectAndAuth(loginUser, project, projectCode, WORKFLOW_UPDATE);
-        if (result.get(Constants.STATUS) != Status.SUCCESS) {
-            return result;
-        }
->>>>>>> 3664d851
+
+        Map<String, Object> result = new HashMap<>();
         if (checkDescriptionLength(description)) {
             putMsg(result, Status.DESCRIPTION_TOO_LONG_ERROR);
             return result;
