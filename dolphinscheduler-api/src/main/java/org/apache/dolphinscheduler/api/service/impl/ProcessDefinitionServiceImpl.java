--- conflicted
+++ resolved
@@ -1801,7 +1801,6 @@
         }
     }
 
-<<<<<<< HEAD
     private List<String> depList = new ArrayList<>();
 
     public Map<String, Object> queryUpstreamTaskDependencies(Integer processId, String taskName) {
@@ -1841,7 +1840,6 @@
             }
         }
 
-        logger.info("DepList: {}", depList);
         result.put(Constants.DATA_LIST, depList);
         putMsg(result, Status.SUCCESS);
         depList.clear();
@@ -1886,12 +1884,24 @@
                 }
             }
         }
-        logger.info("DepList: {}", depList);
         result.put(Constants.DATA_LIST, depList);
         depList.clear();
         putMsg(result, Status.SUCCESS);
 
         return result;
+    }
+      
+    /**
+     * check has associated process definition
+     *
+     * @param processDefinitionId process definition id
+     * @param version version
+     * @return The query result has a specific process definition return true
+     */
+    @Override
+    public boolean checkHasAssociatedProcessDefinition(int processDefinitionId, long version) {
+        Integer hasAssociatedDefinitionId = processDefineMapper.queryHasAssociatedDefinitionByIdAndVersion(processDefinitionId, version);
+        return Objects.nonNull(hasAssociatedDefinitionId);
     }
 
     private void upStreamOp(TaskNode taskNode) {
@@ -1925,20 +1935,4 @@
             }
         }
     }
-}
-=======
-    /**
-     * check has associated process definition
-     *
-     * @param processDefinitionId process definition id
-     * @param version version
-     * @return The query result has a specific process definition return true
-     */
-    @Override
-    public boolean checkHasAssociatedProcessDefinition(int processDefinitionId, long version) {
-        Integer hasAssociatedDefinitionId = processDefineMapper.queryHasAssociatedDefinitionByIdAndVersion(processDefinitionId, version);
-        return Objects.nonNull(hasAssociatedDefinitionId);
-    }
-
-}
->>>>>>> 5f1fc462
+}