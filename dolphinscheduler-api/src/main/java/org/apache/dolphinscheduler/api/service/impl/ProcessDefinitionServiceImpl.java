/*
 * Licensed to the Apache Software Foundation (ASF) under one or more
 * contributor license agreements.  See the NOTICE file distributed with
 * this work for additional information regarding copyright ownership.
 * The ASF licenses this file to You under the Apache License, Version 2.0
 * (the "License"); you may not use this file except in compliance with
 * the License.  You may obtain a copy of the License at
 *
 *    http://www.apache.org/licenses/LICENSE-2.0
 *
 * Unless required by applicable law or agreed to in writing, software
 * distributed under the License is distributed on an "AS IS" BASIS,
 * WITHOUT WARRANTIES OR CONDITIONS OF ANY KIND, either express or implied.
 * See the License for the specific language governing permissions and
 * limitations under the License.
 */

package org.apache.dolphinscheduler.api.service.impl;

import static org.apache.dolphinscheduler.api.constants.ApiFuncIdentificationConstant.TASK_DEFINITION_MOVE;
import static org.apache.dolphinscheduler.api.constants.ApiFuncIdentificationConstant.VERSION_DELETE;
import static org.apache.dolphinscheduler.api.constants.ApiFuncIdentificationConstant.VERSION_LIST;
import static org.apache.dolphinscheduler.api.constants.ApiFuncIdentificationConstant.WORKFLOW_BATCH_COPY;
import static org.apache.dolphinscheduler.api.constants.ApiFuncIdentificationConstant.WORKFLOW_CREATE;
import static org.apache.dolphinscheduler.api.constants.ApiFuncIdentificationConstant.WORKFLOW_DEFINITION;
import static org.apache.dolphinscheduler.api.constants.ApiFuncIdentificationConstant.WORKFLOW_DEFINITION_DELETE;
import static org.apache.dolphinscheduler.api.constants.ApiFuncIdentificationConstant.WORKFLOW_DEFINITION_EXPORT;
import static org.apache.dolphinscheduler.api.constants.ApiFuncIdentificationConstant.WORKFLOW_EXPORT;
import static org.apache.dolphinscheduler.api.constants.ApiFuncIdentificationConstant.WORKFLOW_IMPORT;
import static org.apache.dolphinscheduler.api.constants.ApiFuncIdentificationConstant.WORKFLOW_ONLINE_OFFLINE;
import static org.apache.dolphinscheduler.api.constants.ApiFuncIdentificationConstant.WORKFLOW_SWITCH_TO_THIS_VERSION;
import static org.apache.dolphinscheduler.api.constants.ApiFuncIdentificationConstant.WORKFLOW_TREE_VIEW;
import static org.apache.dolphinscheduler.api.constants.ApiFuncIdentificationConstant.WORKFLOW_UPDATE;
import static org.apache.dolphinscheduler.common.Constants.CMD_PARAM_SUB_PROCESS_DEFINE_CODE;
import static org.apache.dolphinscheduler.common.Constants.COPY_SUFFIX;
import static org.apache.dolphinscheduler.common.Constants.DEFAULT_WORKER_GROUP;
import static org.apache.dolphinscheduler.common.Constants.EMPTY_STRING;
import static org.apache.dolphinscheduler.common.Constants.IMPORT_SUFFIX;
import static org.apache.dolphinscheduler.plugin.task.api.TaskConstants.COMPLEX_TASK_TYPES;
import static org.apache.dolphinscheduler.plugin.task.api.TaskConstants.TASK_TYPE_SQL;

import org.apache.dolphinscheduler.api.dto.DagDataSchedule;
import org.apache.dolphinscheduler.api.dto.ScheduleParam;
import org.apache.dolphinscheduler.api.dto.treeview.Instance;
import org.apache.dolphinscheduler.api.dto.treeview.TreeViewDto;
import org.apache.dolphinscheduler.api.dto.workflow.WorkflowCreateRequest;
import org.apache.dolphinscheduler.api.dto.workflow.WorkflowFilterRequest;
import org.apache.dolphinscheduler.api.dto.workflow.WorkflowUpdateRequest;
import org.apache.dolphinscheduler.api.enums.Status;
import org.apache.dolphinscheduler.api.exceptions.ServiceException;
import org.apache.dolphinscheduler.api.service.ProcessDefinitionService;
import org.apache.dolphinscheduler.api.service.ProcessInstanceService;
import org.apache.dolphinscheduler.api.service.ProjectService;
import org.apache.dolphinscheduler.api.service.SchedulerService;
import org.apache.dolphinscheduler.api.service.WorkFlowLineageService;
import org.apache.dolphinscheduler.api.utils.CheckUtils;
import org.apache.dolphinscheduler.api.utils.FileUtils;
import org.apache.dolphinscheduler.api.utils.PageInfo;
import org.apache.dolphinscheduler.api.utils.Result;
import org.apache.dolphinscheduler.common.Constants;
import org.apache.dolphinscheduler.common.enums.ConditionType;
import org.apache.dolphinscheduler.common.enums.FailureStrategy;
import org.apache.dolphinscheduler.common.enums.Flag;
import org.apache.dolphinscheduler.common.enums.Priority;
import org.apache.dolphinscheduler.common.enums.ProcessExecutionTypeEnum;
import org.apache.dolphinscheduler.common.enums.ReleaseState;
import org.apache.dolphinscheduler.common.enums.TimeoutFlag;
import org.apache.dolphinscheduler.common.enums.UserType;
import org.apache.dolphinscheduler.common.enums.WarningType;
import org.apache.dolphinscheduler.common.graph.DAG;
import org.apache.dolphinscheduler.common.lifecycle.ServerLifeCycleManager;
import org.apache.dolphinscheduler.common.model.TaskNodeRelation;
import org.apache.dolphinscheduler.common.utils.CodeGenerateUtils;
import org.apache.dolphinscheduler.common.utils.CodeGenerateUtils.CodeGenerateException;
import org.apache.dolphinscheduler.common.utils.DateUtils;
import org.apache.dolphinscheduler.common.utils.JSONUtils;
import org.apache.dolphinscheduler.dao.entity.DagData;
import org.apache.dolphinscheduler.dao.entity.DataSource;
import org.apache.dolphinscheduler.dao.entity.DependentSimplifyDefinition;
import org.apache.dolphinscheduler.dao.entity.ProcessDefinition;
import org.apache.dolphinscheduler.dao.entity.ProcessDefinitionLog;
import org.apache.dolphinscheduler.dao.entity.ProcessInstance;
import org.apache.dolphinscheduler.dao.entity.ProcessTaskRelation;
import org.apache.dolphinscheduler.dao.entity.ProcessTaskRelationLog;
import org.apache.dolphinscheduler.dao.entity.Project;
import org.apache.dolphinscheduler.dao.entity.Schedule;
import org.apache.dolphinscheduler.dao.entity.TaskDefinition;
import org.apache.dolphinscheduler.dao.entity.TaskDefinitionLog;
import org.apache.dolphinscheduler.dao.entity.TaskInstance;
import org.apache.dolphinscheduler.dao.entity.TaskMainInfo;
import org.apache.dolphinscheduler.dao.entity.Tenant;
import org.apache.dolphinscheduler.dao.entity.User;
import org.apache.dolphinscheduler.dao.mapper.DataSourceMapper;
import org.apache.dolphinscheduler.dao.mapper.ProcessDefinitionLogMapper;
import org.apache.dolphinscheduler.dao.mapper.ProcessDefinitionMapper;
import org.apache.dolphinscheduler.dao.mapper.ProcessTaskRelationLogMapper;
import org.apache.dolphinscheduler.dao.mapper.ProcessTaskRelationMapper;
import org.apache.dolphinscheduler.dao.mapper.ProjectMapper;
import org.apache.dolphinscheduler.dao.mapper.ScheduleMapper;
import org.apache.dolphinscheduler.dao.mapper.TaskDefinitionLogMapper;
import org.apache.dolphinscheduler.dao.mapper.TaskDefinitionMapper;
import org.apache.dolphinscheduler.dao.mapper.TaskInstanceMapper;
import org.apache.dolphinscheduler.dao.mapper.TenantMapper;
import org.apache.dolphinscheduler.dao.mapper.UserMapper;
import org.apache.dolphinscheduler.dao.model.PageListingResult;
import org.apache.dolphinscheduler.dao.repository.ProcessDefinitionDao;
import org.apache.dolphinscheduler.plugin.task.api.enums.SqlType;
import org.apache.dolphinscheduler.plugin.task.api.enums.TaskTimeoutStrategy;
import org.apache.dolphinscheduler.plugin.task.api.parameters.ParametersNode;
import org.apache.dolphinscheduler.plugin.task.api.parameters.SqlParameters;
import org.apache.dolphinscheduler.service.model.TaskNode;
import org.apache.dolphinscheduler.service.process.ProcessService;
import org.apache.dolphinscheduler.service.task.TaskPluginManager;

import org.apache.commons.collections4.CollectionUtils;
import org.apache.commons.lang3.StringUtils;

import java.io.BufferedOutputStream;
import java.io.BufferedReader;
import java.io.IOException;
import java.io.InputStreamReader;
import java.nio.charset.StandardCharsets;
import java.util.ArrayList;
import java.util.Arrays;
import java.util.Collection;
import java.util.Collections;
import java.util.Date;
import java.util.HashMap;
import java.util.HashSet;
import java.util.Iterator;
import java.util.List;
import java.util.Map;
import java.util.Objects;
import java.util.Optional;
import java.util.Set;
import java.util.concurrent.ConcurrentHashMap;
import java.util.function.Function;
import java.util.stream.Collectors;
import java.util.zip.ZipEntry;
import java.util.zip.ZipInputStream;

import javax.servlet.ServletOutputStream;
import javax.servlet.http.HttpServletResponse;

import lombok.NonNull;

import org.slf4j.Logger;
import org.slf4j.LoggerFactory;
import org.springframework.beans.factory.annotation.Autowired;
import org.springframework.context.annotation.Lazy;
import org.springframework.http.MediaType;
import org.springframework.stereotype.Service;
import org.springframework.transaction.annotation.Transactional;
import org.springframework.web.multipart.MultipartFile;

import com.baomidou.mybatisplus.core.metadata.IPage;
import com.baomidou.mybatisplus.extension.plugins.pagination.Page;
import com.fasterxml.jackson.databind.JsonNode;
import com.fasterxml.jackson.databind.node.ArrayNode;
import com.fasterxml.jackson.databind.node.ObjectNode;
import com.google.common.collect.Lists;

/**
 * process definition service impl
 */
@Service
public class ProcessDefinitionServiceImpl extends BaseServiceImpl implements ProcessDefinitionService {

    private static final Logger logger = LoggerFactory.getLogger(ProcessDefinitionServiceImpl.class);

    private static final String RELEASESTATE = "releaseState";

    @Autowired
    private ProjectMapper projectMapper;

    @Autowired
    private ProjectService projectService;

    @Autowired
    private UserMapper userMapper;

    @Autowired
    private ProcessDefinitionLogMapper processDefinitionLogMapper;

    @Autowired
    private ProcessDefinitionMapper processDefinitionMapper;

    @Autowired
    private ProcessDefinitionDao processDefinitionDao;

    @Lazy
    @Autowired
    private ProcessInstanceService processInstanceService;

    @Autowired
    private TaskInstanceMapper taskInstanceMapper;

    @Autowired
    private ScheduleMapper scheduleMapper;

    @Autowired
    private ProcessService processService;

    @Autowired
    private ProcessTaskRelationMapper processTaskRelationMapper;

    @Autowired
    private ProcessTaskRelationLogMapper processTaskRelationLogMapper;

    @Autowired
    TaskDefinitionLogMapper taskDefinitionLogMapper;

    @Autowired
    private TaskDefinitionMapper taskDefinitionMapper;

    @Autowired
    private SchedulerService schedulerService;

    @Autowired
    private TenantMapper tenantMapper;

    @Autowired
    private DataSourceMapper dataSourceMapper;

    @Autowired
    private TaskPluginManager taskPluginManager;

    @Autowired
    private WorkFlowLineageService workFlowLineageService;

    /**
     * create process definition
     *
     * @param loginUser login user
     * @param projectCode project code
     * @param name process definition name
     * @param description description
     * @param globalParams global params
     * @param locations locations for nodes
     * @param timeout timeout
     * @param tenantCode tenantCode
     * @param taskRelationJson relation json for nodes
     * @param taskDefinitionJson taskDefinitionJson
     * @return create result code
     */
    @Override
    @Transactional
    public Map<String, Object> createProcessDefinition(User loginUser,
                                                       long projectCode,
                                                       String name,
                                                       String description,
                                                       String globalParams,
                                                       String locations,
                                                       int timeout,
                                                       String tenantCode,
                                                       String taskRelationJson,
                                                       String taskDefinitionJson,
                                                       String otherParamsJson,
                                                       ProcessExecutionTypeEnum executionType) {
        Project project = projectMapper.queryByCode(projectCode);
        // check user access for project
        projectService.checkProjectAuth(loginUser, project, WORKFLOW_CREATE);
        if (checkDescriptionLength(description)) {
            logger.warn("Parameter description is too long.");
            throw new ServiceException(Status.DESCRIPTION_TOO_LONG_ERROR);
        }
        // check whether the new process define name exist
        ProcessDefinition definition = processDefinitionMapper.verifyByDefineName(project.getCode(), name);
        if (definition != null) {
            logger.warn("Process definition with the same name {} already exists, processDefinitionCode:{}.",
                    definition.getName(), definition.getCode());
            throw new ServiceException(Status.PROCESS_DEFINITION_NAME_EXIST, name);
        }
        List<TaskDefinitionLog> taskDefinitionLogs = generateTaskDefinitionList(taskDefinitionJson);
        List<ProcessTaskRelationLog> taskRelationList = generateTaskRelationList(taskRelationJson, taskDefinitionLogs);
        int tenantId = -1;
        if (!Constants.DEFAULT.equals(tenantCode)) {
            Tenant tenant = tenantMapper.queryByTenantCode(tenantCode);
            if (tenant == null) {
                logger.error("Tenant does not exist.");
                throw new ServiceException(Status.TENANT_NOT_EXIST);
            }
            tenantId = tenant.getId();
        }
        long processDefinitionCode = CodeGenerateUtils.getInstance().genCode();
        ProcessDefinition processDefinition =
                new ProcessDefinition(projectCode, name, processDefinitionCode, description,
                        globalParams, locations, timeout, loginUser.getId(), tenantId);
        processDefinition.setExecutionType(executionType);

        return createDagDefine(loginUser, taskRelationList, processDefinition, taskDefinitionLogs, otherParamsJson);
    }

    private void createWorkflowValid(User user, ProcessDefinition processDefinition) {
        Project project = projectMapper.queryByCode(processDefinition.getProjectCode());
        if (project == null) {
            throw new ServiceException(Status.PROJECT_NOT_FOUND, processDefinition.getProjectCode());
        }
        // check user access for project
        projectService.checkProjectAndAuthThrowException(user, project, WORKFLOW_CREATE);

        if (checkDescriptionLength(processDefinition.getDescription())) {
            throw new ServiceException(Status.DESCRIPTION_TOO_LONG_ERROR);
        }

        // check whether the new process define name exist
        ProcessDefinition definition =
                processDefinitionMapper.verifyByDefineName(project.getCode(), processDefinition.getName());
        if (definition != null) {
            throw new ServiceException(Status.PROCESS_DEFINITION_NAME_EXIST, processDefinition.getName());
        }

        this.getTenantId(processDefinition);
    }

    private int getTenantId(ProcessDefinition processDefinition) {
        int tenantId = -1;
        if (!Constants.DEFAULT.equals(processDefinition.getTenantCode())) {
            Tenant tenant = tenantMapper.queryByTenantCode(processDefinition.getTenantCode());
            if (tenant == null) {
                throw new ServiceException(Status.TENANT_NOT_EXIST);
            }
            tenantId = tenant.getId();
        }
        return tenantId;
    }

    private void syncObj2Log(User user, ProcessDefinition processDefinition) {
        ProcessDefinitionLog processDefinitionLog = new ProcessDefinitionLog(processDefinition);
        processDefinitionLog.setOperator(user.getId());
        int result = processDefinitionLogMapper.insert(processDefinitionLog);
        if (result <= 0) {
            throw new ServiceException(Status.CREATE_PROCESS_DEFINITION_LOG_ERROR);
        }
    }

    /**
     * create single process definition
     *
     * @param loginUser login user
     * @param workflowCreateRequest the new workflow object will be created
     * @return New ProcessDefinition object created just now
     */
    @Override
    @Transactional
    public ProcessDefinition createSingleProcessDefinition(User loginUser,
                                                           WorkflowCreateRequest workflowCreateRequest) {
        ProcessDefinition processDefinition = workflowCreateRequest.convert2ProcessDefinition();
        this.createWorkflowValid(loginUser, processDefinition);

        long processDefinitionCode;
        try {
            processDefinitionCode = CodeGenerateUtils.getInstance().genCode();
        } catch (CodeGenerateException e) {
            throw new ServiceException(Status.INTERNAL_SERVER_ERROR_ARGS);
        }

        processDefinition.setTenantId(this.getTenantId(processDefinition));
        processDefinition.setCode(processDefinitionCode);
        processDefinition.setUserId(loginUser.getId());

        int create = processDefinitionMapper.insert(processDefinition);
        if (create <= 0) {
            throw new ServiceException(Status.CREATE_PROCESS_DEFINITION_ERROR);
        }
        this.syncObj2Log(loginUser, processDefinition);
        return processDefinition;
    }

    protected Map<String, Object> createDagDefine(User loginUser,
                                                  List<ProcessTaskRelationLog> taskRelationList,
                                                  ProcessDefinition processDefinition,
                                                  List<TaskDefinitionLog> taskDefinitionLogs, String otherParamsJson) {
        Map<String, Object> result = new HashMap<>();
        int saveTaskResult = processService.saveTaskDefine(loginUser, processDefinition.getProjectCode(),
                taskDefinitionLogs, Boolean.TRUE);
        if (saveTaskResult == Constants.EXIT_CODE_SUCCESS) {
            logger.info("The task has not changed, so skip");
        }
        if (saveTaskResult == Constants.DEFINITION_FAILURE) {
            logger.error("Save task definition error.");
            throw new ServiceException(Status.CREATE_TASK_DEFINITION_ERROR);
        }
        int insertVersion = processService.saveProcessDefine(loginUser, processDefinition, Boolean.TRUE, Boolean.TRUE);
        if (insertVersion == 0) {
            logger.error("Save process definition error, processCode:{}.", processDefinition.getCode());
            throw new ServiceException(Status.CREATE_PROCESS_DEFINITION_ERROR);
        } else
            logger.info("Save process definition complete, processCode:{}, processVersion:{}.",
                    processDefinition.getCode(), insertVersion);
        int insertResult = processService.saveTaskRelation(loginUser, processDefinition.getProjectCode(),
                processDefinition.getCode(),
                insertVersion, taskRelationList, taskDefinitionLogs, Boolean.TRUE);
        if (insertResult != Constants.EXIT_CODE_SUCCESS) {
            logger.error("Save process task relations error, projectCode:{}, processCode:{}, processVersion:{}.",
                    processDefinition.getProjectCode(), processDefinition.getCode(), insertVersion);
            throw new ServiceException(Status.CREATE_PROCESS_TASK_RELATION_ERROR);
        } else
            logger.info("Save process task relations complete, projectCode:{}, processCode:{}, processVersion:{}.",
                    processDefinition.getProjectCode(), processDefinition.getCode(), insertVersion);

        saveOtherRelation(loginUser, processDefinition, result, otherParamsJson);

        putMsg(result, Status.SUCCESS);
        result.put(Constants.DATA_LIST, processDefinition);
        return result;
    }

    private List<TaskDefinitionLog> generateTaskDefinitionList(String taskDefinitionJson) {
        try {
            List<TaskDefinitionLog> taskDefinitionLogs = JSONUtils.toList(taskDefinitionJson, TaskDefinitionLog.class);
            if (CollectionUtils.isEmpty(taskDefinitionLogs)) {
                logger.error("Generate task definition list failed, the given taskDefinitionJson is invalided: {}",
                        taskDefinitionJson);
                throw new ServiceException(Status.DATA_IS_NOT_VALID, taskDefinitionJson);
            }
            for (TaskDefinitionLog taskDefinitionLog : taskDefinitionLogs) {
                if (!taskPluginManager.checkTaskParameters(ParametersNode.builder()
                        .taskType(taskDefinitionLog.getTaskType())
                        .taskParams(taskDefinitionLog.getTaskParams())
                        .dependence(taskDefinitionLog.getDependence())
                        .build())) {
                    logger.error(
                            "Generate task definition list failed, the given task definition parameter is invalided, taskName: {}, taskDefinition: {}",
                            taskDefinitionLog.getName(), taskDefinitionLog);
                    throw new ServiceException(Status.PROCESS_NODE_S_PARAMETER_INVALID, taskDefinitionLog.getName());
                }
            }
            return taskDefinitionLogs;
        } catch (ServiceException ex) {
            throw ex;
        } catch (Exception e) {
            logger.error("Generate task definition list failed, meet an unknown exception", e);
            throw new ServiceException(Status.REQUEST_PARAMS_NOT_VALID_ERROR);
        }
    }

    private List<ProcessTaskRelationLog> generateTaskRelationList(String taskRelationJson,
                                                                  List<TaskDefinitionLog> taskDefinitionLogs) {
        try {
            List<ProcessTaskRelationLog> taskRelationList =
                    JSONUtils.toList(taskRelationJson, ProcessTaskRelationLog.class);
            if (CollectionUtils.isEmpty(taskRelationList)) {
                logger.error("Generate task relation list failed the taskRelation list is empty, taskRelationJson: {}",
                        taskRelationJson);
                throw new ServiceException(Status.DATA_IS_NOT_VALID);
            }
            List<ProcessTaskRelation> processTaskRelations = taskRelationList.stream()
                    .map(processTaskRelationLog -> JSONUtils.parseObject(JSONUtils.toJsonString(processTaskRelationLog),
                            ProcessTaskRelation.class))
                    .collect(Collectors.toList());
            List<TaskNode> taskNodeList = processService.transformTask(processTaskRelations, taskDefinitionLogs);
            if (taskNodeList.size() != taskRelationList.size()) {
                Set<Long> postTaskCodes = taskRelationList.stream().map(ProcessTaskRelationLog::getPostTaskCode)
                        .collect(Collectors.toSet());
                Set<Long> taskNodeCodes = taskNodeList.stream().map(TaskNode::getCode).collect(Collectors.toSet());
                Collection<Long> codes = CollectionUtils.subtract(postTaskCodes, taskNodeCodes);
                if (CollectionUtils.isNotEmpty(codes)) {
                    String taskCodes = StringUtils.join(codes, Constants.COMMA);
                    logger.error("Task definitions do not exist, taskCodes:{}.", taskCodes);
                    throw new ServiceException(Status.TASK_DEFINE_NOT_EXIST, taskCodes);
                }
            }
            if (graphHasCycle(taskNodeList)) {
                logger.error("Process DAG has cycle.");
                throw new ServiceException(Status.PROCESS_NODE_HAS_CYCLE);
            }

            // check whether the task relation json is normal
            for (ProcessTaskRelationLog processTaskRelationLog : taskRelationList) {
                if (processTaskRelationLog.getPostTaskCode() == 0) {
                    logger.error("The post_task_code or post_task_version of processTaskRelationLog can not be zero, " +
                            "processTaskRelationLogId:{}.", processTaskRelationLog.getId());
                    throw new ServiceException(Status.CHECK_PROCESS_TASK_RELATION_ERROR);
                }
            }
            return taskRelationList;
        } catch (ServiceException ex) {
            throw ex;
        } catch (Exception e) {
            logger.error("Check task relation list error, meet an unknown exception, given taskRelationJson: {}",
                    taskRelationJson, e);
            throw new ServiceException(Status.REQUEST_PARAMS_NOT_VALID_ERROR);
        }
    }

    /**
     * query process definition list
     *
     * @param loginUser login user
     * @param projectCode project code
     * @return definition list
     */
    @Override
    public Map<String, Object> queryProcessDefinitionList(User loginUser, long projectCode) {
        Map<String, Object> result = new HashMap<>();
        Project project = projectMapper.queryByCode(projectCode);
        // check user access for project
        projectService.checkProjectAuth(loginUser, project, WORKFLOW_DEFINITION);
        List<ProcessDefinition> resourceList = processDefinitionMapper.queryAllDefinitionList(projectCode);
        List<DagData> dagDataList = resourceList.stream().map(processService::genDagData).collect(Collectors.toList());
        result.put(Constants.DATA_LIST, dagDataList);
        putMsg(result, Status.SUCCESS);
        return result;
    }

    /**
     * query process definition simple list
     *
     * @param loginUser login user
     * @param projectCode project code
     * @return definition simple list
     */
    @Override
    public Map<String, Object> queryProcessDefinitionSimpleList(User loginUser, long projectCode) {
        Map<String, Object> result = new HashMap<>();
        Project project = projectMapper.queryByCode(projectCode);
        // check user access for project
        projectService.checkProjectAuth(loginUser, project, WORKFLOW_DEFINITION);
        List<ProcessDefinition> processDefinitions = processDefinitionMapper.queryAllDefinitionList(projectCode);
        ArrayNode arrayNode = JSONUtils.createArrayNode();
        for (ProcessDefinition processDefinition : processDefinitions) {
            ObjectNode processDefinitionNode = JSONUtils.createObjectNode();
            processDefinitionNode.put("id", processDefinition.getId());
            processDefinitionNode.put("code", processDefinition.getCode());
            processDefinitionNode.put("name", processDefinition.getName());
            processDefinitionNode.put("projectCode", processDefinition.getProjectCode());
            arrayNode.add(processDefinitionNode);
        }
        result.put(Constants.DATA_LIST, arrayNode);
        putMsg(result, Status.SUCCESS);
        return result;
    }

    /**
     * query process definition list paging
     *
     * @param loginUser login user
     * @param projectCode project code
     * @param searchVal search value
     * @param userId user id
     * @param pageNo page number
     * @param pageSize page size
     * @return process definition page
     */
    @Override
    public PageInfo<ProcessDefinition> queryProcessDefinitionListPaging(@NonNull User loginUser,
                                                                        long projectCode,
                                                                        String searchVal,
                                                                        String otherParamsJson,
                                                                        Integer userId,
                                                                        Integer pageNo,
                                                                        Integer pageSize) {
        Project project = projectMapper.queryByCode(projectCode);

        // check user access for project
        projectService.checkProjectAuth(loginUser, project, WORKFLOW_DEFINITION);

        PageListingResult<ProcessDefinition> processDefinitionsPageListingResult =
                processDefinitionDao.listingProcessDefinition(
                        pageNo, pageSize, searchVal, userId, projectCode);
        List<ProcessDefinition> processDefinitions = processDefinitionsPageListingResult.getRecords();

        List<Long> processDefinitionCodes =
                processDefinitions.stream().map(ProcessDefinition::getCode).collect(Collectors.toList());
        Map<Long, Schedule> scheduleMap = schedulerService.queryScheduleByProcessDefinitionCodes(processDefinitionCodes)
                .stream()
                .collect(Collectors.toMap(Schedule::getProcessDefinitionCode, Function.identity()));

        for (ProcessDefinition pd : processDefinitions) {
            // todo: use batch query
            ProcessDefinitionLog processDefinitionLog =
                    processDefinitionLogMapper.queryByDefinitionCodeAndVersion(pd.getCode(), pd.getVersion());
            User user = userMapper.selectById(processDefinitionLog.getOperator());
            pd.setModifyBy(user.getUserName());
            Schedule schedule = scheduleMap.get(pd.getCode());
            pd.setScheduleReleaseState(schedule == null ? null : schedule.getReleaseState());
        }

        PageInfo<ProcessDefinition> pageInfo = new PageInfo<>(pageNo, pageSize);
        pageInfo.setTotal((int) processDefinitionsPageListingResult.getTotalCount());
        pageInfo.setTotalList(processDefinitions);

        return pageInfo;
    }

    /**
     * Filter resource process definitions
     *
     * @param loginUser login user
     * @param workflowFilterRequest workflow filter requests
     * @return List process definition
     */
    @Override
    public PageInfo<ProcessDefinition> filterProcessDefinition(User loginUser,
                                                               WorkflowFilterRequest workflowFilterRequest) {
        ProcessDefinition processDefinition = workflowFilterRequest.convert2ProcessDefinition();
        if (workflowFilterRequest.getProjectName() != null) {
            Project project = projectMapper.queryByName(workflowFilterRequest.getProjectName());
            // check user access for project
            projectService.checkProjectAndAuthThrowException(loginUser, project, WORKFLOW_DEFINITION);
            processDefinition.setProjectCode(project.getCode());
        }

        Page<ProcessDefinition> page =
                new Page<>(workflowFilterRequest.getPageNo(), workflowFilterRequest.getPageSize());
        IPage<ProcessDefinition> processDefinitionIPage =
                processDefinitionMapper.filterProcessDefinition(page, processDefinition);

        List<ProcessDefinition> records = processDefinitionIPage.getRecords();
        for (ProcessDefinition pd : records) {
            ProcessDefinitionLog processDefinitionLog =
                    processDefinitionLogMapper.queryByDefinitionCodeAndVersion(pd.getCode(), pd.getVersion());
            User user = userMapper.selectById(processDefinitionLog.getOperator());
            pd.setModifyBy(user.getUserName());
        }

        processDefinitionIPage.setRecords(records);
        PageInfo<ProcessDefinition> pageInfo =
                new PageInfo<>(workflowFilterRequest.getPageNo(), workflowFilterRequest.getPageSize());
        pageInfo.setTotal((int) processDefinitionIPage.getTotal());
        pageInfo.setTotalList(processDefinitionIPage.getRecords());

        return pageInfo;
    }

    /**
     * query detail of process definition
     *
     * @param loginUser login user
     * @param projectCode project code
     * @param code process definition code
     * @return process definition detail
     */
    @Override
    public Map<String, Object> queryProcessDefinitionByCode(User loginUser, long projectCode, long code) {
        Map<String, Object> result = new HashMap<>();
        Project project = projectMapper.queryByCode(projectCode);
        // check user access for project
        projectService.checkProjectAuth(loginUser, project, WORKFLOW_DEFINITION);

        ProcessDefinition processDefinition = processDefinitionMapper.queryByCode(code);
        if (processDefinition == null || projectCode != processDefinition.getProjectCode()) {
            logger.error("Process definition does not exist, processCode:{}.", code);
            putMsg(result, Status.PROCESS_DEFINE_NOT_EXIST, String.valueOf(code));
        } else {
            Tenant tenant = tenantMapper.queryById(processDefinition.getTenantId());
            if (tenant != null) {
                processDefinition.setTenantCode(tenant.getTenantCode());
            }
            DagData dagData = processService.genDagData(processDefinition);
            result.put(Constants.DATA_LIST, dagData);
            putMsg(result, Status.SUCCESS);
        }
        return result;
    }

    /**
     * query detail of process definition
     *
     * @param loginUser login user
     * @param code process definition code
     * @return process definition detail
     */
    @Override
    public ProcessDefinition getProcessDefinition(User loginUser, long code) {
        ProcessDefinition processDefinition = processDefinitionMapper.queryByCode(code);
        if (processDefinition == null) {
            throw new ServiceException(Status.PROCESS_DEFINE_NOT_EXIST, String.valueOf(code));
        }

        Project project = projectMapper.queryByCode(processDefinition.getProjectCode());
        // check user access for project
        projectService.checkProjectAndAuthThrowException(loginUser, project, WORKFLOW_DEFINITION);

        Tenant tenant = tenantMapper.queryById(processDefinition.getTenantId());
        if (tenant != null) {
            processDefinition.setTenantCode(tenant.getTenantCode());
        }

        return processDefinition;
    }

    @Override
    public Map<String, Object> queryProcessDefinitionByName(User loginUser, long projectCode, String name) {
        Map<String, Object> result = new HashMap<>();
        Project project = projectMapper.queryByCode(projectCode);
        // check user access for project
        projectService.checkProjectAuth(loginUser, project, WORKFLOW_DEFINITION);
        ProcessDefinition processDefinition = processDefinitionMapper.queryByDefineName(projectCode, name);

        if (processDefinition == null) {
            logger.error("Process definition does not exist, projectCode:{}.", projectCode);
            putMsg(result, Status.PROCESS_DEFINE_NOT_EXIST, name);
        } else {
            DagData dagData = processService.genDagData(processDefinition);
            result.put(Constants.DATA_LIST, dagData);
            putMsg(result, Status.SUCCESS);
        }
        return result;
    }

    /**
     * update  process definition
     *
     * @param loginUser login user
     * @param projectCode project code
     * @param name process definition name
     * @param code process definition code
     * @param description description
     * @param globalParams global params
     * @param locations locations for nodes
     * @param timeout timeout
     * @param tenantCode tenantCode
     * @param taskRelationJson relation json for nodes
     * @param taskDefinitionJson taskDefinitionJson
     * @param otherParamsJson otherParamsJson handle other params
     * @return update result code
     */
    @Override
    @Transactional
    public Map<String, Object> updateProcessDefinition(User loginUser,
                                                       long projectCode,
                                                       String name,
                                                       long code,
                                                       String description,
                                                       String globalParams,
                                                       String locations,
                                                       int timeout,
                                                       String tenantCode,
                                                       String taskRelationJson,
                                                       String taskDefinitionJson,
                                                       String otherParamsJson,
                                                       ProcessExecutionTypeEnum executionType) {
        Map<String, Object> result = new HashMap<>();
        Project project = projectMapper.queryByCode(projectCode);
        // check user access for project
        projectService.checkProjectAuth(loginUser, project, WORKFLOW_UPDATE);
        if (checkDescriptionLength(description)) {
            logger.warn("Parameter description is too long.");
            putMsg(result, Status.DESCRIPTION_TOO_LONG_ERROR);
            return result;
        }
        List<TaskDefinitionLog> taskDefinitionLogs = generateTaskDefinitionList(taskDefinitionJson);
        List<ProcessTaskRelationLog> taskRelationList = generateTaskRelationList(taskRelationJson, taskDefinitionLogs);

        int tenantId = -1;
        if (!Constants.DEFAULT.equals(tenantCode)) {
            Tenant tenant = tenantMapper.queryByTenantCode(tenantCode);
            if (tenant == null) {
                logger.error("Tenant does not exist.");
                putMsg(result, Status.TENANT_NOT_EXIST);
                return result;
            }
            tenantId = tenant.getId();
        }

        ProcessDefinition processDefinition = processDefinitionMapper.queryByCode(code);
        // check process definition exists
        if (processDefinition == null || projectCode != processDefinition.getProjectCode()) {
            logger.error("Process definition does not exist, processCode:{}.", code);
            putMsg(result, Status.PROCESS_DEFINE_NOT_EXIST, String.valueOf(code));
            return result;
        }
        if (processDefinition.getReleaseState() == ReleaseState.ONLINE) {
            // online can not permit edit
            logger.warn("Process definition is not allowed to be modified due to {}, processDefinitionCode:{}.",
                    ReleaseState.ONLINE.getDescp(), processDefinition.getCode());
            putMsg(result, Status.PROCESS_DEFINE_NOT_ALLOWED_EDIT, processDefinition.getName());
            return result;
        }
        if (!name.equals(processDefinition.getName())) {
            // check whether the new process define name exist
            ProcessDefinition definition = processDefinitionMapper.verifyByDefineName(project.getCode(), name);
            if (definition != null) {
                logger.warn("Process definition with the same name already exists, processDefinitionCode:{}.",
                        definition.getCode());
                putMsg(result, Status.PROCESS_DEFINITION_NAME_EXIST, name);
                return result;
            }
        }
        ProcessDefinition processDefinitionDeepCopy =
                JSONUtils.parseObject(JSONUtils.toJsonString(processDefinition), ProcessDefinition.class);
        processDefinition.set(projectCode, name, description, globalParams, locations, timeout, tenantId);
        processDefinition.setExecutionType(executionType);
        return updateDagDefine(loginUser, taskRelationList, processDefinition, processDefinitionDeepCopy,
                taskDefinitionLogs, otherParamsJson);
    }

    /**
     * Task want to delete whether used in other task, should throw exception when have be used.
     *
     * This function avoid delete task already dependencies by other tasks by accident.
     *
     * @param processDefinition ProcessDefinition you change task definition and task relation
     * @param taskRelationList All the latest task relation list from process definition
     */
    private void taskUsedInOtherTaskValid(ProcessDefinition processDefinition,
                                          List<ProcessTaskRelationLog> taskRelationList) {
        List<ProcessTaskRelation> oldProcessTaskRelationList = processTaskRelationMapper
                .queryByProcessCode(processDefinition.getProjectCode(), processDefinition.getCode());
        Set<ProcessTaskRelationLog> oldProcessTaskRelationSet =
                oldProcessTaskRelationList.stream().map(ProcessTaskRelationLog::new).collect(Collectors.toSet());
        StringBuilder sb = new StringBuilder();
        for (ProcessTaskRelationLog oldProcessTaskRelation : oldProcessTaskRelationSet) {
            boolean oldTaskExists = taskRelationList.stream()
                    .anyMatch(relation -> oldProcessTaskRelation.getPostTaskCode() == relation.getPostTaskCode());
            if (!oldTaskExists) {
                Optional<String> taskDepMsg = workFlowLineageService.taskDepOnTaskMsg(
                        processDefinition.getProjectCode(), oldProcessTaskRelation.getProcessDefinitionCode(),
                        oldProcessTaskRelation.getPostTaskCode());
                taskDepMsg.ifPresent(sb::append);
            }
            if (sb.length() != 0) {
                logger.error("Task cannot be deleted because it is dependent");
                throw new ServiceException(sb.toString());
            }
        }
    }

    protected Map<String, Object> updateDagDefine(User loginUser,
                                                  List<ProcessTaskRelationLog> taskRelationList,
                                                  ProcessDefinition processDefinition,
                                                  ProcessDefinition processDefinitionDeepCopy,
                                                  List<TaskDefinitionLog> taskDefinitionLogs,
                                                  String otherParamsJson) {
        Map<String, Object> result = new HashMap<>();
        int saveTaskResult = processService.saveTaskDefine(loginUser, processDefinition.getProjectCode(),
                taskDefinitionLogs, Boolean.TRUE);
        if (saveTaskResult == Constants.EXIT_CODE_SUCCESS) {
            logger.info("The task has not changed, so skip");
        }
        if (saveTaskResult == Constants.DEFINITION_FAILURE) {
            logger.error("Update task definitions error, projectCode:{}, processCode:{}.",
                    processDefinition.getProjectCode(), processDefinition.getCode());
            putMsg(result, Status.UPDATE_TASK_DEFINITION_ERROR);
            throw new ServiceException(Status.UPDATE_TASK_DEFINITION_ERROR);
        }
        boolean isChange = false;
        if (processDefinition.equals(processDefinitionDeepCopy) && saveTaskResult == Constants.EXIT_CODE_SUCCESS) {
            List<ProcessTaskRelationLog> processTaskRelationLogList = processTaskRelationLogMapper
                    .queryByProcessCodeAndVersion(processDefinition.getCode(), processDefinition.getVersion());
            if (taskRelationList.size() == processTaskRelationLogList.size()) {
                Set<ProcessTaskRelationLog> taskRelationSet = new HashSet<>(taskRelationList);
                Set<ProcessTaskRelationLog> processTaskRelationLogSet = new HashSet<>(processTaskRelationLogList);
                if (taskRelationSet.size() == processTaskRelationLogSet.size()) {
                    taskRelationSet.removeAll(processTaskRelationLogSet);
                    if (!taskRelationSet.isEmpty()) {
                        isChange = true;
                    }
                } else {
                    isChange = true;
                }
            } else {
                isChange = true;
            }
        } else {
            isChange = true;
        }
        if (isChange) {
            logger.info("Process definition needs to be updated, projectCode:{}, processCode:{}, processVersion:{}.",
                    processDefinition.getProjectCode(), processDefinition.getCode(), processDefinition.getVersion());
            processDefinition.setUpdateTime(new Date());
            int insertVersion =
                    processService.saveProcessDefine(loginUser, processDefinition, Boolean.TRUE, Boolean.TRUE);
            if (insertVersion <= 0) {
                logger.error("Update process definition error, processCode:{}.", processDefinition.getCode());
                putMsg(result, Status.UPDATE_PROCESS_DEFINITION_ERROR);
                throw new ServiceException(Status.UPDATE_PROCESS_DEFINITION_ERROR);
            } else
                logger.info("Update process definition complete, processCode:{}, processVersion:{}.",
                        processDefinition.getCode(), insertVersion);

            taskUsedInOtherTaskValid(processDefinition, taskRelationList);
            int insertResult = processService.saveTaskRelation(loginUser, processDefinition.getProjectCode(),
                    processDefinition.getCode(), insertVersion, taskRelationList, taskDefinitionLogs, Boolean.TRUE);
            if (insertResult == Constants.EXIT_CODE_SUCCESS) {
                logger.info(
                        "Update process task relations complete, projectCode:{}, processCode:{}, processVersion:{}.",
                        processDefinition.getProjectCode(), processDefinition.getCode(), insertVersion);
                putMsg(result, Status.SUCCESS);
                result.put(Constants.DATA_LIST, processDefinition);
            } else {
                logger.error("Update process task relations error, projectCode:{}, processCode:{}, processVersion:{}.",
                        processDefinition.getProjectCode(), processDefinition.getCode(), insertVersion);
                putMsg(result, Status.UPDATE_PROCESS_DEFINITION_ERROR);
                throw new ServiceException(Status.UPDATE_PROCESS_DEFINITION_ERROR);
            }
            saveOtherRelation(loginUser, processDefinition, result, otherParamsJson);
        } else {
            logger.info(
                    "Process definition does not need to be updated because there is no change, projectCode:{}, processCode:{}, processVersion:{}.",
                    processDefinition.getProjectCode(), processDefinition.getCode(), processDefinition.getVersion());
            putMsg(result, Status.SUCCESS);
            result.put(Constants.DATA_LIST, processDefinition);
        }
        return result;
    }

    /**
     * verify process definition name unique
     *
     * @param loginUser login user
     * @param projectCode project code
     * @param name name
     * @return true if process definition name not exists, otherwise false
     */
    @Override
    public Map<String, Object> verifyProcessDefinitionName(User loginUser, long projectCode, String name,
                                                           long processDefinitionCode) {
        Map<String, Object> result = new HashMap<>();
        Project project = projectMapper.queryByCode(projectCode);
        // check user access for project
        projectService.checkProjectAuth(loginUser, project, WORKFLOW_CREATE);
        ProcessDefinition processDefinition =
                processDefinitionMapper.verifyByDefineName(project.getCode(), name.trim());
        if (processDefinition == null) {
            putMsg(result, Status.SUCCESS);
            return result;
        }
        if (processDefinitionCode != 0 && processDefinitionCode == processDefinition.getCode()) {
            putMsg(result, Status.SUCCESS);
            return result;
        }
        logger.warn("Process definition with the same name {} already exists, processDefinitionCode:{}.",
                processDefinition.getName(), processDefinition.getCode());
        putMsg(result, Status.PROCESS_DEFINITION_NAME_EXIST, name.trim());
        return result;
    }

    @Override
    @Transactional
    public Map<String, Object> batchDeleteProcessDefinitionByCodes(User loginUser, long projectCode, String codes) {
        Map<String, Object> result = new HashMap<>();
        if (StringUtils.isEmpty(codes)) {
            logger.error("Parameter processDefinitionCodes is empty, projectCode is {}.", projectCode);
            putMsg(result, Status.PROCESS_DEFINITION_CODES_IS_EMPTY);
            return result;
        }

        Set<Long> definitionCodes = Lists.newArrayList(codes.split(Constants.COMMA)).stream().map(Long::parseLong)
                .collect(Collectors.toSet());
        List<ProcessDefinition> processDefinitionList = processDefinitionMapper.queryByCodes(definitionCodes);
        Set<Long> queryCodes =
                processDefinitionList.stream().map(ProcessDefinition::getCode).collect(Collectors.toSet());
        // definitionCodes - queryCodes
        Set<Long> diffCode =
                definitionCodes.stream().filter(code -> !queryCodes.contains(code)).collect(Collectors.toSet());

        if (!diffCode.isEmpty()) {
            logger.error("Process definition does not exist, processCodes:{}.",
                    diffCode.stream().map(String::valueOf).collect(Collectors.joining(Constants.COMMA)));
            throw new ServiceException(Status.BATCH_DELETE_PROCESS_DEFINE_BY_CODES_ERROR,
                    diffCode.stream().map(code -> code + "[process definition not exist]")
                            .collect(Collectors.joining(Constants.COMMA))
            );
        }

        for (ProcessDefinition process : processDefinitionList) {
            try {
                this.deleteProcessDefinitionByCode(loginUser, process.getCode());
            } catch (Exception e) {
                throw new ServiceException(Status.DELETE_PROCESS_DEFINE_ERROR, process.getName(), e.getMessage());
            }
        }
        putMsg(result, Status.SUCCESS);
        return result;
    }

    /**
     * Process definition want to delete whether used in other task, should throw exception when have be used.
     *
     * This function avoid delete process definition already dependencies by other tasks by accident.
     *
     * @param processDefinition ProcessDefinition you change task definition and task relation
     */
    private void processDefinitionUsedInOtherTaskValid(ProcessDefinition processDefinition) {
        // check process definition is already online
        if (processDefinition.getReleaseState() == ReleaseState.ONLINE) {
            throw new ServiceException(Status.PROCESS_DEFINE_STATE_ONLINE, processDefinition.getName());
        }

        // check process instances is already running
        List<ProcessInstance> processInstances = processInstanceService
                .queryByProcessDefineCodeAndStatus(processDefinition.getCode(), org.apache.dolphinscheduler.service.utils.Constants.NOT_TERMINATED_STATES);
        if (CollectionUtils.isNotEmpty(processInstances)) {
            throw new ServiceException(Status.DELETE_PROCESS_DEFINITION_EXECUTING_FAIL, processInstances.size());
        }

        // check process used by other task, including subprocess and dependent task type
        Set<TaskMainInfo> taskDepOnProcess = workFlowLineageService
                .queryTaskDepOnProcess(processDefinition.getProjectCode(), processDefinition.getCode());
        if (CollectionUtils.isNotEmpty(taskDepOnProcess)) {
            String taskDepDetail = taskDepOnProcess.stream()
                    .map(task -> String.format(Constants.FORMAT_S_S_COLON, task.getProcessDefinitionName(),
                            task.getTaskName()))
                    .collect(Collectors.joining(Constants.COMMA));
            throw new ServiceException(Status.DELETE_PROCESS_DEFINITION_USE_BY_OTHER_FAIL, taskDepDetail);
        }
    }

    /**
     * delete process definition by code
     *
     * @param loginUser login user
     * @param code process definition code
     */
    @Override
    @Transactional
<<<<<<< HEAD
    public Map<String, Object> deleteProcessDefinitionByCode(User loginUser, long projectCode, long code) {
        Map<String, Object> result = new HashMap<>();
        Project project = projectMapper.queryByCode(projectCode);
        // check user access for project
        projectService.checkProjectAuth(loginUser, project, WORKFLOW_DEFINITION_DELETE);
=======
    public void deleteProcessDefinitionByCode(User loginUser, long code) {
>>>>>>> 22103f97
        ProcessDefinition processDefinition = processDefinitionMapper.queryByCode(code);
        if (processDefinition == null) {
            throw new ServiceException(Status.PROCESS_DEFINE_NOT_EXIST, String.valueOf(code));
        }

        Project project = projectMapper.queryByCode(processDefinition.getProjectCode());
        // check user access for project
        projectService.checkProjectAndAuthThrowException(loginUser, project, WORKFLOW_DEFINITION_DELETE);

        // Determine if the login user is the owner of the process definition
        if (loginUser.getId() != processDefinition.getUserId() && loginUser.getUserType() != UserType.ADMIN_USER) {
            throw new ServiceException(Status.USER_NO_OPERATION_PERM);
        }

        processDefinitionUsedInOtherTaskValid(processDefinition);

        // get the timing according to the process definition
        Schedule scheduleObj = scheduleMapper.queryByProcessDefinitionCode(code);
        if (scheduleObj != null) {
            if (scheduleObj.getReleaseState() == ReleaseState.OFFLINE) {
                int delete = scheduleMapper.deleteById(scheduleObj.getId());
                if (delete == 0) {
                    throw new ServiceException(Status.DELETE_SCHEDULE_BY_ID_ERROR);
                }
            }
            if (scheduleObj.getReleaseState() == ReleaseState.ONLINE) {
                throw new ServiceException(Status.SCHEDULE_STATE_ONLINE, scheduleObj.getId());
            }
        }
        int delete = processDefinitionMapper.deleteById(processDefinition.getId());
        if (delete == 0) {
            logger.error("Delete process definition error, processDefinitionCode:{}.", code);
            throw new ServiceException(Status.DELETE_PROCESS_DEFINE_BY_CODE_ERROR);
        }
        int deleteRelation = processTaskRelationMapper.deleteByCode(project.getCode(), processDefinition.getCode());
        if (deleteRelation == 0) {
            logger.warn(
                    "The process definition has not relation, it will be delete successfully, processDefinitionCode:{}.",
                    code);
        }
        deleteOtherRelation(project, new HashMap<>(), processDefinition);
    }

    /**
     * release process definition: online / offline
     *
     * @param loginUser login user
     * @param projectCode project code
     * @param code process definition code
     * @param releaseState release state
     * @return release result code
     */
    @Override
    @Transactional
    public Map<String, Object> releaseProcessDefinition(User loginUser, long projectCode, long code,
                                                        ReleaseState releaseState) {
        Map<String, Object> result = new HashMap<>();
        Project project = projectMapper.queryByCode(projectCode);
        // check user access for project
        projectService.checkProjectAuth(loginUser, project, WORKFLOW_ONLINE_OFFLINE);

        // check state
        if (null == releaseState) {
            putMsg(result, Status.REQUEST_PARAMS_NOT_VALID_ERROR, RELEASESTATE);
            return result;
        }

        ProcessDefinition processDefinition = processDefinitionMapper.queryByCode(code);
        if (processDefinition == null || projectCode != processDefinition.getProjectCode()) {
            logger.error("Process definition does not exist, processDefinitionCode:{}.", code);
            putMsg(result, Status.PROCESS_DEFINE_NOT_EXIST, String.valueOf(code));
            return result;
        }
        switch (releaseState) {
            case ONLINE:
                List<ProcessTaskRelation> relationList =
                        processService.findRelationByCode(code, processDefinition.getVersion());
                if (CollectionUtils.isEmpty(relationList)) {
                    logger.warn("Process definition has no task relation, processDefinitionCode:{}.", code);
                    putMsg(result, Status.PROCESS_DAG_IS_EMPTY);
                    return result;
                }
                processDefinition.setReleaseState(releaseState);
                processDefinitionMapper.updateById(processDefinition);
                logger.info("Set process definition online, projectCode:{}, processDefinitionCode:{}.", projectCode,
                        code);
                break;
            case OFFLINE:
                processDefinition.setReleaseState(releaseState);
                int updateProcess = processDefinitionMapper.updateById(processDefinition);
                Schedule schedule = scheduleMapper.queryByProcessDefinitionCode(code);
                if (updateProcess > 0) {
                    logger.info("Set process definition offline, projectCode:{}, processDefinitionCode:{}.",
                            projectCode, code);
                    if (schedule != null) {
                        // set status
                        schedule.setReleaseState(releaseState);
                        int updateSchedule = scheduleMapper.updateById(schedule);
                        if (updateSchedule == 0) {
                            logger.error(
                                    "Set schedule offline error, projectCode:{}, processDefinitionCode:{}, scheduleId:{}",
                                    projectCode, code, schedule.getId());
                            putMsg(result, Status.OFFLINE_SCHEDULE_ERROR);
                            throw new ServiceException(Status.OFFLINE_SCHEDULE_ERROR);
                        } else
                            logger.info("Set schedule offline, projectCode:{}, processDefinitionCode:{}, scheduleId:{}",
                                    projectCode, code, schedule.getId());
                        schedulerService.deleteSchedule(project.getId(), schedule.getId());
                    }
                }
                break;
            default:
                putMsg(result, Status.REQUEST_PARAMS_NOT_VALID_ERROR, RELEASESTATE);
                return result;
        }

        putMsg(result, Status.SUCCESS);
        return result;
    }

    /**
     * batch export process definition by codes
     */
    @Override
    public void batchExportProcessDefinitionByCodes(User loginUser, long projectCode, String codes,
                                                    HttpServletResponse response) {
        if (StringUtils.isEmpty(codes)) {
            logger.warn("Process definition codes to be exported is empty.");
            return;
        }
        Project project = projectMapper.queryByCode(projectCode);
        // check user access for project
        projectService.checkProjectAuth(loginUser, project, WORKFLOW_DEFINITION_EXPORT);
        Set<Long> defineCodeSet = Lists.newArrayList(codes.split(Constants.COMMA)).stream().map(Long::parseLong)
                .collect(Collectors.toSet());
        List<ProcessDefinition> processDefinitionList = processDefinitionMapper.queryByCodes(defineCodeSet);
        if (CollectionUtils.isEmpty(processDefinitionList)) {
            logger.error("Process definitions to be exported do not exist, processDefinitionCodes:{}.", defineCodeSet);
            return;
        }
        // check processDefinition exist in project
        List<ProcessDefinition> processDefinitionListInProject = processDefinitionList.stream()
                .filter(o -> projectCode == o.getProjectCode()).collect(Collectors.toList());
        List<DagDataSchedule> dagDataSchedules =
                processDefinitionListInProject.stream().map(this::exportProcessDagData).collect(Collectors.toList());
        if (CollectionUtils.isNotEmpty(dagDataSchedules)) {
            logger.info("Start download process definition file, processDefinitionCodes:{}.", defineCodeSet);
            downloadProcessDefinitionFile(response, dagDataSchedules);
        } else
            logger.error("There is no exported process dag data.");
    }

    /**
     * download the process definition file
     */
    protected void downloadProcessDefinitionFile(HttpServletResponse response, List<DagDataSchedule> dagDataSchedules) {
        response.setContentType(MediaType.APPLICATION_JSON_UTF8_VALUE);
        BufferedOutputStream buff = null;
        ServletOutputStream out = null;
        try {
            out = response.getOutputStream();
            buff = new BufferedOutputStream(out);
            buff.write(JSONUtils.toJsonString(dagDataSchedules).getBytes(StandardCharsets.UTF_8));
            buff.flush();
            buff.close();
        } catch (IOException e) {
            logger.warn("Export process definition fail", e);
        } finally {
            if (null != buff) {
                try {
                    buff.close();
                } catch (Exception e) {
                    logger.warn("Buffer does not close", e);
                }
            }
            if (null != out) {
                try {
                    out.close();
                } catch (Exception e) {
                    logger.warn("Output stream does not close", e);
                }
            }
        }
    }

    /**
     * get export process dag data
     *
     * @param processDefinition process definition
     * @return DagDataSchedule
     */
    public DagDataSchedule exportProcessDagData(ProcessDefinition processDefinition) {
        Schedule scheduleObj = scheduleMapper.queryByProcessDefinitionCode(processDefinition.getCode());
        DagDataSchedule dagDataSchedule = new DagDataSchedule(processService.genDagData(processDefinition));
        if (scheduleObj != null) {
            scheduleObj.setReleaseState(ReleaseState.OFFLINE);
            dagDataSchedule.setSchedule(scheduleObj);
        }
        return dagDataSchedule;
    }

    /**
     * import process definition
     *
     * @param loginUser login user
     * @param projectCode project code
     * @param file process metadata json file
     * @return import process
     */
    @Override
    @Transactional
    public Map<String, Object> importProcessDefinition(User loginUser, long projectCode, MultipartFile file) {
        Map<String, Object> result = new HashMap<>();
        String dagDataScheduleJson = FileUtils.file2String(file);
        List<DagDataSchedule> dagDataScheduleList = JSONUtils.toList(dagDataScheduleJson, DagDataSchedule.class);
        Project project = projectMapper.queryByCode(projectCode);
        projectService.checkProjectAuth(loginUser, project, WORKFLOW_EXPORT);
        // check file content
        if (CollectionUtils.isEmpty(dagDataScheduleList)) {
            logger.warn("Process definition file content is empty.");
            putMsg(result, Status.DATA_IS_NULL, "fileContent");
            return result;
        }
        for (DagDataSchedule dagDataSchedule : dagDataScheduleList) {
            if (!checkAndImport(loginUser, projectCode, result, dagDataSchedule, EMPTY_STRING)) {
                return result;
            }
        }
        return result;
    }

    @Override
    @Transactional
    public Map<String, Object> importSqlProcessDefinition(User loginUser, long projectCode, MultipartFile file) {
        Map<String, Object> result;
        Project project = projectMapper.queryByCode(projectCode);
        projectService.checkProjectAuth(loginUser, project, WORKFLOW_IMPORT);
        String processDefinitionName = file.getOriginalFilename() == null ? file.getName() : file.getOriginalFilename();
        int index = processDefinitionName.lastIndexOf(".");
        if (index > 0) {
            processDefinitionName = processDefinitionName.substring(0, index);
        }
        processDefinitionName = getNewName(processDefinitionName, IMPORT_SUFFIX);

        ProcessDefinition processDefinition;
        List<TaskDefinitionLog> taskDefinitionList = new ArrayList<>();
        List<ProcessTaskRelationLog> processTaskRelationList = new ArrayList<>();

        // for Zip Bomb Attack
        final int THRESHOLD_ENTRIES = 10000;
        final int THRESHOLD_SIZE = 1000000000; // 1 GB
        final double THRESHOLD_RATIO = 10;
        int totalEntryArchive = 0;
        int totalSizeEntry = 0;
        // In most cases, there will be only one data source
        Map<String, DataSource> dataSourceCache = new HashMap<>(1);
        Map<String, Long> taskNameToCode = new HashMap<>(16);
        Map<String, List<String>> taskNameToUpstream = new HashMap<>(16);
        try (
                ZipInputStream zIn = new ZipInputStream(file.getInputStream());
                BufferedReader bufferedReader = new BufferedReader(new InputStreamReader(zIn))) {
            // build process definition
            processDefinition = new ProcessDefinition(projectCode,
                    processDefinitionName,
                    CodeGenerateUtils.getInstance().genCode(),
                    "",
                    "[]", null,
                    0, loginUser.getId(), loginUser.getTenantId());

            ZipEntry entry;
            while ((entry = zIn.getNextEntry()) != null) {
                totalEntryArchive++;
                int totalSizeArchive = 0;
                if (!entry.isDirectory()) {
                    StringBuilder sql = new StringBuilder();
                    String taskName = null;
                    String datasourceName = null;
                    List<String> upstreams = Collections.emptyList();
                    String line;
                    while ((line = bufferedReader.readLine()) != null) {
                        int nBytes = line.getBytes(StandardCharsets.UTF_8).length;
                        totalSizeEntry += nBytes;
                        totalSizeArchive += nBytes;
                        long compressionRatio = totalSizeEntry / entry.getCompressedSize();
                        if (compressionRatio > THRESHOLD_RATIO) {
                            throw new IllegalStateException(
                                    "Ratio between compressed and uncompressed data is highly suspicious, looks like a Zip Bomb Attack.");
                        }
                        int commentIndex = line.indexOf("-- ");
                        if (commentIndex >= 0) {
                            int colonIndex = line.indexOf(":", commentIndex);
                            if (colonIndex > 0) {
                                String key = line.substring(commentIndex + 3, colonIndex).trim().toLowerCase();
                                String value = line.substring(colonIndex + 1).trim();
                                switch (key) {
                                    case "name":
                                        taskName = value;
                                        line = line.substring(0, commentIndex);
                                        break;
                                    case "upstream":
                                        upstreams = Arrays.stream(value.split(",")).map(String::trim)
                                                .filter(s -> !"".equals(s)).collect(Collectors.toList());
                                        line = line.substring(0, commentIndex);
                                        break;
                                    case "datasource":
                                        datasourceName = value;
                                        line = line.substring(0, commentIndex);
                                        break;
                                    default:
                                        break;
                                }
                            }
                        }
                        if (!"".equals(line)) {
                            sql.append(line).append("\n");
                        }
                    }
                    // import/sql1.sql -> sql1
                    if (taskName == null) {
                        taskName = entry.getName();
                        index = taskName.indexOf("/");
                        if (index > 0) {
                            taskName = taskName.substring(index + 1);
                        }
                        index = taskName.lastIndexOf(".");
                        if (index > 0) {
                            taskName = taskName.substring(0, index);
                        }
                    }
                    DataSource dataSource = dataSourceCache.get(datasourceName);
                    if (dataSource == null) {
                        dataSource = queryDatasourceByNameAndUser(datasourceName, loginUser);
                    }
                    if (dataSource == null) {
                        logger.error("Datasource does not found, may be its name is illegal.");
                        putMsg(result, Status.DATASOURCE_NAME_ILLEGAL);
                        return result;
                    }
                    dataSourceCache.put(datasourceName, dataSource);

                    TaskDefinitionLog taskDefinition =
                            buildNormalSqlTaskDefinition(taskName, dataSource, sql.substring(0, sql.length() - 1));

                    taskDefinitionList.add(taskDefinition);
                    taskNameToCode.put(taskDefinition.getName(), taskDefinition.getCode());
                    taskNameToUpstream.put(taskDefinition.getName(), upstreams);
                }

                if (totalSizeArchive > THRESHOLD_SIZE) {
                    throw new IllegalStateException(
                            "the uncompressed data size is too much for the application resource capacity");
                }

                if (totalEntryArchive > THRESHOLD_ENTRIES) {
                    throw new IllegalStateException(
                            "too much entries in this archive, can lead to inodes exhaustion of the system");
                }
            }
        } catch (Exception e) {
            logger.error("Import process definition error.", e);
            putMsg(result, Status.IMPORT_PROCESS_DEFINE_ERROR);
            return result;
        }

        // build task relation
        for (Map.Entry<String, Long> entry : taskNameToCode.entrySet()) {
            List<String> upstreams = taskNameToUpstream.get(entry.getKey());
            if (CollectionUtils.isEmpty(upstreams)
                    || (upstreams.size() == 1 && upstreams.contains("root") && !taskNameToCode.containsKey("root"))) {
                ProcessTaskRelationLog processTaskRelation = buildNormalTaskRelation(0, entry.getValue());
                processTaskRelationList.add(processTaskRelation);
                continue;
            }
            for (String upstream : upstreams) {
                ProcessTaskRelationLog processTaskRelation =
                        buildNormalTaskRelation(taskNameToCode.get(upstream), entry.getValue());
                processTaskRelationList.add(processTaskRelation);
            }
        }

        return createDagDefine(loginUser, processTaskRelationList, processDefinition, taskDefinitionList, EMPTY_STRING);
    }

    private ProcessTaskRelationLog buildNormalTaskRelation(long preTaskCode, long postTaskCode) {
        ProcessTaskRelationLog processTaskRelation = new ProcessTaskRelationLog();
        processTaskRelation.setPreTaskCode(preTaskCode);
        processTaskRelation.setPreTaskVersion(0);
        processTaskRelation.setPostTaskCode(postTaskCode);
        processTaskRelation.setPostTaskVersion(0);
        processTaskRelation.setConditionType(ConditionType.NONE);
        processTaskRelation.setName("");
        return processTaskRelation;
    }

    private DataSource queryDatasourceByNameAndUser(String datasourceName, User loginUser) {
        if (isAdmin(loginUser)) {
            List<DataSource> dataSources = dataSourceMapper.queryDataSourceByName(datasourceName);
            if (CollectionUtils.isNotEmpty(dataSources)) {
                return dataSources.get(0);
            }
        } else {
            return dataSourceMapper.queryDataSourceByNameAndUserId(loginUser.getId(), datasourceName);
        }
        return null;
    }

    private TaskDefinitionLog buildNormalSqlTaskDefinition(String taskName, DataSource dataSource,
                                                           String sql) throws CodeGenerateException {
        TaskDefinitionLog taskDefinition = new TaskDefinitionLog();
        taskDefinition.setName(taskName);
        taskDefinition.setFlag(Flag.YES);
        SqlParameters sqlParameters = new SqlParameters();
        sqlParameters.setType(dataSource.getType().name());
        sqlParameters.setDatasource(dataSource.getId());
        sqlParameters.setSql(sql.substring(0, sql.length() - 1));
        // it may be a query type, but it can only be determined by parsing SQL
        sqlParameters.setSqlType(SqlType.NON_QUERY.ordinal());
        sqlParameters.setLocalParams(Collections.emptyList());
        taskDefinition.setTaskParams(JSONUtils.toJsonString(sqlParameters));
        taskDefinition.setCode(CodeGenerateUtils.getInstance().genCode());
        taskDefinition.setTaskType(TASK_TYPE_SQL);
        taskDefinition.setFailRetryTimes(0);
        taskDefinition.setFailRetryInterval(0);
        taskDefinition.setTimeoutFlag(TimeoutFlag.CLOSE);
        taskDefinition.setWorkerGroup(DEFAULT_WORKER_GROUP);
        taskDefinition.setTaskPriority(Priority.MEDIUM);
        taskDefinition.setEnvironmentCode(-1);
        taskDefinition.setTimeout(0);
        taskDefinition.setDelayTime(0);
        taskDefinition.setTimeoutNotifyStrategy(TaskTimeoutStrategy.WARN);
        taskDefinition.setVersion(0);
        taskDefinition.setResourceIds("");
        return taskDefinition;
    }

    /**
     * check and import
     */
    protected boolean checkAndImport(User loginUser, long projectCode, Map<String, Object> result,
                                     DagDataSchedule dagDataSchedule, String otherParamsJson) {
        if (!checkImportanceParams(dagDataSchedule, result)) {
            return false;
        }
        ProcessDefinition processDefinition = dagDataSchedule.getProcessDefinition();

        // generate import processDefinitionName
        String processDefinitionName = recursionProcessDefinitionName(projectCode, processDefinition.getName(), 1);
        String importProcessDefinitionName = getNewName(processDefinitionName, IMPORT_SUFFIX);
        // unique check
        Map<String, Object> checkResult =
                verifyProcessDefinitionName(loginUser, projectCode, importProcessDefinitionName, 0);
        if (Status.SUCCESS.equals(checkResult.get(Constants.STATUS))) {
            putMsg(result, Status.SUCCESS);
        } else {
            result.putAll(checkResult);
            return false;
        }
        processDefinition.setName(importProcessDefinitionName);
        processDefinition.setId(null);
        processDefinition.setProjectCode(projectCode);
        processDefinition.setUserId(loginUser.getId());
        try {
            processDefinition.setCode(CodeGenerateUtils.getInstance().genCode());
        } catch (CodeGenerateException e) {
            logger.error(
                    "Save process definition error because generate process definition code error, projectCode:{}.",
                    projectCode, e);
            putMsg(result, Status.CREATE_PROCESS_DEFINITION_ERROR);
            return false;
        }
        List<TaskDefinition> taskDefinitionList = dagDataSchedule.getTaskDefinitionList();
        Map<Long, Long> taskCodeMap = new HashMap<>();
        Date now = new Date();
        List<TaskDefinitionLog> taskDefinitionLogList = new ArrayList<>();
        for (TaskDefinition taskDefinition : taskDefinitionList) {
            TaskDefinitionLog taskDefinitionLog = new TaskDefinitionLog(taskDefinition);
            taskDefinitionLog.setName(taskDefinitionLog.getName());
            taskDefinitionLog.setProjectCode(projectCode);
            taskDefinitionLog.setUserId(loginUser.getId());
            taskDefinitionLog.setVersion(Constants.VERSION_FIRST);
            taskDefinitionLog.setCreateTime(now);
            taskDefinitionLog.setUpdateTime(now);
            taskDefinitionLog.setOperator(loginUser.getId());
            taskDefinitionLog.setOperateTime(now);
            try {
                long code = CodeGenerateUtils.getInstance().genCode();
                taskCodeMap.put(taskDefinitionLog.getCode(), code);
                taskDefinitionLog.setCode(code);
            } catch (CodeGenerateException e) {
                logger.error("Generate task definition code error, projectCode:{}, processDefinitionCode:{}",
                        projectCode, processDefinition.getCode(), e);
                putMsg(result, Status.INTERNAL_SERVER_ERROR_ARGS, "Error generating task definition code");
                return false;
            }
            taskDefinitionLogList.add(taskDefinitionLog);
        }
        int insert = taskDefinitionMapper.batchInsert(taskDefinitionLogList);
        int logInsert = taskDefinitionLogMapper.batchInsert(taskDefinitionLogList);
        if ((logInsert & insert) == 0) {
            logger.error("Save task definition error, projectCode:{}, processDefinitionCode:{}", projectCode,
                    processDefinition.getCode());
            putMsg(result, Status.CREATE_TASK_DEFINITION_ERROR);
            throw new ServiceException(Status.CREATE_TASK_DEFINITION_ERROR);
        }

        List<ProcessTaskRelation> taskRelationList = dagDataSchedule.getProcessTaskRelationList();
        List<ProcessTaskRelationLog> taskRelationLogList = new ArrayList<>();
        for (ProcessTaskRelation processTaskRelation : taskRelationList) {
            ProcessTaskRelationLog processTaskRelationLog = new ProcessTaskRelationLog(processTaskRelation);
            if (taskCodeMap.containsKey(processTaskRelationLog.getPreTaskCode())) {
                processTaskRelationLog.setPreTaskCode(taskCodeMap.get(processTaskRelationLog.getPreTaskCode()));
            }
            if (taskCodeMap.containsKey(processTaskRelationLog.getPostTaskCode())) {
                processTaskRelationLog.setPostTaskCode(taskCodeMap.get(processTaskRelationLog.getPostTaskCode()));
            }
            processTaskRelationLog.setPreTaskVersion(Constants.VERSION_FIRST);
            processTaskRelationLog.setPostTaskVersion(Constants.VERSION_FIRST);
            taskRelationLogList.add(processTaskRelationLog);
        }
        if (StringUtils.isNotEmpty(processDefinition.getLocations())
                && JSONUtils.checkJsonValid(processDefinition.getLocations())) {
            ArrayNode arrayNode = JSONUtils.parseArray(processDefinition.getLocations());
            ArrayNode newArrayNode = JSONUtils.createArrayNode();
            for (int i = 0; i < arrayNode.size(); i++) {
                ObjectNode newObjectNode = newArrayNode.addObject();
                JsonNode jsonNode = arrayNode.get(i);
                Long taskCode = taskCodeMap.get(jsonNode.get("taskCode").asLong());
                if (Objects.nonNull(taskCode)) {
                    newObjectNode.put("taskCode", taskCode);
                    newObjectNode.set("x", jsonNode.get("x"));
                    newObjectNode.set("y", jsonNode.get("y"));
                }
            }
            processDefinition.setLocations(newArrayNode.toString());
        }
        processDefinition.setCreateTime(new Date());
        processDefinition.setUpdateTime(new Date());
        Map<String, Object> createDagResult = createDagDefine(loginUser, taskRelationLogList, processDefinition,
                Lists.newArrayList(), otherParamsJson);
        if (Status.SUCCESS.equals(createDagResult.get(Constants.STATUS))) {
            putMsg(createDagResult, Status.SUCCESS);
        } else {
            result.putAll(createDagResult);
            logger.error("Import process definition error, projectCode:{}, processDefinitionCode:{}.", projectCode,
                    processDefinition.getCode());
            throw new ServiceException(Status.IMPORT_PROCESS_DEFINE_ERROR);
        }

        Schedule schedule = dagDataSchedule.getSchedule();
        if (null != schedule) {
            ProcessDefinition newProcessDefinition = processDefinitionMapper.queryByCode(processDefinition.getCode());
            schedule.setProcessDefinitionCode(newProcessDefinition.getCode());
            schedule.setUserId(loginUser.getId());
            schedule.setCreateTime(now);
            schedule.setUpdateTime(now);
            int scheduleInsert = scheduleMapper.insert(schedule);
            if (0 == scheduleInsert) {
                logger.error(
                        "Import process definition error due to save schedule fail, projectCode:{}, processDefinitionCode:{}.",
                        projectCode, processDefinition.getCode());
                putMsg(result, Status.IMPORT_PROCESS_DEFINE_ERROR);
                throw new ServiceException(Status.IMPORT_PROCESS_DEFINE_ERROR);
            }
        }

        logger.info("Import process definition complete, projectCode:{}, processDefinitionCode:{}.", projectCode,
                processDefinition.getCode());
        return true;
    }

    /**
     * check importance params
     */
    private boolean checkImportanceParams(DagDataSchedule dagDataSchedule, Map<String, Object> result) {
        if (dagDataSchedule.getProcessDefinition() == null) {
            logger.warn("Process definition is null.");
            putMsg(result, Status.DATA_IS_NULL, "ProcessDefinition");
            return false;
        }
        if (CollectionUtils.isEmpty(dagDataSchedule.getTaskDefinitionList())) {
            logger.warn("Task definition list is null.");
            putMsg(result, Status.DATA_IS_NULL, "TaskDefinitionList");
            return false;
        }
        if (CollectionUtils.isEmpty(dagDataSchedule.getProcessTaskRelationList())) {
            logger.warn("Process task relation list is null.");
            putMsg(result, Status.DATA_IS_NULL, "ProcessTaskRelationList");
            return false;
        }
        return true;
    }

    private String recursionProcessDefinitionName(long projectCode, String processDefinitionName, int num) {
        ProcessDefinition processDefinition =
                processDefinitionMapper.queryByDefineName(projectCode, processDefinitionName);
        if (processDefinition != null) {
            if (num > 1) {
                String str = processDefinitionName.substring(0, processDefinitionName.length() - 3);
                processDefinitionName = str + "(" + num + ")";
            } else {
                processDefinitionName = processDefinition.getName() + "(" + num + ")";
            }
        } else {
            return processDefinitionName;
        }
        return recursionProcessDefinitionName(projectCode, processDefinitionName, num + 1);
    }

    /**
     * check the process task relation json
     *
     * @param processTaskRelationJson process task relation json
     * @return check result code
     */
    @Override
    public Map<String, Object> checkProcessNodeList(String processTaskRelationJson,
                                                    List<TaskDefinitionLog> taskDefinitionLogsList) {
        Map<String, Object> result = new HashMap<>();
        try {
            if (processTaskRelationJson == null) {
                logger.error("Process task relation data is null.");
                putMsg(result, Status.DATA_IS_NOT_VALID, processTaskRelationJson);
                return result;
            }

            List<ProcessTaskRelation> taskRelationList =
                    JSONUtils.toList(processTaskRelationJson, ProcessTaskRelation.class);
            // Check whether the task node is normal
            List<TaskNode> taskNodes = processService.transformTask(taskRelationList, taskDefinitionLogsList);

            if (CollectionUtils.isEmpty(taskNodes)) {
                logger.error("Task node data is empty.");
                putMsg(result, Status.PROCESS_DAG_IS_EMPTY);
                return result;
            }

            // check has cycle
            if (graphHasCycle(taskNodes)) {
                logger.error("Process DAG has cycle.");
                putMsg(result, Status.PROCESS_NODE_HAS_CYCLE);
                return result;
            }

            // check whether the process definition json is normal
            for (TaskNode taskNode : taskNodes) {
                if (!taskPluginManager.checkTaskParameters(ParametersNode.builder()
                        .taskType(taskNode.getType())
                        .taskParams(taskNode.getTaskParams())
                        .dependence(taskNode.getDependence())
                        .switchResult(taskNode.getSwitchResult())
                        .build())) {
                    logger.error("Task node {} parameter invalid.", taskNode.getName());
                    putMsg(result, Status.PROCESS_NODE_S_PARAMETER_INVALID, taskNode.getName());
                    return result;
                }

                // check extra params
                CheckUtils.checkOtherParams(taskNode.getExtras());
            }
            putMsg(result, Status.SUCCESS);
        } catch (Exception e) {
            result.put(Constants.STATUS, Status.INTERNAL_SERVER_ERROR_ARGS);
            putMsg(result, Status.INTERNAL_SERVER_ERROR_ARGS, e.getMessage());
            logger.error(Status.INTERNAL_SERVER_ERROR_ARGS.getMsg(), e);
        }
        return result;
    }

    /**
     * get task node details based on process definition
     *
     * @param loginUser loginUser
     * @param projectCode project code
     * @param code process definition code
     * @return task node list
     */
    @Override
    public Map<String, Object> getTaskNodeListByDefinitionCode(User loginUser, long projectCode, long code) {
        Map<String, Object> result = new HashMap<>();
        Project project = projectMapper.queryByCode(projectCode);
        // check user access for project
        projectService.checkProjectAuth(loginUser, project, null);
        ProcessDefinition processDefinition = processDefinitionMapper.queryByCode(code);
        if (processDefinition == null || projectCode != processDefinition.getProjectCode()) {
            logger.error("Process definition does not exist, processDefinitionCode:{}.", code);
            putMsg(result, Status.PROCESS_DEFINE_NOT_EXIST, String.valueOf(code));
            return result;
        }
        DagData dagData = processService.genDagData(processDefinition);
        result.put(Constants.DATA_LIST, dagData.getTaskDefinitionList());
        putMsg(result, Status.SUCCESS);

        return result;
    }

    /**
     * get task node details map based on process definition
     *
     * @param loginUser loginUser
     * @param projectCode project code
     * @param codes define codes
     * @return task node list
     */
    @Override
    public Map<String, Object> getNodeListMapByDefinitionCodes(User loginUser, long projectCode, String codes) {
        Map<String, Object> result = new HashMap<>();
        Project project = projectMapper.queryByCode(projectCode);
        // check user access for project
        projectService.checkProjectAuth(loginUser, project, null);

        Set<Long> defineCodeSet = Lists.newArrayList(codes.split(Constants.COMMA)).stream().map(Long::parseLong)
                .collect(Collectors.toSet());
        List<ProcessDefinition> processDefinitionList = processDefinitionMapper.queryByCodes(defineCodeSet);
        if (CollectionUtils.isEmpty(processDefinitionList)) {
            logger.error("Process definitions do not exist, codes:{}.", defineCodeSet);
            putMsg(result, Status.PROCESS_DEFINE_NOT_EXIST, codes);
            return result;
        }
        HashMap<Long, Project> userProjects = new HashMap<>(Constants.DEFAULT_HASH_MAP_SIZE);
        projectMapper.queryProjectCreatedAndAuthorizedByUserId(loginUser.getId())
                .forEach(userProject -> userProjects.put(userProject.getCode(), userProject));

        // check processDefinition exist in project
        List<ProcessDefinition> processDefinitionListInProject = processDefinitionList.stream()
                .filter(o -> userProjects.containsKey(o.getProjectCode())).collect(Collectors.toList());
        if (CollectionUtils.isEmpty(processDefinitionListInProject)) {
            Set<Long> codesInProject = processDefinitionListInProject.stream()
                    .map(ProcessDefinition::getCode).collect(Collectors.toSet());
            logger.error("Process definitions do not exist in project, projectCode:{}, processDefinitionsCodes:{}.",
                    processDefinitionListInProject.get(0).getProjectCode(), codesInProject);
            putMsg(result, Status.PROCESS_DEFINE_NOT_EXIST, codes);
            return result;
        }
        Map<Long, List<TaskDefinition>> taskNodeMap = new HashMap<>();
        for (ProcessDefinition processDefinition : processDefinitionListInProject) {
            DagData dagData = processService.genDagData(processDefinition);
            taskNodeMap.put(processDefinition.getCode(), dagData.getTaskDefinitionList());
        }

        result.put(Constants.DATA_LIST, taskNodeMap);
        putMsg(result, Status.SUCCESS);

        return result;

    }

    /**
     * query process definition all by project code
     *
     * @param loginUser loginUser
     * @param projectCode project code
     * @return process definitions in the project
     */
    @Override
    public Map<String, Object> queryAllProcessDefinitionByProjectCode(User loginUser, long projectCode) {
        Map<String, Object> result = new HashMap<>();
        Project project = projectMapper.queryByCode(projectCode);
        // check user access for project
        projectService.checkProjectAuth(loginUser, project, WORKFLOW_DEFINITION);
        List<ProcessDefinition> processDefinitions = processDefinitionMapper.queryAllDefinitionList(projectCode);
        List<DagData> dagDataList =
                processDefinitions.stream().map(processService::genDagData).collect(Collectors.toList());
        result.put(Constants.DATA_LIST, dagDataList);
        putMsg(result, Status.SUCCESS);
        return result;
    }

    /**
     * query process definition list by project code
     *
     * @param projectCode project code
     * @return process definition list in the project
     */
    @Override
    public Map<String, Object> queryProcessDefinitionListByProjectCode(long projectCode) {
        Map<String, Object> result = new HashMap<>();
        List<DependentSimplifyDefinition> processDefinitions =
                processDefinitionMapper.queryDefinitionListByProjectCodeAndProcessDefinitionCodes(projectCode, null);
        result.put(Constants.DATA_LIST, processDefinitions);
        putMsg(result, Status.SUCCESS);
        return result;
    }

    /**
     * query process definition list by process definition code
     *
     * @param projectCode project code
     * @param processDefinitionCode process definition code
     * @return task definition list in the process definition
     */
    @Override
    public Map<String, Object> queryTaskDefinitionListByProcessDefinitionCode(long projectCode,
                                                                              Long processDefinitionCode) {
        Map<String, Object> result = new HashMap<>();

        Set<Long> definitionCodesSet = new HashSet<>();
        definitionCodesSet.add(processDefinitionCode);
        List<DependentSimplifyDefinition> processDefinitions = processDefinitionMapper
                .queryDefinitionListByProjectCodeAndProcessDefinitionCodes(projectCode, definitionCodesSet);

        // query process task relation
        List<ProcessTaskRelation> processTaskRelations =
                processTaskRelationMapper.queryProcessTaskRelationsByProcessDefinitionCode(
                        processDefinitions.get(0).getCode(),
                        processDefinitions.get(0).getVersion());

        // query task definition log
        List<TaskDefinitionLog> taskDefinitionLogsList = processService.genTaskDefineList(processTaskRelations);

        List<DependentSimplifyDefinition> taskDefinitionList = new ArrayList<>();
        for (TaskDefinitionLog taskDefinitionLog : taskDefinitionLogsList) {
            DependentSimplifyDefinition dependentSimplifyDefinition = new DependentSimplifyDefinition();
            dependentSimplifyDefinition.setCode(taskDefinitionLog.getCode());
            dependentSimplifyDefinition.setName(taskDefinitionLog.getName());
            dependentSimplifyDefinition.setVersion(taskDefinitionLog.getVersion());
            taskDefinitionList.add(dependentSimplifyDefinition);
        }

        result.put(Constants.DATA_LIST, taskDefinitionList);
        putMsg(result, Status.SUCCESS);
        return result;
    }

    /**
     * Encapsulates the TreeView structure
     *
     * @param projectCode project code
     * @param code  process definition code
     * @param limit limit
     * @return tree view json data
     */
    @Override
    public Map<String, Object> viewTree(User loginUser, long projectCode, long code, Integer limit) {
        Map<String, Object> result = new HashMap<>();
        Project project = projectMapper.queryByCode(projectCode);
        // check user access for project
        projectService.checkProjectAuth(loginUser, project, WORKFLOW_TREE_VIEW);
        ProcessDefinition processDefinition = processDefinitionMapper.queryByCode(code);
        if (null == processDefinition || projectCode != processDefinition.getProjectCode()) {
            logger.error("Process definition does not exist, code:{}.", code);
            putMsg(result, Status.PROCESS_DEFINE_NOT_EXIST, String.valueOf(code));
            return result;
        }
        DAG<String, TaskNode, TaskNodeRelation> dag = processService.genDagGraph(processDefinition);
        // nodes that are running
        Map<String, List<TreeViewDto>> runningNodeMap = new ConcurrentHashMap<>();

        // nodes that are waiting to run
        Map<String, List<TreeViewDto>> waitingRunningNodeMap = new ConcurrentHashMap<>();

        // List of process instances
        List<ProcessInstance> processInstanceList = processInstanceService.queryByProcessDefineCode(code, limit);
        processInstanceList.forEach(processInstance -> processInstance
                .setDuration(DateUtils.format2Duration(processInstance.getStartTime(), processInstance.getEndTime())));
        List<TaskDefinitionLog> taskDefinitionList = processService.genTaskDefineList(processTaskRelationMapper
                .queryByProcessCode(processDefinition.getProjectCode(), processDefinition.getCode()));
        Map<Long, TaskDefinitionLog> taskDefinitionMap = taskDefinitionList.stream()
                .collect(Collectors.toMap(TaskDefinitionLog::getCode, taskDefinitionLog -> taskDefinitionLog));

        if (limit < 0) {
            putMsg(result, Status.REQUEST_PARAMS_NOT_VALID_ERROR);
            return result;
        }
        if (limit > processInstanceList.size()) {
            limit = processInstanceList.size();
        }

        TreeViewDto parentTreeViewDto = new TreeViewDto();
        parentTreeViewDto.setName("DAG");
        parentTreeViewDto.setType("");
        parentTreeViewDto.setCode(0L);
        // Specify the process definition, because it is a TreeView for a process definition
        for (int i = limit - 1; i >= 0; i--) {
            ProcessInstance processInstance = processInstanceList.get(i);
            Date endTime = processInstance.getEndTime() == null ? new Date() : processInstance.getEndTime();
            parentTreeViewDto.getInstances()
                    .add(new Instance(processInstance.getId(), processInstance.getName(),
                            processInstance.getProcessDefinitionCode(),
                            "", processInstance.getState().toString(), processInstance.getStartTime(), endTime,
                            processInstance.getHost(),
                            DateUtils.format2Readable(endTime.getTime() - processInstance.getStartTime().getTime())));
        }

        List<TreeViewDto> parentTreeViewDtoList = new ArrayList<>();
        parentTreeViewDtoList.add(parentTreeViewDto);
        // Here is the encapsulation task instance
        for (String startNode : dag.getBeginNode()) {
            runningNodeMap.put(startNode, parentTreeViewDtoList);
        }

        while (!ServerLifeCycleManager.isStopped()) {
            Set<String> postNodeList;
            Iterator<Map.Entry<String, List<TreeViewDto>>> iter = runningNodeMap.entrySet().iterator();
            while (iter.hasNext()) {
                Map.Entry<String, List<TreeViewDto>> en = iter.next();
                String nodeCode = en.getKey();
                parentTreeViewDtoList = en.getValue();

                TreeViewDto treeViewDto = new TreeViewDto();
                TaskNode taskNode = dag.getNode(nodeCode);
                treeViewDto.setType(taskNode.getType());
                treeViewDto.setCode(taskNode.getCode());
                treeViewDto.setName(taskNode.getName());
                // set treeViewDto instances
                for (int i = limit - 1; i >= 0; i--) {
                    ProcessInstance processInstance = processInstanceList.get(i);
                    TaskInstance taskInstance = taskInstanceMapper.queryByInstanceIdAndCode(processInstance.getId(),
                            Long.parseLong(nodeCode));
                    if (taskInstance == null) {
                        treeViewDto.getInstances().add(new Instance(-1, "not running", 0, "null"));
                    } else {
                        Date startTime = taskInstance.getStartTime() == null ? new Date() : taskInstance.getStartTime();
                        Date endTime = taskInstance.getEndTime() == null ? new Date() : taskInstance.getEndTime();

                        long subProcessCode = 0L;
                        // if process is sub process, the return sub id, or sub id=0
                        if (taskInstance.isSubProcess()) {
                            TaskDefinition taskDefinition = taskDefinitionMap.get(taskInstance.getTaskCode());
                            subProcessCode = Long.parseLong(JSONUtils.parseObject(
                                    taskDefinition.getTaskParams()).path(CMD_PARAM_SUB_PROCESS_DEFINE_CODE).asText());
                        }
                        treeViewDto.getInstances().add(new Instance(taskInstance.getId(), taskInstance.getName(),
                                taskInstance.getTaskCode(),
                                taskInstance.getTaskType(), taskInstance.getState().toString(),
                                taskInstance.getStartTime(), taskInstance.getEndTime(),
                                taskInstance.getHost(),
                                DateUtils.format2Readable(endTime.getTime() - startTime.getTime()), subProcessCode));
                    }
                }
                for (TreeViewDto pTreeViewDto : parentTreeViewDtoList) {
                    pTreeViewDto.getChildren().add(treeViewDto);
                }
                postNodeList = dag.getSubsequentNodes(nodeCode);
                if (CollectionUtils.isNotEmpty(postNodeList)) {
                    for (String nextNodeCode : postNodeList) {
                        List<TreeViewDto> treeViewDtoList = waitingRunningNodeMap.get(nextNodeCode);
                        if (CollectionUtils.isEmpty(treeViewDtoList)) {
                            treeViewDtoList = new ArrayList<>();
                        }
                        treeViewDtoList.add(treeViewDto);
                        waitingRunningNodeMap.put(nextNodeCode, treeViewDtoList);
                    }
                }
                runningNodeMap.remove(nodeCode);
            }
            if (waitingRunningNodeMap.size() == 0) {
                break;
            } else {
                runningNodeMap.putAll(waitingRunningNodeMap);
                waitingRunningNodeMap.clear();
            }
        }
        result.put(Constants.DATA_LIST, parentTreeViewDto);
        result.put(Constants.STATUS, Status.SUCCESS);
        result.put(Constants.MSG, Status.SUCCESS.getMsg());
        return result;
    }

    /**
     * whether the graph has a ring
     *
     * @param taskNodeResponseList task node response list
     * @return if graph has cycle flag
     */
    private boolean graphHasCycle(List<TaskNode> taskNodeResponseList) {
        DAG<String, TaskNode, String> graph = new DAG<>();
        // Fill the vertices
        for (TaskNode taskNodeResponse : taskNodeResponseList) {
            graph.addNode(Long.toString(taskNodeResponse.getCode()), taskNodeResponse);
        }
        // Fill edge relations
        for (TaskNode taskNodeResponse : taskNodeResponseList) {
            List<String> preTasks = JSONUtils.toList(taskNodeResponse.getPreTasks(), String.class);
            if (CollectionUtils.isNotEmpty(preTasks)) {
                for (String preTask : preTasks) {
                    if (!graph.addEdge(preTask, Long.toString(taskNodeResponse.getCode()))) {
                        return true;
                    }
                }
            }
        }
        return graph.hasCycle();
    }

    /**
     * batch copy process definition
     *
     * @param loginUser loginUser
     * @param projectCode projectCode
     * @param codes processDefinitionCodes
     * @param targetProjectCode targetProjectCode
     */
    @Override
    @Transactional
    public Map<String, Object> batchCopyProcessDefinition(User loginUser,
                                                          long projectCode,
                                                          String codes,
                                                          long targetProjectCode) {
        Map<String, Object> result = checkParams(loginUser, projectCode, codes, targetProjectCode, WORKFLOW_BATCH_COPY);
        if (result.get(Constants.STATUS) != Status.SUCCESS) {
            return result;
        }
        List<String> failedProcessList = new ArrayList<>();
        doBatchOperateProcessDefinition(loginUser, targetProjectCode, failedProcessList, codes, result, true);
        if (result.get(Constants.STATUS) == Status.NOT_SUPPORT_COPY_TASK_TYPE) {
            return result;
        }
        checkBatchOperateResult(projectCode, targetProjectCode, result, failedProcessList, true);
        return result;
    }

    /**
     * batch move process definition
     * Will be deleted
     * @param loginUser loginUser
     * @param projectCode projectCode
     * @param codes processDefinitionCodes
     * @param targetProjectCode targetProjectCode
     */
    @Override
    @Transactional
    public Map<String, Object> batchMoveProcessDefinition(User loginUser,
                                                          long projectCode,
                                                          String codes,
                                                          long targetProjectCode) {
        Map<String, Object> result =
                checkParams(loginUser, projectCode, codes, targetProjectCode, TASK_DEFINITION_MOVE);
        if (result.get(Constants.STATUS) != Status.SUCCESS) {
            return result;
        }
        if (projectCode == targetProjectCode) {
            logger.warn("Project code is same as target project code, projectCode:{}.", projectCode);
            return result;
        }

        List<String> failedProcessList = new ArrayList<>();
        doBatchOperateProcessDefinition(loginUser, targetProjectCode, failedProcessList, codes, result, false);
        checkBatchOperateResult(projectCode, targetProjectCode, result, failedProcessList, false);
        return result;
    }

    private Map<String, Object> checkParams(User loginUser,
                                            long projectCode,
                                            String processDefinitionCodes,
                                            long targetProjectCode, String perm) {
        Map<String, Object> result = new HashMap<>();
        Project project = projectMapper.queryByCode(projectCode);
        // check user access for project
        projectService.checkProjectAuth(loginUser, project, perm);

        if (StringUtils.isEmpty(processDefinitionCodes)) {
            logger.error("Parameter processDefinitionCodes is empty, projectCode is {}.", projectCode);
            putMsg(result, Status.PROCESS_DEFINITION_CODES_IS_EMPTY, processDefinitionCodes);
            return result;
        }

        if (projectCode != targetProjectCode) {
            Project targetProject = projectMapper.queryByCode(targetProjectCode);
            // check user access for project
            projectService.checkProjectAuth(loginUser, targetProject, perm);
        }
        return result;
    }

    protected void doBatchOperateProcessDefinition(User loginUser,
                                                   long targetProjectCode,
                                                   List<String> failedProcessList,
                                                   String processDefinitionCodes,
                                                   Map<String, Object> result,
                                                   boolean isCopy) {
        Set<Long> definitionCodes = Arrays.stream(processDefinitionCodes.split(Constants.COMMA)).map(Long::parseLong)
                .collect(Collectors.toSet());
        List<ProcessDefinition> processDefinitionList = processDefinitionMapper.queryByCodes(definitionCodes);
        Set<Long> queryCodes =
                processDefinitionList.stream().map(ProcessDefinition::getCode).collect(Collectors.toSet());
        // definitionCodes - queryCodes
        Set<Long> diffCode =
                definitionCodes.stream().filter(code -> !queryCodes.contains(code)).collect(Collectors.toSet());
        diffCode.forEach(code -> failedProcessList.add(code + "[null]"));
        for (ProcessDefinition processDefinition : processDefinitionList) {
            List<ProcessTaskRelation> processTaskRelations =
                    processTaskRelationMapper.queryByProcessCode(processDefinition.getProjectCode(),
                            processDefinition.getCode());
            List<ProcessTaskRelationLog> taskRelationList =
                    processTaskRelations.stream().map(ProcessTaskRelationLog::new).collect(Collectors.toList());
            processDefinition.setProjectCode(targetProjectCode);
            String otherParamsJson = doOtherOperateProcess(loginUser, processDefinition);
            if (isCopy) {
                logger.info("Copy process definition...");
                List<TaskDefinitionLog> taskDefinitionLogs = processService.genTaskDefineList(processTaskRelations);
                Map<Long, Long> taskCodeMap = new HashMap<>();
                for (TaskDefinitionLog taskDefinitionLog : taskDefinitionLogs) {
                    if (COMPLEX_TASK_TYPES.contains(taskDefinitionLog.getTaskType())) {
                        logger.error("Task types {} do not support copy.", taskDefinitionLog.getTaskType());
                        putMsg(result, Status.NOT_SUPPORT_COPY_TASK_TYPE, taskDefinitionLog.getTaskType());
                        return;
                    }
                    try {
                        long taskCode = CodeGenerateUtils.getInstance().genCode();
                        taskCodeMap.put(taskDefinitionLog.getCode(), taskCode);
                        taskDefinitionLog.setCode(taskCode);
                    } catch (CodeGenerateException e) {
                        logger.error("Generate task definition code error, projectCode:{}.", targetProjectCode, e);
                        putMsg(result, Status.INTERNAL_SERVER_ERROR_ARGS);
                        throw new ServiceException(Status.INTERNAL_SERVER_ERROR_ARGS);
                    }
                    taskDefinitionLog.setProjectCode(targetProjectCode);
                    taskDefinitionLog.setVersion(0);
                    taskDefinitionLog.setName(taskDefinitionLog.getName());
                }
                for (ProcessTaskRelationLog processTaskRelationLog : taskRelationList) {
                    if (processTaskRelationLog.getPreTaskCode() > 0) {
                        processTaskRelationLog.setPreTaskCode(taskCodeMap.get(processTaskRelationLog.getPreTaskCode()));
                    }
                    if (processTaskRelationLog.getPostTaskCode() > 0) {
                        processTaskRelationLog
                                .setPostTaskCode(taskCodeMap.get(processTaskRelationLog.getPostTaskCode()));
                    }
                }
                final long oldProcessDefinitionCode = processDefinition.getCode();
                try {
                    processDefinition.setCode(CodeGenerateUtils.getInstance().genCode());
                } catch (CodeGenerateException e) {
                    logger.error("Generate process definition code error, projectCode:{}.", targetProjectCode, e);
                    putMsg(result, Status.INTERNAL_SERVER_ERROR_ARGS);
                    throw new ServiceException(Status.INTERNAL_SERVER_ERROR_ARGS);
                }
                processDefinition.setId(null);
                processDefinition.setUserId(loginUser.getId());
                processDefinition.setName(getNewName(processDefinition.getName(), COPY_SUFFIX));
                final Date date = new Date();
                processDefinition.setCreateTime(date);
                processDefinition.setUpdateTime(date);
                processDefinition.setReleaseState(ReleaseState.OFFLINE);
                if (StringUtils.isNotBlank(processDefinition.getLocations())) {
                    ArrayNode jsonNodes = JSONUtils.parseArray(processDefinition.getLocations());
                    for (int i = 0; i < jsonNodes.size(); i++) {
                        ObjectNode node = (ObjectNode) jsonNodes.path(i);
                        node.put("taskCode", taskCodeMap.get(node.get("taskCode").asLong()));
                        jsonNodes.set(i, node);
                    }
                    processDefinition.setLocations(JSONUtils.toJsonString(jsonNodes));
                }
                // copy timing configuration
                Schedule scheduleObj = scheduleMapper.queryByProcessDefinitionCode(oldProcessDefinitionCode);
                if (scheduleObj != null) {
                    scheduleObj.setId(null);
                    scheduleObj.setProcessDefinitionCode(processDefinition.getCode());
                    scheduleObj.setReleaseState(ReleaseState.OFFLINE);
                    scheduleObj.setCreateTime(date);
                    scheduleObj.setUpdateTime(date);
                    int insertResult = scheduleMapper.insert(scheduleObj);
                    if (insertResult != 1) {
                        logger.error("Schedule create error, processDefinitionCode:{}.", processDefinition.getCode());
                        putMsg(result, Status.CREATE_SCHEDULE_ERROR);
                        throw new ServiceException(Status.CREATE_SCHEDULE_ERROR);
                    }
                }
                try {
                    result.putAll(createDagDefine(loginUser, taskRelationList, processDefinition, taskDefinitionLogs,
                            otherParamsJson));
                } catch (Exception e) {
                    logger.error("Copy process definition error, processDefinitionCode from {} to {}.",
                            oldProcessDefinitionCode, processDefinition.getCode(), e);
                    putMsg(result, Status.COPY_PROCESS_DEFINITION_ERROR);
                    throw new ServiceException(Status.COPY_PROCESS_DEFINITION_ERROR);
                }
            } else {
                logger.info("Move process definition...");
                try {
                    result.putAll(updateDagDefine(loginUser, taskRelationList, processDefinition, null,
                            Lists.newArrayList(), otherParamsJson));
                } catch (Exception e) {
                    logger.error("Move process definition error, processDefinitionCode:{}.",
                            processDefinition.getCode(), e);
                    putMsg(result, Status.MOVE_PROCESS_DEFINITION_ERROR);
                    throw new ServiceException(Status.MOVE_PROCESS_DEFINITION_ERROR);
                }
            }
            if (result.get(Constants.STATUS) != Status.SUCCESS) {
                failedProcessList.add(processDefinition.getCode() + "[" + processDefinition.getName() + "]");
            }
        }
    }

    /**
     * get new Task name or Process name when copy or import operate
     * @param originalName Task or Process original name
     * @param suffix "_copy_" or "_import_"
     * @return new name
     */
    public String getNewName(String originalName, String suffix) {
        StringBuilder newName = new StringBuilder();
        String regex = String.format(".*%s\\d{17}$", suffix);
        if (originalName.matches(regex)) {
            // replace timestamp of originalName
            return newName.append(originalName, 0, originalName.lastIndexOf(suffix))
                    .append(suffix)
                    .append(DateUtils.getCurrentTimeStamp())
                    .toString();
        }
        return newName.append(originalName)
                .append(suffix)
                .append(DateUtils.getCurrentTimeStamp())
                .toString();
    }

    /**
     * switch the defined process definition version
     *
     * @param loginUser login user
     * @param projectCode project code
     * @param code process definition code
     * @param version the version user want to switch
     * @return switch process definition version result code
     */
    @Override
    @Transactional
    public Map<String, Object> switchProcessDefinitionVersion(User loginUser, long projectCode, long code,
                                                              int version) {
        Map<String, Object> result = new HashMap<>();
        Project project = projectMapper.queryByCode(projectCode);
        // check user access for project
        projectService.checkProjectAuth(loginUser, project, WORKFLOW_SWITCH_TO_THIS_VERSION);

        ProcessDefinition processDefinition = processDefinitionMapper.queryByCode(code);
        if (Objects.isNull(processDefinition) || projectCode != processDefinition.getProjectCode()) {
            logger.error(
                    "Switch process definition error because it does not exist, projectCode:{}, processDefinitionCode:{}.",
                    projectCode, code);
            putMsg(result, Status.SWITCH_PROCESS_DEFINITION_VERSION_NOT_EXIST_PROCESS_DEFINITION_ERROR, code);
            return result;
        }

        ProcessDefinitionLog processDefinitionLog =
                processDefinitionLogMapper.queryByDefinitionCodeAndVersion(code, version);
        if (Objects.isNull(processDefinitionLog)) {
            logger.error(
                    "Switch process definition error because version does not exist, projectCode:{}, processDefinitionCode:{}, version:{}.",
                    projectCode, code, version);
            putMsg(result, Status.SWITCH_PROCESS_DEFINITION_VERSION_NOT_EXIST_PROCESS_DEFINITION_VERSION_ERROR,
                    processDefinition.getCode(), version);
            return result;
        }
        int switchVersion = processService.switchVersion(processDefinition, processDefinitionLog);
        if (switchVersion <= 0) {
            logger.error(
                    "Switch process definition version error, projectCode:{}, processDefinitionCode:{}, version:{}.",
                    projectCode, code, version);
            putMsg(result, Status.SWITCH_PROCESS_DEFINITION_VERSION_ERROR);
            throw new ServiceException(Status.SWITCH_PROCESS_DEFINITION_VERSION_ERROR);
        }
        logger.info("Switch process definition version complete, projectCode:{}, processDefinitionCode:{}, version:{}.",
                projectCode, code, version);
        putMsg(result, Status.SUCCESS);
        return result;
    }

    /**
     * check batch operate result
     *
     * @param srcProjectCode srcProjectCode
     * @param targetProjectCode targetProjectCode
     * @param result result
     * @param failedProcessList failedProcessList
     * @param isCopy isCopy
     */
    private void checkBatchOperateResult(long srcProjectCode, long targetProjectCode,
                                         Map<String, Object> result, List<String> failedProcessList, boolean isCopy) {
        if (!failedProcessList.isEmpty()) {
            String failedProcess = String.join(",", failedProcessList);
            if (isCopy) {
                logger.error(
                        "Copy process definition error, srcProjectCode:{}, targetProjectCode:{}, failedProcessList:{}.",
                        srcProjectCode, targetProjectCode, failedProcess);
                putMsg(result, Status.COPY_PROCESS_DEFINITION_ERROR, srcProjectCode, targetProjectCode, failedProcess);
            } else {
                logger.error(
                        "Move process definition error, srcProjectCode:{}, targetProjectCode:{}, failedProcessList:{}.",
                        srcProjectCode, targetProjectCode, failedProcess);
                putMsg(result, Status.MOVE_PROCESS_DEFINITION_ERROR, srcProjectCode, targetProjectCode, failedProcess);
            }
        } else {
            logger.info("Batch {} process definition complete, srcProjectCode:{}, targetProjectCode:{}.",
                    isCopy ? "copy" : "move", srcProjectCode, targetProjectCode);
            putMsg(result, Status.SUCCESS);
        }
    }

    /**
     * query the pagination versions info by one certain process definition code
     *
     * @param loginUser login user info to check auth
     * @param projectCode project code
     * @param pageNo page number
     * @param pageSize page size
     * @param code process definition code
     * @return the pagination process definition versions info of the certain process definition
     */
    @Override
    public Result queryProcessDefinitionVersions(User loginUser, long projectCode, int pageNo, int pageSize,
                                                 long code) {
        Result result = new Result();
        Project project = projectMapper.queryByCode(projectCode);
        // check user access for project
        projectService.checkProjectAuth(loginUser, project, VERSION_LIST);
        PageInfo<ProcessDefinitionLog> pageInfo = new PageInfo<>(pageNo, pageSize);
        Page<ProcessDefinitionLog> page = new Page<>(pageNo, pageSize);
        IPage<ProcessDefinitionLog> processDefinitionVersionsPaging =
                processDefinitionLogMapper.queryProcessDefinitionVersionsPaging(page, code, projectCode);
        List<ProcessDefinitionLog> processDefinitionLogs = processDefinitionVersionsPaging.getRecords();

        pageInfo.setTotalList(processDefinitionLogs);
        pageInfo.setTotal((int) processDefinitionVersionsPaging.getTotal());
        result.setData(pageInfo);
        putMsg(result, Status.SUCCESS);
        return result;
    }

    /**
     * delete one certain process definition by version number and process definition code
     *
     * @param loginUser login user info to check auth
     * @param projectCode project code
     * @param code process definition code
     * @param version version number
     * @return delete result code
     */
    @Override
    @Transactional
    public Map<String, Object> deleteProcessDefinitionVersion(User loginUser, long projectCode, long code,
                                                              int version) {
        Map<String, Object> result = new HashMap<>();
        Project project = projectMapper.queryByCode(projectCode);
        // check user access for project
        projectService.checkProjectAuth(loginUser, project, VERSION_DELETE);
        ProcessDefinition processDefinition = processDefinitionMapper.queryByCode(code);

        if (processDefinition == null || projectCode != processDefinition.getProjectCode()) {
            logger.error("Process definition does not exist, code:{}.", code);
            putMsg(result, Status.PROCESS_DEFINE_NOT_EXIST, String.valueOf(code));
        } else {
            if (processDefinition.getVersion() == version) {
                logger.warn(
                        "Process definition can not be deleted due to version is being used, projectCode:{}, processDefinitionCode:{}, version:{}.",
                        projectCode, code, version);
                putMsg(result, Status.MAIN_TABLE_USING_VERSION);
                return result;
            }
            int deleteLog = processDefinitionLogMapper.deleteByProcessDefinitionCodeAndVersion(code, version);
            int deleteRelationLog = processTaskRelationLogMapper.deleteByCode(code, version);
            if (deleteLog == 0 || deleteRelationLog == 0) {
                logger.error(
                        "Delete process definition version error, projectCode:{}, processDefinitionCode:{}, version:{}.",
                        projectCode, code, version);
                putMsg(result, Status.DELETE_PROCESS_DEFINE_BY_CODE_ERROR);
                throw new ServiceException(Status.DELETE_PROCESS_DEFINE_BY_CODE_ERROR);
            }
            deleteOtherRelation(project, result, processDefinition);
            logger.info(
                    "Delete process definition version complete, projectCode:{}, processDefinitionCode:{}, version:{}.",
                    projectCode, code, version);
            putMsg(result, Status.SUCCESS);
        }
        return result;
    }

    /**
     * create empty process definition
     *
     * @param loginUser    login user
     * @param projectCode  project code
     * @param name         process definition name
     * @param description  description
     * @param globalParams globalParams
     * @param timeout      timeout
     * @param tenantCode   tenantCode
     * @param scheduleJson scheduleJson
     * @return process definition code
     */
    @Override
    @Transactional
    public Map<String, Object> createEmptyProcessDefinition(User loginUser,
                                                            long projectCode,
                                                            String name,
                                                            String description,
                                                            String globalParams,
                                                            int timeout,
                                                            String tenantCode,
                                                            String scheduleJson,
                                                            ProcessExecutionTypeEnum executionType) {
        Map<String, Object> result = new HashMap<>();
        Project project = projectMapper.queryByCode(projectCode);
        // check user access for project
        projectService.checkProjectAuth(loginUser, project, WORKFLOW_CREATE);
        if (checkDescriptionLength(description)) {
            logger.warn("Parameter description is too long.");
            putMsg(result, Status.DESCRIPTION_TOO_LONG_ERROR);
            return result;
        }
        // check whether the new process define name exist
        ProcessDefinition definition = processDefinitionMapper.verifyByDefineName(project.getCode(), name);
        if (definition != null) {
            logger.warn("Process definition with the same name {} already exists, processDefinitionCode:{}.",
                    definition.getName(), definition.getCode());
            putMsg(result, Status.PROCESS_DEFINITION_NAME_EXIST, name);
            return result;
        }

        int tenantId = -1;
        if (!Constants.DEFAULT.equals(tenantCode)) {
            Tenant tenant = tenantMapper.queryByTenantCode(tenantCode);
            if (tenant == null) {
                logger.error("Tenant does not exist.");
                putMsg(result, Status.TENANT_NOT_EXIST);
                return result;
            }
            tenantId = tenant.getId();
        }
        long processDefinitionCode;
        try {
            processDefinitionCode = CodeGenerateUtils.getInstance().genCode();
        } catch (CodeGenerateException e) {
            logger.error("Generate process definition code error, projectCode:{}.", projectCode, e);
            putMsg(result, Status.INTERNAL_SERVER_ERROR_ARGS);
            return result;
        }
        ProcessDefinition processDefinition =
                new ProcessDefinition(projectCode, name, processDefinitionCode, description,
                        globalParams, "", timeout, loginUser.getId(), tenantId);
        processDefinition.setExecutionType(executionType);
        result = createEmptyDagDefine(loginUser, processDefinition);
        if (result.get(Constants.STATUS) != Status.SUCCESS) {
            logger.error("Create empty process definition error.");
            return result;
        }

        if (StringUtils.isBlank(scheduleJson)) {
            return result;
        }

        // save dag schedule
        Map<String, Object> scheduleResult = createDagSchedule(loginUser, processDefinition, scheduleJson);
        if (scheduleResult.get(Constants.STATUS) != Status.SUCCESS) {
            Status scheduleResultStatus = (Status) scheduleResult.get(Constants.STATUS);
            putMsg(result, scheduleResultStatus);
            throw new ServiceException(scheduleResultStatus);
        }
        return result;
    }

    protected Map<String, Object> createEmptyDagDefine(User loginUser, ProcessDefinition processDefinition) {
        Map<String, Object> result = new HashMap<>();
        int insertVersion = processService.saveProcessDefine(loginUser, processDefinition, Boolean.TRUE, Boolean.TRUE);
        if (insertVersion == 0) {
            logger.error("Save process definition error, processDefinitionCode:{}.", processDefinition.getCode());
            putMsg(result, Status.CREATE_PROCESS_DEFINITION_ERROR);
            throw new ServiceException(Status.CREATE_PROCESS_DEFINITION_ERROR);
        }
        putMsg(result, Status.SUCCESS);
        result.put(Constants.DATA_LIST, processDefinition);
        return result;
    }

    protected Map<String, Object> createDagSchedule(User loginUser, ProcessDefinition processDefinition,
                                                    String scheduleJson) {
        Map<String, Object> result = new HashMap<>();
        Schedule scheduleObj = JSONUtils.parseObject(scheduleJson, Schedule.class);
        if (scheduleObj == null) {
            putMsg(result, Status.DATA_IS_NOT_VALID, scheduleJson);
            throw new ServiceException(Status.DATA_IS_NOT_VALID);
        }
        Date now = new Date();
        scheduleObj.setProcessDefinitionCode(processDefinition.getCode());
        if (DateUtils.differSec(scheduleObj.getStartTime(), scheduleObj.getEndTime()) == 0) {
            logger.warn("The schedule start time must not be the same as the end, processDefinitionCode:{}.",
                    processDefinition.getCode());
            putMsg(result, Status.SCHEDULE_START_TIME_END_TIME_SAME);
            return result;
        }
        if (!org.quartz.CronExpression.isValidExpression(scheduleObj.getCrontab())) {
            logger.error("CronExpression verify failure, cron:{}.", scheduleObj.getCrontab());
            putMsg(result, Status.REQUEST_PARAMS_NOT_VALID_ERROR, scheduleObj.getCrontab());
            return result;
        }
        scheduleObj
                .setWarningType(scheduleObj.getWarningType() == null ? WarningType.NONE : scheduleObj.getWarningType());
        scheduleObj.setWarningGroupId(scheduleObj.getWarningGroupId() == 0 ? 1 : scheduleObj.getWarningGroupId());
        scheduleObj.setFailureStrategy(
                scheduleObj.getFailureStrategy() == null ? FailureStrategy.CONTINUE : scheduleObj.getFailureStrategy());
        scheduleObj.setCreateTime(now);
        scheduleObj.setUpdateTime(now);
        scheduleObj.setUserId(loginUser.getId());
        scheduleObj.setReleaseState(ReleaseState.OFFLINE);
        scheduleObj.setProcessInstancePriority(scheduleObj.getProcessInstancePriority() == null ? Priority.MEDIUM
                : scheduleObj.getProcessInstancePriority());
        scheduleObj.setWorkerGroup(scheduleObj.getWorkerGroup() == null ? "default" : scheduleObj.getWorkerGroup());
        scheduleObj
                .setEnvironmentCode(scheduleObj.getEnvironmentCode() == null ? -1 : scheduleObj.getEnvironmentCode());
        scheduleMapper.insert(scheduleObj);

        putMsg(result, Status.SUCCESS);
        result.put("scheduleId", scheduleObj.getId());
        return result;
    }

    /**
     * update process definition basic info
     *
     * @param loginUser     login user
     * @param projectCode   project code
     * @param name          process definition name
     * @param code          process definition code
     * @param description   description
     * @param globalParams  globalParams
     * @param timeout       timeout
     * @param tenantCode    tenantCode
     * @param scheduleJson  scheduleJson
     * @param otherParamsJson otherParamsJson handle other params
     * @param executionType executionType
     * @return update result code
     */
    @Override
    @Transactional
    public Map<String, Object> updateProcessDefinitionBasicInfo(User loginUser,
                                                                long projectCode,
                                                                String name,
                                                                long code,
                                                                String description,
                                                                String globalParams,
                                                                int timeout,
                                                                String tenantCode,
                                                                String scheduleJson,
                                                                String otherParamsJson,
                                                                ProcessExecutionTypeEnum executionType) {
        Map<String, Object> result = new HashMap<>();
        Project project = projectMapper.queryByCode(projectCode);
        // check user access for project
        projectService.checkProjectAuth(loginUser, project, WORKFLOW_UPDATE);
        if (checkDescriptionLength(description)) {
            logger.warn("Parameter description is too long.");
            putMsg(result, Status.DESCRIPTION_TOO_LONG_ERROR);
            return result;
        }
        int tenantId = -1;
        if (!Constants.DEFAULT.equals(tenantCode)) {
            Tenant tenant = tenantMapper.queryByTenantCode(tenantCode);
            if (tenant == null) {
                logger.error("Tenant does not exist.");
                putMsg(result, Status.TENANT_NOT_EXIST);
                return result;
            }
            tenantId = tenant.getId();
        }

        ProcessDefinition processDefinition = processDefinitionMapper.queryByCode(code);
        // check process definition exists
        if (processDefinition == null || projectCode != processDefinition.getProjectCode()) {
            logger.error("Process definition does not exist, code:{}.", code);
            putMsg(result, Status.PROCESS_DEFINE_NOT_EXIST, String.valueOf(code));
            return result;
        }
        if (processDefinition.getReleaseState() == ReleaseState.ONLINE) {
            // online can not permit edit
            logger.warn("Process definition is not allowed to be modified due to {}, processDefinitionCode:{}.",
                    ReleaseState.ONLINE.getDescp(), processDefinition.getCode());
            putMsg(result, Status.PROCESS_DEFINE_NOT_ALLOWED_EDIT, processDefinition.getName());
            return result;
        }
        if (!name.equals(processDefinition.getName())) {
            // check whether the new process define name exist
            ProcessDefinition definition = processDefinitionMapper.verifyByDefineName(project.getCode(), name);
            if (definition != null) {
                logger.warn("Process definition with the same name {} already exists, processDefinitionCode:{}.",
                        definition.getName(), definition.getCode());
                putMsg(result, Status.PROCESS_DEFINITION_NAME_EXIST, name);
                return result;
            }
        }
        ProcessDefinition processDefinitionDeepCopy =
                JSONUtils.parseObject(JSONUtils.toJsonString(processDefinition), ProcessDefinition.class);
        processDefinition.set(projectCode, name, description, globalParams, "", timeout, tenantId);
        processDefinition.setExecutionType(executionType);
        List<ProcessTaskRelationLog> taskRelationList = processTaskRelationLogMapper
                .queryByProcessCodeAndVersion(processDefinition.getCode(), processDefinition.getVersion());
        result = updateDagDefine(loginUser, taskRelationList, processDefinition, processDefinitionDeepCopy,
                Lists.newArrayList(), otherParamsJson);
        if (result.get(Constants.STATUS) != Status.SUCCESS) {
            logger.error("Update process definition basic info error.");
            return result;
        }

        if (StringUtils.isBlank(scheduleJson)) {
            return result;
        }
        // update dag schedule
        Map<String, Object> scheduleResult = updateDagSchedule(loginUser, projectCode, code, scheduleJson);
        if (scheduleResult.get(Constants.STATUS) != Status.SUCCESS) {
            Status scheduleResultStatus = (Status) scheduleResult.get(Constants.STATUS);
            putMsg(result, scheduleResultStatus);
            throw new ServiceException(scheduleResultStatus);
        }
        return result;
    }

    private void updateWorkflowValid(User user, ProcessDefinition oldProcessDefinition,
                                     ProcessDefinition newProcessDefinition) {
        // online can not permit edit
        if (oldProcessDefinition.getReleaseState() == ReleaseState.ONLINE) {
            throw new ServiceException(Status.PROCESS_DEFINE_NOT_ALLOWED_EDIT, oldProcessDefinition.getName());
        }

        Project project = projectMapper.queryByCode(oldProcessDefinition.getProjectCode());
        // check user access for project
        projectService.checkProjectAndAuthThrowException(user, project, WORKFLOW_UPDATE);

        if (checkDescriptionLength(newProcessDefinition.getDescription())) {
            throw new ServiceException(Status.DESCRIPTION_TOO_LONG_ERROR);
        }

        // check whether the new process define name exist
        if (!oldProcessDefinition.getName().equals(newProcessDefinition.getName())) {
            ProcessDefinition definition = processDefinitionMapper
                    .verifyByDefineName(newProcessDefinition.getProjectCode(), newProcessDefinition.getName());
            if (definition != null) {
                throw new ServiceException(Status.PROCESS_DEFINITION_NAME_EXIST, newProcessDefinition.getName());
            }
        }
    }

    /**
     * update single resource workflow
     *
     * @param loginUser     login user
     * @param workflowCode     workflow resource code want to update
     * @param workflowUpdateRequest   workflow update resource object
     * @return Process definition
     */
    @Override
    @Transactional
    public ProcessDefinition updateSingleProcessDefinition(User loginUser,
                                                           long workflowCode,
                                                           WorkflowUpdateRequest workflowUpdateRequest) {
        ProcessDefinition processDefinition = processDefinitionMapper.queryByCode(workflowCode);
        // check process definition exists
        if (processDefinition == null) {
            throw new ServiceException(Status.PROCESS_DEFINE_NOT_EXIST, workflowCode);
        }

        ProcessDefinition processDefinitionUpdate = workflowUpdateRequest.mergeIntoProcessDefinition(processDefinition);
        this.updateWorkflowValid(loginUser, processDefinition, processDefinitionUpdate);

        if (processDefinitionUpdate.getTenantCode() != null) {
            Tenant tenant = tenantMapper.queryByTenantCode(processDefinitionUpdate.getTenantCode());
            if (tenant == null) {
                throw new ServiceException(Status.TENANT_NOT_EXIST);
            }
            processDefinitionUpdate.setTenantId(tenant.getId());
        }
        int update = processDefinitionMapper.updateById(processDefinitionUpdate);
        if (update <= 0) {
            throw new ServiceException(Status.UPDATE_PROCESS_DEFINITION_ERROR);
        }
        this.syncObj2Log(loginUser, processDefinition);
        return processDefinition;
    }

    protected Map<String, Object> updateDagSchedule(User loginUser,
                                                    long projectCode,
                                                    long processDefinitionCode,
                                                    String scheduleJson) {
        Map<String, Object> result = new HashMap<>();
        Schedule schedule = JSONUtils.parseObject(scheduleJson, Schedule.class);
        if (schedule == null) {
            putMsg(result, Status.DATA_IS_NOT_VALID, scheduleJson);
            throw new ServiceException(Status.DATA_IS_NOT_VALID);
        }
        // set default value
        FailureStrategy failureStrategy =
                schedule.getFailureStrategy() == null ? FailureStrategy.CONTINUE : schedule.getFailureStrategy();
        WarningType warningType = schedule.getWarningType() == null ? WarningType.NONE : schedule.getWarningType();
        Priority processInstancePriority =
                schedule.getProcessInstancePriority() == null ? Priority.MEDIUM : schedule.getProcessInstancePriority();
        int warningGroupId = schedule.getWarningGroupId() == 0 ? 1 : schedule.getWarningGroupId();
        String workerGroup = schedule.getWorkerGroup() == null ? "default" : schedule.getWorkerGroup();
        long environmentCode = schedule.getEnvironmentCode() == null ? -1 : schedule.getEnvironmentCode();

        ScheduleParam param = new ScheduleParam();
        param.setStartTime(schedule.getStartTime());
        param.setEndTime(schedule.getEndTime());
        param.setCrontab(schedule.getCrontab());
        param.setTimezoneId(schedule.getTimezoneId());

        return schedulerService.updateScheduleByProcessDefinitionCode(
                loginUser,
                projectCode,
                processDefinitionCode,
                JSONUtils.toJsonString(param),
                warningType,
                warningGroupId,
                failureStrategy,
                processInstancePriority,
                workerGroup,
                environmentCode);
    }

    /**
     * release process definition and schedule
     *
     * @param loginUser    login user
     * @param projectCode  project code
     * @param code         process definition code
     * @param releaseState releaseState
     * @return update result code
     */
    @Transactional
    @Override
    public Map<String, Object> releaseWorkflowAndSchedule(User loginUser, long projectCode, long code,
                                                          ReleaseState releaseState) {
        Map<String, Object> result = new HashMap<>();
        Project project = projectMapper.queryByCode(projectCode);
        // check user access for project
        projectService.checkProjectAuth(loginUser, project, WORKFLOW_ONLINE_OFFLINE);
        // check state
        if (null == releaseState) {
            putMsg(result, Status.REQUEST_PARAMS_NOT_VALID_ERROR, RELEASESTATE);
            return result;
        }

        ProcessDefinition processDefinition = processDefinitionMapper.queryByCode(code);
        if (processDefinition == null) {
            logger.error("Process definition does not exist, code:{}.", code);
            putMsg(result, Status.PROCESS_DEFINE_NOT_EXIST, String.valueOf(code));
            return result;
        }
        Schedule scheduleObj = scheduleMapper.queryByProcessDefinitionCode(code);
        if (scheduleObj == null) {
            logger.error("Schedule cron does not exist, processDefinitionCode:{}.", code);
            putMsg(result, Status.SCHEDULE_CRON_NOT_EXISTS, "processDefinitionCode:" + code);
            return result;
        }
        switch (releaseState) {
            case ONLINE:
                List<ProcessTaskRelation> relationList =
                        processService.findRelationByCode(code, processDefinition.getVersion());
                if (CollectionUtils.isEmpty(relationList)) {
                    logger.warn("Process definition has no task relation, processDefinitionCode:{}.", code);
                    putMsg(result, Status.PROCESS_DAG_IS_EMPTY);
                    return result;
                }
                processDefinition.setReleaseState(releaseState);
                processDefinitionMapper.updateById(processDefinition);
                schedulerService.setScheduleState(loginUser, projectCode, scheduleObj.getId(), ReleaseState.ONLINE);
                break;
            case OFFLINE:
                processDefinition.setReleaseState(releaseState);
                int updateProcess = processDefinitionMapper.updateById(processDefinition);
                if (updateProcess > 0) {
                    logger.info("Set schedule offline, projectCode:{}, processDefinitionCode:{}, scheduleId:{}.",
                            projectCode, code, scheduleObj.getId());
                    // set status
                    scheduleObj.setReleaseState(ReleaseState.OFFLINE);
                    int updateSchedule = scheduleMapper.updateById(scheduleObj);
                    if (updateSchedule == 0) {
                        logger.error(
                                "Set schedule offline error, projectCode:{}, processDefinitionCode:{}, scheduleId:{}",
                                projectCode, code, scheduleObj.getId());
                        putMsg(result, Status.OFFLINE_SCHEDULE_ERROR);
                        throw new ServiceException(Status.OFFLINE_SCHEDULE_ERROR);
                    }
                    schedulerService.deleteSchedule(project.getId(), scheduleObj.getId());
                }
                break;
            default:
                putMsg(result, Status.REQUEST_PARAMS_NOT_VALID_ERROR, RELEASESTATE);
                return result;
        }
        putMsg(result, Status.SUCCESS);
        return result;
    }

    /**
     * save other relation
     * @param loginUser
     * @param processDefinition
     * @param result
     * @param otherParamsJson
     */
    @Override
    public void saveOtherRelation(User loginUser, ProcessDefinition processDefinition, Map<String, Object> result,
                                  String otherParamsJson) {

    }

    /**
     * get Json String
     * @param loginUser
     * @param processDefinition
     * @return Json String
     */
    @Override
    public String doOtherOperateProcess(User loginUser, ProcessDefinition processDefinition) {
        return null;
    }

    /**
     * delete other relation
     * @param project
     * @param result
     * @param processDefinition
     */
    @Override
    public void deleteOtherRelation(Project project, Map<String, Object> result, ProcessDefinition processDefinition) {

    }

}<|MERGE_RESOLUTION|>--- conflicted
+++ resolved
@@ -952,8 +952,7 @@
                     diffCode.stream().map(String::valueOf).collect(Collectors.joining(Constants.COMMA)));
             throw new ServiceException(Status.BATCH_DELETE_PROCESS_DEFINE_BY_CODES_ERROR,
                     diffCode.stream().map(code -> code + "[process definition not exist]")
-                            .collect(Collectors.joining(Constants.COMMA))
-            );
+                            .collect(Collectors.joining(Constants.COMMA)));
         }
 
         for (ProcessDefinition process : processDefinitionList) {
@@ -982,7 +981,8 @@
 
         // check process instances is already running
         List<ProcessInstance> processInstances = processInstanceService
-                .queryByProcessDefineCodeAndStatus(processDefinition.getCode(), org.apache.dolphinscheduler.service.utils.Constants.NOT_TERMINATED_STATES);
+                .queryByProcessDefineCodeAndStatus(processDefinition.getCode(),
+                        org.apache.dolphinscheduler.service.utils.Constants.NOT_TERMINATED_STATES);
         if (CollectionUtils.isNotEmpty(processInstances)) {
             throw new ServiceException(Status.DELETE_PROCESS_DEFINITION_EXECUTING_FAIL, processInstances.size());
         }
@@ -1007,15 +1007,7 @@
      */
     @Override
     @Transactional
-<<<<<<< HEAD
-    public Map<String, Object> deleteProcessDefinitionByCode(User loginUser, long projectCode, long code) {
-        Map<String, Object> result = new HashMap<>();
-        Project project = projectMapper.queryByCode(projectCode);
-        // check user access for project
-        projectService.checkProjectAuth(loginUser, project, WORKFLOW_DEFINITION_DELETE);
-=======
     public void deleteProcessDefinitionByCode(User loginUser, long code) {
->>>>>>> 22103f97
         ProcessDefinition processDefinition = processDefinitionMapper.queryByCode(code);
         if (processDefinition == null) {
             throw new ServiceException(Status.PROCESS_DEFINE_NOT_EXIST, String.valueOf(code));
@@ -1023,7 +1015,7 @@
 
         Project project = projectMapper.queryByCode(processDefinition.getProjectCode());
         // check user access for project
-        projectService.checkProjectAndAuthThrowException(loginUser, project, WORKFLOW_DEFINITION_DELETE);
+        projectService.checkProjectAuth(loginUser, project, WORKFLOW_DEFINITION_DELETE);
 
         // Determine if the login user is the owner of the process definition
         if (loginUser.getId() != processDefinition.getUserId() && loginUser.getUserType() != UserType.ADMIN_USER) {
