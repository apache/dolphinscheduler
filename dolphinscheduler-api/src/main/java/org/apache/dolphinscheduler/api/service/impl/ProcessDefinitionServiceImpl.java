--- conflicted
+++ resolved
@@ -594,7 +594,6 @@
         Map<Long, Schedule> scheduleMap = schedulerService.queryScheduleByProcessDefinitionCodes(processDefinitionCodes)
                 .stream()
                 .collect(Collectors.toMap(Schedule::getProcessDefinitionCode, Function.identity()));
-<<<<<<< HEAD
         List<UserWithProcessDefinitionCode> userWithCodes = userMapper.queryUserWithProcessDefinitionCode(
                 processDefinitionCodes);
         for (ProcessDefinition pd : processDefinitions) {
@@ -602,18 +601,6 @@
                     .filter(userWithCode -> userWithCode.getProcessDefinitionCode() == pd.getCode()
                             && userWithCode.getProcessDefinitionVersion() == pd.getVersion())
                     .findAny().ifPresent(userWithCode -> pd.setModifyBy(userWithCode.getUserName()));
-=======
-
-        Map<Integer, String> userMap = userMapper.selectList(new QueryWrapper<>()).stream()
-                .collect(Collectors.toMap(User::getId, User::getUserName));
-
-        for (ProcessDefinition pd : processDefinitions) {
-            // todo: use batch query
-            ProcessDefinitionLog processDefinitionLog =
-                    processDefinitionLogMapper.queryByDefinitionCodeAndVersion(pd.getCode(), pd.getVersion());
-            pd.setModifyBy(userMap.get(processDefinitionLog.getOperator()));
-            pd.setUserName(userMap.get(pd.getUserId()));
->>>>>>> a98cae70
             Schedule schedule = scheduleMap.get(pd.getCode());
             pd.setScheduleReleaseState(schedule == null ? null : schedule.getReleaseState());
         }
