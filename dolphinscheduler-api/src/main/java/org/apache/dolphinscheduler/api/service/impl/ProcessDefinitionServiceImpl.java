/*
 * Licensed to the Apache Software Foundation (ASF) under one or more
 * contributor license agreements.  See the NOTICE file distributed with
 * this work for additional information regarding copyright ownership.
 * The ASF licenses this file to You under the Apache License, Version 2.0
 * (the "License"); you may not use this file except in compliance with
 * the License.  You may obtain a copy of the License at
 *
 *    http://www.apache.org/licenses/LICENSE-2.0
 *
 * Unless required by applicable law or agreed to in writing, software
 * distributed under the License is distributed on an "AS IS" BASIS,
 * WITHOUT WARRANTIES OR CONDITIONS OF ANY KIND, either express or implied.
 * See the License for the specific language governing permissions and
 * limitations under the License.
 */

package org.apache.dolphinscheduler.api.service.impl;

import static org.apache.dolphinscheduler.api.constants.ApiFuncIdentificationConstant.TASK_DEFINITION_MOVE;
import static org.apache.dolphinscheduler.api.constants.ApiFuncIdentificationConstant.VERSION_DELETE;
import static org.apache.dolphinscheduler.api.constants.ApiFuncIdentificationConstant.VERSION_LIST;
import static org.apache.dolphinscheduler.api.constants.ApiFuncIdentificationConstant.WORKFLOW_BATCH_COPY;
import static org.apache.dolphinscheduler.api.constants.ApiFuncIdentificationConstant.WORKFLOW_CREATE;
import static org.apache.dolphinscheduler.api.constants.ApiFuncIdentificationConstant.WORKFLOW_DEFINITION;
import static org.apache.dolphinscheduler.api.constants.ApiFuncIdentificationConstant.WORKFLOW_DEFINITION_DELETE;
import static org.apache.dolphinscheduler.api.constants.ApiFuncIdentificationConstant.WORKFLOW_DEFINITION_EXPORT;
import static org.apache.dolphinscheduler.api.constants.ApiFuncIdentificationConstant.WORKFLOW_EXPORT;
import static org.apache.dolphinscheduler.api.constants.ApiFuncIdentificationConstant.WORKFLOW_IMPORT;
import static org.apache.dolphinscheduler.api.constants.ApiFuncIdentificationConstant.WORKFLOW_ONLINE_OFFLINE;
import static org.apache.dolphinscheduler.api.constants.ApiFuncIdentificationConstant.WORKFLOW_SWITCH_TO_THIS_VERSION;
import static org.apache.dolphinscheduler.api.constants.ApiFuncIdentificationConstant.WORKFLOW_TREE_VIEW;
import static org.apache.dolphinscheduler.api.constants.ApiFuncIdentificationConstant.WORKFLOW_UPDATE;
import static org.apache.dolphinscheduler.common.Constants.CMD_PARAM_SUB_PROCESS_DEFINE_CODE;
import static org.apache.dolphinscheduler.common.Constants.COPY_SUFFIX;
import static org.apache.dolphinscheduler.common.Constants.DEFAULT_WORKER_GROUP;
import static org.apache.dolphinscheduler.common.Constants.EMPTY_STRING;
import static org.apache.dolphinscheduler.common.Constants.IMPORT_SUFFIX;
import static org.apache.dolphinscheduler.plugin.task.api.TaskConstants.TASK_TYPE_SQL;

import org.apache.dolphinscheduler.api.dto.DagDataSchedule;
import org.apache.dolphinscheduler.api.dto.ScheduleParam;
import org.apache.dolphinscheduler.api.dto.treeview.Instance;
import org.apache.dolphinscheduler.api.dto.treeview.TreeViewDto;
import org.apache.dolphinscheduler.api.dto.workflow.WorkflowCreateRequest;
import org.apache.dolphinscheduler.api.dto.workflow.WorkflowFilterRequest;
import org.apache.dolphinscheduler.api.dto.workflow.WorkflowUpdateRequest;
import org.apache.dolphinscheduler.api.enums.Status;
import org.apache.dolphinscheduler.api.exceptions.ServiceException;
import org.apache.dolphinscheduler.api.service.ProcessDefinitionService;
import org.apache.dolphinscheduler.api.service.ProcessInstanceService;
import org.apache.dolphinscheduler.api.service.ProjectService;
import org.apache.dolphinscheduler.api.service.SchedulerService;
import org.apache.dolphinscheduler.api.service.WorkFlowLineageService;
import org.apache.dolphinscheduler.api.utils.CheckUtils;
import org.apache.dolphinscheduler.api.utils.FileUtils;
import org.apache.dolphinscheduler.api.utils.PageInfo;
import org.apache.dolphinscheduler.api.utils.Result;
import org.apache.dolphinscheduler.common.Constants;
import org.apache.dolphinscheduler.common.enums.ConditionType;
import org.apache.dolphinscheduler.common.enums.FailureStrategy;
import org.apache.dolphinscheduler.common.enums.Flag;
import org.apache.dolphinscheduler.common.enums.Priority;
import org.apache.dolphinscheduler.common.enums.ProcessExecutionTypeEnum;
import org.apache.dolphinscheduler.common.enums.ReleaseState;
import org.apache.dolphinscheduler.common.enums.TimeoutFlag;
import org.apache.dolphinscheduler.common.enums.UserType;
import org.apache.dolphinscheduler.common.enums.WarningType;
import org.apache.dolphinscheduler.common.graph.DAG;
import org.apache.dolphinscheduler.common.lifecycle.ServerLifeCycleManager;
import org.apache.dolphinscheduler.common.model.TaskNodeRelation;
import org.apache.dolphinscheduler.common.utils.CodeGenerateUtils;
import org.apache.dolphinscheduler.common.utils.CodeGenerateUtils.CodeGenerateException;
import org.apache.dolphinscheduler.common.utils.DateUtils;
import org.apache.dolphinscheduler.common.utils.JSONUtils;
import org.apache.dolphinscheduler.dao.entity.DagData;
import org.apache.dolphinscheduler.dao.entity.DataSource;
import org.apache.dolphinscheduler.dao.entity.DependentSimplifyDefinition;
import org.apache.dolphinscheduler.dao.entity.ProcessDefinition;
import org.apache.dolphinscheduler.dao.entity.ProcessDefinitionLog;
import org.apache.dolphinscheduler.dao.entity.ProcessInstance;
import org.apache.dolphinscheduler.dao.entity.ProcessTaskRelation;
import org.apache.dolphinscheduler.dao.entity.ProcessTaskRelationLog;
import org.apache.dolphinscheduler.dao.entity.Project;
import org.apache.dolphinscheduler.dao.entity.Schedule;
import org.apache.dolphinscheduler.dao.entity.TaskDefinition;
import org.apache.dolphinscheduler.dao.entity.TaskDefinitionLog;
import org.apache.dolphinscheduler.dao.entity.TaskInstance;
import org.apache.dolphinscheduler.dao.entity.TaskMainInfo;
import org.apache.dolphinscheduler.dao.entity.Tenant;
import org.apache.dolphinscheduler.dao.entity.User;
import org.apache.dolphinscheduler.dao.mapper.DataSourceMapper;
import org.apache.dolphinscheduler.dao.mapper.ProcessDefinitionLogMapper;
import org.apache.dolphinscheduler.dao.mapper.ProcessDefinitionMapper;
import org.apache.dolphinscheduler.dao.mapper.ProcessTaskRelationLogMapper;
import org.apache.dolphinscheduler.dao.mapper.ProcessTaskRelationMapper;
import org.apache.dolphinscheduler.dao.mapper.ProjectMapper;
import org.apache.dolphinscheduler.dao.mapper.ScheduleMapper;
import org.apache.dolphinscheduler.dao.mapper.TaskDefinitionLogMapper;
import org.apache.dolphinscheduler.dao.mapper.TaskDefinitionMapper;
import org.apache.dolphinscheduler.dao.mapper.TaskInstanceMapper;
import org.apache.dolphinscheduler.dao.mapper.TenantMapper;
import org.apache.dolphinscheduler.dao.mapper.UserMapper;
import org.apache.dolphinscheduler.dao.model.PageListingResult;
import org.apache.dolphinscheduler.dao.repository.ProcessDefinitionDao;
import org.apache.dolphinscheduler.plugin.task.api.enums.SqlType;
import org.apache.dolphinscheduler.plugin.task.api.enums.TaskTimeoutStrategy;
import org.apache.dolphinscheduler.plugin.task.api.parameters.ParametersNode;
import org.apache.dolphinscheduler.plugin.task.api.parameters.SqlParameters;
import org.apache.dolphinscheduler.service.model.TaskNode;
import org.apache.dolphinscheduler.service.process.ProcessService;
import org.apache.dolphinscheduler.service.task.TaskPluginManager;

import org.apache.commons.collections4.CollectionUtils;
import org.apache.commons.lang3.StringUtils;

import java.io.BufferedOutputStream;
import java.io.BufferedReader;
import java.io.IOException;
import java.io.InputStreamReader;
import java.nio.charset.StandardCharsets;
import java.util.ArrayList;
import java.util.Arrays;
import java.util.Collection;
import java.util.Collections;
import java.util.Date;
import java.util.HashMap;
import java.util.HashSet;
import java.util.Iterator;
import java.util.List;
import java.util.Map;
import java.util.Objects;
import java.util.Optional;
import java.util.Set;
import java.util.concurrent.ConcurrentHashMap;
import java.util.function.Function;
import java.util.stream.Collectors;
import java.util.zip.ZipEntry;
import java.util.zip.ZipInputStream;

import javax.servlet.ServletOutputStream;
import javax.servlet.http.HttpServletResponse;

import lombok.NonNull;

import org.slf4j.Logger;
import org.slf4j.LoggerFactory;
import org.springframework.beans.factory.annotation.Autowired;
import org.springframework.context.annotation.Lazy;
import org.springframework.http.MediaType;
import org.springframework.stereotype.Service;
import org.springframework.transaction.annotation.Transactional;
import org.springframework.web.multipart.MultipartFile;

import com.baomidou.mybatisplus.core.metadata.IPage;
import com.baomidou.mybatisplus.extension.plugins.pagination.Page;
import com.fasterxml.jackson.databind.JsonNode;
import com.fasterxml.jackson.databind.node.ArrayNode;
import com.fasterxml.jackson.databind.node.ObjectNode;
import com.google.common.collect.Lists;

/**
 * process definition service impl
 */
@Service
public class ProcessDefinitionServiceImpl extends BaseServiceImpl implements ProcessDefinitionService {

    private static final Logger logger = LoggerFactory.getLogger(ProcessDefinitionServiceImpl.class);

    private static final String RELEASESTATE = "releaseState";

    @Autowired
    private ProjectMapper projectMapper;

    @Autowired
    private ProjectService projectService;

    @Autowired
    private UserMapper userMapper;

    @Autowired
    private ProcessDefinitionLogMapper processDefinitionLogMapper;

    @Autowired
    private ProcessDefinitionMapper processDefinitionMapper;

    @Autowired
    private ProcessDefinitionDao processDefinitionDao;

    @Lazy
    @Autowired
    private ProcessInstanceService processInstanceService;

    @Autowired
    private TaskInstanceMapper taskInstanceMapper;

    @Autowired
    private ScheduleMapper scheduleMapper;

    @Autowired
    private ProcessService processService;

    @Autowired
    private ProcessTaskRelationMapper processTaskRelationMapper;

    @Autowired
    private ProcessTaskRelationLogMapper processTaskRelationLogMapper;

    @Autowired
    TaskDefinitionLogMapper taskDefinitionLogMapper;

    @Autowired
    private TaskDefinitionMapper taskDefinitionMapper;

    @Autowired
    private SchedulerService schedulerService;

    @Autowired
    private TenantMapper tenantMapper;

    @Autowired
    private DataSourceMapper dataSourceMapper;

    @Autowired
    private TaskPluginManager taskPluginManager;

    @Autowired
    private WorkFlowLineageService workFlowLineageService;

    /**
     * create process definition
     *
     * @param loginUser login user
     * @param projectCode project code
     * @param name process definition name
     * @param description description
     * @param globalParams global params
     * @param locations locations for nodes
     * @param timeout timeout
     * @param tenantCode tenantCode
     * @param taskRelationJson relation json for nodes
     * @param taskDefinitionJson taskDefinitionJson
     * @return create result code
     */
    @Override
    @Transactional
    public Map<String, Object> createProcessDefinition(User loginUser,
                                                       long projectCode,
                                                       String name,
                                                       String description,
                                                       String globalParams,
                                                       String locations,
                                                       int timeout,
                                                       String tenantCode,
                                                       String taskRelationJson,
                                                       String taskDefinitionJson,
                                                       String otherParamsJson,
                                                       ProcessExecutionTypeEnum executionType) {

        Map<String, Object> result = new HashMap<>();
        if (checkDescriptionLength(description)) {
            logger.warn("Parameter description is too long.");
            throw new ServiceException(Status.DESCRIPTION_TOO_LONG_ERROR);
        }
        // check user access for project
        projectService.hasProjectAndPerm(loginUser, projectCode, WORKFLOW_CREATE);

        // check whether the new process define name exist
        ProcessDefinition definition = processDefinitionMapper.verifyByDefineName(projectCode, name);
        if (definition != null) {
            logger.warn("Process definition with the same name {} already exists, processDefinitionCode:{}.",
                    definition.getName(), definition.getCode());
            throw new ServiceException(Status.PROCESS_DEFINITION_NAME_EXIST, name);
        }
        List<TaskDefinitionLog> taskDefinitionLogs = generateTaskDefinitionList(taskDefinitionJson);
        List<ProcessTaskRelationLog> taskRelationList = generateTaskRelationList(taskRelationJson, taskDefinitionLogs);
        int tenantId = -1;
        if (!Constants.DEFAULT.equals(tenantCode)) {
            Tenant tenant = tenantMapper.queryByTenantCode(tenantCode);
            if (tenant == null) {
                logger.error("Tenant does not exist.");
                throw new ServiceException(Status.TENANT_NOT_EXIST);
            }
            tenantId = tenant.getId();
        }
        long processDefinitionCode = CodeGenerateUtils.getInstance().genCode();
        ProcessDefinition processDefinition =
                new ProcessDefinition(projectCode, name, processDefinitionCode, description,
                        globalParams, locations, timeout, loginUser.getId(), tenantId);
        processDefinition.setExecutionType(executionType);

        return createDagDefine(loginUser, taskRelationList, processDefinition, taskDefinitionLogs, otherParamsJson);
    }

    private void createWorkflowValid(User user, ProcessDefinition processDefinition) {
        Project project = projectMapper.queryByCode(processDefinition.getProjectCode());
        if (project == null) {
            throw new ServiceException(Status.PROJECT_NOT_FOUND, processDefinition.getProjectCode());
        }
        // check user access for project
        projectService.checkProjectAndAuthThrowException(user, project, WORKFLOW_CREATE);

        if (checkDescriptionLength(processDefinition.getDescription())) {
            throw new ServiceException(Status.DESCRIPTION_TOO_LONG_ERROR);
        }

        // check whether the new process define name exist
        ProcessDefinition definition =
                processDefinitionMapper.verifyByDefineName(project.getCode(), processDefinition.getName());
        if (definition != null) {
            throw new ServiceException(Status.PROCESS_DEFINITION_NAME_EXIST, processDefinition.getName());
        }

        this.getTenantId(processDefinition);
    }

    private int getTenantId(ProcessDefinition processDefinition) {
        int tenantId = -1;
        if (!Constants.DEFAULT.equals(processDefinition.getTenantCode())) {
            Tenant tenant = tenantMapper.queryByTenantCode(processDefinition.getTenantCode());
            if (tenant == null) {
                throw new ServiceException(Status.TENANT_NOT_EXIST);
            }
            tenantId = tenant.getId();
        }
        return tenantId;
    }

    private void syncObj2Log(User user, ProcessDefinition processDefinition) {
        ProcessDefinitionLog processDefinitionLog = new ProcessDefinitionLog(processDefinition);
        processDefinitionLog.setOperator(user.getId());
        int result = processDefinitionLogMapper.insert(processDefinitionLog);
        if (result <= 0) {
            throw new ServiceException(Status.CREATE_PROCESS_DEFINITION_LOG_ERROR);
        }
    }

    /**
     * create single process definition
     *
     * @param loginUser login user
     * @param workflowCreateRequest the new workflow object will be created
     * @return New ProcessDefinition object created just now
     */
    @Override
    @Transactional
    public ProcessDefinition createSingleProcessDefinition(User loginUser,
                                                           WorkflowCreateRequest workflowCreateRequest) {
        ProcessDefinition processDefinition = workflowCreateRequest.convert2ProcessDefinition();
        this.createWorkflowValid(loginUser, processDefinition);

        long processDefinitionCode;
        try {
            processDefinitionCode = CodeGenerateUtils.getInstance().genCode();
        } catch (CodeGenerateException e) {
            throw new ServiceException(Status.INTERNAL_SERVER_ERROR_ARGS);
        }

        processDefinition.setTenantId(this.getTenantId(processDefinition));
        processDefinition.setCode(processDefinitionCode);
        processDefinition.setUserId(loginUser.getId());

        int create = processDefinitionMapper.insert(processDefinition);
        if (create <= 0) {
            throw new ServiceException(Status.CREATE_PROCESS_DEFINITION_ERROR);
        }
        this.syncObj2Log(loginUser, processDefinition);
        return processDefinition;
    }

    protected Map<String, Object> createDagDefine(User loginUser,
                                                  List<ProcessTaskRelationLog> taskRelationList,
                                                  ProcessDefinition processDefinition,
                                                  List<TaskDefinitionLog> taskDefinitionLogs, String otherParamsJson) {
        Map<String, Object> result = new HashMap<>();
        int saveTaskResult = processService.saveTaskDefine(loginUser, processDefinition.getProjectCode(),
                taskDefinitionLogs, Boolean.TRUE);
        if (saveTaskResult == Constants.EXIT_CODE_SUCCESS) {
            logger.info("The task has not changed, so skip");
        }
        if (saveTaskResult == Constants.DEFINITION_FAILURE) {
            logger.error("Save task definition error.");
            throw new ServiceException(Status.CREATE_TASK_DEFINITION_ERROR);
        }
        int insertVersion = processService.saveProcessDefine(loginUser, processDefinition, Boolean.TRUE, Boolean.TRUE);
        if (insertVersion == 0) {
            logger.error("Save process definition error, processCode:{}.", processDefinition.getCode());
            throw new ServiceException(Status.CREATE_PROCESS_DEFINITION_ERROR);
        } else
            logger.info("Save process definition complete, processCode:{}, processVersion:{}.",
                    processDefinition.getCode(), insertVersion);
        int insertResult = processService.saveTaskRelation(loginUser, processDefinition.getProjectCode(),
                processDefinition.getCode(),
                insertVersion, taskRelationList, taskDefinitionLogs, Boolean.TRUE);
        if (insertResult != Constants.EXIT_CODE_SUCCESS) {
            logger.error("Save process task relations error, projectCode:{}, processCode:{}, processVersion:{}.",
                    processDefinition.getProjectCode(), processDefinition.getCode(), insertVersion);
            throw new ServiceException(Status.CREATE_PROCESS_TASK_RELATION_ERROR);
        } else
            logger.info("Save process task relations complete, projectCode:{}, processCode:{}, processVersion:{}.",
                    processDefinition.getProjectCode(), processDefinition.getCode(), insertVersion);

        saveOtherRelation(loginUser, processDefinition, result, otherParamsJson);

        putMsg(result, Status.SUCCESS);
        result.put(Constants.DATA_LIST, processDefinition);
        return result;
    }

    private List<TaskDefinitionLog> generateTaskDefinitionList(String taskDefinitionJson) {
        try {
            List<TaskDefinitionLog> taskDefinitionLogs = JSONUtils.toList(taskDefinitionJson, TaskDefinitionLog.class);
            if (CollectionUtils.isEmpty(taskDefinitionLogs)) {
                logger.error("Generate task definition list failed, the given taskDefinitionJson is invalided: {}",
                        taskDefinitionJson);
                throw new ServiceException(Status.DATA_IS_NOT_VALID, taskDefinitionJson);
            }
            for (TaskDefinitionLog taskDefinitionLog : taskDefinitionLogs) {
                if (!taskPluginManager.checkTaskParameters(ParametersNode.builder()
                        .taskType(taskDefinitionLog.getTaskType())
                        .taskParams(taskDefinitionLog.getTaskParams())
                        .dependence(taskDefinitionLog.getDependence())
                        .build())) {
                    logger.error(
                            "Generate task definition list failed, the given task definition parameter is invalided, taskName: {}, taskDefinition: {}",
                            taskDefinitionLog.getName(), taskDefinitionLog);
                    throw new ServiceException(Status.PROCESS_NODE_S_PARAMETER_INVALID, taskDefinitionLog.getName());
                }
            }
            return taskDefinitionLogs;
        } catch (ServiceException ex) {
            throw ex;
        } catch (Exception e) {
            logger.error("Generate task definition list failed, meet an unknown exception", e);
            throw new ServiceException(Status.REQUEST_PARAMS_NOT_VALID_ERROR);
        }
    }

    private List<ProcessTaskRelationLog> generateTaskRelationList(String taskRelationJson,
                                                                  List<TaskDefinitionLog> taskDefinitionLogs) {
        try {
            List<ProcessTaskRelationLog> taskRelationList =
                    JSONUtils.toList(taskRelationJson, ProcessTaskRelationLog.class);
            if (CollectionUtils.isEmpty(taskRelationList)) {
                logger.error("Generate task relation list failed the taskRelation list is empty, taskRelationJson: {}",
                        taskRelationJson);
                throw new ServiceException(Status.DATA_IS_NOT_VALID);
            }
            List<ProcessTaskRelation> processTaskRelations = taskRelationList.stream()
                    .map(processTaskRelationLog -> JSONUtils.parseObject(JSONUtils.toJsonString(processTaskRelationLog),
                            ProcessTaskRelation.class))
                    .collect(Collectors.toList());
            List<TaskNode> taskNodeList = processService.transformTask(processTaskRelations, taskDefinitionLogs);
            if (taskNodeList.size() != taskRelationList.size()) {
                Set<Long> postTaskCodes = taskRelationList.stream().map(ProcessTaskRelationLog::getPostTaskCode)
                        .collect(Collectors.toSet());
                Set<Long> taskNodeCodes = taskNodeList.stream().map(TaskNode::getCode).collect(Collectors.toSet());
                Collection<Long> codes = CollectionUtils.subtract(postTaskCodes, taskNodeCodes);
                if (CollectionUtils.isNotEmpty(codes)) {
                    String taskCodes = StringUtils.join(codes, Constants.COMMA);
                    logger.error("Task definitions do not exist, taskCodes:{}.", taskCodes);
                    throw new ServiceException(Status.TASK_DEFINE_NOT_EXIST, taskCodes);
                }
            }
            if (graphHasCycle(taskNodeList)) {
                logger.error("Process DAG has cycle.");
                throw new ServiceException(Status.PROCESS_NODE_HAS_CYCLE);
            }

            // check whether the task relation json is normal
            for (ProcessTaskRelationLog processTaskRelationLog : taskRelationList) {
                if (processTaskRelationLog.getPostTaskCode() == 0) {
                    logger.error("The post_task_code or post_task_version of processTaskRelationLog can not be zero, " +
                            "processTaskRelationLogId:{}.", processTaskRelationLog.getId());
                    throw new ServiceException(Status.CHECK_PROCESS_TASK_RELATION_ERROR);
                }
            }
            return taskRelationList;
        } catch (ServiceException ex) {
            throw ex;
        } catch (Exception e) {
            logger.error("Check task relation list error, meet an unknown exception, given taskRelationJson: {}",
                    taskRelationJson, e);
            throw new ServiceException(Status.REQUEST_PARAMS_NOT_VALID_ERROR);
        }
    }

    /**
     * query process definition list
     *
     * @param loginUser login user
     * @param projectCode project code
     * @return definition list
     */
    @Override
    public Map<String, Object> queryProcessDefinitionList(User loginUser, long projectCode) {
        // check user access for project
        projectService.hasProjectAndPerm(loginUser, projectCode, WORKFLOW_DEFINITION);

        Map<String, Object> result = new HashMap<>();
        List<ProcessDefinition> resourceList = processDefinitionMapper.queryAllDefinitionList(projectCode);
        List<DagData> dagDataList = resourceList.stream().map(processService::genDagData).collect(Collectors.toList());
        result.put(Constants.DATA_LIST, dagDataList);
        putMsg(result, Status.SUCCESS);
        return result;
    }

    /**
     * query process definition simple list
     *
     * @param loginUser login user
     * @param projectCode project code
     * @return definition simple list
     */
    @Override
    public Map<String, Object> queryProcessDefinitionSimpleList(User loginUser, long projectCode) {
        // check user access for project
        projectService.hasProjectAndPerm(loginUser, projectCode, WORKFLOW_DEFINITION);

        Map<String, Object> result = new HashMap<>();
        List<ProcessDefinition> processDefinitions = processDefinitionMapper.queryAllDefinitionList(projectCode);
        ArrayNode arrayNode = JSONUtils.createArrayNode();
        for (ProcessDefinition processDefinition : processDefinitions) {
            ObjectNode processDefinitionNode = JSONUtils.createObjectNode();
            processDefinitionNode.put("id", processDefinition.getId());
            processDefinitionNode.put("code", processDefinition.getCode());
            processDefinitionNode.put("name", processDefinition.getName());
            processDefinitionNode.put("projectCode", processDefinition.getProjectCode());
            arrayNode.add(processDefinitionNode);
        }
        result.put(Constants.DATA_LIST, arrayNode);
        putMsg(result, Status.SUCCESS);
        return result;
    }

    /**
     * query process definition list paging
     *
     * @param loginUser login user
     * @param projectCode project code
     * @param searchVal search value
     * @param userId user id
     * @param pageNo page number
     * @param pageSize page size
     * @return process definition page
     */
    @Override
    public PageInfo<ProcessDefinition> queryProcessDefinitionListPaging(@NonNull User loginUser,
                                                                        long projectCode,
                                                                        String searchVal,
                                                                        String otherParamsJson,
                                                                        Integer userId,
                                                                        Integer pageNo,
                                                                        Integer pageSize) {
        Result result = new Result();
        // check user access for project
        projectService.hasProjectAndPerm(loginUser, projectCode, WORKFLOW_DEFINITION);

        PageListingResult<ProcessDefinition> processDefinitionsPageListingResult =
                processDefinitionDao.listingProcessDefinition(
                        pageNo, pageSize, searchVal, userId, projectCode);
        List<ProcessDefinition> processDefinitions = processDefinitionsPageListingResult.getRecords();

        List<Long> processDefinitionCodes =
                processDefinitions.stream().map(ProcessDefinition::getCode).collect(Collectors.toList());
        Map<Long, Schedule> scheduleMap = schedulerService.queryScheduleByProcessDefinitionCodes(processDefinitionCodes)
                .stream()
                .collect(Collectors.toMap(Schedule::getProcessDefinitionCode, Function.identity()));

        for (ProcessDefinition pd : processDefinitions) {
            // todo: use batch query
            ProcessDefinitionLog processDefinitionLog =
                    processDefinitionLogMapper.queryByDefinitionCodeAndVersion(pd.getCode(), pd.getVersion());
            User user = userMapper.selectById(processDefinitionLog.getOperator());
            pd.setModifyBy(user.getUserName());
            Schedule schedule = scheduleMap.get(pd.getCode());
            pd.setScheduleReleaseState(schedule == null ? null : schedule.getReleaseState());
        }

        PageInfo<ProcessDefinition> pageInfo = new PageInfo<>(pageNo, pageSize);
        pageInfo.setTotal((int) processDefinitionsPageListingResult.getTotalCount());
        pageInfo.setTotalList(processDefinitions);

        return pageInfo;
    }

    /**
     * Filter resource process definitions
     *
     * @param loginUser login user
     * @param workflowFilterRequest workflow filter requests
     * @return List process definition
     */
    @Override
    public PageInfo<ProcessDefinition> filterProcessDefinition(User loginUser,
                                                               WorkflowFilterRequest workflowFilterRequest) {
        ProcessDefinition processDefinition = workflowFilterRequest.convert2ProcessDefinition();
        if (workflowFilterRequest.getProjectName() != null) {
            Project project = projectMapper.queryByName(workflowFilterRequest.getProjectName());
            // check user access for project
            projectService.checkProjectAndAuthThrowException(loginUser, project, WORKFLOW_DEFINITION);
            processDefinition.setProjectCode(project.getCode());
        }

        Page<ProcessDefinition> page =
                new Page<>(workflowFilterRequest.getPageNo(), workflowFilterRequest.getPageSize());
        IPage<ProcessDefinition> processDefinitionIPage =
                processDefinitionMapper.filterProcessDefinition(page, processDefinition);

        List<ProcessDefinition> records = processDefinitionIPage.getRecords();
        for (ProcessDefinition pd : records) {
            ProcessDefinitionLog processDefinitionLog =
                    processDefinitionLogMapper.queryByDefinitionCodeAndVersion(pd.getCode(), pd.getVersion());
            User user = userMapper.selectById(processDefinitionLog.getOperator());
            pd.setModifyBy(user.getUserName());
        }

        processDefinitionIPage.setRecords(records);
        PageInfo<ProcessDefinition> pageInfo =
                new PageInfo<>(workflowFilterRequest.getPageNo(), workflowFilterRequest.getPageSize());
        pageInfo.setTotal((int) processDefinitionIPage.getTotal());
        pageInfo.setTotalList(processDefinitionIPage.getRecords());

        return pageInfo;
    }

    /**
     * query detail of process definition
     *
     * @param loginUser login user
     * @param projectCode project code
     * @param code process definition code
     * @return process definition detail
     */
    @Override
    public Map<String, Object> queryProcessDefinitionByCode(User loginUser, long projectCode, long code) {
        // check user access for project
        projectService.hasProjectAndPerm(loginUser, projectCode, WORKFLOW_DEFINITION);
        Map<String, Object> result = new HashMap<>();

        ProcessDefinition processDefinition = processDefinitionMapper.queryByCode(code);
        if (processDefinition == null || projectCode != processDefinition.getProjectCode()) {
            logger.error("Process definition does not exist, processCode:{}.", code);
            putMsg(result, Status.PROCESS_DEFINE_NOT_EXIST, String.valueOf(code));
        } else {
            Tenant tenant = tenantMapper.queryById(processDefinition.getTenantId());
            if (tenant != null) {
                processDefinition.setTenantCode(tenant.getTenantCode());
            }
            DagData dagData = processService.genDagData(processDefinition);
            result.put(Constants.DATA_LIST, dagData);
            putMsg(result, Status.SUCCESS);
        }
        return result;
    }

    /**
     * query detail of process definition
     *
     * @param loginUser login user
     * @param code process definition code
     * @return process definition detail
     */
    @Override
    public ProcessDefinition getProcessDefinition(User loginUser, long code) {
        ProcessDefinition processDefinition = processDefinitionMapper.queryByCode(code);
        if (processDefinition == null) {
            throw new ServiceException(Status.PROCESS_DEFINE_NOT_EXIST, String.valueOf(code));
        }

        Project project = projectMapper.queryByCode(processDefinition.getProjectCode());
        // check user access for project
        projectService.checkProjectAndAuthThrowException(loginUser, project, WORKFLOW_DEFINITION);

        Tenant tenant = tenantMapper.queryById(processDefinition.getTenantId());
        if (tenant != null) {
            processDefinition.setTenantCode(tenant.getTenantCode());
        }

        return processDefinition;
    }

    @Override
    public Map<String, Object> queryProcessDefinitionByName(User loginUser, long projectCode, String name) {
        // check user access for project
        projectService.hasProjectAndPerm(loginUser, projectCode, WORKFLOW_DEFINITION);

        Map<String, Object> result = new HashMap<>();
        ProcessDefinition processDefinition = processDefinitionMapper.queryByDefineName(projectCode, name);

        if (processDefinition == null) {
            logger.error("Process definition does not exist, projectCode:{}.", projectCode);
            putMsg(result, Status.PROCESS_DEFINE_NOT_EXIST, name);
        } else {
            DagData dagData = processService.genDagData(processDefinition);
            result.put(Constants.DATA_LIST, dagData);
            putMsg(result, Status.SUCCESS);
        }
        return result;
    }

    /**
     * update  process definition
     *
     * @param loginUser login user
     * @param projectCode project code
     * @param name process definition name
     * @param code process definition code
     * @param description description
     * @param globalParams global params
     * @param locations locations for nodes
     * @param timeout timeout
     * @param tenantCode tenantCode
     * @param taskRelationJson relation json for nodes
     * @param taskDefinitionJson taskDefinitionJson
     * @param otherParamsJson otherParamsJson handle other params
     * @return update result code
     */
    @Override
    @Transactional
    public Map<String, Object> updateProcessDefinition(User loginUser,
                                                       long projectCode,
                                                       String name,
                                                       long code,
                                                       String description,
                                                       String globalParams,
                                                       String locations,
                                                       int timeout,
                                                       String tenantCode,
                                                       String taskRelationJson,
                                                       String taskDefinitionJson,
                                                       String otherParamsJson,
                                                       ProcessExecutionTypeEnum executionType) {
        Map<String, Object> result = new HashMap<>();
        if (checkDescriptionLength(description)) {
            logger.warn("Parameter description is too long.");
            putMsg(result, Status.DESCRIPTION_TOO_LONG_ERROR);
            return result;
        }
        List<TaskDefinitionLog> taskDefinitionLogs = generateTaskDefinitionList(taskDefinitionJson);
        List<ProcessTaskRelationLog> taskRelationList = generateTaskRelationList(taskRelationJson, taskDefinitionLogs);

        int tenantId = -1;
        if (!Constants.DEFAULT.equals(tenantCode)) {
            Tenant tenant = tenantMapper.queryByTenantCode(tenantCode);
            if (tenant == null) {
                logger.error("Tenant does not exist.");
                putMsg(result, Status.TENANT_NOT_EXIST);
                return result;
            }
            tenantId = tenant.getId();
        }

        ProcessDefinition processDefinition = processDefinitionMapper.queryByCode(code);
        // check process definition exists
        if (processDefinition == null || projectCode != processDefinition.getProjectCode()) {
            logger.error("Process definition does not exist, processCode:{}.", code);
            putMsg(result, Status.PROCESS_DEFINE_NOT_EXIST, String.valueOf(code));
            return result;
        }
        if (processDefinition.getReleaseState() == ReleaseState.ONLINE) {
            // online can not permit edit
            logger.warn("Process definition is not allowed to be modified due to {}, processDefinitionCode:{}.",
                    ReleaseState.ONLINE.getDescp(), processDefinition.getCode());
            putMsg(result, Status.PROCESS_DEFINE_NOT_ALLOWED_EDIT, processDefinition.getName());
            return result;
        }
        if (!name.equals(processDefinition.getName())) {
            // check whether the new process define name exist
            ProcessDefinition definition = processDefinitionMapper.verifyByDefineName(projectCode, name);
            if (definition != null) {
                logger.warn("Process definition with the same name already exists, processDefinitionCode:{}.",
                        definition.getCode());
                putMsg(result, Status.PROCESS_DEFINITION_NAME_EXIST, name);
                return result;
            }
        }
        ProcessDefinition processDefinitionDeepCopy =
                JSONUtils.parseObject(JSONUtils.toJsonString(processDefinition), ProcessDefinition.class);
        processDefinition.set(projectCode, name, description, globalParams, locations, timeout, tenantId);
        processDefinition.setExecutionType(executionType);
        return updateDagDefine(loginUser, taskRelationList, processDefinition, processDefinitionDeepCopy,
                taskDefinitionLogs, otherParamsJson);
    }

    /**
     * Task want to delete whether used in other task, should throw exception when have be used.
     *
     * This function avoid delete task already dependencies by other tasks by accident.
     *
     * @param processDefinition ProcessDefinition you change task definition and task relation
     * @param taskRelationList All the latest task relation list from process definition
     */
    private void taskUsedInOtherTaskValid(ProcessDefinition processDefinition,
                                          List<ProcessTaskRelationLog> taskRelationList) {
        List<ProcessTaskRelation> oldProcessTaskRelationList = processTaskRelationMapper
                .queryByProcessCode(processDefinition.getProjectCode(), processDefinition.getCode());
        Set<ProcessTaskRelationLog> oldProcessTaskRelationSet =
                oldProcessTaskRelationList.stream().map(ProcessTaskRelationLog::new).collect(Collectors.toSet());
        StringBuilder sb = new StringBuilder();
        for (ProcessTaskRelationLog oldProcessTaskRelation : oldProcessTaskRelationSet) {
            boolean oldTaskExists = taskRelationList.stream()
                    .anyMatch(relation -> oldProcessTaskRelation.getPostTaskCode() == relation.getPostTaskCode());
            if (!oldTaskExists) {
                Optional<String> taskDepMsg = workFlowLineageService.taskDepOnTaskMsg(
                        processDefinition.getProjectCode(), oldProcessTaskRelation.getProcessDefinitionCode(),
                        oldProcessTaskRelation.getPostTaskCode());
                taskDepMsg.ifPresent(sb::append);
            }
            if (sb.length() != 0) {
                logger.error("Task cannot be deleted because it is dependent");
                throw new ServiceException(sb.toString());
            }
        }
    }

    protected Map<String, Object> updateDagDefine(User loginUser,
                                                  List<ProcessTaskRelationLog> taskRelationList,
                                                  ProcessDefinition processDefinition,
                                                  ProcessDefinition processDefinitionDeepCopy,
                                                  List<TaskDefinitionLog> taskDefinitionLogs,
                                                  String otherParamsJson) {
        Map<String, Object> result = new HashMap<>();
        int saveTaskResult = processService.saveTaskDefine(loginUser, processDefinition.getProjectCode(),
                taskDefinitionLogs, Boolean.TRUE);
        if (saveTaskResult == Constants.EXIT_CODE_SUCCESS) {
            logger.info("The task has not changed, so skip");
        }
        if (saveTaskResult == Constants.DEFINITION_FAILURE) {
            logger.error("Update task definitions error, projectCode:{}, processCode:{}.",
                    processDefinition.getProjectCode(), processDefinition.getCode());
            putMsg(result, Status.UPDATE_TASK_DEFINITION_ERROR);
            throw new ServiceException(Status.UPDATE_TASK_DEFINITION_ERROR);
        }
        boolean isChange = false;
        if (processDefinition.equals(processDefinitionDeepCopy) && saveTaskResult == Constants.EXIT_CODE_SUCCESS) {
            List<ProcessTaskRelationLog> processTaskRelationLogList = processTaskRelationLogMapper
                    .queryByProcessCodeAndVersion(processDefinition.getCode(), processDefinition.getVersion());
            if (taskRelationList.size() == processTaskRelationLogList.size()) {
                Set<ProcessTaskRelationLog> taskRelationSet = new HashSet<>(taskRelationList);
                Set<ProcessTaskRelationLog> processTaskRelationLogSet = new HashSet<>(processTaskRelationLogList);
                if (taskRelationSet.size() == processTaskRelationLogSet.size()) {
                    taskRelationSet.removeAll(processTaskRelationLogSet);
                    if (!taskRelationSet.isEmpty()) {
                        isChange = true;
                    }
                } else {
                    isChange = true;
                }
            } else {
                isChange = true;
            }
        } else {
            isChange = true;
        }
        if (isChange) {
            logger.info("Process definition needs to be updated, projectCode:{}, processCode:{}, processVersion:{}.",
                    processDefinition.getProjectCode(), processDefinition.getCode(), processDefinition.getVersion());
            processDefinition.setUpdateTime(new Date());
            int insertVersion =
                    processService.saveProcessDefine(loginUser, processDefinition, Boolean.TRUE, Boolean.TRUE);
            if (insertVersion <= 0) {
                logger.error("Update process definition error, processCode:{}.", processDefinition.getCode());
                putMsg(result, Status.UPDATE_PROCESS_DEFINITION_ERROR);
                throw new ServiceException(Status.UPDATE_PROCESS_DEFINITION_ERROR);
            } else
                logger.info("Update process definition complete, processCode:{}, processVersion:{}.",
                        processDefinition.getCode(), insertVersion);

            taskUsedInOtherTaskValid(processDefinition, taskRelationList);
            int insertResult = processService.saveTaskRelation(loginUser, processDefinition.getProjectCode(),
                    processDefinition.getCode(), insertVersion, taskRelationList, taskDefinitionLogs, Boolean.TRUE);
            if (insertResult == Constants.EXIT_CODE_SUCCESS) {
                logger.info(
                        "Update process task relations complete, projectCode:{}, processCode:{}, processVersion:{}.",
                        processDefinition.getProjectCode(), processDefinition.getCode(), insertVersion);
                putMsg(result, Status.SUCCESS);
                result.put(Constants.DATA_LIST, processDefinition);
            } else {
                logger.error("Update process task relations error, projectCode:{}, processCode:{}, processVersion:{}.",
                        processDefinition.getProjectCode(), processDefinition.getCode(), insertVersion);
                putMsg(result, Status.UPDATE_PROCESS_DEFINITION_ERROR);
                throw new ServiceException(Status.UPDATE_PROCESS_DEFINITION_ERROR);
            }
            saveOtherRelation(loginUser, processDefinition, result, otherParamsJson);
        } else {
            logger.info(
                    "Process definition does not need to be updated because there is no change, projectCode:{}, processCode:{}, processVersion:{}.",
                    processDefinition.getProjectCode(), processDefinition.getCode(), processDefinition.getVersion());
            putMsg(result, Status.SUCCESS);
            result.put(Constants.DATA_LIST, processDefinition);
        }
        return result;
    }

    /**
     * verify process definition name unique
     *
     * @param loginUser login user
     * @param projectCode project code
     * @param name name
     * @return true if process definition name not exists, otherwise false
     */
    @Override
<<<<<<< HEAD
    public Map<String, Object> verifyProcessDefinitionName(User loginUser, long projectCode, String name, long processDefinitionCode) {
=======
    public Map<String, Object> verifyProcessDefinitionName(User loginUser, long projectCode, String name,
                                                           long processDefinitionCode) {
        Project project = projectMapper.queryByCode(projectCode);
>>>>>>> 70aef3ec
        // check user access for project
        projectService.hasProjectAndPerm(loginUser, projectCode, WORKFLOW_CREATE);

        Map<String, Object> result = new HashMap<>();
        ProcessDefinition processDefinition =
                processDefinitionMapper.verifyByDefineName(projectCode, name.trim());
        if (processDefinition == null) {
            putMsg(result, Status.SUCCESS);
            return result;
        }
        if (processDefinitionCode != 0 && processDefinitionCode == processDefinition.getCode()) {
            putMsg(result, Status.SUCCESS);
            return result;
        }
        logger.warn("Process definition with the same name {} already exists, processDefinitionCode:{}.",
                processDefinition.getName(), processDefinition.getCode());
        putMsg(result, Status.PROCESS_DEFINITION_NAME_EXIST, name.trim());
        return result;
    }

    @Override
    @Transactional
    public Map<String, Object> batchDeleteProcessDefinitionByCodes(User loginUser, long projectCode, String codes) {
        Map<String, Object> result = new HashMap<>();
        if (StringUtils.isEmpty(codes)) {
            logger.error("Parameter processDefinitionCodes is empty, projectCode is {}.", projectCode);
            putMsg(result, Status.PROCESS_DEFINITION_CODES_IS_EMPTY);
            return result;
        }

        Set<Long> definitionCodes = Lists.newArrayList(codes.split(Constants.COMMA)).stream().map(Long::parseLong)
                .collect(Collectors.toSet());
        List<ProcessDefinition> processDefinitionList = processDefinitionMapper.queryByCodes(definitionCodes);
        Set<Long> queryCodes =
                processDefinitionList.stream().map(ProcessDefinition::getCode).collect(Collectors.toSet());
        // definitionCodes - queryCodes
        Set<Long> diffCode =
                definitionCodes.stream().filter(code -> !queryCodes.contains(code)).collect(Collectors.toSet());

        if (CollectionUtils.isNotEmpty(diffCode)) {
            logger.error("Process definition does not exist, processCodes:{}.",
                    diffCode.stream().map(String::valueOf).collect(Collectors.joining(Constants.COMMA)));
            throw new ServiceException(Status.BATCH_DELETE_PROCESS_DEFINE_BY_CODES_ERROR,
                    diffCode.stream().map(code -> code + "[process definition not exist]")
                            .collect(Collectors.joining(Constants.COMMA)));
        }

        for (ProcessDefinition process : processDefinitionList) {
            try {
                this.deleteProcessDefinitionByCode(loginUser, process.getCode());
            } catch (Exception e) {
                throw new ServiceException(Status.DELETE_PROCESS_DEFINE_ERROR, process.getName(), e.getMessage());
            }
        }
        putMsg(result, Status.SUCCESS);
        return result;
    }

    /**
     * Process definition want to delete whether used in other task, should throw exception when have be used.
     *
     * This function avoid delete process definition already dependencies by other tasks by accident.
     *
     * @param processDefinition ProcessDefinition you change task definition and task relation
     */
    private void processDefinitionUsedInOtherTaskValid(ProcessDefinition processDefinition) {
        // check process definition is already online
        if (processDefinition.getReleaseState() == ReleaseState.ONLINE) {
            throw new ServiceException(Status.PROCESS_DEFINE_STATE_ONLINE, processDefinition.getName());
        }

        // check process instances is already running
        List<ProcessInstance> processInstances = processInstanceService
                .queryByProcessDefineCodeAndStatus(processDefinition.getCode(),
                        org.apache.dolphinscheduler.service.utils.Constants.NOT_TERMINATED_STATES);
        if (CollectionUtils.isNotEmpty(processInstances)) {
            throw new ServiceException(Status.DELETE_PROCESS_DEFINITION_EXECUTING_FAIL, processInstances.size());
        }

        // check process used by other task, including subprocess and dependent task type
        Set<TaskMainInfo> taskDepOnProcess = workFlowLineageService
                .queryTaskDepOnProcess(processDefinition.getProjectCode(), processDefinition.getCode());
        if (CollectionUtils.isNotEmpty(taskDepOnProcess)) {
            String taskDepDetail = taskDepOnProcess.stream()
                    .map(task -> String.format(Constants.FORMAT_S_S_COLON, task.getProcessDefinitionName(),
                            task.getTaskName()))
                    .collect(Collectors.joining(Constants.COMMA));
            throw new ServiceException(Status.DELETE_PROCESS_DEFINITION_USE_BY_OTHER_FAIL, taskDepDetail);
        }
    }

    /**
     * delete process definition by code
     *
     * @param loginUser login user
     * @param code process definition code
     */
    @Override
    @Transactional
<<<<<<< HEAD
    public Map<String, Object> deleteProcessDefinitionByCode(User loginUser, long projectCode, long code) {
        Project project = projectMapper.queryByCode(projectCode);
        // check user access for project
        projectService.hasProjectAndPerm(loginUser, project, WORKFLOW_DEFINITION_DELETE);

        Map<String, Object> result = new HashMap<>();
=======
    public void deleteProcessDefinitionByCode(User loginUser, long code) {
>>>>>>> 70aef3ec
        ProcessDefinition processDefinition = processDefinitionMapper.queryByCode(code);
        if (processDefinition == null) {
            throw new ServiceException(Status.PROCESS_DEFINE_NOT_EXIST, String.valueOf(code));
        }

        Project project = projectMapper.queryByCode(processDefinition.getProjectCode());
        // check user access for project
        projectService.checkProjectAndAuthThrowException(loginUser, project, WORKFLOW_DEFINITION_DELETE);

        // Determine if the login user is the owner of the process definition
        if (loginUser.getId() != processDefinition.getUserId() && loginUser.getUserType() != UserType.ADMIN_USER) {
            throw new ServiceException(Status.USER_NO_OPERATION_PERM);
        }

        processDefinitionUsedInOtherTaskValid(processDefinition);

        // get the timing according to the process definition
        Schedule scheduleObj = scheduleMapper.queryByProcessDefinitionCode(code);
        if (scheduleObj != null) {
            if (scheduleObj.getReleaseState() == ReleaseState.OFFLINE) {
                int delete = scheduleMapper.deleteById(scheduleObj.getId());
                if (delete == 0) {
                    throw new ServiceException(Status.DELETE_SCHEDULE_BY_ID_ERROR);
                }
            }
            if (scheduleObj.getReleaseState() == ReleaseState.ONLINE) {
                throw new ServiceException(Status.SCHEDULE_STATE_ONLINE, scheduleObj.getId());
            }
        }
        int delete = processDefinitionMapper.deleteById(processDefinition.getId());
        if (delete == 0) {
            logger.error("Delete process definition error, processDefinitionCode:{}.", code);
            throw new ServiceException(Status.DELETE_PROCESS_DEFINE_BY_CODE_ERROR);
        }
        int deleteRelation = processTaskRelationMapper.deleteByCode(project.getCode(), processDefinition.getCode());
        if (deleteRelation == 0) {
            logger.warn(
                    "The process definition has not relation, it will be delete successfully, processDefinitionCode:{}.",
                    code);
        }
        deleteOtherRelation(project, new HashMap<>(), processDefinition);
    }

    /**
     * release process definition: online / offline
     *
     * @param loginUser login user
     * @param projectCode project code
     * @param code process definition code
     * @param releaseState release state
     * @return release result code
     */
    @Override
    @Transactional
    public Map<String, Object> releaseProcessDefinition(User loginUser, long projectCode, long code,
                                                        ReleaseState releaseState) {
        Project project = projectMapper.queryByCode(projectCode);
        // check user access for project
        projectService.hasProjectAndPerm(loginUser, project, WORKFLOW_ONLINE_OFFLINE);

        Map<String, Object> result = new HashMap<>();
        // check state
        if (null == releaseState) {
            putMsg(result, Status.REQUEST_PARAMS_NOT_VALID_ERROR, RELEASESTATE);
            return result;
        }

        ProcessDefinition processDefinition = processDefinitionMapper.queryByCode(code);
        if (processDefinition == null || projectCode != processDefinition.getProjectCode()) {
            logger.error("Process definition does not exist, processDefinitionCode:{}.", code);
            putMsg(result, Status.PROCESS_DEFINE_NOT_EXIST, String.valueOf(code));
            return result;
        }
        switch (releaseState) {
            case ONLINE:
                List<ProcessTaskRelation> relationList =
                        processService.findRelationByCode(code, processDefinition.getVersion());
                if (CollectionUtils.isEmpty(relationList)) {
                    logger.warn("Process definition has no task relation, processDefinitionCode:{}.", code);
                    putMsg(result, Status.PROCESS_DAG_IS_EMPTY);
                    return result;
                }
                processDefinition.setReleaseState(releaseState);
                processDefinitionMapper.updateById(processDefinition);
                logger.info("Set process definition online, projectCode:{}, processDefinitionCode:{}.", projectCode,
                        code);
                break;
            case OFFLINE:
                processDefinition.setReleaseState(releaseState);
                int updateProcess = processDefinitionMapper.updateById(processDefinition);
                Schedule schedule = scheduleMapper.queryByProcessDefinitionCode(code);
                if (updateProcess > 0) {
                    logger.info("Set process definition offline, projectCode:{}, processDefinitionCode:{}.",
                            projectCode, code);
                    if (schedule != null) {
                        // set status
                        schedule.setReleaseState(releaseState);
                        int updateSchedule = scheduleMapper.updateById(schedule);
                        if (updateSchedule == 0) {
                            logger.error(
                                    "Set schedule offline error, projectCode:{}, processDefinitionCode:{}, scheduleId:{}",
                                    projectCode, code, schedule.getId());
                            putMsg(result, Status.OFFLINE_SCHEDULE_ERROR);
                            throw new ServiceException(Status.OFFLINE_SCHEDULE_ERROR);
                        } else
                            logger.info("Set schedule offline, projectCode:{}, processDefinitionCode:{}, scheduleId:{}",
                                    projectCode, code, schedule.getId());
                        schedulerService.deleteSchedule(project.getId(), schedule.getId());
                    }
                }
                break;
            default:
                putMsg(result, Status.REQUEST_PARAMS_NOT_VALID_ERROR, RELEASESTATE);
                return result;
        }

        putMsg(result, Status.SUCCESS);
        return result;
    }

    /**
     * batch export process definition by codes
     */
    @Override
    public void batchExportProcessDefinitionByCodes(User loginUser, long projectCode, String codes,
                                                    HttpServletResponse response) {
        if (StringUtils.isEmpty(codes)) {
            logger.warn("Process definition codes to be exported is empty.");
            return;
        }
        // check user access for project
        projectService.hasProjectAndPerm(loginUser, projectCode, WORKFLOW_DEFINITION_EXPORT);

        Set<Long> defineCodeSet = Lists.newArrayList(codes.split(Constants.COMMA)).stream().map(Long::parseLong)
                .collect(Collectors.toSet());
        List<ProcessDefinition> processDefinitionList = processDefinitionMapper.queryByCodes(defineCodeSet);
        if (CollectionUtils.isEmpty(processDefinitionList)) {
            logger.error("Process definitions to be exported do not exist, processDefinitionCodes:{}.", defineCodeSet);
            return;
        }
        // check processDefinition exist in project
        List<ProcessDefinition> processDefinitionListInProject = processDefinitionList.stream()
                .filter(o -> projectCode == o.getProjectCode()).collect(Collectors.toList());
        List<DagDataSchedule> dagDataSchedules =
                processDefinitionListInProject.stream().map(this::exportProcessDagData).collect(Collectors.toList());
        if (CollectionUtils.isNotEmpty(dagDataSchedules)) {
            logger.info("Start download process definition file, processDefinitionCodes:{}.", defineCodeSet);
            downloadProcessDefinitionFile(response, dagDataSchedules);
        } else
            logger.error("There is no exported process dag data.");
    }

    /**
     * download the process definition file
     */
    protected void downloadProcessDefinitionFile(HttpServletResponse response, List<DagDataSchedule> dagDataSchedules) {
        response.setContentType(MediaType.APPLICATION_JSON_UTF8_VALUE);
        BufferedOutputStream buff = null;
        ServletOutputStream out = null;
        try {
            out = response.getOutputStream();
            buff = new BufferedOutputStream(out);
            buff.write(JSONUtils.toJsonString(dagDataSchedules).getBytes(StandardCharsets.UTF_8));
            buff.flush();
            buff.close();
        } catch (IOException e) {
            logger.warn("Export process definition fail", e);
        } finally {
            if (null != buff) {
                try {
                    buff.close();
                } catch (Exception e) {
                    logger.warn("Buffer does not close", e);
                }
            }
            if (null != out) {
                try {
                    out.close();
                } catch (Exception e) {
                    logger.warn("Output stream does not close", e);
                }
            }
        }
    }

    /**
     * get export process dag data
     *
     * @param processDefinition process definition
     * @return DagDataSchedule
     */
    public DagDataSchedule exportProcessDagData(ProcessDefinition processDefinition) {
        Schedule scheduleObj = scheduleMapper.queryByProcessDefinitionCode(processDefinition.getCode());
        DagDataSchedule dagDataSchedule = new DagDataSchedule(processService.genDagData(processDefinition));
        if (scheduleObj != null) {
            scheduleObj.setReleaseState(ReleaseState.OFFLINE);
            dagDataSchedule.setSchedule(scheduleObj);
        }
        return dagDataSchedule;
    }

    /**
     * import process definition
     *
     * @param loginUser login user
     * @param projectCode project code
     * @param file process metadata json file
     * @return import process
     */
    @Override
    @Transactional
    public Map<String, Object> importProcessDefinition(User loginUser, long projectCode, MultipartFile file) {
        Map<String, Object> result = new HashMap<>();
        String dagDataScheduleJson = FileUtils.file2String(file);
        List<DagDataSchedule> dagDataScheduleList = JSONUtils.toList(dagDataScheduleJson, DagDataSchedule.class);
        projectService.hasProjectAndPerm(loginUser, projectCode, WORKFLOW_EXPORT);

        // check file content
        if (CollectionUtils.isEmpty(dagDataScheduleList)) {
            logger.warn("Process definition file content is empty.");
            putMsg(result, Status.DATA_IS_NULL, "fileContent");
            return result;
        }
        for (DagDataSchedule dagDataSchedule : dagDataScheduleList) {
            if (!checkAndImport(loginUser, projectCode, result, dagDataSchedule, EMPTY_STRING)) {
                return result;
            }
        }
        return result;
    }

    @Override
    @Transactional
    public Map<String, Object> importSqlProcessDefinition(User loginUser, long projectCode, MultipartFile file) {
<<<<<<< HEAD
        projectService.hasProjectAndPerm(loginUser, projectCode, WORKFLOW_IMPORT);

        Map<String, Object> result = new HashMap<>();
=======
        Map<String, Object> result;
        Project project = projectMapper.queryByCode(projectCode);
        result = projectService.checkProjectAndAuth(loginUser, project, projectCode, WORKFLOW_IMPORT);
        if (result.get(Constants.STATUS) != Status.SUCCESS) {
            return result;
        }
>>>>>>> 70aef3ec
        String processDefinitionName = file.getOriginalFilename() == null ? file.getName() : file.getOriginalFilename();
        int index = processDefinitionName.lastIndexOf(".");
        if (index > 0) {
            processDefinitionName = processDefinitionName.substring(0, index);
        }
        processDefinitionName = getNewName(processDefinitionName, IMPORT_SUFFIX);

        ProcessDefinition processDefinition;
        List<TaskDefinitionLog> taskDefinitionList = new ArrayList<>();
        List<ProcessTaskRelationLog> processTaskRelationList = new ArrayList<>();

        // for Zip Bomb Attack
        final int THRESHOLD_ENTRIES = 10000;
        final int THRESHOLD_SIZE = 1000000000; // 1 GB
        final double THRESHOLD_RATIO = 10;
        int totalEntryArchive = 0;
        int totalSizeEntry = 0;
        // In most cases, there will be only one data source
        Map<String, DataSource> dataSourceCache = new HashMap<>(1);
        Map<String, Long> taskNameToCode = new HashMap<>(16);
        Map<String, List<String>> taskNameToUpstream = new HashMap<>(16);
        try (
                ZipInputStream zIn = new ZipInputStream(file.getInputStream());
                BufferedReader bufferedReader = new BufferedReader(new InputStreamReader(zIn))) {
            // build process definition
            processDefinition = new ProcessDefinition(projectCode,
                    processDefinitionName,
                    CodeGenerateUtils.getInstance().genCode(),
                    "",
                    "[]", null,
                    0, loginUser.getId(), loginUser.getTenantId());

            ZipEntry entry;
            while ((entry = zIn.getNextEntry()) != null) {
                totalEntryArchive++;
                int totalSizeArchive = 0;
                if (!entry.isDirectory()) {
                    StringBuilder sql = new StringBuilder();
                    String taskName = null;
                    String datasourceName = null;
                    List<String> upstreams = Collections.emptyList();
                    String line;
                    while ((line = bufferedReader.readLine()) != null) {
                        int nBytes = line.getBytes(StandardCharsets.UTF_8).length;
                        totalSizeEntry += nBytes;
                        totalSizeArchive += nBytes;
                        long compressionRatio = totalSizeEntry / entry.getCompressedSize();
                        if (compressionRatio > THRESHOLD_RATIO) {
                            throw new IllegalStateException(
                                    "Ratio between compressed and uncompressed data is highly suspicious, looks like a Zip Bomb Attack.");
                        }
                        int commentIndex = line.indexOf("-- ");
                        if (commentIndex >= 0) {
                            int colonIndex = line.indexOf(":", commentIndex);
                            if (colonIndex > 0) {
                                String key = line.substring(commentIndex + 3, colonIndex).trim().toLowerCase();
                                String value = line.substring(colonIndex + 1).trim();
                                switch (key) {
                                    case "name":
                                        taskName = value;
                                        line = line.substring(0, commentIndex);
                                        break;
                                    case "upstream":
                                        upstreams = Arrays.stream(value.split(",")).map(String::trim)
                                                .filter(s -> !"".equals(s)).collect(Collectors.toList());
                                        line = line.substring(0, commentIndex);
                                        break;
                                    case "datasource":
                                        datasourceName = value;
                                        line = line.substring(0, commentIndex);
                                        break;
                                    default:
                                        break;
                                }
                            }
                        }
                        if (!"".equals(line)) {
                            sql.append(line).append("\n");
                        }
                    }
                    // import/sql1.sql -> sql1
                    if (taskName == null) {
                        taskName = entry.getName();
                        index = taskName.indexOf("/");
                        if (index > 0) {
                            taskName = taskName.substring(index + 1);
                        }
                        index = taskName.lastIndexOf(".");
                        if (index > 0) {
                            taskName = taskName.substring(0, index);
                        }
                    }
                    DataSource dataSource = dataSourceCache.get(datasourceName);
                    if (dataSource == null) {
                        dataSource = queryDatasourceByNameAndUser(datasourceName, loginUser);
                    }
                    if (dataSource == null) {
                        logger.error("Datasource does not found, may be its name is illegal.");
                        putMsg(result, Status.DATASOURCE_NAME_ILLEGAL);
                        return result;
                    }
                    dataSourceCache.put(datasourceName, dataSource);

                    TaskDefinitionLog taskDefinition =
                            buildNormalSqlTaskDefinition(taskName, dataSource, sql.substring(0, sql.length() - 1));

                    taskDefinitionList.add(taskDefinition);
                    taskNameToCode.put(taskDefinition.getName(), taskDefinition.getCode());
                    taskNameToUpstream.put(taskDefinition.getName(), upstreams);
                }

                if (totalSizeArchive > THRESHOLD_SIZE) {
                    throw new IllegalStateException(
                            "the uncompressed data size is too much for the application resource capacity");
                }

                if (totalEntryArchive > THRESHOLD_ENTRIES) {
                    throw new IllegalStateException(
                            "too much entries in this archive, can lead to inodes exhaustion of the system");
                }
            }
        } catch (Exception e) {
            logger.error("Import process definition error.", e);
            putMsg(result, Status.IMPORT_PROCESS_DEFINE_ERROR);
            return result;
        }

        // build task relation
        for (Map.Entry<String, Long> entry : taskNameToCode.entrySet()) {
            List<String> upstreams = taskNameToUpstream.get(entry.getKey());
            if (CollectionUtils.isEmpty(upstreams)
                    || (upstreams.size() == 1 && upstreams.contains("root") && !taskNameToCode.containsKey("root"))) {
                ProcessTaskRelationLog processTaskRelation = buildNormalTaskRelation(0, entry.getValue());
                processTaskRelationList.add(processTaskRelation);
                continue;
            }
            for (String upstream : upstreams) {
                ProcessTaskRelationLog processTaskRelation =
                        buildNormalTaskRelation(taskNameToCode.get(upstream), entry.getValue());
                processTaskRelationList.add(processTaskRelation);
            }
        }

        return createDagDefine(loginUser, processTaskRelationList, processDefinition, taskDefinitionList, EMPTY_STRING);
    }

    private ProcessTaskRelationLog buildNormalTaskRelation(long preTaskCode, long postTaskCode) {
        ProcessTaskRelationLog processTaskRelation = new ProcessTaskRelationLog();
        processTaskRelation.setPreTaskCode(preTaskCode);
        processTaskRelation.setPreTaskVersion(0);
        processTaskRelation.setPostTaskCode(postTaskCode);
        processTaskRelation.setPostTaskVersion(0);
        processTaskRelation.setConditionType(ConditionType.NONE);
        processTaskRelation.setName("");
        return processTaskRelation;
    }

    private DataSource queryDatasourceByNameAndUser(String datasourceName, User loginUser) {
        if (isAdmin(loginUser)) {
            List<DataSource> dataSources = dataSourceMapper.queryDataSourceByName(datasourceName);
            if (CollectionUtils.isNotEmpty(dataSources)) {
                return dataSources.get(0);
            }
        } else {
            return dataSourceMapper.queryDataSourceByNameAndUserId(loginUser.getId(), datasourceName);
        }
        return null;
    }

    private TaskDefinitionLog buildNormalSqlTaskDefinition(String taskName, DataSource dataSource,
                                                           String sql) throws CodeGenerateException {
        TaskDefinitionLog taskDefinition = new TaskDefinitionLog();
        taskDefinition.setName(taskName);
        taskDefinition.setFlag(Flag.YES);
        SqlParameters sqlParameters = new SqlParameters();
        sqlParameters.setType(dataSource.getType().name());
        sqlParameters.setDatasource(dataSource.getId());
        sqlParameters.setSql(sql.substring(0, sql.length() - 1));
        // it may be a query type, but it can only be determined by parsing SQL
        sqlParameters.setSqlType(SqlType.NON_QUERY.ordinal());
        sqlParameters.setLocalParams(Collections.emptyList());
        taskDefinition.setTaskParams(JSONUtils.toJsonString(sqlParameters));
        taskDefinition.setCode(CodeGenerateUtils.getInstance().genCode());
        taskDefinition.setTaskType(TASK_TYPE_SQL);
        taskDefinition.setFailRetryTimes(0);
        taskDefinition.setFailRetryInterval(0);
        taskDefinition.setTimeoutFlag(TimeoutFlag.CLOSE);
        taskDefinition.setWorkerGroup(DEFAULT_WORKER_GROUP);
        taskDefinition.setTaskPriority(Priority.MEDIUM);
        taskDefinition.setEnvironmentCode(-1);
        taskDefinition.setTimeout(0);
        taskDefinition.setDelayTime(0);
        taskDefinition.setTimeoutNotifyStrategy(TaskTimeoutStrategy.WARN);
        taskDefinition.setVersion(0);
        taskDefinition.setResourceIds("");
        return taskDefinition;
    }

    /**
     * check and import
     */
    protected boolean checkAndImport(User loginUser, long projectCode, Map<String, Object> result,
                                     DagDataSchedule dagDataSchedule, String otherParamsJson) {
        if (!checkImportanceParams(dagDataSchedule, result)) {
            return false;
        }
        ProcessDefinition processDefinition = dagDataSchedule.getProcessDefinition();

        // generate import processDefinitionName
        String processDefinitionName = recursionProcessDefinitionName(projectCode, processDefinition.getName(), 1);
        String importProcessDefinitionName = getNewName(processDefinitionName, IMPORT_SUFFIX);
        // unique check
        Map<String, Object> checkResult =
                verifyProcessDefinitionName(loginUser, projectCode, importProcessDefinitionName, 0);
        if (Status.SUCCESS.equals(checkResult.get(Constants.STATUS))) {
            putMsg(result, Status.SUCCESS);
        } else {
            result.putAll(checkResult);
            return false;
        }
        processDefinition.setName(importProcessDefinitionName);
        processDefinition.setId(null);
        processDefinition.setProjectCode(projectCode);
        processDefinition.setUserId(loginUser.getId());
        try {
            processDefinition.setCode(CodeGenerateUtils.getInstance().genCode());
        } catch (CodeGenerateException e) {
            logger.error(
                    "Save process definition error because generate process definition code error, projectCode:{}.",
                    projectCode, e);
            putMsg(result, Status.CREATE_PROCESS_DEFINITION_ERROR);
            return false;
        }
        List<TaskDefinition> taskDefinitionList = dagDataSchedule.getTaskDefinitionList();
        Map<Long, Long> taskCodeMap = new HashMap<>();
        Date now = new Date();
        List<TaskDefinitionLog> taskDefinitionLogList = new ArrayList<>();
        for (TaskDefinition taskDefinition : taskDefinitionList) {
            TaskDefinitionLog taskDefinitionLog = new TaskDefinitionLog(taskDefinition);
            taskDefinitionLog.setName(taskDefinitionLog.getName());
            taskDefinitionLog.setProjectCode(projectCode);
            taskDefinitionLog.setUserId(loginUser.getId());
            taskDefinitionLog.setVersion(Constants.VERSION_FIRST);
            taskDefinitionLog.setCreateTime(now);
            taskDefinitionLog.setUpdateTime(now);
            taskDefinitionLog.setOperator(loginUser.getId());
            taskDefinitionLog.setOperateTime(now);
            try {
                long code = CodeGenerateUtils.getInstance().genCode();
                taskCodeMap.put(taskDefinitionLog.getCode(), code);
                taskDefinitionLog.setCode(code);
            } catch (CodeGenerateException e) {
                logger.error("Generate task definition code error, projectCode:{}, processDefinitionCode:{}",
                        projectCode, processDefinition.getCode(), e);
                putMsg(result, Status.INTERNAL_SERVER_ERROR_ARGS, "Error generating task definition code");
                return false;
            }
            taskDefinitionLogList.add(taskDefinitionLog);
        }
        int insert = taskDefinitionMapper.batchInsert(taskDefinitionLogList);
        int logInsert = taskDefinitionLogMapper.batchInsert(taskDefinitionLogList);
        if ((logInsert & insert) == 0) {
            logger.error("Save task definition error, projectCode:{}, processDefinitionCode:{}", projectCode,
                    processDefinition.getCode());
            putMsg(result, Status.CREATE_TASK_DEFINITION_ERROR);
            throw new ServiceException(Status.CREATE_TASK_DEFINITION_ERROR);
        }

        List<ProcessTaskRelation> taskRelationList = dagDataSchedule.getProcessTaskRelationList();
        List<ProcessTaskRelationLog> taskRelationLogList = new ArrayList<>();
        for (ProcessTaskRelation processTaskRelation : taskRelationList) {
            ProcessTaskRelationLog processTaskRelationLog = new ProcessTaskRelationLog(processTaskRelation);
            if (taskCodeMap.containsKey(processTaskRelationLog.getPreTaskCode())) {
                processTaskRelationLog.setPreTaskCode(taskCodeMap.get(processTaskRelationLog.getPreTaskCode()));
            }
            if (taskCodeMap.containsKey(processTaskRelationLog.getPostTaskCode())) {
                processTaskRelationLog.setPostTaskCode(taskCodeMap.get(processTaskRelationLog.getPostTaskCode()));
            }
            processTaskRelationLog.setPreTaskVersion(Constants.VERSION_FIRST);
            processTaskRelationLog.setPostTaskVersion(Constants.VERSION_FIRST);
            taskRelationLogList.add(processTaskRelationLog);
        }
        if (StringUtils.isNotEmpty(processDefinition.getLocations())
                && JSONUtils.checkJsonValid(processDefinition.getLocations())) {
            ArrayNode arrayNode = JSONUtils.parseArray(processDefinition.getLocations());
            ArrayNode newArrayNode = JSONUtils.createArrayNode();
            for (int i = 0; i < arrayNode.size(); i++) {
                ObjectNode newObjectNode = newArrayNode.addObject();
                JsonNode jsonNode = arrayNode.get(i);
                Long taskCode = taskCodeMap.get(jsonNode.get("taskCode").asLong());
                if (Objects.nonNull(taskCode)) {
                    newObjectNode.put("taskCode", taskCode);
                    newObjectNode.set("x", jsonNode.get("x"));
                    newObjectNode.set("y", jsonNode.get("y"));
                }
            }
            processDefinition.setLocations(newArrayNode.toString());
        }
        processDefinition.setCreateTime(new Date());
        processDefinition.setUpdateTime(new Date());
        Map<String, Object> createDagResult = createDagDefine(loginUser, taskRelationLogList, processDefinition,
                Lists.newArrayList(), otherParamsJson);
        if (Status.SUCCESS.equals(createDagResult.get(Constants.STATUS))) {
            putMsg(createDagResult, Status.SUCCESS);
        } else {
            result.putAll(createDagResult);
            logger.error("Import process definition error, projectCode:{}, processDefinitionCode:{}.", projectCode,
                    processDefinition.getCode());
            throw new ServiceException(Status.IMPORT_PROCESS_DEFINE_ERROR);
        }

        Schedule schedule = dagDataSchedule.getSchedule();
        if (null != schedule) {
            ProcessDefinition newProcessDefinition = processDefinitionMapper.queryByCode(processDefinition.getCode());
            schedule.setProcessDefinitionCode(newProcessDefinition.getCode());
            schedule.setUserId(loginUser.getId());
            schedule.setCreateTime(now);
            schedule.setUpdateTime(now);
            int scheduleInsert = scheduleMapper.insert(schedule);
            if (0 == scheduleInsert) {
                logger.error(
                        "Import process definition error due to save schedule fail, projectCode:{}, processDefinitionCode:{}.",
                        projectCode, processDefinition.getCode());
                putMsg(result, Status.IMPORT_PROCESS_DEFINE_ERROR);
                throw new ServiceException(Status.IMPORT_PROCESS_DEFINE_ERROR);
            }
        }

        logger.info("Import process definition complete, projectCode:{}, processDefinitionCode:{}.", projectCode,
                processDefinition.getCode());
        return true;
    }

    /**
     * check importance params
     */
    private boolean checkImportanceParams(DagDataSchedule dagDataSchedule, Map<String, Object> result) {
        if (dagDataSchedule.getProcessDefinition() == null) {
            logger.warn("Process definition is null.");
            putMsg(result, Status.DATA_IS_NULL, "ProcessDefinition");
            return false;
        }
        if (CollectionUtils.isEmpty(dagDataSchedule.getTaskDefinitionList())) {
            logger.warn("Task definition list is null.");
            putMsg(result, Status.DATA_IS_NULL, "TaskDefinitionList");
            return false;
        }
        if (CollectionUtils.isEmpty(dagDataSchedule.getProcessTaskRelationList())) {
            logger.warn("Process task relation list is null.");
            putMsg(result, Status.DATA_IS_NULL, "ProcessTaskRelationList");
            return false;
        }
        return true;
    }

    private String recursionProcessDefinitionName(long projectCode, String processDefinitionName, int num) {
        ProcessDefinition processDefinition =
                processDefinitionMapper.queryByDefineName(projectCode, processDefinitionName);
        if (processDefinition != null) {
            if (num > 1) {
                String str = processDefinitionName.substring(0, processDefinitionName.length() - 3);
                processDefinitionName = str + "(" + num + ")";
            } else {
                processDefinitionName = processDefinition.getName() + "(" + num + ")";
            }
        } else {
            return processDefinitionName;
        }
        return recursionProcessDefinitionName(projectCode, processDefinitionName, num + 1);
    }

    /**
     * check the process task relation json
     *
     * @param processTaskRelationJson process task relation json
     * @return check result code
     */
    @Override
    public Map<String, Object> checkProcessNodeList(String processTaskRelationJson,
                                                    List<TaskDefinitionLog> taskDefinitionLogsList) {
        Map<String, Object> result = new HashMap<>();
        try {
            if (processTaskRelationJson == null) {
                logger.error("Process task relation data is null.");
                putMsg(result, Status.DATA_IS_NOT_VALID, processTaskRelationJson);
                return result;
            }

            List<ProcessTaskRelation> taskRelationList =
                    JSONUtils.toList(processTaskRelationJson, ProcessTaskRelation.class);
            // Check whether the task node is normal
            List<TaskNode> taskNodes = processService.transformTask(taskRelationList, taskDefinitionLogsList);

            if (CollectionUtils.isEmpty(taskNodes)) {
                logger.error("Task node data is empty.");
                putMsg(result, Status.PROCESS_DAG_IS_EMPTY);
                return result;
            }

            // check has cycle
            if (graphHasCycle(taskNodes)) {
                logger.error("Process DAG has cycle.");
                putMsg(result, Status.PROCESS_NODE_HAS_CYCLE);
                return result;
            }

            // check whether the process definition json is normal
            for (TaskNode taskNode : taskNodes) {
                if (!taskPluginManager.checkTaskParameters(ParametersNode.builder()
                        .taskType(taskNode.getType())
                        .taskParams(taskNode.getTaskParams())
                        .dependence(taskNode.getDependence())
                        .switchResult(taskNode.getSwitchResult())
                        .build())) {
                    logger.error("Task node {} parameter invalid.", taskNode.getName());
                    putMsg(result, Status.PROCESS_NODE_S_PARAMETER_INVALID, taskNode.getName());
                    return result;
                }

                // check extra params
                CheckUtils.checkOtherParams(taskNode.getExtras());
            }
            putMsg(result, Status.SUCCESS);
        } catch (Exception e) {
            result.put(Constants.STATUS, Status.INTERNAL_SERVER_ERROR_ARGS);
            putMsg(result, Status.INTERNAL_SERVER_ERROR_ARGS, e.getMessage());
            logger.error(Status.INTERNAL_SERVER_ERROR_ARGS.getMsg(), e);
        }
        return result;
    }

    /**
     * get task node details based on process definition
     *
     * @param loginUser loginUser
     * @param projectCode project code
     * @param code process definition code
     * @return task node list
     */
    @Override
    public Map<String, Object> getTaskNodeListByDefinitionCode(User loginUser, long projectCode, long code) {
        // check user access for project
        projectService.hasProjectAndPerm(loginUser, projectCode, null);

        Map<String, Object> result = new HashMap<>();
        ProcessDefinition processDefinition = processDefinitionMapper.queryByCode(code);
        if (processDefinition == null || projectCode != processDefinition.getProjectCode()) {
            logger.error("Process definition does not exist, processDefinitionCode:{}.", code);
            putMsg(result, Status.PROCESS_DEFINE_NOT_EXIST, String.valueOf(code));
            return result;
        }
        DagData dagData = processService.genDagData(processDefinition);
        result.put(Constants.DATA_LIST, dagData.getTaskDefinitionList());
        putMsg(result, Status.SUCCESS);

        return result;
    }

    /**
     * get task node details map based on process definition
     *
     * @param loginUser loginUser
     * @param projectCode project code
     * @param codes define codes
     * @return task node list
     */
    @Override
    public Map<String, Object> getNodeListMapByDefinitionCodes(User loginUser, long projectCode, String codes) {
        // check user access for project
        projectService.hasProjectAndPerm(loginUser, projectCode, null);

        Map<String, Object> result = new HashMap<>();
        Set<Long> defineCodeSet = Lists.newArrayList(codes.split(Constants.COMMA)).stream().map(Long::parseLong)
                .collect(Collectors.toSet());
        List<ProcessDefinition> processDefinitionList = processDefinitionMapper.queryByCodes(defineCodeSet);
        if (CollectionUtils.isEmpty(processDefinitionList)) {
            logger.error("Process definitions do not exist, codes:{}.", defineCodeSet);
            putMsg(result, Status.PROCESS_DEFINE_NOT_EXIST, codes);
            return result;
        }
        HashMap<Long, Project> userProjects = new HashMap<>(Constants.DEFAULT_HASH_MAP_SIZE);
        projectMapper.queryProjectCreatedAndAuthorizedByUserId(loginUser.getId())
                .forEach(userProject -> userProjects.put(userProject.getCode(), userProject));

        // check processDefinition exist in project
        List<ProcessDefinition> processDefinitionListInProject = processDefinitionList.stream()
                .filter(o -> userProjects.containsKey(o.getProjectCode())).collect(Collectors.toList());
        if (CollectionUtils.isEmpty(processDefinitionListInProject)) {
            Set<Long> codesInProject = processDefinitionListInProject.stream()
                    .map(ProcessDefinition::getCode).collect(Collectors.toSet());
            logger.error("Process definitions do not exist in project, projectCode:{}, processDefinitionsCodes:{}.",
                    processDefinitionListInProject.get(0).getProjectCode(), codesInProject);
            putMsg(result, Status.PROCESS_DEFINE_NOT_EXIST, codes);
            return result;
        }
        Map<Long, List<TaskDefinition>> taskNodeMap = new HashMap<>();
        for (ProcessDefinition processDefinition : processDefinitionListInProject) {
            DagData dagData = processService.genDagData(processDefinition);
            taskNodeMap.put(processDefinition.getCode(), dagData.getTaskDefinitionList());
        }

        result.put(Constants.DATA_LIST, taskNodeMap);
        putMsg(result, Status.SUCCESS);

        return result;

    }

    /**
     * query process definition all by project code
     *
     * @param loginUser loginUser
     * @param projectCode project code
     * @return process definitions in the project
     */
    @Override
    public Map<String, Object> queryAllProcessDefinitionByProjectCode(User loginUser, long projectCode) {
        // check user access for project
        projectService.hasProjectAndPerm(loginUser, projectCode, WORKFLOW_DEFINITION);

        Map<String, Object> result = new HashMap<>();
        List<ProcessDefinition> processDefinitions = processDefinitionMapper.queryAllDefinitionList(projectCode);
        List<DagData> dagDataList =
                processDefinitions.stream().map(processService::genDagData).collect(Collectors.toList());
        result.put(Constants.DATA_LIST, dagDataList);
        putMsg(result, Status.SUCCESS);
        return result;
    }

    /**
     * query process definition list by project code
     *
     * @param projectCode project code
     * @return process definition list in the project
     */
    @Override
    public Map<String, Object> queryProcessDefinitionListByProjectCode(long projectCode) {
        Map<String, Object> result = new HashMap<>();
        List<DependentSimplifyDefinition> processDefinitions =
                processDefinitionMapper.queryDefinitionListByProjectCodeAndProcessDefinitionCodes(projectCode, null);
        result.put(Constants.DATA_LIST, processDefinitions);
        putMsg(result, Status.SUCCESS);
        return result;
    }

    /**
     * query process definition list by process definition code
     *
     * @param projectCode project code
     * @param processDefinitionCode process definition code
     * @return task definition list in the process definition
     */
    @Override
    public Map<String, Object> queryTaskDefinitionListByProcessDefinitionCode(long projectCode,
                                                                              Long processDefinitionCode) {
        Map<String, Object> result = new HashMap<>();

        Set<Long> definitionCodesSet = new HashSet<>();
        definitionCodesSet.add(processDefinitionCode);
        List<DependentSimplifyDefinition> processDefinitions = processDefinitionMapper
                .queryDefinitionListByProjectCodeAndProcessDefinitionCodes(projectCode, definitionCodesSet);

        // query process task relation
        List<ProcessTaskRelation> processTaskRelations =
                processTaskRelationMapper.queryProcessTaskRelationsByProcessDefinitionCode(
                        processDefinitions.get(0).getCode(),
                        processDefinitions.get(0).getVersion());

        // query task definition log
        List<TaskDefinitionLog> taskDefinitionLogsList = processService.genTaskDefineList(processTaskRelations);

        List<DependentSimplifyDefinition> taskDefinitionList = new ArrayList<>();
        for (TaskDefinitionLog taskDefinitionLog : taskDefinitionLogsList) {
            DependentSimplifyDefinition dependentSimplifyDefinition = new DependentSimplifyDefinition();
            dependentSimplifyDefinition.setCode(taskDefinitionLog.getCode());
            dependentSimplifyDefinition.setName(taskDefinitionLog.getName());
            dependentSimplifyDefinition.setVersion(taskDefinitionLog.getVersion());
            taskDefinitionList.add(dependentSimplifyDefinition);
        }

        result.put(Constants.DATA_LIST, taskDefinitionList);
        putMsg(result, Status.SUCCESS);
        return result;
    }

    /**
     * Encapsulates the TreeView structure
     *
     * @param projectCode project code
     * @param code  process definition code
     * @param limit limit
     * @return tree view json data
     */
    @Override
    public Map<String, Object> viewTree(User loginUser, long projectCode, long code, Integer limit) {
        // check user access for project
        projectService.hasProjectAndPerm(loginUser, projectCode, WORKFLOW_TREE_VIEW);

        Map<String, Object> result = new HashMap<>();
        ProcessDefinition processDefinition = processDefinitionMapper.queryByCode(code);
        if (null == processDefinition || projectCode != processDefinition.getProjectCode()) {
            logger.error("Process definition does not exist, code:{}.", code);
            putMsg(result, Status.PROCESS_DEFINE_NOT_EXIST, String.valueOf(code));
            return result;
        }
        DAG<String, TaskNode, TaskNodeRelation> dag = processService.genDagGraph(processDefinition);
        // nodes that are running
        Map<String, List<TreeViewDto>> runningNodeMap = new ConcurrentHashMap<>();

        // nodes that are waiting to run
        Map<String, List<TreeViewDto>> waitingRunningNodeMap = new ConcurrentHashMap<>();

        // List of process instances
        List<ProcessInstance> processInstanceList = processInstanceService.queryByProcessDefineCode(code, limit);
        processInstanceList.forEach(processInstance -> processInstance
                .setDuration(DateUtils.format2Duration(processInstance.getStartTime(), processInstance.getEndTime())));
        List<TaskDefinitionLog> taskDefinitionList = processService.genTaskDefineList(processTaskRelationMapper
                .queryByProcessCode(processDefinition.getProjectCode(), processDefinition.getCode()));
        Map<Long, TaskDefinitionLog> taskDefinitionMap = taskDefinitionList.stream()
                .collect(Collectors.toMap(TaskDefinitionLog::getCode, taskDefinitionLog -> taskDefinitionLog));

        if (limit < 0) {
            putMsg(result, Status.REQUEST_PARAMS_NOT_VALID_ERROR);
            return result;
        }
        if (limit > processInstanceList.size()) {
            limit = processInstanceList.size();
        }

        TreeViewDto parentTreeViewDto = new TreeViewDto();
        parentTreeViewDto.setName("DAG");
        parentTreeViewDto.setType("");
        parentTreeViewDto.setCode(0L);
        // Specify the process definition, because it is a TreeView for a process definition
        for (int i = limit - 1; i >= 0; i--) {
            ProcessInstance processInstance = processInstanceList.get(i);
            Date endTime = processInstance.getEndTime() == null ? new Date() : processInstance.getEndTime();
            parentTreeViewDto.getInstances()
                    .add(new Instance(processInstance.getId(), processInstance.getName(),
                            processInstance.getProcessDefinitionCode(),
                            "", processInstance.getState().toString(), processInstance.getStartTime(), endTime,
                            processInstance.getHost(),
                            DateUtils.format2Readable(endTime.getTime() - processInstance.getStartTime().getTime())));
        }

        List<TreeViewDto> parentTreeViewDtoList = new ArrayList<>();
        parentTreeViewDtoList.add(parentTreeViewDto);
        // Here is the encapsulation task instance
        for (String startNode : dag.getBeginNode()) {
            runningNodeMap.put(startNode, parentTreeViewDtoList);
        }

        while (!ServerLifeCycleManager.isStopped()) {
            Set<String> postNodeList;
            Iterator<Map.Entry<String, List<TreeViewDto>>> iter = runningNodeMap.entrySet().iterator();
            while (iter.hasNext()) {
                Map.Entry<String, List<TreeViewDto>> en = iter.next();
                String nodeCode = en.getKey();
                parentTreeViewDtoList = en.getValue();

                TreeViewDto treeViewDto = new TreeViewDto();
                TaskNode taskNode = dag.getNode(nodeCode);
                treeViewDto.setType(taskNode.getType());
                treeViewDto.setCode(taskNode.getCode());
                treeViewDto.setName(taskNode.getName());
                // set treeViewDto instances
                for (int i = limit - 1; i >= 0; i--) {
                    ProcessInstance processInstance = processInstanceList.get(i);
                    TaskInstance taskInstance = taskInstanceMapper.queryByInstanceIdAndCode(processInstance.getId(),
                            Long.parseLong(nodeCode));
                    if (taskInstance == null) {
                        treeViewDto.getInstances().add(new Instance(-1, "not running", 0, "null"));
                    } else {
                        Date startTime = taskInstance.getStartTime() == null ? new Date() : taskInstance.getStartTime();
                        Date endTime = taskInstance.getEndTime() == null ? new Date() : taskInstance.getEndTime();

                        long subProcessCode = 0L;
                        // if process is sub process, the return sub id, or sub id=0
                        if (taskInstance.isSubProcess()) {
                            TaskDefinition taskDefinition = taskDefinitionMap.get(taskInstance.getTaskCode());
                            subProcessCode = Long.parseLong(JSONUtils.parseObject(
                                    taskDefinition.getTaskParams()).path(CMD_PARAM_SUB_PROCESS_DEFINE_CODE).asText());
                        }
                        treeViewDto.getInstances().add(new Instance(taskInstance.getId(), taskInstance.getName(),
                                taskInstance.getTaskCode(),
                                taskInstance.getTaskType(), taskInstance.getState().toString(),
                                taskInstance.getStartTime(), taskInstance.getEndTime(),
                                taskInstance.getHost(),
                                DateUtils.format2Readable(endTime.getTime() - startTime.getTime()), subProcessCode));
                    }
                }
                for (TreeViewDto pTreeViewDto : parentTreeViewDtoList) {
                    pTreeViewDto.getChildren().add(treeViewDto);
                }
                postNodeList = dag.getSubsequentNodes(nodeCode);
                if (CollectionUtils.isNotEmpty(postNodeList)) {
                    for (String nextNodeCode : postNodeList) {
                        List<TreeViewDto> treeViewDtoList = waitingRunningNodeMap.get(nextNodeCode);
                        if (CollectionUtils.isEmpty(treeViewDtoList)) {
                            treeViewDtoList = new ArrayList<>();
                        }
                        treeViewDtoList.add(treeViewDto);
                        waitingRunningNodeMap.put(nextNodeCode, treeViewDtoList);
                    }
                }
                runningNodeMap.remove(nodeCode);
            }
            if (waitingRunningNodeMap.size() == 0) {
                break;
            } else {
                runningNodeMap.putAll(waitingRunningNodeMap);
                waitingRunningNodeMap.clear();
            }
        }
        result.put(Constants.DATA_LIST, parentTreeViewDto);
        result.put(Constants.STATUS, Status.SUCCESS);
        result.put(Constants.MSG, Status.SUCCESS.getMsg());
        return result;
    }

    /**
     * whether the graph has a ring
     *
     * @param taskNodeResponseList task node response list
     * @return if graph has cycle flag
     */
    private boolean graphHasCycle(List<TaskNode> taskNodeResponseList) {
        DAG<String, TaskNode, String> graph = new DAG<>();
        // Fill the vertices
        for (TaskNode taskNodeResponse : taskNodeResponseList) {
            graph.addNode(Long.toString(taskNodeResponse.getCode()), taskNodeResponse);
        }
        // Fill edge relations
        for (TaskNode taskNodeResponse : taskNodeResponseList) {
            List<String> preTasks = JSONUtils.toList(taskNodeResponse.getPreTasks(), String.class);
            if (CollectionUtils.isNotEmpty(preTasks)) {
                for (String preTask : preTasks) {
                    if (!graph.addEdge(preTask, Long.toString(taskNodeResponse.getCode()))) {
                        return true;
                    }
                }
            }
        }
        return graph.hasCycle();
    }

    /**
     * batch copy process definition
     *
     * @param loginUser loginUser
     * @param projectCode projectCode
     * @param codes processDefinitionCodes
     * @param targetProjectCode targetProjectCode
     */
    @Override
    @Transactional
    public Map<String, Object> batchCopyProcessDefinition(User loginUser,
                                                          long projectCode,
                                                          String codes,
                                                          long targetProjectCode) {
        Map<String, Object> result = checkParams(loginUser, projectCode, codes, targetProjectCode, WORKFLOW_BATCH_COPY);
        if (result.get(Constants.STATUS) != Status.SUCCESS) {
            return result;
        }
        List<String> failedProcessList = new ArrayList<>();
        doBatchOperateProcessDefinition(loginUser, targetProjectCode, failedProcessList, codes, result, true);
        checkBatchOperateResult(projectCode, targetProjectCode, result, failedProcessList, true);
        return result;
    }

    /**
     * batch move process definition
     * Will be deleted
     * @param loginUser loginUser
     * @param projectCode projectCode
     * @param codes processDefinitionCodes
     * @param targetProjectCode targetProjectCode
     */
    @Override
    @Transactional
    public Map<String, Object> batchMoveProcessDefinition(User loginUser,
                                                          long projectCode,
                                                          String codes,
                                                          long targetProjectCode) {
        Map<String, Object> result =
                checkParams(loginUser, projectCode, codes, targetProjectCode, TASK_DEFINITION_MOVE);
        if (result.get(Constants.STATUS) != Status.SUCCESS) {
            return result;
        }
        if (projectCode == targetProjectCode) {
            logger.warn("Project code is same as target project code, projectCode:{}.", projectCode);
            return result;
        }

        List<String> failedProcessList = new ArrayList<>();
        doBatchOperateProcessDefinition(loginUser, targetProjectCode, failedProcessList, codes, result, false);
        checkBatchOperateResult(projectCode, targetProjectCode, result, failedProcessList, false);
        return result;
    }

    private Map<String, Object> checkParams(User loginUser,
                                            long projectCode,
                                            String processDefinitionCodes,
                                            long targetProjectCode, String perm) {
        Map<String, Object> result = new HashMap<>();
        if (StringUtils.isEmpty(processDefinitionCodes)) {
            logger.error("Parameter processDefinitionCodes is empty, projectCode is {}.", projectCode);
            putMsg(result, Status.PROCESS_DEFINITION_CODES_IS_EMPTY, processDefinitionCodes);
            return result;
        }

        // check user access for project
        projectService.hasProjectAndPerm(loginUser, projectCode, perm);
        if (projectCode != targetProjectCode) {
            // check user access for project
            projectService.hasProjectAndPerm(loginUser, targetProjectCode, perm);
        }
        result.put(Constants.STATUS, Status.SUCCESS);
        return result;
    }

    protected void doBatchOperateProcessDefinition(User loginUser,
                                                   long targetProjectCode,
                                                   List<String> failedProcessList,
                                                   String processDefinitionCodes,
                                                   Map<String, Object> result,
                                                   boolean isCopy) {
        Set<Long> definitionCodes = Arrays.stream(processDefinitionCodes.split(Constants.COMMA)).map(Long::parseLong)
                .collect(Collectors.toSet());
        List<ProcessDefinition> processDefinitionList = processDefinitionMapper.queryByCodes(definitionCodes);
        Set<Long> queryCodes =
                processDefinitionList.stream().map(ProcessDefinition::getCode).collect(Collectors.toSet());
        // definitionCodes - queryCodes
        Set<Long> diffCode =
                definitionCodes.stream().filter(code -> !queryCodes.contains(code)).collect(Collectors.toSet());
        diffCode.forEach(code -> failedProcessList.add(code + "[null]"));
        for (ProcessDefinition processDefinition : processDefinitionList) {
            List<ProcessTaskRelation> processTaskRelations =
                    processTaskRelationMapper.queryByProcessCode(processDefinition.getProjectCode(),
                            processDefinition.getCode());
            List<ProcessTaskRelationLog> taskRelationList =
                    processTaskRelations.stream().map(ProcessTaskRelationLog::new).collect(Collectors.toList());
            processDefinition.setProjectCode(targetProjectCode);
            String otherParamsJson = doOtherOperateProcess(loginUser, processDefinition);
            if (isCopy) {
                logger.info("Copy process definition...");
                List<TaskDefinitionLog> taskDefinitionLogs = processService.genTaskDefineList(processTaskRelations);
                Map<Long, Long> taskCodeMap = new HashMap<>();
                for (TaskDefinitionLog taskDefinitionLog : taskDefinitionLogs) {
                    try {
                        long taskCode = CodeGenerateUtils.getInstance().genCode();
                        taskCodeMap.put(taskDefinitionLog.getCode(), taskCode);
                        taskDefinitionLog.setCode(taskCode);
                    } catch (CodeGenerateException e) {
                        logger.error("Generate task definition code error, projectCode:{}.", targetProjectCode, e);
                        putMsg(result, Status.INTERNAL_SERVER_ERROR_ARGS);
                        throw new ServiceException(Status.INTERNAL_SERVER_ERROR_ARGS);
                    }
                    taskDefinitionLog.setProjectCode(targetProjectCode);
                    taskDefinitionLog.setVersion(0);
                    taskDefinitionLog.setName(taskDefinitionLog.getName());
                }
                for (ProcessTaskRelationLog processTaskRelationLog : taskRelationList) {
                    if (processTaskRelationLog.getPreTaskCode() > 0) {
                        processTaskRelationLog.setPreTaskCode(taskCodeMap.get(processTaskRelationLog.getPreTaskCode()));
                    }
                    if (processTaskRelationLog.getPostTaskCode() > 0) {
                        processTaskRelationLog
                                .setPostTaskCode(taskCodeMap.get(processTaskRelationLog.getPostTaskCode()));
                    }
                }
                final long oldProcessDefinitionCode = processDefinition.getCode();
                try {
                    processDefinition.setCode(CodeGenerateUtils.getInstance().genCode());
                } catch (CodeGenerateException e) {
                    logger.error("Generate process definition code error, projectCode:{}.", targetProjectCode, e);
                    putMsg(result, Status.INTERNAL_SERVER_ERROR_ARGS);
                    throw new ServiceException(Status.INTERNAL_SERVER_ERROR_ARGS);
                }
                processDefinition.setId(null);
                processDefinition.setUserId(loginUser.getId());
                processDefinition.setName(getNewName(processDefinition.getName(), COPY_SUFFIX));
                final Date date = new Date();
                processDefinition.setCreateTime(date);
                processDefinition.setUpdateTime(date);
                processDefinition.setReleaseState(ReleaseState.OFFLINE);
                if (StringUtils.isNotBlank(processDefinition.getLocations())) {
                    ArrayNode jsonNodes = JSONUtils.parseArray(processDefinition.getLocations());
                    for (int i = 0; i < jsonNodes.size(); i++) {
                        ObjectNode node = (ObjectNode) jsonNodes.path(i);
                        node.put("taskCode", taskCodeMap.get(node.get("taskCode").asLong()));
                        jsonNodes.set(i, node);
                    }
                    processDefinition.setLocations(JSONUtils.toJsonString(jsonNodes));
                }
                // copy timing configuration
                Schedule scheduleObj = scheduleMapper.queryByProcessDefinitionCode(oldProcessDefinitionCode);
                if (scheduleObj != null) {
                    scheduleObj.setId(null);
                    scheduleObj.setUserId(loginUser.getId());
                    scheduleObj.setProcessDefinitionCode(processDefinition.getCode());
                    scheduleObj.setReleaseState(ReleaseState.OFFLINE);
                    scheduleObj.setCreateTime(date);
                    scheduleObj.setUpdateTime(date);
                    int insertResult = scheduleMapper.insert(scheduleObj);
                    if (insertResult != 1) {
                        logger.error("Schedule create error, processDefinitionCode:{}.", processDefinition.getCode());
                        putMsg(result, Status.CREATE_SCHEDULE_ERROR);
                        throw new ServiceException(Status.CREATE_SCHEDULE_ERROR);
                    }
                }
                try {
                    result.putAll(createDagDefine(loginUser, taskRelationList, processDefinition, taskDefinitionLogs,
                            otherParamsJson));
                } catch (Exception e) {
                    logger.error("Copy process definition error, processDefinitionCode from {} to {}.",
                            oldProcessDefinitionCode, processDefinition.getCode(), e);
                    putMsg(result, Status.COPY_PROCESS_DEFINITION_ERROR);
                    throw new ServiceException(Status.COPY_PROCESS_DEFINITION_ERROR);
                }
            } else {
                logger.info("Move process definition...");
                try {
                    result.putAll(updateDagDefine(loginUser, taskRelationList, processDefinition, null,
                            Lists.newArrayList(), otherParamsJson));
                } catch (Exception e) {
                    logger.error("Move process definition error, processDefinitionCode:{}.",
                            processDefinition.getCode(), e);
                    putMsg(result, Status.MOVE_PROCESS_DEFINITION_ERROR);
                    throw new ServiceException(Status.MOVE_PROCESS_DEFINITION_ERROR);
                }
            }
            if (result.get(Constants.STATUS) != Status.SUCCESS) {
                failedProcessList.add(processDefinition.getCode() + "[" + processDefinition.getName() + "]");
            }
        }
    }

    /**
     * get new Task name or Process name when copy or import operate
     * @param originalName Task or Process original name
     * @param suffix "_copy_" or "_import_"
     * @return new name
     */
    public String getNewName(String originalName, String suffix) {
        StringBuilder newName = new StringBuilder();
        String regex = String.format(".*%s\\d{17}$", suffix);
        if (originalName.matches(regex)) {
            // replace timestamp of originalName
            return newName.append(originalName, 0, originalName.lastIndexOf(suffix))
                    .append(suffix)
                    .append(DateUtils.getCurrentTimeStamp())
                    .toString();
        }
        return newName.append(originalName)
                .append(suffix)
                .append(DateUtils.getCurrentTimeStamp())
                .toString();
    }

    /**
     * switch the defined process definition version
     *
     * @param loginUser login user
     * @param projectCode project code
     * @param code process definition code
     * @param version the version user want to switch
     * @return switch process definition version result code
     */
    @Override
    @Transactional
    public Map<String, Object> switchProcessDefinitionVersion(User loginUser, long projectCode, long code,
                                                              int version) {
        // check user access for project
        projectService.hasProjectAndPerm(loginUser, projectCode, WORKFLOW_SWITCH_TO_THIS_VERSION);

        Map<String, Object> result = new HashMap<>();
        ProcessDefinition processDefinition = processDefinitionMapper.queryByCode(code);
        if (Objects.isNull(processDefinition) || projectCode != processDefinition.getProjectCode()) {
            logger.error(
                    "Switch process definition error because it does not exist, projectCode:{}, processDefinitionCode:{}.",
                    projectCode, code);
            putMsg(result, Status.SWITCH_PROCESS_DEFINITION_VERSION_NOT_EXIST_PROCESS_DEFINITION_ERROR, code);
            return result;
        }

        ProcessDefinitionLog processDefinitionLog =
                processDefinitionLogMapper.queryByDefinitionCodeAndVersion(code, version);
        if (Objects.isNull(processDefinitionLog)) {
            logger.error(
                    "Switch process definition error because version does not exist, projectCode:{}, processDefinitionCode:{}, version:{}.",
                    projectCode, code, version);
            putMsg(result, Status.SWITCH_PROCESS_DEFINITION_VERSION_NOT_EXIST_PROCESS_DEFINITION_VERSION_ERROR,
                    processDefinition.getCode(), version);
            return result;
        }
        int switchVersion = processService.switchVersion(processDefinition, processDefinitionLog);
        if (switchVersion <= 0) {
            logger.error(
                    "Switch process definition version error, projectCode:{}, processDefinitionCode:{}, version:{}.",
                    projectCode, code, version);
            putMsg(result, Status.SWITCH_PROCESS_DEFINITION_VERSION_ERROR);
            throw new ServiceException(Status.SWITCH_PROCESS_DEFINITION_VERSION_ERROR);
        }
        logger.info("Switch process definition version complete, projectCode:{}, processDefinitionCode:{}, version:{}.",
                projectCode, code, version);
        putMsg(result, Status.SUCCESS);
        return result;
    }

    /**
     * check batch operate result
     *
     * @param srcProjectCode srcProjectCode
     * @param targetProjectCode targetProjectCode
     * @param result result
     * @param failedProcessList failedProcessList
     * @param isCopy isCopy
     */
    private void checkBatchOperateResult(long srcProjectCode, long targetProjectCode,
                                         Map<String, Object> result, List<String> failedProcessList, boolean isCopy) {
        if (!failedProcessList.isEmpty()) {
            String failedProcess = String.join(",", failedProcessList);
            if (isCopy) {
                logger.error(
                        "Copy process definition error, srcProjectCode:{}, targetProjectCode:{}, failedProcessList:{}.",
                        srcProjectCode, targetProjectCode, failedProcess);
                putMsg(result, Status.COPY_PROCESS_DEFINITION_ERROR, srcProjectCode, targetProjectCode, failedProcess);
            } else {
                logger.error(
                        "Move process definition error, srcProjectCode:{}, targetProjectCode:{}, failedProcessList:{}.",
                        srcProjectCode, targetProjectCode, failedProcess);
                putMsg(result, Status.MOVE_PROCESS_DEFINITION_ERROR, srcProjectCode, targetProjectCode, failedProcess);
            }
        } else {
            logger.info("Batch {} process definition complete, srcProjectCode:{}, targetProjectCode:{}.",
                    isCopy ? "copy" : "move", srcProjectCode, targetProjectCode);
            putMsg(result, Status.SUCCESS);
        }
    }

    /**
     * query the pagination versions info by one certain process definition code
     *
     * @param loginUser login user info to check auth
     * @param projectCode project code
     * @param pageNo page number
     * @param pageSize page size
     * @param code process definition code
     * @return the pagination process definition versions info of the certain process definition
     */
    @Override
    public Result queryProcessDefinitionVersions(User loginUser, long projectCode, int pageNo, int pageSize,
                                                 long code) {
        Result result = new Result();

        // check user access for project
        projectService.hasProjectAndPerm(loginUser, projectCode, VERSION_LIST);

        PageInfo<ProcessDefinitionLog> pageInfo = new PageInfo<>(pageNo, pageSize);
        Page<ProcessDefinitionLog> page = new Page<>(pageNo, pageSize);
        IPage<ProcessDefinitionLog> processDefinitionVersionsPaging =
                processDefinitionLogMapper.queryProcessDefinitionVersionsPaging(page, code, projectCode);
        List<ProcessDefinitionLog> processDefinitionLogs = processDefinitionVersionsPaging.getRecords();

        pageInfo.setTotalList(processDefinitionLogs);
        pageInfo.setTotal((int) processDefinitionVersionsPaging.getTotal());
        result.setData(pageInfo);
        putMsg(result, Status.SUCCESS);
        return result;
    }

    /**
     * delete one certain process definition by version number and process definition code
     *
     * @param loginUser login user info to check auth
     * @param projectCode project code
     * @param code process definition code
     * @param version version number
     * @return delete result code
     */
    @Override
    @Transactional
    public Map<String, Object> deleteProcessDefinitionVersion(User loginUser, long projectCode, long code,
                                                              int version) {
        Project project = projectMapper.queryByCode(projectCode);
        // check user access for project
        projectService.hasProjectAndPerm(loginUser, project, VERSION_DELETE);

        Map<String, Object> result = new HashMap<>();
        ProcessDefinition processDefinition = processDefinitionMapper.queryByCode(code);

        if (processDefinition == null || projectCode != processDefinition.getProjectCode()) {
            logger.error("Process definition does not exist, code:{}.", code);
            putMsg(result, Status.PROCESS_DEFINE_NOT_EXIST, String.valueOf(code));
        } else {
            if (processDefinition.getVersion() == version) {
                logger.warn(
                        "Process definition can not be deleted due to version is being used, projectCode:{}, processDefinitionCode:{}, version:{}.",
                        projectCode, code, version);
                putMsg(result, Status.MAIN_TABLE_USING_VERSION);
                return result;
            }
            int deleteLog = processDefinitionLogMapper.deleteByProcessDefinitionCodeAndVersion(code, version);
            int deleteRelationLog = processTaskRelationLogMapper.deleteByCode(code, version);
            if (deleteLog == 0 || deleteRelationLog == 0) {
                logger.error(
                        "Delete process definition version error, projectCode:{}, processDefinitionCode:{}, version:{}.",
                        projectCode, code, version);
                putMsg(result, Status.DELETE_PROCESS_DEFINE_BY_CODE_ERROR);
                throw new ServiceException(Status.DELETE_PROCESS_DEFINE_BY_CODE_ERROR);
            }
            deleteOtherRelation(project, result, processDefinition);
            logger.info(
                    "Delete process definition version complete, projectCode:{}, processDefinitionCode:{}, version:{}.",
                    projectCode, code, version);
            putMsg(result, Status.SUCCESS);
        }
        return result;
    }

    /**
     * create empty process definition
     *
     * @param loginUser    login user
     * @param projectCode  project code
     * @param name         process definition name
     * @param description  description
     * @param globalParams globalParams
     * @param timeout      timeout
     * @param tenantCode   tenantCode
     * @param scheduleJson scheduleJson
     * @return process definition code
     */
    @Override
    @Transactional
    public Map<String, Object> createEmptyProcessDefinition(User loginUser,
                                                            long projectCode,
                                                            String name,
                                                            String description,
                                                            String globalParams,
                                                            int timeout,
                                                            String tenantCode,
                                                            String scheduleJson,
                                                            ProcessExecutionTypeEnum executionType) {

        Map<String, Object> result = new HashMap<>();
        if (checkDescriptionLength(description)) {
            logger.warn("Parameter description is too long.");
            putMsg(result, Status.DESCRIPTION_TOO_LONG_ERROR);
            return result;
        }

        // check user access for project
        projectService.hasProjectAndPerm(loginUser, projectCode, WORKFLOW_CREATE);

        // check whether the new process define name exist
        ProcessDefinition definition = processDefinitionMapper.verifyByDefineName(projectCode, name);
        if (definition != null) {
            logger.warn("Process definition with the same name {} already exists, processDefinitionCode:{}.",
                    definition.getName(), definition.getCode());
            putMsg(result, Status.PROCESS_DEFINITION_NAME_EXIST, name);
            return result;
        }

        int tenantId = -1;
        if (!Constants.DEFAULT.equals(tenantCode)) {
            Tenant tenant = tenantMapper.queryByTenantCode(tenantCode);
            if (tenant == null) {
                logger.error("Tenant does not exist.");
                putMsg(result, Status.TENANT_NOT_EXIST);
                return result;
            }
            tenantId = tenant.getId();
        }
        long processDefinitionCode;
        try {
            processDefinitionCode = CodeGenerateUtils.getInstance().genCode();
        } catch (CodeGenerateException e) {
            logger.error("Generate process definition code error, projectCode:{}.", projectCode, e);
            putMsg(result, Status.INTERNAL_SERVER_ERROR_ARGS);
            return result;
        }
        ProcessDefinition processDefinition =
                new ProcessDefinition(projectCode, name, processDefinitionCode, description,
                        globalParams, "", timeout, loginUser.getId(), tenantId);
        processDefinition.setExecutionType(executionType);
        result = createEmptyDagDefine(loginUser, processDefinition);
        if (result.get(Constants.STATUS) != Status.SUCCESS) {
            logger.error("Create empty process definition error.");
            return result;
        }

        if (StringUtils.isBlank(scheduleJson)) {
            return result;
        }

        // save dag schedule
        Map<String, Object> scheduleResult = createDagSchedule(loginUser, processDefinition, scheduleJson);
        if (scheduleResult.get(Constants.STATUS) != Status.SUCCESS) {
            Status scheduleResultStatus = (Status) scheduleResult.get(Constants.STATUS);
            putMsg(result, scheduleResultStatus);
            throw new ServiceException(scheduleResultStatus);
        }
        return result;
    }

    protected Map<String, Object> createEmptyDagDefine(User loginUser, ProcessDefinition processDefinition) {
        Map<String, Object> result = new HashMap<>();
        int insertVersion = processService.saveProcessDefine(loginUser, processDefinition, Boolean.TRUE, Boolean.TRUE);
        if (insertVersion == 0) {
            logger.error("Save process definition error, processDefinitionCode:{}.", processDefinition.getCode());
            putMsg(result, Status.CREATE_PROCESS_DEFINITION_ERROR);
            throw new ServiceException(Status.CREATE_PROCESS_DEFINITION_ERROR);
        }
        putMsg(result, Status.SUCCESS);
        result.put(Constants.DATA_LIST, processDefinition);
        return result;
    }

    protected Map<String, Object> createDagSchedule(User loginUser, ProcessDefinition processDefinition,
                                                    String scheduleJson) {
        Map<String, Object> result = new HashMap<>();
        Schedule scheduleObj = JSONUtils.parseObject(scheduleJson, Schedule.class);
        if (scheduleObj == null) {
            putMsg(result, Status.DATA_IS_NOT_VALID, scheduleJson);
            throw new ServiceException(Status.DATA_IS_NOT_VALID);
        }
        Date now = new Date();
        scheduleObj.setProcessDefinitionCode(processDefinition.getCode());
        if (DateUtils.differSec(scheduleObj.getStartTime(), scheduleObj.getEndTime()) == 0) {
            logger.warn("The schedule start time must not be the same as the end, processDefinitionCode:{}.",
                    processDefinition.getCode());
            putMsg(result, Status.SCHEDULE_START_TIME_END_TIME_SAME);
            return result;
        }
        if (!org.quartz.CronExpression.isValidExpression(scheduleObj.getCrontab())) {
            logger.error("CronExpression verify failure, cron:{}.", scheduleObj.getCrontab());
            putMsg(result, Status.REQUEST_PARAMS_NOT_VALID_ERROR, scheduleObj.getCrontab());
            return result;
        }
        scheduleObj
                .setWarningType(scheduleObj.getWarningType() == null ? WarningType.NONE : scheduleObj.getWarningType());
        scheduleObj.setWarningGroupId(scheduleObj.getWarningGroupId() == 0 ? 1 : scheduleObj.getWarningGroupId());
        scheduleObj.setFailureStrategy(
                scheduleObj.getFailureStrategy() == null ? FailureStrategy.CONTINUE : scheduleObj.getFailureStrategy());
        scheduleObj.setCreateTime(now);
        scheduleObj.setUpdateTime(now);
        scheduleObj.setUserId(loginUser.getId());
        scheduleObj.setReleaseState(ReleaseState.OFFLINE);
        scheduleObj.setProcessInstancePriority(scheduleObj.getProcessInstancePriority() == null ? Priority.MEDIUM
                : scheduleObj.getProcessInstancePriority());
        scheduleObj.setWorkerGroup(scheduleObj.getWorkerGroup() == null ? "default" : scheduleObj.getWorkerGroup());
        scheduleObj
                .setEnvironmentCode(scheduleObj.getEnvironmentCode() == null ? -1 : scheduleObj.getEnvironmentCode());
        scheduleMapper.insert(scheduleObj);

        putMsg(result, Status.SUCCESS);
        result.put("scheduleId", scheduleObj.getId());
        return result;
    }

    /**
     * update process definition basic info
     *
     * @param loginUser     login user
     * @param projectCode   project code
     * @param name          process definition name
     * @param code          process definition code
     * @param description   description
     * @param globalParams  globalParams
     * @param timeout       timeout
     * @param tenantCode    tenantCode
     * @param scheduleJson  scheduleJson
     * @param otherParamsJson otherParamsJson handle other params
     * @param executionType executionType
     * @return update result code
     */
    @Override
    @Transactional
    public Map<String, Object> updateProcessDefinitionBasicInfo(User loginUser,
                                                                long projectCode,
                                                                String name,
                                                                long code,
                                                                String description,
                                                                String globalParams,
                                                                int timeout,
                                                                String tenantCode,
                                                                String scheduleJson,
                                                                String otherParamsJson,
                                                                ProcessExecutionTypeEnum executionType) {

        Map<String, Object> result = new HashMap<>();
        if (checkDescriptionLength(description)) {
            logger.warn("Parameter description is too long.");
            putMsg(result, Status.DESCRIPTION_TOO_LONG_ERROR);
            return result;
        }

        // check user access for project
        projectService.hasProjectAndPerm(loginUser, projectCode, WORKFLOW_UPDATE);

        int tenantId = -1;
        if (!Constants.DEFAULT.equals(tenantCode)) {
            Tenant tenant = tenantMapper.queryByTenantCode(tenantCode);
            if (tenant == null) {
                logger.error("Tenant does not exist.");
                putMsg(result, Status.TENANT_NOT_EXIST);
                return result;
            }
            tenantId = tenant.getId();
        }

        ProcessDefinition processDefinition = processDefinitionMapper.queryByCode(code);
        // check process definition exists
        if (processDefinition == null || projectCode != processDefinition.getProjectCode()) {
            logger.error("Process definition does not exist, code:{}.", code);
            putMsg(result, Status.PROCESS_DEFINE_NOT_EXIST, String.valueOf(code));
            return result;
        }
        if (processDefinition.getReleaseState() == ReleaseState.ONLINE) {
            // online can not permit edit
            logger.warn("Process definition is not allowed to be modified due to {}, processDefinitionCode:{}.",
                    ReleaseState.ONLINE.getDescp(), processDefinition.getCode());
            putMsg(result, Status.PROCESS_DEFINE_NOT_ALLOWED_EDIT, processDefinition.getName());
            return result;
        }
        if (!name.equals(processDefinition.getName())) {
            // check whether the new process define name exist
            ProcessDefinition definition = processDefinitionMapper.verifyByDefineName(projectCode, name);
            if (definition != null) {
                logger.warn("Process definition with the same name {} already exists, processDefinitionCode:{}.",
                        definition.getName(), definition.getCode());
                putMsg(result, Status.PROCESS_DEFINITION_NAME_EXIST, name);
                return result;
            }
        }
        ProcessDefinition processDefinitionDeepCopy =
                JSONUtils.parseObject(JSONUtils.toJsonString(processDefinition), ProcessDefinition.class);
        processDefinition.set(projectCode, name, description, globalParams, "", timeout, tenantId);
        processDefinition.setExecutionType(executionType);
        List<ProcessTaskRelationLog> taskRelationList = processTaskRelationLogMapper
                .queryByProcessCodeAndVersion(processDefinition.getCode(), processDefinition.getVersion());
        result = updateDagDefine(loginUser, taskRelationList, processDefinition, processDefinitionDeepCopy,
                Lists.newArrayList(), otherParamsJson);
        if (result.get(Constants.STATUS) != Status.SUCCESS) {
            logger.error("Update process definition basic info error.");
            return result;
        }

        if (StringUtils.isBlank(scheduleJson)) {
            return result;
        }
        // update dag schedule
        Map<String, Object> scheduleResult = updateDagSchedule(loginUser, projectCode, code, scheduleJson);
        if (scheduleResult.get(Constants.STATUS) != Status.SUCCESS) {
            Status scheduleResultStatus = (Status) scheduleResult.get(Constants.STATUS);
            putMsg(result, scheduleResultStatus);
            throw new ServiceException(scheduleResultStatus);
        }
        return result;
    }

    private void updateWorkflowValid(User user, ProcessDefinition oldProcessDefinition,
                                     ProcessDefinition newProcessDefinition) {
        // online can not permit edit
        if (oldProcessDefinition.getReleaseState() == ReleaseState.ONLINE) {
            throw new ServiceException(Status.PROCESS_DEFINE_NOT_ALLOWED_EDIT, oldProcessDefinition.getName());
        }

        Project project = projectMapper.queryByCode(oldProcessDefinition.getProjectCode());
        // check user access for project
        projectService.checkProjectAndAuthThrowException(user, project, WORKFLOW_UPDATE);

        if (checkDescriptionLength(newProcessDefinition.getDescription())) {
            throw new ServiceException(Status.DESCRIPTION_TOO_LONG_ERROR);
        }

        // check whether the new process define name exist
        if (!oldProcessDefinition.getName().equals(newProcessDefinition.getName())) {
            ProcessDefinition definition = processDefinitionMapper
                    .verifyByDefineName(newProcessDefinition.getProjectCode(), newProcessDefinition.getName());
            if (definition != null) {
                throw new ServiceException(Status.PROCESS_DEFINITION_NAME_EXIST, newProcessDefinition.getName());
            }
        }
    }

    /**
     * update single resource workflow
     *
     * @param loginUser     login user
     * @param workflowCode     workflow resource code want to update
     * @param workflowUpdateRequest   workflow update resource object
     * @return Process definition
     */
    @Override
    @Transactional
    public ProcessDefinition updateSingleProcessDefinition(User loginUser,
                                                           long workflowCode,
                                                           WorkflowUpdateRequest workflowUpdateRequest) {
        ProcessDefinition processDefinition = processDefinitionMapper.queryByCode(workflowCode);
        // check process definition exists
        if (processDefinition == null) {
            throw new ServiceException(Status.PROCESS_DEFINE_NOT_EXIST, workflowCode);
        }

        ProcessDefinition processDefinitionUpdate = workflowUpdateRequest.mergeIntoProcessDefinition(processDefinition);
        this.updateWorkflowValid(loginUser, processDefinition, processDefinitionUpdate);

        if (processDefinitionUpdate.getTenantCode() != null) {
            Tenant tenant = tenantMapper.queryByTenantCode(processDefinitionUpdate.getTenantCode());
            if (tenant == null) {
                throw new ServiceException(Status.TENANT_NOT_EXIST);
            }
            processDefinitionUpdate.setTenantId(tenant.getId());
        }
        int update = processDefinitionMapper.updateById(processDefinitionUpdate);
        if (update <= 0) {
            throw new ServiceException(Status.UPDATE_PROCESS_DEFINITION_ERROR);
        }
        this.syncObj2Log(loginUser, processDefinition);
        return processDefinition;
    }

    protected Map<String, Object> updateDagSchedule(User loginUser,
                                                    long projectCode,
                                                    long processDefinitionCode,
                                                    String scheduleJson) {
        Map<String, Object> result = new HashMap<>();
        Schedule schedule = JSONUtils.parseObject(scheduleJson, Schedule.class);
        if (schedule == null) {
            putMsg(result, Status.DATA_IS_NOT_VALID, scheduleJson);
            throw new ServiceException(Status.DATA_IS_NOT_VALID);
        }
        // set default value
        FailureStrategy failureStrategy =
                schedule.getFailureStrategy() == null ? FailureStrategy.CONTINUE : schedule.getFailureStrategy();
        WarningType warningType = schedule.getWarningType() == null ? WarningType.NONE : schedule.getWarningType();
        Priority processInstancePriority =
                schedule.getProcessInstancePriority() == null ? Priority.MEDIUM : schedule.getProcessInstancePriority();
        int warningGroupId = schedule.getWarningGroupId() == 0 ? 1 : schedule.getWarningGroupId();
        String workerGroup = schedule.getWorkerGroup() == null ? "default" : schedule.getWorkerGroup();
        long environmentCode = schedule.getEnvironmentCode() == null ? -1 : schedule.getEnvironmentCode();

        ScheduleParam param = new ScheduleParam();
        param.setStartTime(schedule.getStartTime());
        param.setEndTime(schedule.getEndTime());
        param.setCrontab(schedule.getCrontab());
        param.setTimezoneId(schedule.getTimezoneId());

        return schedulerService.updateScheduleByProcessDefinitionCode(
                loginUser,
                projectCode,
                processDefinitionCode,
                JSONUtils.toJsonString(param),
                warningType,
                warningGroupId,
                failureStrategy,
                processInstancePriority,
                workerGroup,
                environmentCode);
    }

    /**
     * release process definition and schedule
     *
     * @param loginUser    login user
     * @param projectCode  project code
     * @param code         process definition code
     * @param releaseState releaseState
     * @return update result code
     */
    @Transactional
    @Override
    public Map<String, Object> releaseWorkflowAndSchedule(User loginUser, long projectCode, long code,
                                                          ReleaseState releaseState) {
        Project project = projectMapper.queryByCode(projectCode);
        // check user access for project
        projectService.hasProjectAndPerm(loginUser, project, WORKFLOW_ONLINE_OFFLINE);

        Map<String, Object> result = new HashMap<>();
        // check state
        if (null == releaseState) {
            putMsg(result, Status.REQUEST_PARAMS_NOT_VALID_ERROR, RELEASESTATE);
            return result;
        }

        ProcessDefinition processDefinition = processDefinitionMapper.queryByCode(code);
        if (processDefinition == null) {
            logger.error("Process definition does not exist, code:{}.", code);
            putMsg(result, Status.PROCESS_DEFINE_NOT_EXIST, String.valueOf(code));
            return result;
        }
        Schedule scheduleObj = scheduleMapper.queryByProcessDefinitionCode(code);
        if (scheduleObj == null) {
            logger.error("Schedule cron does not exist, processDefinitionCode:{}.", code);
            putMsg(result, Status.SCHEDULE_CRON_NOT_EXISTS, "processDefinitionCode:" + code);
            return result;
        }
        switch (releaseState) {
            case ONLINE:
                List<ProcessTaskRelation> relationList =
                        processService.findRelationByCode(code, processDefinition.getVersion());
                if (CollectionUtils.isEmpty(relationList)) {
                    logger.warn("Process definition has no task relation, processDefinitionCode:{}.", code);
                    putMsg(result, Status.PROCESS_DAG_IS_EMPTY);
                    return result;
                }
                processDefinition.setReleaseState(releaseState);
                processDefinitionMapper.updateById(processDefinition);
                schedulerService.setScheduleState(loginUser, projectCode, scheduleObj.getId(), ReleaseState.ONLINE);
                break;
            case OFFLINE:
                processDefinition.setReleaseState(releaseState);
                int updateProcess = processDefinitionMapper.updateById(processDefinition);
                if (updateProcess > 0) {
                    logger.info("Set schedule offline, projectCode:{}, processDefinitionCode:{}, scheduleId:{}.",
                            projectCode, code, scheduleObj.getId());
                    // set status
                    scheduleObj.setReleaseState(ReleaseState.OFFLINE);
                    int updateSchedule = scheduleMapper.updateById(scheduleObj);
                    if (updateSchedule == 0) {
                        logger.error(
                                "Set schedule offline error, projectCode:{}, processDefinitionCode:{}, scheduleId:{}",
                                projectCode, code, scheduleObj.getId());
                        putMsg(result, Status.OFFLINE_SCHEDULE_ERROR);
                        throw new ServiceException(Status.OFFLINE_SCHEDULE_ERROR);
                    }
                    schedulerService.deleteSchedule(project.getId(), scheduleObj.getId());
                }
                break;
            default:
                putMsg(result, Status.REQUEST_PARAMS_NOT_VALID_ERROR, RELEASESTATE);
                return result;
        }
        putMsg(result, Status.SUCCESS);
        return result;
    }

    /**
     * save other relation
     * @param loginUser
     * @param processDefinition
     * @param result
     * @param otherParamsJson
     */
    @Override
    public void saveOtherRelation(User loginUser, ProcessDefinition processDefinition, Map<String, Object> result,
                                  String otherParamsJson) {

    }

    /**
     * get Json String
     * @param loginUser
     * @param processDefinition
     * @return Json String
     */
    @Override
    public String doOtherOperateProcess(User loginUser, ProcessDefinition processDefinition) {
        return null;
    }

    /**
     * delete other relation
     * @param project
     * @param result
     * @param processDefinition
     */
    @Override
    public void deleteOtherRelation(Project project, Map<String, Object> result, ProcessDefinition processDefinition) {

    }

}<|MERGE_RESOLUTION|>--- conflicted
+++ resolved
@@ -293,12 +293,8 @@
     }
 
     private void createWorkflowValid(User user, ProcessDefinition processDefinition) {
-        Project project = projectMapper.queryByCode(processDefinition.getProjectCode());
-        if (project == null) {
-            throw new ServiceException(Status.PROJECT_NOT_FOUND, processDefinition.getProjectCode());
-        }
         // check user access for project
-        projectService.checkProjectAndAuthThrowException(user, project, WORKFLOW_CREATE);
+        projectService.hasProjectAndPerm(user, processDefinition.getProjectCode(), WORKFLOW_CREATE);
 
         if (checkDescriptionLength(processDefinition.getDescription())) {
             throw new ServiceException(Status.DESCRIPTION_TOO_LONG_ERROR);
@@ -306,7 +302,7 @@
 
         // check whether the new process define name exist
         ProcessDefinition definition =
-                processDefinitionMapper.verifyByDefineName(project.getCode(), processDefinition.getName());
+                processDefinitionMapper.verifyByDefineName(processDefinition.getProjectCode(), processDefinition.getName());
         if (definition != null) {
             throw new ServiceException(Status.PROCESS_DEFINITION_NAME_EXIST, processDefinition.getName());
         }
@@ -598,7 +594,7 @@
         if (workflowFilterRequest.getProjectName() != null) {
             Project project = projectMapper.queryByName(workflowFilterRequest.getProjectName());
             // check user access for project
-            projectService.checkProjectAndAuthThrowException(loginUser, project, WORKFLOW_DEFINITION);
+            projectService.hasProjectAndPerm(loginUser, project, WORKFLOW_DEFINITION);
             processDefinition.setProjectCode(project.getCode());
         }
 
@@ -667,10 +663,8 @@
         if (processDefinition == null) {
             throw new ServiceException(Status.PROCESS_DEFINE_NOT_EXIST, String.valueOf(code));
         }
-
-        Project project = projectMapper.queryByCode(processDefinition.getProjectCode());
         // check user access for project
-        projectService.checkProjectAndAuthThrowException(loginUser, project, WORKFLOW_DEFINITION);
+        projectService.hasProjectAndPerm(loginUser, processDefinition.getProjectCode(), WORKFLOW_DEFINITION);
 
         Tenant tenant = tenantMapper.queryById(processDefinition.getTenantId());
         if (tenant != null) {
@@ -902,13 +896,8 @@
      * @return true if process definition name not exists, otherwise false
      */
     @Override
-<<<<<<< HEAD
-    public Map<String, Object> verifyProcessDefinitionName(User loginUser, long projectCode, String name, long processDefinitionCode) {
-=======
     public Map<String, Object> verifyProcessDefinitionName(User loginUser, long projectCode, String name,
                                                            long processDefinitionCode) {
-        Project project = projectMapper.queryByCode(projectCode);
->>>>>>> 70aef3ec
         // check user access for project
         projectService.hasProjectAndPerm(loginUser, projectCode, WORKFLOW_CREATE);
 
@@ -1008,16 +997,7 @@
      */
     @Override
     @Transactional
-<<<<<<< HEAD
-    public Map<String, Object> deleteProcessDefinitionByCode(User loginUser, long projectCode, long code) {
-        Project project = projectMapper.queryByCode(projectCode);
-        // check user access for project
-        projectService.hasProjectAndPerm(loginUser, project, WORKFLOW_DEFINITION_DELETE);
-
-        Map<String, Object> result = new HashMap<>();
-=======
     public void deleteProcessDefinitionByCode(User loginUser, long code) {
->>>>>>> 70aef3ec
         ProcessDefinition processDefinition = processDefinitionMapper.queryByCode(code);
         if (processDefinition == null) {
             throw new ServiceException(Status.PROCESS_DEFINE_NOT_EXIST, String.valueOf(code));
@@ -1025,7 +1005,7 @@
 
         Project project = projectMapper.queryByCode(processDefinition.getProjectCode());
         // check user access for project
-        projectService.checkProjectAndAuthThrowException(loginUser, project, WORKFLOW_DEFINITION_DELETE);
+        projectService.hasProjectAndPerm(loginUser, project, WORKFLOW_DEFINITION_DELETE);
 
         // Determine if the login user is the owner of the process definition
         if (loginUser.getId() != processDefinition.getUserId() && loginUser.getUserType() != UserType.ADMIN_USER) {
@@ -1252,18 +1232,9 @@
     @Override
     @Transactional
     public Map<String, Object> importSqlProcessDefinition(User loginUser, long projectCode, MultipartFile file) {
-<<<<<<< HEAD
         projectService.hasProjectAndPerm(loginUser, projectCode, WORKFLOW_IMPORT);
 
         Map<String, Object> result = new HashMap<>();
-=======
-        Map<String, Object> result;
-        Project project = projectMapper.queryByCode(projectCode);
-        result = projectService.checkProjectAndAuth(loginUser, project, projectCode, WORKFLOW_IMPORT);
-        if (result.get(Constants.STATUS) != Status.SUCCESS) {
-            return result;
-        }
->>>>>>> 70aef3ec
         String processDefinitionName = file.getOriginalFilename() == null ? file.getName() : file.getOriginalFilename();
         int index = processDefinitionName.lastIndexOf(".");
         if (index > 0) {
@@ -2633,10 +2604,8 @@
         if (oldProcessDefinition.getReleaseState() == ReleaseState.ONLINE) {
             throw new ServiceException(Status.PROCESS_DEFINE_NOT_ALLOWED_EDIT, oldProcessDefinition.getName());
         }
-
-        Project project = projectMapper.queryByCode(oldProcessDefinition.getProjectCode());
         // check user access for project
-        projectService.checkProjectAndAuthThrowException(user, project, WORKFLOW_UPDATE);
+        projectService.hasProjectAndPerm(user, oldProcessDefinition.getProjectCode(), WORKFLOW_UPDATE);
 
         if (checkDescriptionLength(newProcessDefinition.getDescription())) {
             throw new ServiceException(Status.DESCRIPTION_TOO_LONG_ERROR);
