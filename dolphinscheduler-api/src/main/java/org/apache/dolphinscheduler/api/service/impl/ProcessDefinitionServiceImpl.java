--- conflicted
+++ resolved
@@ -966,12 +966,6 @@
         List<ProcessInstance> processInstances = processInstanceService
                 .queryByProcessDefineCodeAndStatus(processDefinition.getCode(), Constants.NOT_TERMINATED_STATES);
         if (CollectionUtils.isNotEmpty(processInstances)) {
-<<<<<<< HEAD
-=======
-            logger.warn(
-                    "Process definition can not be deleted because there are {} executing process instances, processDefinitionCode:{}",
-                    processInstances.size(), processDefinition.getCode());
->>>>>>> 6eb1eb72
             throw new ServiceException(Status.DELETE_PROCESS_DEFINITION_EXECUTING_FAIL, processInstances.size());
         }
 
@@ -983,12 +977,6 @@
                     .map(task -> String.format(Constants.FORMAT_S_S_COLON, task.getProcessDefinitionName(),
                             task.getTaskName()))
                     .collect(Collectors.joining(Constants.COMMA));
-<<<<<<< HEAD
-=======
-            logger.warn(
-                    "Process definition can not be deleted due to being referenced by other tasks:{}, processDefinitionCode:{}",
-                    taskDepDetail, processDefinition.getCode());
->>>>>>> 6eb1eb72
             throw new ServiceException(Status.DELETE_PROCESS_DEFINITION_USE_BY_OTHER_FAIL, taskDepDetail);
         }
     }
@@ -1013,14 +1001,7 @@
 
         // Determine if the login user is the owner of the process definition
         if (loginUser.getId() != processDefinition.getUserId() && loginUser.getUserType() != UserType.ADMIN_USER) {
-<<<<<<< HEAD
             throw new ServiceException(Status.USER_NO_OPERATION_PERM);
-=======
-            logger.warn("User does not have permission for process definition, userId:{}, processDefinitionCode:{}.",
-                    loginUser.getId(), code);
-            putMsg(result, Status.USER_NO_OPERATION_PERM);
-            return result;
->>>>>>> 6eb1eb72
         }
 
         processDefinitionUsedInOtherTaskValid(processDefinition);
@@ -1031,27 +1012,11 @@
             if (scheduleObj.getReleaseState() == ReleaseState.OFFLINE) {
                 int delete = scheduleMapper.deleteById(scheduleObj.getId());
                 if (delete == 0) {
-<<<<<<< HEAD
                     throw new ServiceException(Status.DELETE_SCHEDULE_BY_ID_ERROR);
                 }
             }
             if (scheduleObj.getReleaseState() == ReleaseState.ONLINE) {
                 throw new ServiceException(Status.SCHEDULE_STATE_ONLINE, scheduleObj.getId());
-=======
-                    logger.error(
-                            "Delete schedule of process definition error, processDefinitionCode:{}, scheduleId:{}.",
-                            code, scheduleObj.getId());
-                    putMsg(result, Status.DELETE_SCHEDULE_CRON_BY_ID_ERROR);
-                    throw new ServiceException(Status.DELETE_SCHEDULE_CRON_BY_ID_ERROR);
-                }
-            }
-            if (scheduleObj.getReleaseState() == ReleaseState.ONLINE) {
-                logger.warn(
-                        "Process definition can not be deleted due to schedule {}, processDefinitionCode:{}, scheduleId:{}.",
-                        ReleaseState.ONLINE.getDescp(), processDefinition.getCode(), scheduleObj.getId());
-                putMsg(result, Status.SCHEDULE_CRON_STATE_ONLINE, scheduleObj.getId());
-                return result;
->>>>>>> 6eb1eb72
             }
         }
         int delete = processDefinitionMapper.deleteById(processDefinition.getId());
