--- conflicted
+++ resolved
@@ -230,13 +230,9 @@
         }
         ProcessDefinition processDefinition = new ProcessDefinition(projectCode, name, processDefinitionCode, description,
             globalParams, locations, timeout, loginUser.getId(), tenantId);
-<<<<<<< HEAD
         processDefinition.setExecutionType(executionType);
 
-        return createProcessDefine(loginUser, result, taskRelationList, processDefinition, taskDefinitionLogs);
-=======
         return createDagDefine(loginUser, taskRelationList, processDefinition, taskDefinitionLogs);
->>>>>>> 7a321505
     }
 
     private Map<String, Object> createDagDefine(User loginUser,
@@ -531,12 +527,8 @@
         }
         ProcessDefinition processDefinitionDeepCopy = JSONUtils.parseObject(JSONUtils.toJsonString(processDefinition), ProcessDefinition.class);
         processDefinition.set(projectCode, name, description, globalParams, locations, timeout, tenantId);
-<<<<<<< HEAD
         processDefinition.setExecutionType(executionType);
-        return updateProcessDefine(loginUser, result, taskRelationList, processDefinition, processDefinitionDeepCopy, taskDefinitionLogs);
-=======
         return updateDagDefine(loginUser, taskRelationList, processDefinition, processDefinitionDeepCopy, taskDefinitionLogs);
->>>>>>> 7a321505
     }
 
     private Map<String, Object> updateDagDefine(User loginUser,
