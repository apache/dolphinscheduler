/*
 * Licensed to the Apache Software Foundation (ASF) under one or more
 * contributor license agreements.  See the NOTICE file distributed with
 * this work for additional information regarding copyright ownership.
 * The ASF licenses this file to You under the Apache License, Version 2.0
 * (the "License"); you may not use this file except in compliance with
 * the License.  You may obtain a copy of the License at
 *
 *    http://www.apache.org/licenses/LICENSE-2.0
 *
 * Unless required by applicable law or agreed to in writing, software
 * distributed under the License is distributed on an "AS IS" BASIS,
 * WITHOUT WARRANTIES OR CONDITIONS OF ANY KIND, either express or implied.
 * See the License for the specific language governing permissions and
 * limitations under the License.
 */

package org.apache.dolphinscheduler.api.service.impl;

import static org.apache.dolphinscheduler.api.constants.ApiFuncIdentificationConstant.TASK_DEFINITION;
import static org.apache.dolphinscheduler.api.constants.ApiFuncIdentificationConstant.TASK_DEFINITION_DELETE;
import static org.apache.dolphinscheduler.api.constants.ApiFuncIdentificationConstant.TASK_VERSION_VIEW;
import static org.apache.dolphinscheduler.api.constants.ApiFuncIdentificationConstant.WORKFLOW_DEFINITION;
import static org.apache.dolphinscheduler.api.constants.ApiFuncIdentificationConstant.WORKFLOW_SWITCH_TO_THIS_VERSION;
import static org.apache.dolphinscheduler.plugin.task.api.TaskPluginManager.checkTaskParameters;

import org.apache.dolphinscheduler.api.dto.task.TaskFilterRequest;
import org.apache.dolphinscheduler.api.dto.taskRelation.TaskRelationUpdateUpstreamRequest;
import org.apache.dolphinscheduler.api.dto.workflow.WorkflowUpdateRequest;
import org.apache.dolphinscheduler.api.enums.Status;
import org.apache.dolphinscheduler.api.exceptions.ServiceException;
import org.apache.dolphinscheduler.api.permission.PermissionCheck;
import org.apache.dolphinscheduler.api.service.ProjectService;
import org.apache.dolphinscheduler.api.service.TaskDefinitionService;
import org.apache.dolphinscheduler.api.service.WorkflowDefinitionService;
import org.apache.dolphinscheduler.api.service.WorkflowTaskRelationService;
import org.apache.dolphinscheduler.api.utils.PageInfo;
import org.apache.dolphinscheduler.api.utils.Result;
import org.apache.dolphinscheduler.api.vo.TaskDefinitionVO;
import org.apache.dolphinscheduler.common.constants.Constants;
import org.apache.dolphinscheduler.common.enums.AuthorizationType;
import org.apache.dolphinscheduler.common.enums.ConditionType;
import org.apache.dolphinscheduler.common.enums.Flag;
import org.apache.dolphinscheduler.common.enums.ReleaseState;
import org.apache.dolphinscheduler.common.enums.TaskExecuteType;
import org.apache.dolphinscheduler.common.enums.TimeoutFlag;
import org.apache.dolphinscheduler.common.utils.CodeGenerateUtils;
import org.apache.dolphinscheduler.common.utils.CodeGenerateUtils.CodeGenerateException;
import org.apache.dolphinscheduler.common.utils.JSONUtils;
import org.apache.dolphinscheduler.dao.entity.Project;
import org.apache.dolphinscheduler.dao.entity.TaskDefinition;
import org.apache.dolphinscheduler.dao.entity.TaskDefinitionLog;
import org.apache.dolphinscheduler.dao.entity.TaskMainInfo;
import org.apache.dolphinscheduler.dao.entity.User;
import org.apache.dolphinscheduler.dao.entity.WorkflowDefinition;
import org.apache.dolphinscheduler.dao.entity.WorkflowDefinitionLog;
import org.apache.dolphinscheduler.dao.entity.WorkflowTaskRelation;
import org.apache.dolphinscheduler.dao.entity.WorkflowTaskRelationLog;
import org.apache.dolphinscheduler.dao.mapper.ProjectMapper;
import org.apache.dolphinscheduler.dao.mapper.TaskDefinitionLogMapper;
import org.apache.dolphinscheduler.dao.mapper.TaskDefinitionMapper;
import org.apache.dolphinscheduler.dao.mapper.WorkflowDefinitionLogMapper;
import org.apache.dolphinscheduler.dao.mapper.WorkflowDefinitionMapper;
import org.apache.dolphinscheduler.dao.mapper.WorkflowTaskRelationMapper;
import org.apache.dolphinscheduler.dao.repository.TaskDefinitionDao;
import org.apache.dolphinscheduler.dao.repository.WorkflowTaskRelationLogDao;
import org.apache.dolphinscheduler.service.process.ProcessService;

import org.apache.commons.collections4.CollectionUtils;
import org.apache.commons.collections4.MapUtils;
import org.apache.commons.lang3.StringUtils;

import java.util.ArrayList;
import java.util.Arrays;
import java.util.Collections;
import java.util.Date;
import java.util.HashMap;
import java.util.HashSet;
import java.util.List;
import java.util.Map;
import java.util.Set;
import java.util.function.Function;
import java.util.stream.Collectors;

import lombok.extern.slf4j.Slf4j;

import org.springframework.beans.factory.annotation.Autowired;
import org.springframework.stereotype.Service;
import org.springframework.transaction.annotation.Transactional;

import com.baomidou.mybatisplus.core.metadata.IPage;
import com.baomidou.mybatisplus.extension.plugins.pagination.Page;
import com.google.common.collect.Lists;

/**
 * task definition service impl
 */
@Service
@Slf4j
public class TaskDefinitionServiceImpl extends BaseServiceImpl implements TaskDefinitionService {

    @Autowired
    private ProjectMapper projectMapper;

    @Autowired
    private ProjectService projectService;

    @Autowired
    private TaskDefinitionMapper taskDefinitionMapper;

    @Autowired
    private TaskDefinitionDao taskDefinitionDao;

    @Autowired
    private TaskDefinitionLogMapper taskDefinitionLogMapper;

    @Autowired
    private WorkflowTaskRelationMapper workflowTaskRelationMapper;

    @Autowired
    private WorkflowTaskRelationLogDao workflowTaskRelationLogDao;

    @Autowired
    private WorkflowTaskRelationService workflowTaskRelationService;

    @Autowired
    private WorkflowDefinitionMapper workflowDefinitionMapper;

    @Autowired
    private ProcessService processService;

    @Autowired
    private WorkflowDefinitionService workflowDefinitionService;

    @Autowired
    private WorkflowDefinitionLogMapper workflowDefinitionLogMapper;

    private TaskDefinitionLog persist2TaskDefinitionLog(User user, TaskDefinition taskDefinition) {
        TaskDefinitionLog taskDefinitionLog = new TaskDefinitionLog(taskDefinition);
        taskDefinitionLog.setOperator(user.getId());
        taskDefinitionLog.setOperateTime(new Date());
        int result = taskDefinitionLogMapper.insert(taskDefinitionLog);
        if (result <= 0) {
            throw new ServiceException(Status.CREATE_TASK_DEFINITION_LOG_ERROR, taskDefinitionLog.getName());
        }
        return taskDefinitionLog;
    }

    private void checkTaskDefinitionValid(User user, TaskDefinition taskDefinition, String permissions) {
        // check user access for project
        Project project = projectMapper.queryByCode(taskDefinition.getProjectCode());
        projectService.checkProjectAndAuthThrowException(user, project, permissions);

        if (!checkTaskParameters(taskDefinition.getTaskType(), taskDefinition.getTaskParams())) {
            throw new ServiceException(Status.WORKFLOW_NODE_S_PARAMETER_INVALID, taskDefinition.getName());
        }
    }

    private List<WorkflowTaskRelation> updateTaskUpstreams(User user, long workflowCode, long taskCode,
                                                           String upstreamCodes) {
        TaskRelationUpdateUpstreamRequest taskRelationUpdateUpstreamRequest = new TaskRelationUpdateUpstreamRequest();
        taskRelationUpdateUpstreamRequest.setWorkflowCode(workflowCode);
        if (upstreamCodes != null) {
            taskRelationUpdateUpstreamRequest.setUpstreams(upstreamCodes);
        }
        return workflowTaskRelationService.updateUpstreamTaskDefinitionWithSyncDag(user, taskCode, Boolean.FALSE,
                taskRelationUpdateUpstreamRequest);
    }

    private WorkflowDefinition updateWorkflowLocation(User user, WorkflowDefinition workflowDefinition) {
        WorkflowUpdateRequest workflowUpdateRequest = new WorkflowUpdateRequest();
        workflowUpdateRequest.setLocation(null);
        return workflowDefinitionService.updateSingleWorkflowDefinition(user, workflowDefinition.getCode(),
                workflowUpdateRequest);
    }

    /**
<<<<<<< HEAD
     * Create resource task definition
     *
     * @param loginUser         login user
     * @param taskCreateRequest task definition json
     * @return new TaskDefinition have created
     */
    @Override
    @Transactional
    public TaskDefinition createTaskDefinitionV2(User loginUser,
                                                 TaskCreateRequest taskCreateRequest) {
        TaskDefinition taskDefinition = taskCreateRequest.convert2TaskDefinition();
        ProcessDefinition processDefinition = processDefinitionMapper.queryByCode(taskCreateRequest.getWorkflowCode());
        if (processDefinition == null) {
            throw new ServiceException(Status.PROCESS_DEFINE_NOT_EXIST, taskCreateRequest.getWorkflowCode());
        }
        // Add project code from process definition if not exists
        if (taskDefinition.getProjectCode() == 0L) {
            taskDefinition.setProjectCode(processDefinition.getProjectCode());
        }
        this.checkTaskDefinitionValid(loginUser, taskDefinition, TASK_DEFINITION_CREATE);

        long taskDefinitionCode;
        try {
            taskDefinitionCode = CodeGenerateUtils.genCode();
        } catch (CodeGenerateException e) {
            throw new ServiceException(Status.INTERNAL_SERVER_ERROR_ARGS);
        }
        taskDefinition.setCode(taskDefinitionCode);

        int create = taskDefinitionMapper.insert(taskDefinition);
        if (create <= 0) {
            throw new ServiceException(Status.CREATE_TASK_DEFINITION_ERROR);
        }
        this.persist2TaskDefinitionLog(loginUser, taskDefinition);

        // update related objects: task relationship, workflow's location(need to set to null and front-end will auto
        // format it)
        this.updateTaskUpstreams(loginUser, taskCreateRequest.getWorkflowCode(), taskDefinition.getCode(),
                taskCreateRequest.getUpstreamTasksCodes());
        this.updateWorkflowLocation(loginUser, processDefinition);
        return taskDefinition;
    }

    /**
     * create single task definition that binds the workflow
     *
     * @param loginUser             login user
     * @param projectCode           project code
     * @param processDefinitionCode process definition code
     * @param taskDefinitionJsonObj task definition json object
     * @param upstreamCodes         upstream task codes, sep comma
     * @return create result code
     */
    @Transactional
    @Override
    public Map<String, Object> createTaskBindsWorkFlow(User loginUser,
                                                       long projectCode,
                                                       long processDefinitionCode,
                                                       String taskDefinitionJsonObj,
                                                       String upstreamCodes) {
        Project project = projectMapper.queryByCode(projectCode);
        // check if user have write perm for project
        Map<String, Object> result = new HashMap<>();
        boolean hasProjectAndWritePerm = projectService.hasProjectAndWritePerm(loginUser, project, result);
        if (!hasProjectAndWritePerm) {
            return result;
        }
        ProcessDefinition processDefinition = processDefinitionMapper.queryByCode(processDefinitionCode);
        if (processDefinition == null || projectCode != processDefinition.getProjectCode()) {
            log.error("Process definition does not exist, processDefinitionCode:{}.", processDefinitionCode);
            putMsg(result, Status.PROCESS_DEFINE_NOT_EXIST, String.valueOf(processDefinitionCode));
            return result;
        }
        if (processDefinition.getReleaseState() == ReleaseState.ONLINE) {
            log.warn("Task definition can not be created due to process definition is {}, processDefinitionCode:{}.",
                    ReleaseState.ONLINE.getDescp(), processDefinition.getCode());
            putMsg(result, Status.PROCESS_DEFINE_STATE_ONLINE, String.valueOf(processDefinitionCode));
            return result;
        }
        TaskDefinitionLog taskDefinition = JSONUtils.parseObject(taskDefinitionJsonObj, TaskDefinitionLog.class);
        if (taskDefinition == null) {
            log.warn("Parameter taskDefinitionJsonObj is invalid json.");
            putMsg(result, Status.DATA_IS_NOT_VALID, taskDefinitionJsonObj);
            return result;
        }
        if (!checkTaskParameters(taskDefinition.getTaskType(), taskDefinition.getTaskParams())) {
            putMsg(result, Status.PROCESS_NODE_S_PARAMETER_INVALID, taskDefinition.getName());
            return result;
        }
        long taskCode = taskDefinition.getCode();
        if (taskCode == 0) {
            taskDefinition.setCode(CodeGenerateUtils.genCode());
        }
        List<ProcessTaskRelationLog> processTaskRelationLogList =
                processTaskRelationMapper.queryByProcessCode(processDefinitionCode)
                        .stream()
                        .map(ProcessTaskRelationLog::new)
                        .collect(Collectors.toList());

        if (StringUtils.isNotBlank(upstreamCodes)) {
            Set<Long> upstreamTaskCodes = Arrays.stream(upstreamCodes.split(Constants.COMMA)).map(Long::parseLong)
                    .collect(Collectors.toSet());
            List<TaskDefinition> upstreamTaskDefinitionList = taskDefinitionMapper.queryByCodeList(upstreamTaskCodes);
            Set<Long> queryUpStreamTaskCodes =
                    upstreamTaskDefinitionList.stream().map(TaskDefinition::getCode).collect(Collectors.toSet());
            // upstreamTaskCodes - queryUpStreamTaskCodes
            Set<Long> diffCode = upstreamTaskCodes.stream().filter(code -> !queryUpStreamTaskCodes.contains(code))
                    .collect(Collectors.toSet());
            if (CollectionUtils.isNotEmpty(diffCode)) {
                String taskCodes = StringUtils.join(diffCode, Constants.COMMA);
                log.error("Some task definitions with parameter upstreamCodes do not exist, taskDefinitionCodes:{}.",
                        taskCodes);
                putMsg(result, Status.TASK_DEFINE_NOT_EXIST, taskCodes);
                return result;
            }
            for (TaskDefinition upstreamTask : upstreamTaskDefinitionList) {
                ProcessTaskRelationLog processTaskRelationLog = new ProcessTaskRelationLog();
                processTaskRelationLog.setPreTaskCode(upstreamTask.getCode());
                processTaskRelationLog.setPreTaskVersion(upstreamTask.getVersion());
                processTaskRelationLog.setPostTaskCode(taskCode);
                processTaskRelationLog.setPostTaskVersion(Constants.VERSION_FIRST);
                processTaskRelationLog.setConditionType(ConditionType.NONE);
                processTaskRelationLog.setConditionParams("{}");
                processTaskRelationLogList.add(processTaskRelationLog);
            }
        } else {
            ProcessTaskRelationLog processTaskRelationLog = new ProcessTaskRelationLog();
            processTaskRelationLog.setPreTaskCode(0);
            processTaskRelationLog.setPreTaskVersion(0);
            processTaskRelationLog.setPostTaskCode(taskCode);
            processTaskRelationLog.setPostTaskVersion(Constants.VERSION_FIRST);
            processTaskRelationLog.setConditionType(ConditionType.NONE);
            processTaskRelationLog.setConditionParams("{}");
            processTaskRelationLogList.add(processTaskRelationLog);
        }
        int insertResult = processService.saveTaskRelation(loginUser, projectCode, processDefinition.getCode(),
                processDefinition.getVersion()+1,
                processTaskRelationLogList, Lists.newArrayList(), Boolean.TRUE);
        if (insertResult != Constants.EXIT_CODE_SUCCESS) {
            log.error(
                    "Save new version process task relations error, processDefinitionCode:{}, processDefinitionVersion:{}.",
                    processDefinition.getCode(), processDefinition.getVersion());
            putMsg(result, Status.CREATE_PROCESS_TASK_RELATION_ERROR);
            throw new ServiceException(Status.CREATE_PROCESS_TASK_RELATION_ERROR);
        } else
            log.info(
                    "Save new version process task relations complete, processDefinitionCode:{}, processDefinitionVersion:{}.",
                    processDefinition.getCode(), processDefinition.getVersion());

        int saveTaskResult =
                processService.saveTaskDefine(loginUser, projectCode, Lists.newArrayList(taskDefinition), Boolean.TRUE);
        if (saveTaskResult == Constants.DEFINITION_FAILURE) {
            log.error("Save task definition error, projectCode:{}, taskDefinitionCode:{}.", projectCode,
                    taskDefinition.getCode());
            putMsg(result, Status.CREATE_TASK_DEFINITION_ERROR);
            throw new ServiceException(Status.CREATE_TASK_DEFINITION_ERROR);
        } else
            log.info("Save task definition complete, projectCode:{}, taskDefinitionCode:{}.", projectCode,
                    taskDefinition.getCode());
        
        int insertVersion = processService.saveProcessDefine(loginUser, processDefinition, Boolean.TRUE, Boolean.TRUE);
        if (insertVersion == 0) {
            throw new ServiceException(Status.CREATE_PROCESS_DEFINITION_ERROR);
        } else
            log.info("Save process definition complete, processCode:{}, processVersion:{}.",
                    processDefinition.getCode(), insertVersion);
        
        putMsg(result, Status.SUCCESS);
        result.put(Constants.DATA_LIST, taskDefinition);
        return result;
    }

    /**
=======
>>>>>>> cfe70a3c
     * query task definition
     *
     * @param loginUser   login user
     * @param projectCode project code
     * @param workflowDefinitionCode workflow definition code
     * @param taskName    task name
     */
    @Override
    public Map<String, Object> queryTaskDefinitionByName(User loginUser, long projectCode, long workflowDefinitionCode,
                                                         String taskName) {
        Project project = projectMapper.queryByCode(projectCode);
        // check user access for project
        Map<String, Object> result =
                projectService.checkProjectAndAuth(loginUser, project, projectCode, TASK_DEFINITION);
        if (result.get(Constants.STATUS) != Status.SUCCESS) {
            return result;
        }

        TaskDefinition taskDefinition =
                taskDefinitionMapper.queryByName(project.getCode(), workflowDefinitionCode, taskName);
        if (taskDefinition == null) {
            log.error("Task definition does not exist, taskName:{}.", taskName);
            putMsg(result, Status.TASK_DEFINE_NOT_EXIST, taskName);
        } else {
            result.put(Constants.DATA_LIST, taskDefinition);
            putMsg(result, Status.SUCCESS);
        }
        return result;
    }

    /**
     * Whether task definition can be deleted or not
     */
    private void taskCanDeleteValid(User user, TaskDefinition taskDefinition, User loginUser) {
        // check user access for project
        Project project = projectMapper.queryByCode(taskDefinition.getProjectCode());
        projectService.checkProjectAndAuthThrowException(user, project, TASK_DEFINITION_DELETE);
        // check if user have write perm for project
        Map<String, Object> result = new HashMap<>();
        boolean hasProjectAndWritePerm = projectService.hasProjectAndWritePerm(loginUser, project, result);
        if (!hasProjectAndWritePerm) {
            throw new ServiceException(Status.TASK_DEFINITION_STATE_ONLINE, taskDefinition.getCode());
        }

        // Whether task relation workflow is online
        if (processService.isTaskOnline(taskDefinition.getCode()) && taskDefinition.getFlag() == Flag.YES) {
            throw new ServiceException(Status.TASK_DEFINITION_STATE_ONLINE, taskDefinition.getCode());
        }

        // Whether task have downstream tasks
        List<WorkflowTaskRelation> workflowTaskRelationList =
                workflowTaskRelationMapper.queryDownstreamByTaskCode(taskDefinition.getCode());
        if (CollectionUtils.isNotEmpty(workflowTaskRelationList)) {
            Set<Long> postTaskCodes = workflowTaskRelationList
                    .stream()
                    .map(WorkflowTaskRelation::getPostTaskCode)
                    .collect(Collectors.toSet());
            String postTaskCodesStr = StringUtils.join(postTaskCodes, Constants.COMMA);
            throw new ServiceException(Status.TASK_HAS_DOWNSTREAM, postTaskCodesStr);
        }
    }

    public void updateDag(User loginUser, long workflowDefinitionCode,
                          List<WorkflowTaskRelation> workflowTaskRelationList,
                          List<TaskDefinitionLog> taskDefinitionLogs) {
        WorkflowDefinition workflowDefinition = workflowDefinitionMapper.queryByCode(workflowDefinitionCode);
        if (workflowDefinition == null) {
            log.error("workflow definition does not exist, workflowDefinitionCode:{}.", workflowDefinitionCode);
            throw new ServiceException(Status.WORKFLOW_DEFINITION_NOT_EXIST);
        }
        int insertVersion =
                processService.saveWorkflowDefine(loginUser, workflowDefinition, Boolean.TRUE, Boolean.TRUE);
        if (insertVersion <= 0) {
            log.error("Update workflow definition error, projectCode:{}, workflowDefinitionCode:{}.",
                    workflowDefinition.getProjectCode(), workflowDefinitionCode);
            throw new ServiceException(Status.UPDATE_WORKFLOW_DEFINITION_ERROR);
        } else
            log.info(
                    "Save new version workflow definition complete, projectCode:{}, workflowDefinitionCode:{}, newVersion:{}.",
                    workflowDefinition.getProjectCode(), workflowDefinitionCode, insertVersion);
        List<WorkflowTaskRelationLog> relationLogs =
                workflowTaskRelationList.stream().map(WorkflowTaskRelationLog::new).collect(Collectors.toList());
        int insertResult = processService.saveTaskRelation(loginUser, workflowDefinition.getProjectCode(),
                workflowDefinition.getCode(),
                insertVersion, relationLogs, taskDefinitionLogs, Boolean.TRUE);
        if (insertResult == Constants.EXIT_CODE_SUCCESS) {
            log.info(
                    "Save new version task relations complete, projectCode:{}, workflowDefinitionCode:{}, newVersion:{}.",
                    workflowDefinition.getProjectCode(), workflowDefinitionCode, insertVersion);
        } else {
            log.error("Update task relations error, projectCode:{}, workflowDefinitionCode:{}.",
                    workflowDefinition.getProjectCode(), workflowDefinitionCode);
            throw new ServiceException(Status.UPDATE_WORKFLOW_DEFINITION_ERROR);
        }
    }

    private void TaskDefinitionUpdateValid(TaskDefinition taskDefinitionOriginal, TaskDefinition taskDefinitionUpdate) {
        // Task already online
        if (processService.isTaskOnline(taskDefinitionOriginal.getCode())
                && taskDefinitionOriginal.getFlag() == Flag.YES) {
            // if stream, can update task definition without online check
            if (taskDefinitionOriginal.getTaskExecuteType() != TaskExecuteType.STREAM) {
                throw new ServiceException(Status.NOT_SUPPORT_UPDATE_TASK_DEFINITION);
            }
        }

        // not update anything
        if (taskDefinitionOriginal.equals(taskDefinitionUpdate)) {
            throw new ServiceException(Status.TASK_DEFINITION_NOT_CHANGE, taskDefinitionOriginal.getCode());
        }

        // check version invalid
        Integer version = taskDefinitionLogMapper.queryMaxVersionForDefinition(taskDefinitionOriginal.getCode());
        if (version == null || version == 0) {
            throw new ServiceException(Status.DATA_IS_NOT_VALID, taskDefinitionOriginal.getCode());
        }
    }

    /**
     * Get resource task definition by code
     *
     * @param loginUser login user
     * @param taskCode  task code
     * @return TaskDefinition
     */
    @Override
    public TaskDefinition getTaskDefinition(User loginUser,
                                            long taskCode) {
        TaskDefinition taskDefinition = taskDefinitionMapper.queryByCode(taskCode);
        if (taskDefinition == null) {
            throw new ServiceException(Status.TASK_DEFINE_NOT_EXIST, taskCode);
        }
        Project project = projectMapper.queryByCode(taskDefinition.getProjectCode());
        projectService.checkProjectAndAuthThrowException(loginUser, project, TASK_DEFINITION);
        return taskDefinition;
    }

    /**
     * Get resource task definition according to query parameter
     *
     * @param loginUser         login user
     * @param taskFilterRequest taskFilterRequest object you want to filter the resource task definitions
     * @return TaskDefinitions of page
     */
    @Override
    public PageInfo<TaskDefinition> filterTaskDefinition(User loginUser,
                                                         TaskFilterRequest taskFilterRequest) {
        TaskDefinition taskDefinition = taskFilterRequest.convert2TaskDefinition();
        if (taskDefinition.getProjectName() != null) {
            Project project = projectMapper.queryByName(taskDefinition.getProjectName());
            // check user access for project
            projectService.checkProjectAndAuthThrowException(loginUser, project, WORKFLOW_DEFINITION);
            taskDefinition.setProjectCode(project.getCode());
        }

        Page<TaskDefinition> page =
                new Page<>(taskFilterRequest.getPageNo(), taskFilterRequest.getPageSize());
        IPage<TaskDefinition> taskDefinitionIPage =
                taskDefinitionMapper.filterTaskDefinition(page, taskDefinition);

        PageInfo<TaskDefinition> pageInfo =
                new PageInfo<>(taskFilterRequest.getPageNo(), taskFilterRequest.getPageSize());
        pageInfo.setTotal((int) taskDefinitionIPage.getTotal());
        pageInfo.setTotalList(taskDefinitionIPage.getRecords());
        return pageInfo;
    }

    private TaskDefinitionLog updateTask(User loginUser, long projectCode, long taskCode, String taskDefinitionJsonObj,
                                         Map<String, Object> result) {
        Project project = projectMapper.queryByCode(projectCode);

        // check if user have write perm for project
        boolean hasProjectAndWritePerm = projectService.hasProjectAndWritePerm(loginUser, project, result);
        if (!hasProjectAndWritePerm) {
            return null;
        }

        TaskDefinition taskDefinition = taskDefinitionMapper.queryByCode(taskCode);
        if (taskDefinition == null) {
            log.error("Task definition does not exist, taskDefinitionCode:{}.", taskCode);
            putMsg(result, Status.TASK_DEFINE_NOT_EXIST, String.valueOf(taskCode));
            return null;
        }
        if (processService.isTaskOnline(taskCode) && taskDefinition.getFlag() == Flag.YES) {
            // if stream, can update task definition without online check
            if (taskDefinition.getTaskExecuteType() != TaskExecuteType.STREAM) {
                log.warn("Only {} type task can be updated without online check, taskDefinitionCode:{}.",
                        TaskExecuteType.STREAM, taskCode);
                putMsg(result, Status.NOT_SUPPORT_UPDATE_TASK_DEFINITION);
                return null;
            }
        }
        TaskDefinitionLog taskDefinitionToUpdate =
                JSONUtils.parseObject(taskDefinitionJsonObj, TaskDefinitionLog.class);
        if (TimeoutFlag.CLOSE == taskDefinition.getTimeoutFlag()) {
            taskDefinition.setTimeoutNotifyStrategy(null);
        }
        if (taskDefinition.equals(taskDefinitionToUpdate)) {
            log.warn("Task definition does not need update because no change, taskDefinitionCode:{}.", taskCode);
            putMsg(result, Status.TASK_DEFINITION_NOT_MODIFY_ERROR, String.valueOf(taskCode));
            return null;
        }
        if (taskDefinitionToUpdate == null) {
            log.warn("Parameter taskDefinitionJson is invalid.");
            putMsg(result, Status.DATA_IS_NOT_VALID, taskDefinitionJsonObj);
            return null;
        }
        if (!checkTaskParameters(taskDefinitionToUpdate.getTaskType(), taskDefinitionToUpdate.getTaskParams())) {
            putMsg(result, Status.WORKFLOW_NODE_S_PARAMETER_INVALID, taskDefinitionToUpdate.getName());
            return null;
        }
        Integer version = taskDefinitionLogMapper.queryMaxVersionForDefinition(taskCode);
        if (version == null || version == 0) {
            log.error("Max version task definitionLog can not be found in database, taskDefinitionCode:{}.",
                    taskCode);
            putMsg(result, Status.DATA_IS_NOT_VALID, taskCode);
            return null;
        }
        Date now = new Date();
        taskDefinitionToUpdate.setCode(taskCode);
        taskDefinitionToUpdate.setId(taskDefinition.getId());
        taskDefinitionToUpdate.setProjectCode(projectCode);
        taskDefinitionToUpdate.setUserId(taskDefinition.getUserId());
        taskDefinitionToUpdate.setVersion(++version);
        taskDefinitionToUpdate.setTaskType(taskDefinitionToUpdate.getTaskType().toUpperCase());
        taskDefinitionToUpdate.setResourceIds(processService.getResourceIds(taskDefinitionToUpdate));
        taskDefinitionToUpdate.setUpdateTime(now);
        int update = taskDefinitionMapper.updateById(taskDefinitionToUpdate);
        taskDefinitionToUpdate.setOperator(loginUser.getId());
        taskDefinitionToUpdate.setOperateTime(now);
        taskDefinitionToUpdate.setCreateTime(now);
        taskDefinitionToUpdate.setId(null);
        int insert = taskDefinitionLogMapper.insert(taskDefinitionToUpdate);
        if ((update & insert) != 1) {
            log.error("Update task definition or definitionLog error, projectCode:{}, taskDefinitionCode:{}.",
                    projectCode, taskCode);
            putMsg(result, Status.UPDATE_TASK_DEFINITION_ERROR);
            throw new ServiceException(Status.UPDATE_TASK_DEFINITION_ERROR);
        } else
            log.info(
                    "Update task definition and definitionLog complete, projectCode:{}, taskDefinitionCode:{}, newTaskVersion:{}.",
                    projectCode, taskCode, taskDefinitionToUpdate.getVersion());
        // update workflow task relation
        List<WorkflowTaskRelation> workflowTaskRelations = workflowTaskRelationMapper
                .queryProcessTaskRelationByTaskCodeAndTaskVersion(taskDefinitionToUpdate.getCode(),
                        taskDefinition.getVersion());
        if (CollectionUtils.isNotEmpty(workflowTaskRelations)) {
            Map<Long, List<WorkflowTaskRelation>> workflowTaskRelationGroupList = workflowTaskRelations.stream()
                    .collect(Collectors.groupingBy(WorkflowTaskRelation::getProcessDefinitionCode));
            for (Map.Entry<Long, List<WorkflowTaskRelation>> workflowTaskRelationMap : workflowTaskRelationGroupList
                    .entrySet()) {
                Long workflowDefinitionCode = workflowTaskRelationMap.getKey();
                int workflowDefinitionVersion =
                        workflowDefinitionLogMapper.queryMaxVersionForDefinition(workflowDefinitionCode)
                                + 1;
                List<WorkflowTaskRelation> workflowTaskRelationList = workflowTaskRelationMap.getValue();
                for (WorkflowTaskRelation workflowTaskRelation : workflowTaskRelationList) {
                    if (taskCode == workflowTaskRelation.getPreTaskCode()) {
                        workflowTaskRelation.setPreTaskVersion(version);
                    } else if (taskCode == workflowTaskRelation.getPostTaskCode()) {
                        workflowTaskRelation.setPostTaskVersion(version);
                    }
                    workflowTaskRelation.setProcessDefinitionVersion(workflowDefinitionVersion);
                    int updateWorkflowDefinitionVersionCount =
                            workflowTaskRelationMapper.updateProcessTaskRelationTaskVersion(workflowTaskRelation);
                    if (updateWorkflowDefinitionVersionCount != 1) {
                        log.error("batch update workflow task relation error, projectCode:{}, taskDefinitionCode:{}.",
                                projectCode, taskCode);
                        putMsg(result, Status.WORKFLOW_TASK_RELATION_BATCH_UPDATE_ERROR);
                        throw new ServiceException(Status.WORKFLOW_TASK_RELATION_BATCH_UPDATE_ERROR);
                    }
                    WorkflowTaskRelationLog workflowTaskRelationLog = new WorkflowTaskRelationLog(workflowTaskRelation);
                    workflowTaskRelationLog.setOperator(loginUser.getId());
                    workflowTaskRelationLog.setId(null);
                    workflowTaskRelationLog.setOperateTime(now);
                    int insertWorkflowTaskRelationLogCount = workflowTaskRelationLogDao.insert(workflowTaskRelationLog);
                    if (insertWorkflowTaskRelationLogCount != 1) {
                        log.error("batch update workflow task relation error, projectCode:{}, taskDefinitionCode:{}.",
                                projectCode, taskCode);
                        putMsg(result, Status.CREATE_WORKFLOW_TASK_RELATION_LOG_ERROR);
                        throw new ServiceException(Status.CREATE_WORKFLOW_TASK_RELATION_LOG_ERROR);
                    }
                }
                WorkflowDefinition workflowDefinition = workflowDefinitionMapper.queryByCode(workflowDefinitionCode);
                workflowDefinition.setVersion(workflowDefinitionVersion);
                workflowDefinition.setUpdateTime(now);
                workflowDefinition.setUserId(loginUser.getId());
                // update workflow definition
                int updateWorkflowDefinitionCount = workflowDefinitionMapper.updateById(workflowDefinition);
                WorkflowDefinitionLog workflowDefinitionLog = new WorkflowDefinitionLog(workflowDefinition);
                workflowDefinitionLog.setOperateTime(now);
                workflowDefinitionLog.setId(null);
                workflowDefinitionLog.setOperator(loginUser.getId());
                int insertWorkflowDefinitionLogCount = workflowDefinitionLogMapper.insert(workflowDefinitionLog);
                if ((updateWorkflowDefinitionCount & insertWorkflowDefinitionLogCount) != 1) {
                    putMsg(result, Status.UPDATE_WORKFLOW_DEFINITION_ERROR);
                    throw new ServiceException(Status.UPDATE_WORKFLOW_DEFINITION_ERROR);
                }
            }
        }
        return taskDefinitionToUpdate;
    }

    /**
     * update task definition and upstream
     *
     * @param loginUser             login user
     * @param projectCode           project code
     * @param taskCode              task definition code
     * @param taskDefinitionJsonObj task definition json object
     * @param upstreamCodes         upstream task codes, sep comma
     * @return update result code
     */
    @Override
    public Map<String, Object> updateTaskWithUpstream(User loginUser, long projectCode, long taskCode,
                                                      String taskDefinitionJsonObj, String upstreamCodes) {
        Map<String, Object> result = new HashMap<>();
        TaskDefinitionLog taskDefinitionToUpdate =
                updateTask(loginUser, projectCode, taskCode, taskDefinitionJsonObj, result);
        List<WorkflowTaskRelation> upstreamTaskRelations =
                workflowTaskRelationMapper.queryUpstreamByCode(projectCode, taskCode);
        Set<Long> upstreamCodeSet =
                upstreamTaskRelations.stream().map(WorkflowTaskRelation::getPreTaskCode).collect(Collectors.toSet());
        Set<Long> upstreamTaskCodes = Collections.emptySet();
        if (StringUtils.isNotEmpty(upstreamCodes)) {
            upstreamTaskCodes = Arrays.stream(upstreamCodes.split(Constants.COMMA)).map(Long::parseLong)
                    .collect(Collectors.toSet());
        }
        if (CollectionUtils.isEqualCollection(upstreamCodeSet, upstreamTaskCodes) && taskDefinitionToUpdate == null) {
            putMsg(result, Status.SUCCESS);
            return result;
        }
        Map<Long, TaskDefinition> queryUpStreamTaskCodeMap;
        if (CollectionUtils.isNotEmpty(upstreamTaskCodes)) {
            List<TaskDefinition> upstreamTaskDefinitionList = taskDefinitionMapper.queryByCodeList(upstreamTaskCodes);
            queryUpStreamTaskCodeMap = upstreamTaskDefinitionList.stream()
                    .collect(Collectors.toMap(TaskDefinition::getCode, taskDefinition -> taskDefinition));
            // upstreamTaskCodes - queryUpStreamTaskCodeMap.keySet
            upstreamTaskCodes.removeAll(queryUpStreamTaskCodeMap.keySet());
            if (CollectionUtils.isNotEmpty(upstreamTaskCodes)) {
                String notExistTaskCodes = StringUtils.join(upstreamTaskCodes, Constants.COMMA);
                log.error("Some task definitions in parameter upstreamTaskCodes do not exist, notExistTaskCodes:{}.",
                        notExistTaskCodes);
                putMsg(result, Status.TASK_DEFINE_NOT_EXIST, notExistTaskCodes);
                return result;
            }
        } else {
            queryUpStreamTaskCodeMap = new HashMap<>();
        }
        if (MapUtils.isNotEmpty(queryUpStreamTaskCodeMap)) {
            WorkflowTaskRelation taskRelation = upstreamTaskRelations.get(0);
            List<WorkflowTaskRelation> workflowTaskRelations =
                    workflowTaskRelationMapper.queryByProcessCode(taskRelation.getProcessDefinitionCode());

            // set upstream code list
            updateUpstreamTask(new HashSet<>(queryUpStreamTaskCodeMap.keySet()),
                    taskCode, projectCode, taskRelation.getProcessDefinitionCode(), loginUser);

            List<WorkflowTaskRelation> workflowTaskRelationList = Lists.newArrayList(workflowTaskRelations);
            List<WorkflowTaskRelation> relationList = Lists.newArrayList();
            for (WorkflowTaskRelation workflowTaskRelation : workflowTaskRelationList) {
                if (workflowTaskRelation.getPostTaskCode() == taskCode) {
                    if (queryUpStreamTaskCodeMap.containsKey(workflowTaskRelation.getPreTaskCode())
                            && workflowTaskRelation.getPreTaskCode() != 0L) {
                        queryUpStreamTaskCodeMap.remove(workflowTaskRelation.getPreTaskCode());
                    } else {
                        workflowTaskRelation.setPreTaskCode(0L);
                        workflowTaskRelation.setPreTaskVersion(0);
                        relationList.add(workflowTaskRelation);
                    }
                }
            }
            workflowTaskRelationList.removeAll(relationList);
            for (Map.Entry<Long, TaskDefinition> queryUpStreamTask : queryUpStreamTaskCodeMap.entrySet()) {
                taskRelation.setPreTaskCode(queryUpStreamTask.getKey());
                taskRelation.setPreTaskVersion(queryUpStreamTask.getValue().getVersion());
                workflowTaskRelationList.add(taskRelation);
            }
            if (MapUtils.isEmpty(queryUpStreamTaskCodeMap) && CollectionUtils.isNotEmpty(workflowTaskRelationList)) {
                workflowTaskRelationList.add(workflowTaskRelationList.get(0));
            }
        }
        log.info(
                "Update task with upstream tasks complete, projectCode:{}, taskDefinitionCode:{}, upstreamTaskCodes:{}.",
                projectCode, taskCode, upstreamTaskCodes);
        result.put(Constants.DATA_LIST, taskCode);
        putMsg(result, Status.SUCCESS);
        return result;
    }

    private void updateUpstreamTask(Set<Long> allPreTaskCodeSet, long taskCode, long projectCode,
                                    long workflowDefinitionCode, User loginUser) {
        // query all workflow task relation
        List<WorkflowTaskRelation> hadWorkflowTaskRelationList = workflowTaskRelationMapper
                .queryUpstreamByCode(projectCode, taskCode);
        // remove pre
        Set<Long> removePreTaskSet = new HashSet<>();
        List<WorkflowTaskRelation> removePreTaskList = new ArrayList<>();
        // add pre
        Set<Long> addPreTaskSet = new HashSet<>();
        List<WorkflowTaskRelation> addPreTaskList = new ArrayList<>();

        List<WorkflowTaskRelationLog> workflowTaskRelationLogList = new ArrayList<>();

        // filter all workflow task relation
        if (CollectionUtils.isNotEmpty(hadWorkflowTaskRelationList)) {
            for (WorkflowTaskRelation workflowTaskRelation : hadWorkflowTaskRelationList) {
                if (workflowTaskRelation.getPreTaskCode() == 0) {
                    continue;
                }
                // had
                if (allPreTaskCodeSet.contains(workflowTaskRelation.getPreTaskCode())) {
                    allPreTaskCodeSet.remove(workflowTaskRelation.getPreTaskCode());
                } else {
                    // remove
                    removePreTaskSet.add(workflowTaskRelation.getPreTaskCode());
                    workflowTaskRelation.setPreTaskCode(0);
                    workflowTaskRelation.setPreTaskVersion(0);
                    removePreTaskList.add(workflowTaskRelation);
                    workflowTaskRelationLogList.add(createWorkflowTaskRelationLog(loginUser, workflowTaskRelation));
                }
            }
        }
        // add
        if (allPreTaskCodeSet.size() != 0) {
            addPreTaskSet.addAll(allPreTaskCodeSet);
        }
        // get add task code map
        allPreTaskCodeSet.add(Long.valueOf(taskCode));
        List<TaskDefinition> taskDefinitionList = taskDefinitionMapper.queryByCodeList(allPreTaskCodeSet);
        Map<Long, TaskDefinition> taskCodeMap = taskDefinitionList.stream().collect(Collectors
                .toMap(TaskDefinition::getCode, Function.identity(), (a, b) -> a));

        WorkflowDefinition workflowDefinition = workflowDefinitionMapper.queryByCode(workflowDefinitionCode);
        TaskDefinition taskDefinition = taskCodeMap.get(taskCode);

        for (Long preTaskCode : addPreTaskSet) {
            TaskDefinition preTaskRelation = taskCodeMap.get(preTaskCode);
            WorkflowTaskRelation workflowTaskRelation = new WorkflowTaskRelation(
                    null, workflowDefinition.getVersion(), projectCode, workflowDefinition.getCode(),
                    preTaskRelation.getCode(), preTaskRelation.getVersion(),
                    taskDefinition.getCode(), taskDefinition.getVersion(), ConditionType.NONE, "{}");
            addPreTaskList.add(workflowTaskRelation);
            workflowTaskRelationLogList.add(createWorkflowTaskRelationLog(loginUser, workflowTaskRelation));
        }
        int insert = 0;
        int remove = 0;
        int log = 0;
        // insert workflow task relation table data
        if (CollectionUtils.isNotEmpty(addPreTaskList)) {
            insert = workflowTaskRelationMapper.batchInsert(addPreTaskList);
        }
        if (CollectionUtils.isNotEmpty(removePreTaskList)) {
            for (WorkflowTaskRelation workflowTaskRelation : removePreTaskList) {
                remove += workflowTaskRelationMapper.updateById(workflowTaskRelation);
            }
        }
        if (CollectionUtils.isNotEmpty(workflowTaskRelationLogList)) {
            log = workflowTaskRelationLogDao.batchInsert(workflowTaskRelationLogList);
        }
        if (insert + remove != log) {
            throw new RuntimeException("updateUpstreamTask error");
        }
    }

    private WorkflowTaskRelationLog createWorkflowTaskRelationLog(User loginUser,
                                                                  WorkflowTaskRelation workflowTaskRelation) {
        Date now = new Date();
        WorkflowTaskRelationLog workflowTaskRelationLog = new WorkflowTaskRelationLog(workflowTaskRelation);
        workflowTaskRelationLog.setOperator(loginUser.getId());
        workflowTaskRelationLog.setOperateTime(now);
        workflowTaskRelationLog.setCreateTime(now);
        workflowTaskRelationLog.setUpdateTime(now);
        return workflowTaskRelationLog;
    }

    /**
     * switch task definition
     *
     * @param loginUser   login user
     * @param projectCode project code
     * @param taskCode    task code
     * @param version     the version user want to switch
     */
    @Transactional
    @Override
    public Map<String, Object> switchVersion(User loginUser, long projectCode, long taskCode, int version) {
        Project project = projectMapper.queryByCode(projectCode);
        // check user access for project
        Map<String, Object> result =
                projectService.checkProjectAndAuth(loginUser, project, projectCode, WORKFLOW_SWITCH_TO_THIS_VERSION);
        if (result.get(Constants.STATUS) != Status.SUCCESS) {
            return result;
        }
        if (processService.isTaskOnline(taskCode)) {
            log.warn(
                    "Task definition version can not be switched due to workflow definition is {}, taskDefinitionCode:{}.",
                    ReleaseState.ONLINE.getDescp(), taskCode);
            putMsg(result, Status.WORKFLOW_DEFINE_STATE_ONLINE);
            return result;
        }
        TaskDefinition taskDefinition = taskDefinitionMapper.queryByCode(taskCode);
        if (taskDefinition == null || projectCode != taskDefinition.getProjectCode()) {
            log.error("Task definition does not exist, taskDefinitionCode:{}.", taskCode);
            putMsg(result, Status.TASK_DEFINE_NOT_EXIST, String.valueOf(taskCode));
            return result;
        }
        TaskDefinitionLog taskDefinitionUpdate =
                taskDefinitionLogMapper.queryByDefinitionCodeAndVersion(taskCode, version);
        taskDefinitionUpdate.setUserId(loginUser.getId());
        taskDefinitionUpdate.setUpdateTime(new Date());
        taskDefinitionUpdate.setId(taskDefinition.getId());
        int switchVersion = taskDefinitionMapper.updateById(taskDefinitionUpdate);
        if (switchVersion > 0) {
            List<WorkflowTaskRelation> taskRelationList =
                    workflowTaskRelationMapper.queryUpstreamByCode(projectCode, taskCode);
            if (CollectionUtils.isNotEmpty(taskRelationList)) {
                log.info(
                        "Task definition has upstream tasks, start handle them after switch task, taskDefinitionCode:{}.",
                        taskCode);
                long workflowDefinitionCode = taskRelationList.get(0).getProcessDefinitionCode();
                List<WorkflowTaskRelation> workflowTaskRelations =
                        workflowTaskRelationMapper.queryByProcessCode(workflowDefinitionCode);
                updateDag(loginUser, workflowDefinitionCode, workflowTaskRelations,
                        Lists.newArrayList(taskDefinitionUpdate));
            } else {
                log.info(
                        "Task definition version switch complete, switch task version to {}, taskDefinitionCode:{}.",
                        version, taskCode);
                putMsg(result, Status.SUCCESS);
            }
        } else {
            log.error("Task definition version switch error, taskDefinitionCode:{}.", taskCode);
            putMsg(result, Status.SWITCH_TASK_DEFINITION_VERSION_ERROR);
        }
        return result;
    }

    @Override
    public Result queryTaskDefinitionVersions(User loginUser,
                                              long projectCode,
                                              long taskCode,
                                              int pageNo,
                                              int pageSize) {
        Result result = new Result();
        Project project = projectMapper.queryByCode(projectCode);
        // check user access for project
        Map<String, Object> checkResult =
                projectService.checkProjectAndAuth(loginUser, project, projectCode, TASK_VERSION_VIEW);
        Status resultStatus = (Status) checkResult.get(Constants.STATUS);
        if (resultStatus != Status.SUCCESS) {
            putMsg(result, resultStatus);
            return result;
        }
        PageInfo<TaskDefinitionLog> pageInfo = new PageInfo<>(pageNo, pageSize);
        Page<TaskDefinitionLog> page = new Page<>(pageNo, pageSize);
        IPage<TaskDefinitionLog> taskDefinitionVersionsPaging =
                taskDefinitionLogMapper.queryTaskDefinitionVersionsPaging(page, taskCode, projectCode);
        List<TaskDefinitionLog> taskDefinitionLogs = taskDefinitionVersionsPaging.getRecords();

        pageInfo.setTotalList(taskDefinitionLogs);
        pageInfo.setTotal((int) taskDefinitionVersionsPaging.getTotal());
        result.setData(pageInfo);
        putMsg(result, Status.SUCCESS);
        return result;
    }

    @Override
    public Map<String, Object> deleteByCodeAndVersion(User loginUser, long projectCode, long taskCode, int version) {
        Project project = projectMapper.queryByCode(projectCode);
        // check if user have write perm for project
        Map<String, Object> result = new HashMap<>();
        boolean hasProjectAndWritePerm = projectService.hasProjectAndWritePerm(loginUser, project, result);
        if (!hasProjectAndWritePerm) {
            return result;
        }
        TaskDefinition taskDefinition = taskDefinitionMapper.queryByCode(taskCode);

        if (taskDefinition == null) {
            log.error("Task definition does not exist, taskDefinitionCode:{}.", taskCode);
            putMsg(result, Status.TASK_DEFINE_NOT_EXIST, String.valueOf(taskCode));
        } else {
            if (taskDefinition.getVersion() == version) {
                log.warn(
                        "Task definition can not be deleted due to version is being used, projectCode:{}, taskDefinitionCode:{}, version:{}.",
                        projectCode, taskCode, version);
                putMsg(result, Status.MAIN_TABLE_USING_VERSION);
                return result;
            }
            int delete = taskDefinitionLogMapper.deleteByCodeAndVersion(taskCode, version);
            if (delete > 0) {
                log.info(
                        "Task definition version delete complete, projectCode:{}, taskDefinitionCode:{}, version:{}.",
                        projectCode, taskCode, version);
                putMsg(result, Status.SUCCESS);
            } else {
                log.error("Task definition version delete error, projectCode:{}, taskDefinitionCode:{}, version:{}.",
                        projectCode, taskCode, version);
                putMsg(result, Status.DELETE_TASK_DEFINITION_VERSION_ERROR);
            }
        }
        return result;
    }

    @Override
    public Map<String, Object> queryTaskDefinitionDetail(User loginUser, long projectCode, long taskCode) {
        Project project = projectMapper.queryByCode(projectCode);
        // check user access for project
        Map<String, Object> result =
                projectService.checkProjectAndAuth(loginUser, project, projectCode, TASK_DEFINITION);
        if (result.get(Constants.STATUS) != Status.SUCCESS) {
            return result;
        }

        TaskDefinition taskDefinition = taskDefinitionMapper.queryByCode(taskCode);
        if (taskDefinition == null || projectCode != taskDefinition.getProjectCode()) {
            log.error("Task definition does not exist, taskDefinitionCode:{}.", taskCode);
            putMsg(result, Status.TASK_DEFINE_NOT_EXIST, String.valueOf(taskCode));
        } else {
            List<WorkflowTaskRelation> taskRelationList = workflowTaskRelationMapper
                    .queryByCode(projectCode, 0, 0, taskCode);
            if (CollectionUtils.isNotEmpty(taskRelationList)) {
                taskRelationList = taskRelationList.stream()
                        .filter(v -> v.getPreTaskCode() != 0).collect(Collectors.toList());
            }
            TaskDefinitionVO taskDefinitionVo = TaskDefinitionVO.fromTaskDefinition(taskDefinition);
            taskDefinitionVo.setWorkflowTaskRelationList(taskRelationList);
            result.put(Constants.DATA_LIST, taskDefinitionVo);
            putMsg(result, Status.SUCCESS);
        }
        return result;
    }

    private void fillRecords(long projectCode, IPage<TaskMainInfo> taskMainInfoIPage) {
        List<TaskMainInfo> records = Collections.emptyList();
        if (CollectionUtils.isNotEmpty(taskMainInfoIPage.getRecords())) {
            // query task relevant info by task code
            records = taskDefinitionMapper.queryDefineListByCodeList(projectCode,
                    taskMainInfoIPage.getRecords().stream().map(TaskMainInfo::getTaskCode)
                            .collect(Collectors.toList()));
        }
        // because first step, so need init records
        taskMainInfoIPage.setRecords(Collections.emptyList());
        if (CollectionUtils.isNotEmpty(records)) {
            // task code and task info map
            Map<Long, TaskMainInfo> taskMainInfoMap = new HashMap<>();
            // construct task code and relevant upstream task list map
            for (TaskMainInfo info : records) {
                taskMainInfoMap.compute(info.getTaskCode(), (k, v) -> {
                    if (v == null) {
                        Map<Long, String> upstreamTaskMap = new HashMap<>();
                        if (info.getUpstreamTaskCode() != 0) {
                            upstreamTaskMap.put(info.getUpstreamTaskCode(), info.getUpstreamTaskName());
                            info.setUpstreamTaskCode(0L);
                            info.setUpstreamTaskName(StringUtils.EMPTY);
                        }
                        info.setUpstreamTaskMap(upstreamTaskMap);
                        v = info;
                    }
                    if (info.getUpstreamTaskCode() != 0) {
                        v.getUpstreamTaskMap().put(info.getUpstreamTaskCode(), info.getUpstreamTaskName());
                    }
                    return v;
                });
            }

            // because taskMainInfoMap's value is TaskMainInfo,
            // TaskMainInfo have task code info, so only need gain taskMainInfoMap's values
            List<TaskMainInfo> resultRecords = Lists.newArrayList(taskMainInfoMap.values());
            resultRecords.sort((o1, o2) -> o2.getTaskUpdateTime().compareTo(o1.getTaskUpdateTime()));
            taskMainInfoIPage.setRecords(resultRecords);
        }
    }

    private void fillWorkflowInfo(long projectCode, IPage<TaskMainInfo> taskMainInfoIPage) {

    }

    @Override
    public Map<String, Object> genTaskCodeList(Integer genNum) {
        Map<String, Object> result = new HashMap<>();
        if (genNum == null || genNum < 1 || genNum > 100) {
            log.warn("Parameter genNum must be great than 1 and less than 100.");
            putMsg(result, Status.DATA_IS_NOT_VALID, genNum);
            return result;
        }
        List<Long> taskCodes = new ArrayList<>();
        try {
            for (int i = 0; i < genNum; i++) {
                taskCodes.add(CodeGenerateUtils.genCode());
            }
        } catch (CodeGenerateException e) {
            log.error("Generate task definition code error.", e);
            putMsg(result, Status.INTERNAL_SERVER_ERROR_ARGS, "Error generating task definition code");
        }
        putMsg(result, Status.SUCCESS);
        // return workflowDefinitionCode
        result.put(Constants.DATA_LIST, taskCodes);
        return result;
    }

    /**
     * release task definition
     *
     * @param loginUser    login user
     * @param projectCode  project code
     * @param code         task definition code
     * @param releaseState releaseState
     * @return update result code
     */
    @Transactional
    @Override
    public Map<String, Object> releaseTaskDefinition(User loginUser, long projectCode, long code,
                                                     ReleaseState releaseState) {
        Project project = projectMapper.queryByCode(projectCode);
        // check user access for project
        Map<String, Object> result = projectService.checkProjectAndAuth(loginUser, project, projectCode, null);
        Status resultStatus = (Status) result.get(Constants.STATUS);
        if (resultStatus != Status.SUCCESS) {
            return result;
        }
        if (null == releaseState) {
            putMsg(result, Status.REQUEST_PARAMS_NOT_VALID_ERROR, Constants.RELEASE_STATE);
            return result;
        }
        TaskDefinition taskDefinition = taskDefinitionMapper.queryByCode(code);
        if (taskDefinition == null || projectCode != taskDefinition.getProjectCode()) {
            putMsg(result, Status.TASK_DEFINE_NOT_EXIST, String.valueOf(code));
            return result;
        }
        TaskDefinitionLog taskDefinitionLog =
                taskDefinitionLogMapper.queryByDefinitionCodeAndVersion(code, taskDefinition.getVersion());
        if (taskDefinitionLog == null) {
            log.error("Task definition does not exist, taskDefinitionCode:{}.", code);
            putMsg(result, Status.TASK_DEFINE_NOT_EXIST, String.valueOf(code));
            return result;
        }
        switch (releaseState) {
            case OFFLINE:
                taskDefinition.setFlag(Flag.NO);
                taskDefinitionLog.setFlag(Flag.NO);
                break;
            case ONLINE:
                String resourceIds = taskDefinition.getResourceIds();
                if (StringUtils.isNotBlank(resourceIds)) {
                    Integer[] resourceIdArray =
                            Arrays.stream(resourceIds.split(",")).map(Integer::parseInt).toArray(Integer[]::new);
                    PermissionCheck<Integer> permissionCheck = new PermissionCheck(AuthorizationType.RESOURCE_FILE_ID,
                            processService, resourceIdArray, loginUser.getId(), log);
                    try {
                        permissionCheck.checkPermission();
                    } catch (Exception e) {
                        log.error("Resources permission check error, resourceIds:{}.", resourceIds, e);
                        putMsg(result, Status.RESOURCE_NOT_EXIST_OR_NO_PERMISSION);
                        return result;
                    }
                }
                taskDefinition.setFlag(Flag.YES);
                taskDefinitionLog.setFlag(Flag.YES);
                break;
            default:
                log.warn("Parameter releaseState is invalid.");
                putMsg(result, Status.REQUEST_PARAMS_NOT_VALID_ERROR, Constants.RELEASE_STATE);
                return result;
        }
        int update = taskDefinitionMapper.updateById(taskDefinition);
        int updateLog = taskDefinitionLogMapper.updateById(taskDefinitionLog);
        if ((update == 0 && updateLog == 1) || (update == 1 && updateLog == 0)) {
            log.error("Update taskDefinition state or taskDefinitionLog state error, taskDefinitionCode:{}.", code);
            putMsg(result, Status.UPDATE_TASK_DEFINITION_ERROR);
            throw new ServiceException(Status.UPDATE_TASK_DEFINITION_ERROR);
        }
        log.error("Update taskDefinition state or taskDefinitionLog state to complete, taskDefinitionCode:{}.",
                code);
        putMsg(result, Status.SUCCESS);
        return result;
    }

    @Override
    public void deleteTaskByWorkflowDefinitionCode(long workflowDefinitionCode, int workflowDefinitionVersion) {
        List<WorkflowTaskRelation> workflowTaskRelations = workflowTaskRelationService
                .queryByWorkflowDefinitionCode(workflowDefinitionCode, workflowDefinitionVersion);
        if (CollectionUtils.isEmpty(workflowTaskRelations)) {
            return;
        }
        // delete task definition
        Set<Long> needToDeleteTaskDefinitionCodes = new HashSet<>();
        for (WorkflowTaskRelation workflowTaskRelation : workflowTaskRelations) {
            needToDeleteTaskDefinitionCodes.add(workflowTaskRelation.getPreTaskCode());
            needToDeleteTaskDefinitionCodes.add(workflowTaskRelation.getPostTaskCode());
        }
        taskDefinitionDao.deleteByTaskDefinitionCodes(needToDeleteTaskDefinitionCodes);
        // delete task workflow relation
        workflowTaskRelationService.deleteByWorkflowDefinitionCode(workflowDefinitionCode, workflowDefinitionVersion);
    }
}<|MERGE_RESOLUTION|>--- conflicted
+++ resolved
@@ -175,7 +175,6 @@
     }
 
     /**
-<<<<<<< HEAD
      * Create resource task definition
      *
      * @param loginUser         login user
@@ -349,8 +348,6 @@
     }
 
     /**
-=======
->>>>>>> cfe70a3c
      * query task definition
      *
      * @param loginUser   login user
