--- conflicted
+++ resolved
@@ -48,13 +48,7 @@
 import org.apache.dolphinscheduler.common.utils.CodeGenerateUtils;
 import org.apache.dolphinscheduler.common.utils.CodeGenerateUtils.CodeGenerateException;
 import org.apache.dolphinscheduler.common.utils.JSONUtils;
-import org.apache.dolphinscheduler.dao.entity.ProcessDefinition;
-import org.apache.dolphinscheduler.dao.entity.ProcessTaskRelation;
-import org.apache.dolphinscheduler.dao.entity.ProcessTaskRelationLog;
-import org.apache.dolphinscheduler.dao.entity.TaskDefinition;
-import org.apache.dolphinscheduler.dao.entity.TaskDefinitionLog;
-import org.apache.dolphinscheduler.dao.entity.TaskMainInfo;
-import org.apache.dolphinscheduler.dao.entity.User;
+import org.apache.dolphinscheduler.dao.entity.*;
 import org.apache.dolphinscheduler.dao.mapper.ProcessDefinitionMapper;
 import org.apache.dolphinscheduler.dao.mapper.ProcessTaskRelationMapper;
 import org.apache.dolphinscheduler.dao.mapper.ProjectMapper;
@@ -124,6 +118,9 @@
     private TaskPluginManager taskPluginManager;
 
     @Autowired
+    private ProjectMapper projectMapper;
+
+    @Autowired
     private ProcessDefinitionService processDefinitionService;
 
     /**
@@ -138,18 +135,8 @@
     public Map<String, Object> createTaskDefinition(User loginUser,
                                                     long projectCode,
                                                     String taskDefinitionJson) {
-<<<<<<< HEAD
         //check user access for project
         projectService.hasProjectAndPerm(loginUser, projectCode, TASK_DEFINITION_CREATE);
-=======
-        Project project = projectMapper.queryByCode(projectCode);
-        // check user access for project
-        Map<String, Object> result =
-                projectService.checkProjectAndAuth(loginUser, project, projectCode, TASK_DEFINITION_CREATE);
-        if (result.get(Constants.STATUS) != Status.SUCCESS) {
-            return result;
-        }
->>>>>>> 70aef3ec
 
         Map<String, Object> result = new HashMap<>();
         List<TaskDefinitionLog> taskDefinitionLogs = JSONUtils.toList(taskDefinitionJson, TaskDefinitionLog.class);
@@ -197,8 +184,7 @@
 
     private void checkTaskDefinitionValid(User user, TaskDefinition taskDefinition, String permissions) {
         // check user access for project
-        Project project = projectMapper.queryByCode(taskDefinition.getProjectCode());
-        projectService.checkProjectAndAuthThrowException(user, project, permissions);
+        projectService.hasProjectAndPerm(user, taskDefinition.getProjectCode(), permissions);
 
         if (!taskPluginManager.checkTaskParameters(ParametersNode.builder()
                 .taskType(taskDefinition.getTaskType())
@@ -286,20 +272,10 @@
                                                        long processDefinitionCode,
                                                        String taskDefinitionJsonObj,
                                                        String upstreamCodes) {
-<<<<<<< HEAD
         //check user access for project
         projectService.hasProjectAndPerm(loginUser, projectCode,TASK_DEFINITION_CREATE);
 
         Map<String, Object> result = new HashMap<>();
-=======
-        Project project = projectMapper.queryByCode(projectCode);
-        // check user access for project
-        Map<String, Object> result =
-                projectService.checkProjectAndAuth(loginUser, project, projectCode, TASK_DEFINITION_CREATE);
-        if (result.get(Constants.STATUS) != Status.SUCCESS) {
-            return result;
-        }
->>>>>>> 70aef3ec
         ProcessDefinition processDefinition = processDefinitionMapper.queryByCode(processDefinitionCode);
         if (processDefinition == null || projectCode != processDefinition.getProjectCode()) {
             logger.error("Process definition does not exist, processDefinitionCode:{}.", processDefinitionCode);
@@ -411,22 +387,10 @@
      * @param taskName task name
      */
     @Override
-<<<<<<< HEAD
-    public Map<String, Object> queryTaskDefinitionByName(User loginUser, long projectCode, long processCode, String taskName) {
+    public Map<String, Object> queryTaskDefinitionByName(User loginUser, long projectCode, long processCode,
+                                                         String taskName) {
         //check user access for project
         projectService.hasProjectAndPerm(loginUser, projectCode,TASK_DEFINITION);
-=======
-    public Map<String, Object> queryTaskDefinitionByName(User loginUser, long projectCode, long processCode,
-                                                         String taskName) {
-        Project project = projectMapper.queryByCode(projectCode);
-        // check user access for project
-        Map<String, Object> result =
-                projectService.checkProjectAndAuth(loginUser, project, projectCode, TASK_DEFINITION);
-        if (result.get(Constants.STATUS) != Status.SUCCESS) {
-            return result;
-        }
->>>>>>> 70aef3ec
-
         Map<String, Object> result = new HashMap<>();
         TaskDefinition taskDefinition = taskDefinitionMapper.queryByName(projectCode, processCode, taskName);
         if (taskDefinition == null) {
@@ -444,8 +408,7 @@
      */
     private void taskCanDeleteValid(User user, TaskDefinition taskDefinition) {
         // check user access for project
-        Project project = projectMapper.queryByCode(taskDefinition.getProjectCode());
-        projectService.checkProjectAndAuthThrowException(user, project, TASK_DEFINITION_DELETE);
+        projectService.hasProjectAndPerm(user, taskDefinition.getProjectCode(), TASK_DEFINITION_DELETE);
 
         // Whether task relation workflow is online
         if (processService.isTaskOnline(taskDefinition.getCode()) && taskDefinition.getFlag() == Flag.YES) {
@@ -476,20 +439,7 @@
      */
     @Transactional
     @Override
-<<<<<<< HEAD
-    public Map<String, Object> deleteTaskDefinitionByCode(User loginUser, long projectCode, long taskCode) {
-        //check user access for project
-        projectService.hasProjectAndPerm(loginUser, projectCode,TASK_DEFINITION_DELETE);
-
-        Map<String, Object> result = new HashMap<>();
-        if (taskCode == 0) {
-            logger.warn("Parameter taskCode 0 is invalid.");
-            putMsg(result, Status.DELETE_TASK_DEFINE_BY_CODE_ERROR);
-            return result;
-        }
-=======
     public void deleteTaskDefinitionByCode(User loginUser, long taskCode) {
->>>>>>> 70aef3ec
         TaskDefinition taskDefinition = taskDefinitionMapper.queryByCode(taskCode);
         if (taskDefinition == null) {
             throw new ServiceException(Status.TASK_DEFINE_NOT_EXIST, taskCode);
@@ -586,12 +536,6 @@
         return result;
     }
 
-<<<<<<< HEAD
-    private TaskDefinitionLog updateTask(User loginUser, long projectCode, long taskCode, String taskDefinitionJsonObj, Map<String, Object> result) {
-        //check user access for project
-        projectService.hasProjectAndPerm(loginUser, projectCode, TASK_DEFINITION_UPDATE);
-
-=======
     private void TaskDefinitionUpdateValid(TaskDefinition taskDefinitionOriginal, TaskDefinition taskDefinitionUpdate) {
         // Task already online
         if (processService.isTaskOnline(taskDefinitionOriginal.getCode())
@@ -680,8 +624,7 @@
         if (taskDefinition == null) {
             throw new ServiceException(Status.TASK_DEFINE_NOT_EXIST, taskCode);
         }
-        Project project = projectMapper.queryByCode(taskDefinition.getProjectCode());
-        projectService.checkProjectAndAuthThrowException(loginUser, project, TASK_DEFINITION);
+        projectService.hasProjectAndPerm(loginUser, taskDefinition.getProjectCode(), TASK_DEFINITION);
         return taskDefinition;
     }
 
@@ -699,7 +642,7 @@
         if (taskDefinition.getProjectName() != null) {
             Project project = projectMapper.queryByName(taskDefinition.getProjectName());
             // check user access for project
-            projectService.checkProjectAndAuthThrowException(loginUser, project, WORKFLOW_DEFINITION);
+            projectService.hasProjectAndPerm(loginUser, project, WORKFLOW_DEFINITION);
             taskDefinition.setProjectCode(project.getCode());
         }
 
@@ -717,13 +660,8 @@
 
     private TaskDefinitionLog updateTask(User loginUser, long projectCode, long taskCode, String taskDefinitionJsonObj,
                                          Map<String, Object> result) {
-        Project project = projectMapper.queryByCode(projectCode);
         // check user access for project
-        result.putAll(projectService.checkProjectAndAuth(loginUser, project, projectCode, TASK_DEFINITION_UPDATE));
-        if (result.get(Constants.STATUS) != Status.SUCCESS) {
-            return null;
-        }
->>>>>>> 70aef3ec
+        projectService.hasProjectAndPerm(loginUser, projectCode, TASK_DEFINITION_UPDATE);
         TaskDefinition taskDefinition = taskDefinitionMapper.queryByCode(taskCode);
         if (taskDefinition == null) {
             logger.error("Task definition does not exist, taskDefinitionCode:{}.", taskCode);
@@ -896,20 +834,10 @@
     @Transactional
     @Override
     public Map<String, Object> switchVersion(User loginUser, long projectCode, long taskCode, int version) {
-<<<<<<< HEAD
         //check user access for project
         projectService.hasProjectAndPerm(loginUser, projectCode, WORKFLOW_SWITCH_TO_THIS_VERSION);
 
         Map<String, Object> result = new HashMap<>();
-=======
-        Project project = projectMapper.queryByCode(projectCode);
-        // check user access for project
-        Map<String, Object> result =
-                projectService.checkProjectAndAuth(loginUser, project, projectCode, WORKFLOW_SWITCH_TO_THIS_VERSION);
-        if (result.get(Constants.STATUS) != Status.SUCCESS) {
-            return result;
-        }
->>>>>>> 70aef3ec
         if (processService.isTaskOnline(taskCode)) {
             logger.warn(
                     "Task definition version can not be switched due to process definition is {}, taskDefinitionCode:{}.",
@@ -962,18 +890,8 @@
                                               int pageSize) {
         Result result = new Result();
         // check user access for project
-<<<<<<< HEAD
         projectService.hasProjectAndPerm(loginUser, projectCode, TASK_VERSION_VIEW);
 
-=======
-        Map<String, Object> checkResult =
-                projectService.checkProjectAndAuth(loginUser, project, projectCode, TASK_VERSION_VIEW);
-        Status resultStatus = (Status) checkResult.get(Constants.STATUS);
-        if (resultStatus != Status.SUCCESS) {
-            putMsg(result, resultStatus);
-            return result;
-        }
->>>>>>> 70aef3ec
         PageInfo<TaskDefinitionLog> pageInfo = new PageInfo<>(pageNo, pageSize);
         Page<TaskDefinitionLog> page = new Page<>(pageNo, pageSize);
         IPage<TaskDefinitionLog> taskDefinitionVersionsPaging =
@@ -989,20 +907,10 @@
 
     @Override
     public Map<String, Object> deleteByCodeAndVersion(User loginUser, long projectCode, long taskCode, int version) {
-<<<<<<< HEAD
         //check user access for project
         projectService.hasProjectAndPerm(loginUser, projectCode,TASK_DEFINITION_DELETE);
 
         Map<String, Object> result = new HashMap<>();
-=======
-        Project project = projectMapper.queryByCode(projectCode);
-        // check user access for project
-        Map<String, Object> result =
-                projectService.checkProjectAndAuth(loginUser, project, projectCode, TASK_DEFINITION_DELETE);
-        if (result.get(Constants.STATUS) != Status.SUCCESS) {
-            return result;
-        }
->>>>>>> 70aef3ec
         TaskDefinition taskDefinition = taskDefinitionMapper.queryByCode(taskCode);
 
         if (taskDefinition == null) {
@@ -1033,18 +941,8 @@
 
     @Override
     public Map<String, Object> queryTaskDefinitionDetail(User loginUser, long projectCode, long taskCode) {
-<<<<<<< HEAD
         //check user access for project
         projectService.hasProjectAndPerm(loginUser, projectCode,TASK_DEFINITION);
-=======
-        Project project = projectMapper.queryByCode(projectCode);
-        // check user access for project
-        Map<String, Object> result =
-                projectService.checkProjectAndAuth(loginUser, project, projectCode, TASK_DEFINITION);
-        if (result.get(Constants.STATUS) != Status.SUCCESS) {
-            return result;
-        }
->>>>>>> 70aef3ec
 
         Map<String, Object> result = new HashMap<>();
         TaskDefinition taskDefinition = taskDefinitionMapper.queryByCode(taskCode);
@@ -1068,21 +966,9 @@
                                                 Integer pageNo,
                                                 Integer pageSize) {
         Result result = new Result();
-<<<<<<< HEAD
         //check user access for project
         projectService.hasProjectAndPerm(loginUser, projectCode,TASK_DEFINITION);
 
-=======
-        Project project = projectMapper.queryByCode(projectCode);
-        // check user access for project
-        Map<String, Object> checkResult =
-                projectService.checkProjectAndAuth(loginUser, project, projectCode, TASK_DEFINITION);
-        Status resultStatus = (Status) checkResult.get(Constants.STATUS);
-        if (resultStatus != Status.SUCCESS) {
-            putMsg(result, resultStatus);
-            return result;
-        }
->>>>>>> 70aef3ec
         taskType = taskType == null ? StringUtils.EMPTY : taskType;
         Page<TaskMainInfo> page = new Page<>(pageNo, pageSize);
         IPage<TaskMainInfo> taskMainInfoIPage =
@@ -1153,23 +1039,12 @@
      */
     @Transactional
     @Override
-<<<<<<< HEAD
-    public Map<String, Object> releaseTaskDefinition(User loginUser, long projectCode, long code, ReleaseState releaseState) {
+    public Map<String, Object> releaseTaskDefinition(User loginUser, long projectCode, long code,
+                                                     ReleaseState releaseState) {
         //check user access for project
         projectService.hasProjectAndPerm(loginUser, projectCode, null);
 
         Map<String, Object> result = new HashMap<>();
-=======
-    public Map<String, Object> releaseTaskDefinition(User loginUser, long projectCode, long code,
-                                                     ReleaseState releaseState) {
-        Project project = projectMapper.queryByCode(projectCode);
-        // check user access for project
-        Map<String, Object> result = projectService.checkProjectAndAuth(loginUser, project, projectCode, null);
-        Status resultStatus = (Status) result.get(Constants.STATUS);
-        if (resultStatus != Status.SUCCESS) {
-            return result;
-        }
->>>>>>> 70aef3ec
         if (null == releaseState) {
             putMsg(result, Status.REQUEST_PARAMS_NOT_VALID_ERROR, RELEASESTATE);
             return result;
