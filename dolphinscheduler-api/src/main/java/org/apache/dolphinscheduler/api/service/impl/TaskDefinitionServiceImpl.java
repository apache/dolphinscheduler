/*
 * Licensed to the Apache Software Foundation (ASF) under one or more
 * contributor license agreements.  See the NOTICE file distributed with
 * this work for additional information regarding copyright ownership.
 * The ASF licenses this file to You under the Apache License, Version 2.0
 * (the "License"); you may not use this file except in compliance with
 * the License.  You may obtain a copy of the License at
 *
 *    http://www.apache.org/licenses/LICENSE-2.0
 *
 * Unless required by applicable law or agreed to in writing, software
 * distributed under the License is distributed on an "AS IS" BASIS,
 * WITHOUT WARRANTIES OR CONDITIONS OF ANY KIND, either express or implied.
 * See the License for the specific language governing permissions and
 * limitations under the License.
 */

package org.apache.dolphinscheduler.api.service.impl;

import org.apache.dolphinscheduler.api.enums.Status;
import org.apache.dolphinscheduler.api.service.BaseService;
import org.apache.dolphinscheduler.api.service.ProjectService;
import org.apache.dolphinscheduler.api.service.TaskDefinitionService;
import org.apache.dolphinscheduler.api.utils.CheckUtils;
import org.apache.dolphinscheduler.common.Constants;
import org.apache.dolphinscheduler.common.enums.Flag;
import org.apache.dolphinscheduler.common.enums.ReleaseState;
import org.apache.dolphinscheduler.common.enums.TaskType;
import org.apache.dolphinscheduler.common.enums.TimeoutFlag;
import org.apache.dolphinscheduler.common.model.TaskNode;
import org.apache.dolphinscheduler.common.process.ResourceInfo;
import org.apache.dolphinscheduler.common.task.AbstractParameters;
import org.apache.dolphinscheduler.common.utils.CollectionUtils;
import org.apache.dolphinscheduler.common.utils.JSONUtils;
import org.apache.dolphinscheduler.common.utils.SnowFlakeUtils;
import org.apache.dolphinscheduler.common.utils.SnowFlakeUtils.SnowFlakeException;
import org.apache.dolphinscheduler.common.utils.StringUtils;
import org.apache.dolphinscheduler.common.utils.TaskParametersUtils;
import org.apache.dolphinscheduler.dao.entity.ProcessDefinition;
import org.apache.dolphinscheduler.dao.entity.ProcessTaskRelation;
import org.apache.dolphinscheduler.dao.entity.Project;
import org.apache.dolphinscheduler.dao.entity.TaskDefinition;
import org.apache.dolphinscheduler.dao.entity.TaskDefinitionLog;
import org.apache.dolphinscheduler.dao.entity.User;
import org.apache.dolphinscheduler.dao.mapper.ProcessDefinitionMapper;
import org.apache.dolphinscheduler.dao.mapper.ProcessTaskRelationMapper;
import org.apache.dolphinscheduler.dao.mapper.ProjectMapper;
import org.apache.dolphinscheduler.dao.mapper.TaskDefinitionLogMapper;
import org.apache.dolphinscheduler.dao.mapper.TaskDefinitionMapper;
import org.apache.dolphinscheduler.service.process.ProcessService;

import java.util.Date;
import java.util.HashMap;
import java.util.List;
import java.util.Map;
import java.util.Set;
import java.util.stream.Collectors;

import org.slf4j.Logger;
import org.slf4j.LoggerFactory;
import org.springframework.beans.factory.annotation.Autowired;
import org.springframework.stereotype.Service;
import org.springframework.transaction.annotation.Transactional;

/**
 * task definition service impl
 */
@Service
public class TaskDefinitionServiceImpl extends BaseService implements
        TaskDefinitionService {

    private static final Logger logger = LoggerFactory.getLogger(TaskDefinitionServiceImpl.class);

    @Autowired
    private ProjectMapper projectMapper;

    @Autowired
    private ProjectService projectService;

    @Autowired
    private TaskDefinitionMapper taskDefinitionMapper;

    @Autowired
    private TaskDefinitionLogMapper taskDefinitionLogMapper;

    @Autowired
    private ProcessTaskRelationMapper processTaskRelationMapper;

    @Autowired
    private ProcessDefinitionMapper processDefinitionMapper;
<<<<<<< HEAD
=======

    @Autowired
    private ProcessService processService;
>>>>>>> f31eee43

    /**
     * create task definition
     *
     * @param loginUser login user
     * @param projectName project name
     * @param taskDefinitionJson task definition json
     */
    @Transactional(rollbackFor = Exception.class)
    @Override
    public Map<String, Object> createTaskDefinition(User loginUser,
                                                    String projectName,
                                                    String taskDefinitionJson) {

        Map<String, Object> result = new HashMap<>();
        Project project = projectMapper.queryByName(projectName);
        // check project auth
        Map<String, Object> checkResult = projectService.checkProjectAndAuth(loginUser, project, projectName);
        Status resultStatus = (Status) checkResult.get(Constants.STATUS);
        if (resultStatus != Status.SUCCESS) {
            return checkResult;
        }

        TaskNode taskNode = JSONUtils.parseObject(taskDefinitionJson, TaskNode.class);
        checkTaskNode(result, taskNode, taskDefinitionJson);
        if (result.get(Constants.STATUS) != Status.SUCCESS) {
            return result;
        }
        long code = 0L;
        try {
            code = SnowFlakeUtils.getInstance().nextId();
        } catch (SnowFlakeException e) {
            logger.error("Task code get error, ", e);
        }
        if (code == 0L) {
            putMsg(result, Status.INTERNAL_SERVER_ERROR_ARGS, "Error generating task definition code");
            return result;
        }
        Date now = new Date();
        TaskDefinition taskDefinition = new TaskDefinition(code,
                taskNode.getName(),
                1,
                taskNode.getDesc(),
                project.getCode(),
                loginUser.getId(),
                TaskType.of(taskNode.getType()),
                taskNode.getParams(),
                taskNode.isForbidden() ? Flag.NO : Flag.YES,
                taskNode.getTaskInstancePriority(),
                taskNode.getWorkerGroup(),
                taskNode.getMaxRetryTimes(),
                taskNode.getRetryInterval(),
                taskNode.getTaskTimeoutParameter().getEnable() ? TimeoutFlag.OPEN : TimeoutFlag.CLOSE,
                taskNode.getTaskTimeoutParameter().getStrategy(),
                taskNode.getTaskTimeoutParameter().getInterval(),
                now,
                now);
        taskDefinition.setResourceIds(processService.getResourceIds(taskDefinition));
        // save the new task definition
        taskDefinitionMapper.insert(taskDefinition);
        // save task definition log
        TaskDefinitionLog taskDefinitionLog = new TaskDefinitionLog();
        taskDefinitionLog.set(taskDefinition);
        taskDefinitionLog.setOperator(loginUser.getId());
        taskDefinitionLog.setOperateTime(now);
        taskDefinitionLogMapper.insert(taskDefinitionLog);
        // return taskDefinition object with code
        result.put(Constants.DATA_LIST, code);
        putMsg(result, Status.SUCCESS);
        return result;
    }

    /**
     * query task definition
     *
     * @param loginUser login user
     * @param projectName project name
     * @param taskName task name
     */
    @Override
    public Map<String, Object> queryTaskDefinitionByName(User loginUser, String projectName, String taskName) {
        Map<String, Object> result = new HashMap<>();
        Project project = projectMapper.queryByName(projectName);

        Map<String, Object> checkResult = projectService.checkProjectAndAuth(loginUser, project, projectName);
        Status resultStatus = (Status) checkResult.get(Constants.STATUS);
        if (resultStatus != Status.SUCCESS) {
            return checkResult;
        }

        TaskDefinition taskDefinition = taskDefinitionMapper.queryByDefinitionName(project.getCode(), taskName);
        if (taskDefinition == null) {
            putMsg(result, Status.TASK_DEFINE_NOT_EXIST, taskName);
        } else {
            result.put(Constants.DATA_LIST, taskDefinition);
            putMsg(result, Status.SUCCESS);
        }
        return result;
    }

    /**
     * delete task definition
     *
     * @param loginUser login user
     * @param projectName project name
     * @param taskCode task code
     */
    @Transactional(rollbackFor = RuntimeException.class)
    @Override
    public Map<String, Object> deleteTaskDefinitionByCode(User loginUser, String projectName, Long taskCode) {
        Map<String, Object> result = new HashMap<>(5);
        Project project = projectMapper.queryByName(projectName);

        Map<String, Object> checkResult = projectService.checkProjectAndAuth(loginUser, project, projectName);
        Status resultEnum = (Status) checkResult.get(Constants.STATUS);
        if (resultEnum != Status.SUCCESS) {
            return checkResult;
        }
        checkTaskRelation(result, taskCode);
        resultEnum = (Status) result.get(Constants.STATUS);
        if (resultEnum != Status.SUCCESS) {
            return result;
        }
        int delete = taskDefinitionMapper.deleteByCode(taskCode);
        if (delete > 0) {
            putMsg(result, Status.SUCCESS);
        } else {
            putMsg(result, Status.DELETE_PROCESS_DEFINE_BY_ID_ERROR);
        }
        return result;
    }

    /**
     * update task definition
     *
     * @param loginUser login user
     * @param projectName project name
     * @param taskCode task code
     * @param taskDefinitionJson task definition json
     */
    @Override
    public Map<String, Object> updateTaskDefinition(User loginUser, String projectName, Long taskCode, String taskDefinitionJson) {
        Map<String, Object> result = new HashMap<>(5);
        Project project = projectMapper.queryByName(projectName);

        Map<String, Object> checkResult = projectService.checkProjectAndAuth(loginUser, project, projectName);
        Status resultEnum = (Status) checkResult.get(Constants.STATUS);
        if (resultEnum != Status.SUCCESS) {
            return checkResult;
        }
        checkTaskRelation(result, taskCode);
        if (result.get(Constants.STATUS) != Status.SUCCESS) {
            return result;
        }
        TaskDefinition taskDefinition = taskDefinitionMapper.queryByDefinitionCode(taskCode);
        if (taskDefinition == null) {
            putMsg(result, Status.TASK_DEFINE_NOT_EXIST, taskCode);
            return result;
        }
        TaskNode taskNode = JSONUtils.parseObject(taskDefinitionJson, TaskNode.class);
        checkTaskNode(result, taskNode, taskDefinitionJson);
        if (result.get(Constants.STATUS) != Status.SUCCESS) {
            return result;
        }

<<<<<<< HEAD
        List<TaskDefinitionLog> taskDefinitionLogs = taskDefinitionLogMapper.queryByDefinitionCode(taskCode);
        int version = taskDefinitionLogs
                .stream()
                .map(TaskDefinitionLog::getVersion)
                .max((x, y) -> x > y ? x : y)
                .orElse(0) + 1;
        Date now = new Date();
        taskDefinition.setVersion(version);
        taskDefinition.setCode(taskCode);
        taskDefinition.setName(taskNode.getName());
        taskDefinition.setDescription(taskNode.getDesc());
        taskDefinition.setProjectCode(project.getCode());
        taskDefinition.setUserId(loginUser.getId());
        taskDefinition.setTaskType(TaskType.of(taskNode.getType()));
        taskDefinition.setTaskParams(taskNode.getParams());
        taskDefinition.setFlag(taskNode.isForbidden() ? Flag.NO : Flag.YES);
        taskDefinition.setTaskPriority(taskNode.getTaskInstancePriority());
        taskDefinition.setWorkerGroup(taskNode.getWorkerGroup());
        taskDefinition.setFailRetryTimes(taskNode.getMaxRetryTimes());
        taskDefinition.setFailRetryInterval(taskNode.getRetryInterval());
        taskDefinition.setTimeoutFlag(taskNode.getTaskTimeoutParameter().getEnable() ? TimeoutFlag.OPEN : TimeoutFlag.CLOSE);
        taskDefinition.setTaskTimeoutStrategy(taskNode.getTaskTimeoutParameter().getStrategy());
        taskDefinition.setTimeout(taskNode.getTaskTimeoutParameter().getInterval());
        taskDefinition.setUpdateTime(now);
        taskDefinition.setResourceIds(getResourceIds(taskDefinition));
        taskDefinitionMapper.updateById(taskDefinition);
        // save task definition log
        TaskDefinitionLog taskDefinitionLog = new TaskDefinitionLog();
        taskDefinitionLog.set(taskDefinition);
        taskDefinitionLog.setOperator(loginUser.getId());
        taskDefinitionLog.setOperateTime(now);
        taskDefinitionLogMapper.insert(taskDefinitionLog);
=======
        processService.updateTaskDefinition(loginUser, project.getCode(), taskNode, taskDefinition);
>>>>>>> f31eee43
        result.put(Constants.DATA_LIST, taskCode);
        putMsg(result, Status.SUCCESS);
        return result;
    }

    public void checkTaskRelation(Map<String, Object> result, Long taskCode) {
        List<ProcessTaskRelation> processTaskRelationList = processTaskRelationMapper.queryByTaskCode(taskCode, taskCode);
        if (!processTaskRelationList.isEmpty()) {
            Set<Long> processDefinitionCodes = processTaskRelationList
                    .stream()
                    .map(ProcessTaskRelation::getProcessDefinitionCode)
                    .collect(Collectors.toSet());
            List<ProcessDefinition> processDefinitionList = processDefinitionMapper.queryByCodes(processDefinitionCodes);
            // check process definition is already online
            for (ProcessDefinition processDefinition : processDefinitionList) {
                if (processDefinition.getReleaseState() == ReleaseState.ONLINE) {
                    putMsg(result, Status.PROCESS_DEFINE_STATE_ONLINE, processDefinition.getCode());
                    return;
                }
            }
        }
    }

    public void checkTaskNode(Map<String, Object> result, TaskNode taskNode, String taskDefinitionJson) {
        if (taskNode == null) {
            logger.error("taskDefinitionJson is not valid json");
            putMsg(result, Status.DATA_IS_NOT_VALID, taskDefinitionJson);
            return;
        }
        if (!CheckUtils.checkTaskNodeParameters(taskNode.getParams(), taskNode.getName())) {
            logger.error("task node {} parameter invalid", taskNode.getName());
            putMsg(result, Status.PROCESS_NODE_S_PARAMETER_INVALID, taskNode.getName());
        }
    }

    /**
     * update task definition
     *
     * @param loginUser login user
     * @param projectName project name
     * @param taskCode task code
     * @param version the version user want to switch
     */
    @Override
    public Map<String, Object> switchVersion(User loginUser, String projectName, Long taskCode, int version) {
        Map<String, Object> result = new HashMap<>(5);
        Project project = projectMapper.queryByName(projectName);

        Map<String, Object> checkResult = projectService.checkProjectAndAuth(loginUser, project, projectName);
        Status resultEnum = (Status) checkResult.get(Constants.STATUS);
        if (resultEnum != Status.SUCCESS) {
            return checkResult;
        }
        checkTaskRelation(result, taskCode);
        if (result.get(Constants.STATUS) != Status.SUCCESS) {
            return result;
        }
        TaskDefinition taskDefinition = taskDefinitionMapper.queryByDefinitionCode(taskCode);
        if (taskDefinition == null) {
            putMsg(result, Status.TASK_DEFINE_NOT_EXIST, taskCode);
            return result;
        }
        TaskDefinitionLog taskDefinitionLog = taskDefinitionLogMapper.queryByDefinitionCodeAndVersion(taskCode, version);
        taskDefinition.setVersion(version);
        taskDefinition.setCode(taskCode);
        taskDefinition.setName(taskDefinitionLog.getName());
        taskDefinition.setDescription(taskDefinitionLog.getDescription());
        taskDefinition.setProjectCode(taskDefinitionLog.getProjectCode());
        taskDefinition.setUserId(loginUser.getId());
        taskDefinition.setTaskType(taskDefinitionLog.getTaskType());
        taskDefinition.setTaskParams(taskDefinitionLog.getTaskParams());
        taskDefinition.setFlag(taskDefinitionLog.getFlag());
        taskDefinition.setTaskPriority(taskDefinitionLog.getTaskPriority());
        taskDefinition.setWorkerGroup(taskDefinitionLog.getWorkerGroup());
        taskDefinition.setFailRetryTimes(taskDefinitionLog.getFailRetryTimes());
        taskDefinition.setFailRetryInterval(taskDefinitionLog.getFailRetryInterval());
        taskDefinition.setTimeoutFlag(taskDefinitionLog.getTimeoutFlag());
        taskDefinition.setTaskTimeoutStrategy(taskDefinitionLog.getTaskTimeoutStrategy());
        taskDefinition.setTimeout(taskDefinitionLog.getTimeout());
        taskDefinition.setUpdateTime(new Date());
        taskDefinition.setResourceIds(taskDefinitionLog.getResourceIds());
        taskDefinitionMapper.updateById(taskDefinition);
        result.put(Constants.DATA_LIST, taskCode);
        putMsg(result, Status.SUCCESS);
        return result;
    }
}
<|MERGE_RESOLUTION|>--- conflicted
+++ resolved
@@ -23,26 +23,16 @@
 import org.apache.dolphinscheduler.api.service.TaskDefinitionService;
 import org.apache.dolphinscheduler.api.utils.CheckUtils;
 import org.apache.dolphinscheduler.common.Constants;
-import org.apache.dolphinscheduler.common.enums.Flag;
-import org.apache.dolphinscheduler.common.enums.ReleaseState;
-import org.apache.dolphinscheduler.common.enums.TaskType;
-import org.apache.dolphinscheduler.common.enums.TimeoutFlag;
 import org.apache.dolphinscheduler.common.model.TaskNode;
-import org.apache.dolphinscheduler.common.process.ResourceInfo;
-import org.apache.dolphinscheduler.common.task.AbstractParameters;
-import org.apache.dolphinscheduler.common.utils.CollectionUtils;
 import org.apache.dolphinscheduler.common.utils.JSONUtils;
 import org.apache.dolphinscheduler.common.utils.SnowFlakeUtils;
 import org.apache.dolphinscheduler.common.utils.SnowFlakeUtils.SnowFlakeException;
 import org.apache.dolphinscheduler.common.utils.StringUtils;
-import org.apache.dolphinscheduler.common.utils.TaskParametersUtils;
-import org.apache.dolphinscheduler.dao.entity.ProcessDefinition;
 import org.apache.dolphinscheduler.dao.entity.ProcessTaskRelation;
 import org.apache.dolphinscheduler.dao.entity.Project;
 import org.apache.dolphinscheduler.dao.entity.TaskDefinition;
 import org.apache.dolphinscheduler.dao.entity.TaskDefinitionLog;
 import org.apache.dolphinscheduler.dao.entity.User;
-import org.apache.dolphinscheduler.dao.mapper.ProcessDefinitionMapper;
 import org.apache.dolphinscheduler.dao.mapper.ProcessTaskRelationMapper;
 import org.apache.dolphinscheduler.dao.mapper.ProjectMapper;
 import org.apache.dolphinscheduler.dao.mapper.TaskDefinitionLogMapper;
@@ -87,13 +77,7 @@
     private ProcessTaskRelationMapper processTaskRelationMapper;
 
     @Autowired
-    private ProcessDefinitionMapper processDefinitionMapper;
-<<<<<<< HEAD
-=======
-
-    @Autowired
     private ProcessService processService;
->>>>>>> f31eee43
 
     /**
      * create task definition
@@ -102,7 +86,7 @@
      * @param projectName project name
      * @param taskDefinitionJson task definition json
      */
-    @Transactional(rollbackFor = Exception.class)
+    @Transactional(rollbackFor = RuntimeException.class)
     @Override
     public Map<String, Object> createTaskDefinition(User loginUser,
                                                     String projectName,
@@ -122,9 +106,11 @@
         if (result.get(Constants.STATUS) != Status.SUCCESS) {
             return result;
         }
+        TaskDefinition taskDefinition = new TaskDefinition();
         long code = 0L;
         try {
             code = SnowFlakeUtils.getInstance().nextId();
+            taskDefinition.setCode(code);
         } catch (SnowFlakeException e) {
             logger.error("Task code get error, ", e);
         }
@@ -132,37 +118,10 @@
             putMsg(result, Status.INTERNAL_SERVER_ERROR_ARGS, "Error generating task definition code");
             return result;
         }
-        Date now = new Date();
-        TaskDefinition taskDefinition = new TaskDefinition(code,
-                taskNode.getName(),
-                1,
-                taskNode.getDesc(),
-                project.getCode(),
-                loginUser.getId(),
-                TaskType.of(taskNode.getType()),
-                taskNode.getParams(),
-                taskNode.isForbidden() ? Flag.NO : Flag.YES,
-                taskNode.getTaskInstancePriority(),
-                taskNode.getWorkerGroup(),
-                taskNode.getMaxRetryTimes(),
-                taskNode.getRetryInterval(),
-                taskNode.getTaskTimeoutParameter().getEnable() ? TimeoutFlag.OPEN : TimeoutFlag.CLOSE,
-                taskNode.getTaskTimeoutParameter().getStrategy(),
-                taskNode.getTaskTimeoutParameter().getInterval(),
-                now,
-                now);
-        taskDefinition.setResourceIds(processService.getResourceIds(taskDefinition));
-        // save the new task definition
-        taskDefinitionMapper.insert(taskDefinition);
-        // save task definition log
-        TaskDefinitionLog taskDefinitionLog = new TaskDefinitionLog();
-        taskDefinitionLog.set(taskDefinition);
-        taskDefinitionLog.setOperator(loginUser.getId());
-        taskDefinitionLog.setOperateTime(now);
-        taskDefinitionLogMapper.insert(taskDefinitionLog);
+        int insert = processService.saveTaskDefinition(loginUser, project.getCode(), taskNode, taskDefinition);
         // return taskDefinition object with code
         result.put(Constants.DATA_LIST, code);
-        putMsg(result, Status.SUCCESS);
+        putMsg(result, Status.SUCCESS, insert);
         return result;
     }
 
@@ -212,111 +171,63 @@
         if (resultEnum != Status.SUCCESS) {
             return checkResult;
         }
-        checkTaskRelation(result, taskCode);
-        resultEnum = (Status) result.get(Constants.STATUS);
-        if (resultEnum != Status.SUCCESS) {
-            return result;
-        }
-        int delete = taskDefinitionMapper.deleteByCode(taskCode);
-        if (delete > 0) {
-            putMsg(result, Status.SUCCESS);
-        } else {
-            putMsg(result, Status.DELETE_PROCESS_DEFINE_BY_ID_ERROR);
-        }
-        return result;
-    }
-
-    /**
-     * update task definition
-     *
-     * @param loginUser login user
-     * @param projectName project name
-     * @param taskCode task code
-     * @param taskDefinitionJson task definition json
-     */
-    @Override
-    public Map<String, Object> updateTaskDefinition(User loginUser, String projectName, Long taskCode, String taskDefinitionJson) {
-        Map<String, Object> result = new HashMap<>(5);
-        Project project = projectMapper.queryByName(projectName);
-
-        Map<String, Object> checkResult = projectService.checkProjectAndAuth(loginUser, project, projectName);
-        Status resultEnum = (Status) checkResult.get(Constants.STATUS);
-        if (resultEnum != Status.SUCCESS) {
-            return checkResult;
-        }
-        checkTaskRelation(result, taskCode);
-        if (result.get(Constants.STATUS) != Status.SUCCESS) {
-            return result;
-        }
-        TaskDefinition taskDefinition = taskDefinitionMapper.queryByDefinitionCode(taskCode);
-        if (taskDefinition == null) {
-            putMsg(result, Status.TASK_DEFINE_NOT_EXIST, taskCode);
-            return result;
-        }
-        TaskNode taskNode = JSONUtils.parseObject(taskDefinitionJson, TaskNode.class);
-        checkTaskNode(result, taskNode, taskDefinitionJson);
-        if (result.get(Constants.STATUS) != Status.SUCCESS) {
-            return result;
-        }
-
-<<<<<<< HEAD
-        List<TaskDefinitionLog> taskDefinitionLogs = taskDefinitionLogMapper.queryByDefinitionCode(taskCode);
-        int version = taskDefinitionLogs
-                .stream()
-                .map(TaskDefinitionLog::getVersion)
-                .max((x, y) -> x > y ? x : y)
-                .orElse(0) + 1;
-        Date now = new Date();
-        taskDefinition.setVersion(version);
-        taskDefinition.setCode(taskCode);
-        taskDefinition.setName(taskNode.getName());
-        taskDefinition.setDescription(taskNode.getDesc());
-        taskDefinition.setProjectCode(project.getCode());
-        taskDefinition.setUserId(loginUser.getId());
-        taskDefinition.setTaskType(TaskType.of(taskNode.getType()));
-        taskDefinition.setTaskParams(taskNode.getParams());
-        taskDefinition.setFlag(taskNode.isForbidden() ? Flag.NO : Flag.YES);
-        taskDefinition.setTaskPriority(taskNode.getTaskInstancePriority());
-        taskDefinition.setWorkerGroup(taskNode.getWorkerGroup());
-        taskDefinition.setFailRetryTimes(taskNode.getMaxRetryTimes());
-        taskDefinition.setFailRetryInterval(taskNode.getRetryInterval());
-        taskDefinition.setTimeoutFlag(taskNode.getTaskTimeoutParameter().getEnable() ? TimeoutFlag.OPEN : TimeoutFlag.CLOSE);
-        taskDefinition.setTaskTimeoutStrategy(taskNode.getTaskTimeoutParameter().getStrategy());
-        taskDefinition.setTimeout(taskNode.getTaskTimeoutParameter().getInterval());
-        taskDefinition.setUpdateTime(now);
-        taskDefinition.setResourceIds(getResourceIds(taskDefinition));
-        taskDefinitionMapper.updateById(taskDefinition);
-        // save task definition log
-        TaskDefinitionLog taskDefinitionLog = new TaskDefinitionLog();
-        taskDefinitionLog.set(taskDefinition);
-        taskDefinitionLog.setOperator(loginUser.getId());
-        taskDefinitionLog.setOperateTime(now);
-        taskDefinitionLogMapper.insert(taskDefinitionLog);
-=======
-        processService.updateTaskDefinition(loginUser, project.getCode(), taskNode, taskDefinition);
->>>>>>> f31eee43
-        result.put(Constants.DATA_LIST, taskCode);
-        putMsg(result, Status.SUCCESS);
-        return result;
-    }
-
-    public void checkTaskRelation(Map<String, Object> result, Long taskCode) {
-        List<ProcessTaskRelation> processTaskRelationList = processTaskRelationMapper.queryByTaskCode(taskCode, taskCode);
+        List<ProcessTaskRelation> processTaskRelationList = processTaskRelationMapper.queryByTaskCode(taskCode);
         if (!processTaskRelationList.isEmpty()) {
             Set<Long> processDefinitionCodes = processTaskRelationList
                     .stream()
                     .map(ProcessTaskRelation::getProcessDefinitionCode)
                     .collect(Collectors.toSet());
-            List<ProcessDefinition> processDefinitionList = processDefinitionMapper.queryByCodes(processDefinitionCodes);
-            // check process definition is already online
-            for (ProcessDefinition processDefinition : processDefinitionList) {
-                if (processDefinition.getReleaseState() == ReleaseState.ONLINE) {
-                    putMsg(result, Status.PROCESS_DEFINE_STATE_ONLINE, processDefinition.getCode());
-                    return;
-                }
-            }
-        }
-    }
+            putMsg(result, Status.PROCESS_TASK_RELATION_EXIST, StringUtils.join(processDefinitionCodes, ","));
+            return result;
+        }
+        int delete = taskDefinitionMapper.deleteByCode(taskCode);
+        if (delete > 0) {
+            putMsg(result, Status.SUCCESS);
+        } else {
+            putMsg(result, Status.DELETE_TASK_DEFINE_BY_CODE_ERROR);
+        }
+        return result;
+    }
+
+    /**
+     * update task definition
+     *
+     * @param loginUser login user
+     * @param projectName project name
+     * @param taskCode task code
+     * @param taskDefinitionJson task definition json
+     */
+    @Transactional(rollbackFor = RuntimeException.class)
+    @Override
+    public Map<String, Object> updateTaskDefinition(User loginUser, String projectName, Long taskCode, String taskDefinitionJson) {
+        Map<String, Object> result = new HashMap<>(5);
+        Project project = projectMapper.queryByName(projectName);
+
+        Map<String, Object> checkResult = projectService.checkProjectAndAuth(loginUser, project, projectName);
+        Status resultEnum = (Status) checkResult.get(Constants.STATUS);
+        if (resultEnum != Status.SUCCESS) {
+            return checkResult;
+        }
+        if (processService.isTaskOnline(taskCode)) {
+            putMsg(result, Status.PROCESS_DEFINE_STATE_ONLINE);
+            return result;
+        }
+        TaskDefinition taskDefinition = taskDefinitionMapper.queryByDefinitionCode(taskCode);
+        if (taskDefinition == null) {
+            putMsg(result, Status.TASK_DEFINE_NOT_EXIST, taskCode);
+            return result;
+        }
+        TaskNode taskNode = JSONUtils.parseObject(taskDefinitionJson, TaskNode.class);
+        checkTaskNode(result, taskNode, taskDefinitionJson);
+        if (result.get(Constants.STATUS) != Status.SUCCESS) {
+            return result;
+        }
+        int update = processService.updateTaskDefinition(loginUser, project.getCode(), taskNode, taskDefinition);
+        result.put(Constants.DATA_LIST, taskCode);
+        putMsg(result, Status.SUCCESS, update);
+        return result;
+    }
+
 
     public void checkTaskNode(Map<String, Object> result, TaskNode taskNode, String taskDefinitionJson) {
         if (taskNode == null) {
@@ -348,8 +259,8 @@
         if (resultEnum != Status.SUCCESS) {
             return checkResult;
         }
-        checkTaskRelation(result, taskCode);
-        if (result.get(Constants.STATUS) != Status.SUCCESS) {
+        if (processService.isTaskOnline(taskCode)) {
+            putMsg(result, Status.PROCESS_DEFINE_STATE_ONLINE);
             return result;
         }
         TaskDefinition taskDefinition = taskDefinitionMapper.queryByDefinitionCode(taskCode);
