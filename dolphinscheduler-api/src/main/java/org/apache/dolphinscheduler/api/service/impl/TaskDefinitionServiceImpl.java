--- conflicted
+++ resolved
@@ -17,13 +17,6 @@
 
 package org.apache.dolphinscheduler.api.service.impl;
 
-<<<<<<< HEAD
-import static org.apache.dolphinscheduler.api.constants.ApiFuncIdentificationConstant.*;
-
-import org.apache.dolphinscheduler.api.enums.Status;
-import org.apache.dolphinscheduler.api.exceptions.ServiceException;
-import org.apache.dolphinscheduler.api.permission.PermissionCheck;
-=======
 import static org.apache.dolphinscheduler.api.constants.ApiFuncIdentificationConstant.TASK_DEFINITION;
 import static org.apache.dolphinscheduler.api.constants.ApiFuncIdentificationConstant.TASK_DEFINITION_CREATE;
 import static org.apache.dolphinscheduler.api.constants.ApiFuncIdentificationConstant.TASK_DEFINITION_DELETE;
@@ -42,7 +35,6 @@
 import org.apache.dolphinscheduler.api.permission.PermissionCheck;
 import org.apache.dolphinscheduler.api.service.ProcessDefinitionService;
 import org.apache.dolphinscheduler.api.service.ProcessTaskRelationService;
->>>>>>> 22103f97
 import org.apache.dolphinscheduler.api.service.ProjectService;
 import org.apache.dolphinscheduler.api.service.TaskDefinitionService;
 import org.apache.dolphinscheduler.api.utils.PageInfo;
@@ -152,15 +144,7 @@
         Map<String, Object> result = new HashMap<>();
         Project project = projectMapper.queryByCode(projectCode);
         // check user access for project
-<<<<<<< HEAD
         projectService.checkProjectAuth(loginUser, project, TASK_DEFINITION_CREATE);
-=======
-        Map<String, Object> result =
-                projectService.checkProjectAndAuth(loginUser, project, projectCode, TASK_DEFINITION_CREATE);
-        if (result.get(Constants.STATUS) != Status.SUCCESS) {
-            return result;
-        }
->>>>>>> 22103f97
 
         List<TaskDefinitionLog> taskDefinitionLogs = JSONUtils.toList(taskDefinitionJson, TaskDefinitionLog.class);
         if (taskDefinitionLogs.isEmpty()) {
@@ -299,15 +283,7 @@
         Map<String, Object> result = new HashMap<>();
         Project project = projectMapper.queryByCode(projectCode);
         // check user access for project
-<<<<<<< HEAD
         projectService.checkProjectAuth(loginUser, project, TASK_DEFINITION_CREATE);
-=======
-        Map<String, Object> result =
-                projectService.checkProjectAndAuth(loginUser, project, projectCode, TASK_DEFINITION_CREATE);
-        if (result.get(Constants.STATUS) != Status.SUCCESS) {
-            return result;
-        }
->>>>>>> 22103f97
         ProcessDefinition processDefinition = processDefinitionMapper.queryByCode(processDefinitionCode);
         if (processDefinition == null || projectCode != processDefinition.getProjectCode()) {
             logger.error("Process definition does not exist, processDefinitionCode:{}.", processDefinitionCode);
@@ -371,15 +347,6 @@
                 processTaskRelationLog.setConditionParams("{}");
                 processTaskRelationLogList.add(processTaskRelationLog);
             }
-<<<<<<< HEAD
-            List<ProcessTaskRelation> processTaskRelationList =
-                    processTaskRelationMapper.queryByProcessCode(projectCode, processDefinitionCode);
-            if (!processTaskRelationList.isEmpty()) {
-                processTaskRelationLogList.addAll(
-                        processTaskRelationList.stream().map(ProcessTaskRelationLog::new).collect(Collectors.toList()));
-            }
-=======
->>>>>>> 22103f97
         } else {
             ProcessTaskRelationLog processTaskRelationLog = new ProcessTaskRelationLog();
             processTaskRelationLog.setPreTaskCode(0);
@@ -430,17 +397,10 @@
     @Override
     public Map<String, Object> queryTaskDefinitionByName(User loginUser, long projectCode, long processCode,
                                                          String taskName) {
-<<<<<<< HEAD
         Map<String, Object> result = new HashMap<>();
         Project project = projectMapper.queryByCode(projectCode);
         // check user access for project
         projectService.checkProjectAuth(loginUser, project, TASK_DEFINITION);
-=======
-        Project project = projectMapper.queryByCode(projectCode);
-        // check user access for project
-        Map<String, Object> result =
-                projectService.checkProjectAndAuth(loginUser, project, projectCode, TASK_DEFINITION);
->>>>>>> 22103f97
         if (result.get(Constants.STATUS) != Status.SUCCESS) {
             return result;
         }
@@ -459,34 +419,10 @@
     /**
      * Whether task definition can be deleted or not
      */
-<<<<<<< HEAD
-    @Transactional
-    @Override
-    public Map<String, Object> deleteTaskDefinitionByCode(User loginUser, long projectCode, long taskCode) {
-        Map<String, Object> result = new HashMap<>();
-        Project project = projectMapper.queryByCode(projectCode);
-        // check user access for project
-        projectService.checkProjectAuth(loginUser, project, TASK_DEFINITION_DELETE);
-        if (taskCode == 0) {
-            putMsg(result, Status.DELETE_TASK_DEFINE_BY_CODE_ERROR);
-            return result;
-        }
-        TaskDefinition taskDefinition = taskDefinitionMapper.queryByCode(taskCode);
-        if (taskDefinition == null || projectCode != taskDefinition.getProjectCode()) {
-            putMsg(result, Status.TASK_DEFINE_NOT_EXIST, String.valueOf(taskCode));
-            return result;
-        }
-        if (processService.isTaskOnline(taskCode) && taskDefinition.getFlag() == Flag.YES) {
-            putMsg(result, Status.TASK_DEFINE_STATE_ONLINE, taskCode);
-            return result;
-        }
-        List<ProcessTaskRelation> processTaskRelationList =
-                processTaskRelationMapper.queryDownstreamByTaskCode(taskCode);
-=======
     private void taskCanDeleteValid(User user, TaskDefinition taskDefinition) {
         // check user access for project
         Project project = projectMapper.queryByCode(taskDefinition.getProjectCode());
-        projectService.checkProjectAndAuthThrowException(user, project, TASK_DEFINITION_DELETE);
+        projectService.checkProjectAuth(user, project, TASK_DEFINITION_DELETE);
 
         // Whether task relation workflow is online
         if (processService.isTaskOnline(taskDefinition.getCode()) && taskDefinition.getFlag() == Flag.YES) {
@@ -496,7 +432,6 @@
         // Whether task have downstream tasks
         List<ProcessTaskRelation> processTaskRelationList =
                 processTaskRelationMapper.queryDownstreamByTaskCode(taskDefinition.getCode());
->>>>>>> 22103f97
         if (!processTaskRelationList.isEmpty()) {
             Set<Long> postTaskCodes = processTaskRelationList
                     .stream()
@@ -526,24 +461,6 @@
 
         this.taskCanDeleteValid(loginUser, taskDefinition);
         int delete = taskDefinitionMapper.deleteByCode(taskCode);
-<<<<<<< HEAD
-        if (delete > 0) {
-            List<ProcessTaskRelation> taskRelationList =
-                    processTaskRelationMapper.queryUpstreamByCode(projectCode, taskCode);
-            if (!taskRelationList.isEmpty()) {
-                long processDefinitionCode = taskRelationList.get(0).getProcessDefinitionCode();
-                List<ProcessTaskRelation> processTaskRelations =
-                        processTaskRelationMapper.queryByProcessCode(projectCode, processDefinitionCode);
-                List<ProcessTaskRelation> relationList = processTaskRelations.stream()
-                        .filter(r -> r.getPostTaskCode() != taskCode).collect(Collectors.toList());
-                updateDag(loginUser, result, processDefinitionCode, relationList, Lists.newArrayList());
-            } else {
-                putMsg(result, Status.SUCCESS);
-            }
-        } else {
-            putMsg(result, Status.DELETE_TASK_DEFINE_BY_CODE_ERROR);
-            throw new ServiceException(Status.DELETE_TASK_DEFINE_BY_CODE_ERROR);
-=======
         if (delete <= 0) {
             throw new ServiceException(Status.DELETE_TASK_DEFINE_BY_CODE_MSG_ERROR, taskDefinition.getCode());
         }
@@ -561,15 +478,10 @@
             List<ProcessTaskRelation> relationList = processTaskRelations.stream()
                     .filter(r -> r.getPostTaskCode() != taskCode).collect(Collectors.toList());
             updateDag(loginUser, processDefinitionCode, relationList, Lists.newArrayList());
->>>>>>> 22103f97
-        }
-    }
-
-<<<<<<< HEAD
-    private void updateDag(User loginUser, Map<String, Object> result, long processDefinitionCode,
-=======
+        }
+    }
+
     private void updateDag(User loginUser, long processDefinitionCode,
->>>>>>> 22103f97
                            List<ProcessTaskRelation> processTaskRelationList,
                            List<TaskDefinitionLog> taskDefinitionLogs) {
         ProcessDefinition processDefinition = processDefinitionMapper.queryByCode(processDefinitionCode);
@@ -582,14 +494,10 @@
             logger.error("Update process definition error, projectCode:{}, processDefinitionCode:{}.",
                     processDefinition.getProjectCode(), processDefinitionCode);
             throw new ServiceException(Status.UPDATE_PROCESS_DEFINITION_ERROR);
-<<<<<<< HEAD
-        }
-=======
         } else
             logger.info(
                     "Save new version process definition complete, projectCode:{}, processDefinitionCode:{}, newVersion:{}.",
                     processDefinition.getProjectCode(), processDefinitionCode, insertVersion);
->>>>>>> 22103f97
         List<ProcessTaskRelationLog> relationLogs =
                 processTaskRelationList.stream().map(ProcessTaskRelationLog::new).collect(Collectors.toList());
         int insertResult = processService.saveTaskRelation(loginUser, processDefinition.getProjectCode(),
@@ -633,11 +541,7 @@
             long processDefinitionCode = taskRelationList.get(0).getProcessDefinitionCode();
             List<ProcessTaskRelation> processTaskRelations =
                     processTaskRelationMapper.queryByProcessCode(projectCode, processDefinitionCode);
-<<<<<<< HEAD
-            updateDag(loginUser, result, processDefinitionCode, processTaskRelations,
-=======
             updateDag(loginUser, processDefinitionCode, processTaskRelations,
->>>>>>> 22103f97
                     Lists.newArrayList(taskDefinitionToUpdate));
         }
         logger.info("Update task definition complete, projectCode:{}, taskDefinitionCode:{}.", projectCode, taskCode);
@@ -646,8 +550,6 @@
         return result;
     }
 
-<<<<<<< HEAD
-=======
     private void TaskDefinitionUpdateValid(TaskDefinition taskDefinitionOriginal, TaskDefinition taskDefinitionUpdate) {
         // Task already online
         if (processService.isTaskOnline(taskDefinitionOriginal.getCode())
@@ -737,7 +639,7 @@
             throw new ServiceException(Status.TASK_DEFINE_NOT_EXIST, taskCode);
         }
         Project project = projectMapper.queryByCode(taskDefinition.getProjectCode());
-        projectService.checkProjectAndAuthThrowException(loginUser, project, TASK_DEFINITION);
+        projectService.checkProjectAuth(loginUser, project, TASK_DEFINITION);
         return taskDefinition;
     }
 
@@ -755,7 +657,7 @@
         if (taskDefinition.getProjectName() != null) {
             Project project = projectMapper.queryByName(taskDefinition.getProjectName());
             // check user access for project
-            projectService.checkProjectAndAuthThrowException(loginUser, project, WORKFLOW_DEFINITION);
+            projectService.checkProjectAuth(loginUser, project, WORKFLOW_DEFINITION);
             taskDefinition.setProjectCode(project.getCode());
         }
 
@@ -771,19 +673,14 @@
         return pageInfo;
     }
 
->>>>>>> 22103f97
     private TaskDefinitionLog updateTask(User loginUser, long projectCode, long taskCode, String taskDefinitionJsonObj,
                                          Map<String, Object> result) {
         Project project = projectMapper.queryByCode(projectCode);
         // check user access for project
-<<<<<<< HEAD
         projectService.checkProjectAuth(loginUser, project, TASK_DEFINITION_UPDATE);
-=======
-        result.putAll(projectService.checkProjectAndAuth(loginUser, project, projectCode, TASK_DEFINITION_UPDATE));
         if (result.get(Constants.STATUS) != Status.SUCCESS) {
             return null;
         }
->>>>>>> 22103f97
         TaskDefinition taskDefinition = taskDefinitionMapper.queryByCode(taskCode);
         if (taskDefinition == null) {
             logger.error("Task definition does not exist, taskDefinitionCode:{}.", taskCode);
@@ -934,11 +831,7 @@
             if (queryUpStreamTaskCodeMap.isEmpty() && !processTaskRelationList.isEmpty()) {
                 processTaskRelationList.add(processTaskRelationList.get(0));
             }
-<<<<<<< HEAD
-            updateDag(loginUser, result, taskRelation.getProcessDefinitionCode(), processTaskRelations,
-=======
             updateDag(loginUser, taskRelation.getProcessDefinitionCode(), processTaskRelations,
->>>>>>> 22103f97
                     Lists.newArrayList(taskDefinitionToUpdate));
         }
         logger.info(
@@ -963,15 +856,7 @@
         Map<String, Object> result = new HashMap<>();
         Project project = projectMapper.queryByCode(projectCode);
         // check user access for project
-<<<<<<< HEAD
         projectService.checkProjectAuth(loginUser, project, WORKFLOW_SWITCH_TO_THIS_VERSION);
-=======
-        Map<String, Object> result =
-                projectService.checkProjectAndAuth(loginUser, project, projectCode, WORKFLOW_SWITCH_TO_THIS_VERSION);
-        if (result.get(Constants.STATUS) != Status.SUCCESS) {
-            return result;
-        }
->>>>>>> 22103f97
         if (processService.isTaskOnline(taskCode)) {
             logger.warn(
                     "Task definition version can not be switched due to process definition is {}, taskDefinitionCode:{}.",
@@ -1001,11 +886,7 @@
                 long processDefinitionCode = taskRelationList.get(0).getProcessDefinitionCode();
                 List<ProcessTaskRelation> processTaskRelations =
                         processTaskRelationMapper.queryByProcessCode(projectCode, processDefinitionCode);
-<<<<<<< HEAD
-                updateDag(loginUser, result, processDefinitionCode, processTaskRelations,
-=======
                 updateDag(loginUser, processDefinitionCode, processTaskRelations,
->>>>>>> 22103f97
                         Lists.newArrayList(taskDefinitionUpdate));
             } else {
                 logger.info(
@@ -1029,17 +910,7 @@
         Result result = new Result();
         Project project = projectMapper.queryByCode(projectCode);
         // check user access for project
-<<<<<<< HEAD
         projectService.checkProjectAuth(loginUser, project, TASK_VERSION_VIEW);
-=======
-        Map<String, Object> checkResult =
-                projectService.checkProjectAndAuth(loginUser, project, projectCode, TASK_VERSION_VIEW);
-        Status resultStatus = (Status) checkResult.get(Constants.STATUS);
-        if (resultStatus != Status.SUCCESS) {
-            putMsg(result, resultStatus);
-            return result;
-        }
->>>>>>> 22103f97
         PageInfo<TaskDefinitionLog> pageInfo = new PageInfo<>(pageNo, pageSize);
         Page<TaskDefinitionLog> page = new Page<>(pageNo, pageSize);
         IPage<TaskDefinitionLog> taskDefinitionVersionsPaging =
@@ -1058,12 +929,7 @@
         Map<String, Object> result = new HashMap<>();
         Project project = projectMapper.queryByCode(projectCode);
         // check user access for project
-<<<<<<< HEAD
         projectService.checkProjectAuth(loginUser, project, TASK_DEFINITION_DELETE);
-=======
-        Map<String, Object> result =
-                projectService.checkProjectAndAuth(loginUser, project, projectCode, TASK_DEFINITION_DELETE);
->>>>>>> 22103f97
         if (result.get(Constants.STATUS) != Status.SUCCESS) {
             return result;
         }
@@ -1100,12 +966,7 @@
         Map<String, Object> result = new HashMap<>();
         Project project = projectMapper.queryByCode(projectCode);
         // check user access for project
-<<<<<<< HEAD
         projectService.checkProjectAuth(loginUser, project, TASK_DEFINITION);
-=======
-        Map<String, Object> result =
-                projectService.checkProjectAndAuth(loginUser, project, projectCode, TASK_DEFINITION);
->>>>>>> 22103f97
         if (result.get(Constants.STATUS) != Status.SUCCESS) {
             return result;
         }
@@ -1133,17 +994,7 @@
         Result result = new Result();
         Project project = projectMapper.queryByCode(projectCode);
         // check user access for project
-<<<<<<< HEAD
         projectService.checkProjectAuth(loginUser, project, TASK_DEFINITION);
-=======
-        Map<String, Object> checkResult =
-                projectService.checkProjectAndAuth(loginUser, project, projectCode, TASK_DEFINITION);
-        Status resultStatus = (Status) checkResult.get(Constants.STATUS);
-        if (resultStatus != Status.SUCCESS) {
-            putMsg(result, resultStatus);
-            return result;
-        }
->>>>>>> 22103f97
         taskType = taskType == null ? StringUtils.EMPTY : taskType;
         Page<TaskMainInfo> page = new Page<>(pageNo, pageSize);
         IPage<TaskMainInfo> taskMainInfoIPage =
@@ -1216,16 +1067,10 @@
     @Override
     public Map<String, Object> releaseTaskDefinition(User loginUser, long projectCode, long code,
                                                      ReleaseState releaseState) {
-<<<<<<< HEAD
         Map<String, Object> result = new HashMap<>();
         Project project = projectMapper.queryByCode(projectCode);
         // check user access for project
         projectService.checkProjectAuth(loginUser, project, null);
-=======
-        Project project = projectMapper.queryByCode(projectCode);
-        // check user access for project
-        Map<String, Object> result = projectService.checkProjectAndAuth(loginUser, project, projectCode, null);
->>>>>>> 22103f97
         Status resultStatus = (Status) result.get(Constants.STATUS);
         if (resultStatus != Status.SUCCESS) {
             return result;
