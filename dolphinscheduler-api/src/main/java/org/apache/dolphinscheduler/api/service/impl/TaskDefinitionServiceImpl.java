--- conflicted
+++ resolved
@@ -1107,15 +1107,12 @@
                     return v;
                 });
             }
-<<<<<<< HEAD
+
+            // because taskMainInfoMap's value is TaskMainInfo,
+            // TaskMainInfo have task code info, so only need gain taskMainInfoMap's values
             List<TaskMainInfo> resultRecords = Lists.newArrayList(taskMainInfoMap.values());
             resultRecords.sort((o1, o2) -> o2.getTaskUpdateTime().compareTo(o1.getTaskUpdateTime()));
             taskMainInfoIPage.setRecords(resultRecords);
-=======
-            // because taskMainInfoMap's value is TaskMainInfo,
-            // TaskMainInfo have task code info, so only need gain taskMainInfoMap's values
-            taskMainInfoIPage.setRecords(Lists.newArrayList(taskMainInfoMap.values()));
->>>>>>> ab96a3d0
         }
     }
 
