/*
 * Licensed to the Apache Software Foundation (ASF) under one or more
 * contributor license agreements.  See the NOTICE file distributed with
 * this work for additional information regarding copyright ownership.
 * The ASF licenses this file to You under the Apache License, Version 2.0
 * (the "License"); you may not use this file except in compliance with
 * the License.  You may obtain a copy of the License at
 *
 *    http://www.apache.org/licenses/LICENSE-2.0
 *
 * Unless required by applicable law or agreed to in writing, software
 * distributed under the License is distributed on an "AS IS" BASIS,
 * WITHOUT WARRANTIES OR CONDITIONS OF ANY KIND, either express or implied.
 * See the License for the specific language governing permissions and
 * limitations under the License.
 */

package org.apache.dolphinscheduler.api.service.impl;

import org.apache.dolphinscheduler.api.enums.Status;
import org.apache.dolphinscheduler.api.exceptions.ServiceException;
import org.apache.dolphinscheduler.api.service.ProcessTaskRelationService;
import org.apache.dolphinscheduler.api.service.ProjectService;
import org.apache.dolphinscheduler.common.Constants;
import org.apache.dolphinscheduler.common.enums.ConditionType;
import org.apache.dolphinscheduler.common.enums.TaskType;
import org.apache.dolphinscheduler.dao.entity.ProcessDefinition;
import org.apache.dolphinscheduler.dao.entity.ProcessTaskRelation;
import org.apache.dolphinscheduler.dao.entity.ProcessTaskRelationLog;
import org.apache.dolphinscheduler.dao.entity.Project;
import org.apache.dolphinscheduler.dao.entity.TaskDefinition;
import org.apache.dolphinscheduler.dao.entity.TaskDefinitionLog;
import org.apache.dolphinscheduler.dao.entity.User;
import org.apache.dolphinscheduler.dao.mapper.ProcessDefinitionMapper;
import org.apache.dolphinscheduler.dao.mapper.ProcessTaskRelationMapper;
import org.apache.dolphinscheduler.dao.mapper.ProjectMapper;
import org.apache.dolphinscheduler.dao.mapper.TaskDefinitionLogMapper;
import org.apache.dolphinscheduler.dao.mapper.TaskDefinitionMapper;
import org.apache.dolphinscheduler.service.process.ProcessService;
import org.apache.dolphinscheduler.spi.utils.StringUtils;

import org.apache.commons.collections.CollectionUtils;

import java.util.ArrayList;
import java.util.Date;
import java.util.HashMap;
import java.util.List;
import java.util.Map;
import java.util.Objects;
import java.util.Set;
import java.util.stream.Collectors;

import org.springframework.beans.factory.annotation.Autowired;
import org.springframework.stereotype.Service;
import org.springframework.transaction.annotation.Transactional;

import com.google.common.collect.Lists;

/**
 * process task relation service impl
 */
@Service
public class ProcessTaskRelationServiceImpl extends BaseServiceImpl implements ProcessTaskRelationService {

    @Autowired
    private ProjectMapper projectMapper;

    @Autowired
    private ProjectService projectService;

    @Autowired
    private ProcessTaskRelationMapper processTaskRelationMapper;

    @Autowired
    private TaskDefinitionLogMapper taskDefinitionLogMapper;

    @Autowired
    private TaskDefinitionMapper taskDefinitionMapper;

    @Autowired
    private ProcessDefinitionMapper processDefinitionMapper;

    @Autowired
    private ProcessService processService;

    /**
     * create process task relation
     *
     * @param loginUser             login user
     * @param projectCode           project code
     * @param processDefinitionCode processDefinitionCode
     * @param preTaskCode           preTaskCode
     * @param postTaskCode          postTaskCode
     * @return create result code
     */
    @Transactional(rollbackFor = RuntimeException.class)
    @Override
    public Map<String, Object> createProcessTaskRelation(User loginUser, long projectCode, long processDefinitionCode, long preTaskCode, long postTaskCode) {
        Project project = projectMapper.queryByCode(projectCode);
        //check user access for project
        Map<String, Object> result = projectService.checkProjectAndAuth(loginUser, project, projectCode);
        if (result.get(Constants.STATUS) != Status.SUCCESS) {
            return result;
        }
        ProcessDefinition processDefinition = processDefinitionMapper.queryByCode(processDefinitionCode);
        if (processDefinition == null) {
            putMsg(result, Status.PROCESS_DEFINE_NOT_EXIST, processDefinitionCode);
            return result;
        }
        if (processDefinition.getProjectCode() != projectCode) {
            putMsg(result, Status.PROJECT_PROCESS_NOT_MATCH);
            return result;
        }
        updateProcessDefiniteVersion(loginUser, result, processDefinition);
<<<<<<< HEAD
        List<ProcessTaskRelation> processTaskRelationList = processTaskRelationMapper.queryByProcessCode(projectCode, processDefinitionCode);
        List<ProcessTaskRelation> processTaskRelations = Lists.newArrayList(processTaskRelationList);
=======
        List<ProcessTaskRelation> processTaskRelations = processTaskRelationMapper.queryByProcessCode(projectCode, processDefinitionCode);
>>>>>>> d5d71842
        if (!processTaskRelations.isEmpty()) {
            Map<Long, ProcessTaskRelation> preTaskCodeMap = processTaskRelations.stream().filter(r -> r.getPostTaskCode() == postTaskCode)
                .collect(Collectors.toMap(ProcessTaskRelation::getPreTaskCode, processTaskRelation -> processTaskRelation));
            if (!preTaskCodeMap.isEmpty()) {
                if (preTaskCodeMap.containsKey(preTaskCode) || (!preTaskCodeMap.containsKey(0L) && preTaskCode == 0L)) {
                    putMsg(result, Status.PROCESS_TASK_RELATION_EXIST, processDefinitionCode);
                    return result;
                }
                if (preTaskCodeMap.containsKey(0L) && preTaskCode != 0L) {
                    // delete no upstream
                    processTaskRelations.remove(preTaskCodeMap.get(0L));
                }
            }
        }
        TaskDefinition postTaskDefinition = taskDefinitionMapper.queryByCode(postTaskCode);
        ProcessTaskRelation processTaskRelation = setRelation(processDefinition, postTaskDefinition);
        if (preTaskCode != 0L) {
            TaskDefinition preTaskDefinition = taskDefinitionMapper.queryByCode(preTaskCode);
            List<ProcessTaskRelation> upstreamTaskRelationList = processTaskRelations.stream().filter(r -> r.getPostTaskCode() == preTaskCode).collect(Collectors.toList());
            // upstream is or not exist
            if (upstreamTaskRelationList.isEmpty()) {
                ProcessTaskRelation preProcessTaskRelation = setRelation(processDefinition, preTaskDefinition);
                preProcessTaskRelation.setPreTaskCode(0L);
                preProcessTaskRelation.setPreTaskVersion(0);
                processTaskRelations.add(preProcessTaskRelation);
            }
            processTaskRelation.setPreTaskCode(preTaskDefinition.getCode());
            processTaskRelation.setPreTaskVersion(preTaskDefinition.getVersion());
        } else {
            processTaskRelation.setPreTaskCode(0L);
            processTaskRelation.setPreTaskVersion(0);
        }
        processTaskRelations.add(processTaskRelation);
        updateRelation(loginUser, result, processDefinition, processTaskRelations);
        return result;
    }

    private ProcessTaskRelation setRelation(ProcessDefinition processDefinition, TaskDefinition taskDefinition) {
        Date now = new Date();
        ProcessTaskRelation processTaskRelation = new ProcessTaskRelation();
        processTaskRelation.setProjectCode(processDefinition.getProjectCode());
        processTaskRelation.setProcessDefinitionCode(processDefinition.getCode());
        processTaskRelation.setProcessDefinitionVersion(processDefinition.getVersion());
        processTaskRelation.setPostTaskCode(taskDefinition.getCode());
        processTaskRelation.setPostTaskVersion(taskDefinition.getVersion());
        processTaskRelation.setConditionType(ConditionType.NONE);
        processTaskRelation.setConditionParams("{}");
        processTaskRelation.setCreateTime(now);
        processTaskRelation.setUpdateTime(now);
        return processTaskRelation;
    }

    private void updateProcessDefiniteVersion(User loginUser, Map<String, Object> result, ProcessDefinition processDefinition) {
        int insertVersion = processService.saveProcessDefine(loginUser, processDefinition, Boolean.TRUE, Boolean.TRUE);
        if (insertVersion <= 0) {
            putMsg(result, Status.UPDATE_PROCESS_DEFINITION_ERROR);
            throw new ServiceException(Status.UPDATE_PROCESS_DEFINITION_ERROR);
        }
        processDefinition.setVersion(insertVersion);
    }

    /**
     * delete process task relation
     *
     * @param loginUser             login user
     * @param projectCode           project code
     * @param processDefinitionCode process definition code
     * @param taskCode              the post task code
     * @return delete result code
     */
    @Transactional(rollbackFor = RuntimeException.class)
    @Override
    public Map<String, Object> deleteTaskProcessRelation(User loginUser, long projectCode, long processDefinitionCode, long taskCode) {
        Project project = projectMapper.queryByCode(projectCode);
        //check user access for project
        Map<String, Object> result = projectService.checkProjectAndAuth(loginUser, project, projectCode);
        if (result.get(Constants.STATUS) != Status.SUCCESS) {
            return result;
        }
        if (taskCode == 0) {
            putMsg(result, Status.DELETE_TASK_PROCESS_RELATION_ERROR);
            return result;
        }
        ProcessDefinition processDefinition = processDefinitionMapper.queryByCode(processDefinitionCode);
        if (processDefinition == null) {
            putMsg(result, Status.PROCESS_DEFINE_NOT_EXIST, processDefinitionCode);
            return result;
        }
        TaskDefinition taskDefinition = taskDefinitionMapper.queryByCode(taskCode);
        if (null == taskDefinition) {
            putMsg(result, Status.TASK_DEFINE_NOT_EXIST, taskCode);
            return result;
        }
        List<ProcessTaskRelation> processTaskRelations = processTaskRelationMapper.queryByProcessCode(projectCode, processDefinitionCode);
        List<ProcessTaskRelation> processTaskRelationList = Lists.newArrayList(processTaskRelations);
        if (CollectionUtils.isEmpty(processTaskRelationList)) {
            putMsg(result, Status.DATA_IS_NULL, "processTaskRelationList");
            return result;
        }
        List<Long> downstreamList = Lists.newArrayList();
        for (ProcessTaskRelation processTaskRelation : processTaskRelationList) {
            if (processTaskRelation.getPreTaskCode() == taskCode) {
                downstreamList.add(processTaskRelation.getPostTaskCode());
            }
            if (processTaskRelation.getPostTaskCode() == taskCode) {
                processTaskRelationList.remove(processTaskRelation);
            }
        }
        if (CollectionUtils.isNotEmpty(downstreamList)) {
            putMsg(result, Status.TASK_HAS_DOWNSTREAM, org.apache.commons.lang.StringUtils.join(downstreamList, ","));
            return result;
        }
        updateProcessDefiniteVersion(loginUser, result, processDefinition);
        updateRelation(loginUser, result, processDefinition, processTaskRelationList);
        if (TaskType.CONDITIONS.getDesc().equals(taskDefinition.getTaskType())
            || TaskType.DEPENDENT.getDesc().equals(taskDefinition.getTaskType())
            || TaskType.SUB_PROCESS.getDesc().equals(taskDefinition.getTaskType())) {
            int deleteTaskDefinition = taskDefinitionMapper.deleteByCode(taskCode);
            if (0 == deleteTaskDefinition) {
                putMsg(result, Status.DELETE_TASK_DEFINE_BY_CODE_ERROR);
                throw new ServiceException(Status.DELETE_TASK_DEFINE_BY_CODE_ERROR);
            }
        }
        putMsg(result, Status.SUCCESS);
        return result;
    }

    private void updateRelation(User loginUser, Map<String, Object> result, ProcessDefinition processDefinition,
                                List<ProcessTaskRelation> processTaskRelationList) {
        List<ProcessTaskRelationLog> relationLogs = processTaskRelationList.stream().map(ProcessTaskRelationLog::new).collect(Collectors.toList());
        int insertResult = processService.saveTaskRelation(loginUser, processDefinition.getProjectCode(), processDefinition.getCode(),
            processDefinition.getVersion(), relationLogs, Lists.newArrayList(), Boolean.TRUE);
        if (insertResult == Constants.EXIT_CODE_SUCCESS) {
            putMsg(result, Status.SUCCESS);
            result.put(Constants.DATA_LIST, processDefinition);
        } else {
            putMsg(result, Status.UPDATE_PROCESS_DEFINITION_ERROR);
            throw new ServiceException(Status.UPDATE_PROCESS_DEFINITION_ERROR);
        }
    }

    /**
     * delete task upstream relation
     *
     * @param loginUser    login user
     * @param projectCode  project code
     * @param preTaskCodes the pre task codes, sep ','
     * @param taskCode     the post task code
     * @return delete result code
     */
    @Transactional(rollbackFor = RuntimeException.class)
    @Override
    public Map<String, Object> deleteUpstreamRelation(User loginUser, long projectCode, String preTaskCodes, long taskCode) {
        Project project = projectMapper.queryByCode(projectCode);
        //check user access for project
        Map<String, Object> result = projectService.checkProjectAndAuth(loginUser, project, projectCode);
        if (result.get(Constants.STATUS) != Status.SUCCESS) {
            return result;
        }
        if (StringUtils.isEmpty(preTaskCodes)) {
            putMsg(result, Status.DATA_IS_NULL, "preTaskCodes");
            return result;
        }
        List<ProcessTaskRelation> upstreamList = processTaskRelationMapper.queryUpstreamByCode(projectCode, taskCode);
        if (CollectionUtils.isEmpty(upstreamList)) {
            putMsg(result, Status.DATA_IS_NULL, "taskCode");
            return result;
        }

        List<Long> preTaskCodeList = Lists.newArrayList(preTaskCodes.split(Constants.COMMA)).stream().map(Long::parseLong).collect(Collectors.toList());
        if (preTaskCodeList.contains(0L)) {
            putMsg(result, Status.DATA_IS_NULL, "preTaskCodes");
            return result;
        }
        ProcessDefinition processDefinition = processDefinitionMapper.queryByCode(upstreamList.get(0).getProcessDefinitionCode());
        if (processDefinition == null) {
            putMsg(result, Status.PROCESS_DEFINE_NOT_EXIST, upstreamList.get(0).getProcessDefinitionCode());
            return result;
        }
        List<ProcessTaskRelation> processTaskRelations = processTaskRelationMapper.queryByProcessCode(projectCode, processDefinition.getCode());
        List<ProcessTaskRelation> processTaskRelationList = Lists.newArrayList(processTaskRelations);
        List<ProcessTaskRelation> processTaskRelationWaitRemove = Lists.newArrayList();
        for (ProcessTaskRelation processTaskRelation : processTaskRelationList) {
            if (preTaskCodeList.size() > 1) {
                if (preTaskCodeList.contains(processTaskRelation.getPreTaskCode())) {
                    preTaskCodeList.remove(processTaskRelation.getPreTaskCode());
                    processTaskRelationWaitRemove.add(processTaskRelation);
                }
            } else {
                if (processTaskRelation.getPostTaskCode() == taskCode) {
                    processTaskRelation.setPreTaskVersion(0);
                    processTaskRelation.setPreTaskCode(0L);
                }
            }
            if (preTaskCodeList.contains(processTaskRelation.getPostTaskCode())) {
                processTaskRelationWaitRemove.add(processTaskRelation);
            }
        }
        processTaskRelationList.removeAll(processTaskRelationWaitRemove);
        updateProcessDefiniteVersion(loginUser, result, processDefinition);
        updateRelation(loginUser, result, processDefinition, processTaskRelationList);
        return result;
    }

    /**
     * delete task downstream relation
     *
     * @param loginUser     login user
     * @param projectCode   project code
     * @param postTaskCodes the post task codes, sep ','
     * @param taskCode      the pre task code
     * @return delete result code
     */
    @Transactional(rollbackFor = RuntimeException.class)
    @Override
    public Map<String, Object> deleteDownstreamRelation(User loginUser, long projectCode, String postTaskCodes, long taskCode) {
        Project project = projectMapper.queryByCode(projectCode);
        //check user access for project
        Map<String, Object> result = projectService.checkProjectAndAuth(loginUser, project, projectCode);
        if (result.get(Constants.STATUS) != Status.SUCCESS) {
            return result;
        }
        if (StringUtils.isEmpty(postTaskCodes)) {
            putMsg(result, Status.DATA_IS_NULL, "postTaskCodes");
            return result;
        }
        List<ProcessTaskRelation> downstreamList = processTaskRelationMapper.queryDownstreamByCode(projectCode, taskCode);
        if (CollectionUtils.isEmpty(downstreamList)) {
            putMsg(result, Status.DATA_IS_NULL, "taskCode");
            return result;
        }
        List<Long> postTaskCodeList = Lists.newArrayList(postTaskCodes.split(Constants.COMMA)).stream().map(Long::parseLong).collect(Collectors.toList());
        if (postTaskCodeList.contains(0L)) {
            putMsg(result, Status.DATA_IS_NULL, "postTaskCodes");
            return result;
        }
        ProcessDefinition processDefinition = processDefinitionMapper.queryByCode(downstreamList.get(0).getProcessDefinitionCode());
        if (processDefinition == null) {
            putMsg(result, Status.PROCESS_DEFINE_NOT_EXIST, downstreamList.get(0).getProcessDefinitionCode());
            return result;
        }
        List<ProcessTaskRelation> processTaskRelations = processTaskRelationMapper.queryByProcessCode(projectCode, processDefinition.getCode());
        List<ProcessTaskRelation> processTaskRelationList = Lists.newArrayList(processTaskRelations);
        processTaskRelationList.removeIf(processTaskRelation -> postTaskCodeList.contains(processTaskRelation.getPostTaskCode()) && processTaskRelation.getPreTaskCode() == taskCode);
        updateProcessDefiniteVersion(loginUser, result, processDefinition);
        updateRelation(loginUser, result, processDefinition, processTaskRelationList);
        return result;
    }

    /**
     * query task upstream relation
     *
     * @param loginUser   login user
     * @param projectCode project code
     * @param taskCode    current task code (post task code)
     * @return the upstream task definitions
     */
    @Override
    public Map<String, Object> queryUpstreamRelation(User loginUser, long projectCode, long taskCode) {
        Project project = projectMapper.queryByCode(projectCode);
        //check user access for project
        Map<String, Object> result = projectService.checkProjectAndAuth(loginUser, project, projectCode);
        if (result.get(Constants.STATUS) != Status.SUCCESS) {
            return result;
        }
        List<ProcessTaskRelation> processTaskRelationList = processTaskRelationMapper.queryUpstreamByCode(projectCode, taskCode);
        List<TaskDefinitionLog> taskDefinitionLogList = new ArrayList<>();
        if (CollectionUtils.isNotEmpty(processTaskRelationList)) {
            Set<TaskDefinition> taskDefinitions = processTaskRelationList
                .stream()
                .map(processTaskRelation -> {
                    TaskDefinition taskDefinition = buildTaskDefinition();
                    taskDefinition.setProjectCode(processTaskRelation.getProjectCode());
                    taskDefinition.setCode(processTaskRelation.getPreTaskCode());
                    taskDefinition.setVersion(processTaskRelation.getPreTaskVersion());
                    return taskDefinition;
                })
                .collect(Collectors.toSet());
            taskDefinitionLogList = taskDefinitionLogMapper.queryByTaskDefinitions(taskDefinitions);
        }
        result.put(Constants.DATA_LIST, taskDefinitionLogList);
        putMsg(result, Status.SUCCESS);
        return result;
    }

    /**
     * query task downstream relation
     *
     * @param loginUser   login user
     * @param projectCode project code
     * @param taskCode    pre task code
     * @return the downstream task definitions
     */
    @Override
    public Map<String, Object> queryDownstreamRelation(User loginUser, long projectCode, long taskCode) {
        Project project = projectMapper.queryByCode(projectCode);
        //check user access for project
        Map<String, Object> result = projectService.checkProjectAndAuth(loginUser, project, projectCode);
        if (result.get(Constants.STATUS) != Status.SUCCESS) {
            return result;
        }
        List<ProcessTaskRelation> processTaskRelationList = processTaskRelationMapper.queryDownstreamByCode(projectCode, taskCode);
        List<TaskDefinitionLog> taskDefinitionLogList = new ArrayList<>();
        if (CollectionUtils.isNotEmpty(processTaskRelationList)) {
            Set<TaskDefinition> taskDefinitions = processTaskRelationList
                .stream()
                .map(processTaskRelation -> {
                    TaskDefinition taskDefinition = buildTaskDefinition();
                    taskDefinition.setProjectCode(processTaskRelation.getProjectCode());
                    taskDefinition.setCode(processTaskRelation.getPostTaskCode());
                    taskDefinition.setVersion(processTaskRelation.getPostTaskVersion());
                    return taskDefinition;
                })
                .collect(Collectors.toSet());
            taskDefinitionLogList = taskDefinitionLogMapper.queryByTaskDefinitions(taskDefinitions);
        }
        result.put(Constants.DATA_LIST, taskDefinitionLogList);
        putMsg(result, Status.SUCCESS);
        return result;
    }

    /**
     * delete edge
     *
     * @param loginUser             login user
     * @param projectCode           project code
     * @param processDefinitionCode process definition code
     * @param preTaskCode           pre task code
     * @param postTaskCode          post task code
     * @return delete result code
     */
    @Transactional(rollbackFor = RuntimeException.class)
    @Override
    public Map<String, Object> deleteEdge(User loginUser, long projectCode, long processDefinitionCode, long preTaskCode, long postTaskCode) {
        Project project = projectMapper.queryByCode(projectCode);
        //check user access for project
        Map<String, Object> result = projectService.checkProjectAndAuth(loginUser, project, projectCode);
        if (result.get(Constants.STATUS) != Status.SUCCESS) {
            return result;
        }
        ProcessDefinition processDefinition = processDefinitionMapper.queryByCode(processDefinitionCode);
        if (processDefinition == null) {
            putMsg(result, Status.PROCESS_DEFINE_NOT_EXIST, processDefinitionCode);
            return result;
        }
        List<ProcessTaskRelation> processTaskRelations = processTaskRelationMapper.queryByProcessCode(projectCode, processDefinitionCode);
        List<ProcessTaskRelation> processTaskRelationList = Lists.newArrayList(processTaskRelations);
        if (CollectionUtils.isEmpty(processTaskRelationList)) {
            putMsg(result, Status.DATA_IS_NULL, "processTaskRelationList");
            return result;
        }
        Map<Long, List<ProcessTaskRelation>> taskRelationMap = new HashMap<>();
        for (ProcessTaskRelation processTaskRelation : processTaskRelationList) {
            taskRelationMap.compute(processTaskRelation.getPostTaskCode(), (k, v) -> {
                if (v == null) {
                    v = new ArrayList<>();
                }
                v.add(processTaskRelation);
                return v;
            });
        }
        if (!taskRelationMap.containsKey(postTaskCode)) {
            putMsg(result, Status.DATA_IS_NULL, "postTaskCode");
            return result;
        }
        if (taskRelationMap.get(postTaskCode).size() > 1) {
            for (ProcessTaskRelation processTaskRelation : taskRelationMap.get(postTaskCode)) {
                if (processTaskRelation.getPreTaskCode() == preTaskCode) {
                    int delete = processTaskRelationMapper.deleteById(processTaskRelation.getId());
                    if (delete == 0) {
                        putMsg(result, Status.DELETE_EDGE_ERROR);
                        throw new ServiceException(Status.DELETE_EDGE_ERROR);
                    }
                    processTaskRelationList.remove(processTaskRelation);
                }
            }
        } else {
            ProcessTaskRelation processTaskRelation = taskRelationMap.get(postTaskCode).get(0);
            processTaskRelationList.remove(processTaskRelation);
            processTaskRelation.setPreTaskVersion(0);
            processTaskRelation.setPreTaskCode(0L);
            processTaskRelationList.add(processTaskRelation);
        }
        updateProcessDefiniteVersion(loginUser, result, processDefinition);
        updateRelation(loginUser, result, processDefinition, processTaskRelationList);
        return result;
    }

    /**
     * build task definition
     *
     * @return task definition
     */
    private TaskDefinition buildTaskDefinition() {

        return new TaskDefinition() {
            @Override
            public boolean equals(Object o) {
                if (this == o) {
                    return true;
                }
                if (!(o instanceof TaskDefinition)) {
                    return false;
                }
                TaskDefinition that = (TaskDefinition) o;
                return getCode() == that.getCode()
                    && getVersion() == that.getVersion()
                    && getProjectCode() == that.getProjectCode();
            }

            @Override
            public int hashCode() {
                return Objects.hash(getCode(), getVersion(), getProjectCode());
            }
        };
    }
}<|MERGE_RESOLUTION|>--- conflicted
+++ resolved
@@ -32,6 +32,7 @@
 import org.apache.dolphinscheduler.dao.entity.TaskDefinitionLog;
 import org.apache.dolphinscheduler.dao.entity.User;
 import org.apache.dolphinscheduler.dao.mapper.ProcessDefinitionMapper;
+import org.apache.dolphinscheduler.dao.mapper.ProcessTaskRelationLogMapper;
 import org.apache.dolphinscheduler.dao.mapper.ProcessTaskRelationMapper;
 import org.apache.dolphinscheduler.dao.mapper.ProjectMapper;
 import org.apache.dolphinscheduler.dao.mapper.TaskDefinitionLogMapper;
@@ -72,6 +73,9 @@
     private ProcessTaskRelationMapper processTaskRelationMapper;
 
     @Autowired
+    private ProcessTaskRelationLogMapper processTaskRelationLogMapper;
+
+    @Autowired
     private TaskDefinitionLogMapper taskDefinitionLogMapper;
 
     @Autowired
@@ -112,12 +116,7 @@
             return result;
         }
         updateProcessDefiniteVersion(loginUser, result, processDefinition);
-<<<<<<< HEAD
-        List<ProcessTaskRelation> processTaskRelationList = processTaskRelationMapper.queryByProcessCode(projectCode, processDefinitionCode);
-        List<ProcessTaskRelation> processTaskRelations = Lists.newArrayList(processTaskRelationList);
-=======
         List<ProcessTaskRelation> processTaskRelations = processTaskRelationMapper.queryByProcessCode(projectCode, processDefinitionCode);
->>>>>>> d5d71842
         if (!processTaskRelations.isEmpty()) {
             Map<Long, ProcessTaskRelation> preTaskCodeMap = processTaskRelations.stream().filter(r -> r.getPostTaskCode() == postTaskCode)
                 .collect(Collectors.toMap(ProcessTaskRelation::getPreTaskCode, processTaskRelation -> processTaskRelation));
@@ -211,8 +210,7 @@
             putMsg(result, Status.TASK_DEFINE_NOT_EXIST, taskCode);
             return result;
         }
-        List<ProcessTaskRelation> processTaskRelations = processTaskRelationMapper.queryByProcessCode(projectCode, processDefinitionCode);
-        List<ProcessTaskRelation> processTaskRelationList = Lists.newArrayList(processTaskRelations);
+        List<ProcessTaskRelation> processTaskRelationList = processTaskRelationMapper.queryByProcessCode(projectCode, processDefinitionCode);
         if (CollectionUtils.isEmpty(processTaskRelationList)) {
             putMsg(result, Status.DATA_IS_NULL, "processTaskRelationList");
             return result;
@@ -297,8 +295,7 @@
             putMsg(result, Status.PROCESS_DEFINE_NOT_EXIST, upstreamList.get(0).getProcessDefinitionCode());
             return result;
         }
-        List<ProcessTaskRelation> processTaskRelations = processTaskRelationMapper.queryByProcessCode(projectCode, processDefinition.getCode());
-        List<ProcessTaskRelation> processTaskRelationList = Lists.newArrayList(processTaskRelations);
+        List<ProcessTaskRelation> processTaskRelationList = processTaskRelationMapper.queryByProcessCode(projectCode, processDefinition.getCode());
         List<ProcessTaskRelation> processTaskRelationWaitRemove = Lists.newArrayList();
         for (ProcessTaskRelation processTaskRelation : processTaskRelationList) {
             if (preTaskCodeList.size() > 1) {
@@ -359,8 +356,7 @@
             putMsg(result, Status.PROCESS_DEFINE_NOT_EXIST, downstreamList.get(0).getProcessDefinitionCode());
             return result;
         }
-        List<ProcessTaskRelation> processTaskRelations = processTaskRelationMapper.queryByProcessCode(projectCode, processDefinition.getCode());
-        List<ProcessTaskRelation> processTaskRelationList = Lists.newArrayList(processTaskRelations);
+        List<ProcessTaskRelation> processTaskRelationList = processTaskRelationMapper.queryByProcessCode(projectCode, processDefinition.getCode());
         processTaskRelationList.removeIf(processTaskRelation -> postTaskCodeList.contains(processTaskRelation.getPostTaskCode()) && processTaskRelation.getPreTaskCode() == taskCode);
         updateProcessDefiniteVersion(loginUser, result, processDefinition);
         updateRelation(loginUser, result, processDefinition, processTaskRelationList);
@@ -463,8 +459,7 @@
             putMsg(result, Status.PROCESS_DEFINE_NOT_EXIST, processDefinitionCode);
             return result;
         }
-        List<ProcessTaskRelation> processTaskRelations = processTaskRelationMapper.queryByProcessCode(projectCode, processDefinitionCode);
-        List<ProcessTaskRelation> processTaskRelationList = Lists.newArrayList(processTaskRelations);
+        List<ProcessTaskRelation> processTaskRelationList = processTaskRelationMapper.queryByProcessCode(projectCode, processDefinitionCode);
         if (CollectionUtils.isEmpty(processTaskRelationList)) {
             putMsg(result, Status.DATA_IS_NULL, "processTaskRelationList");
             return result;
