/*
 * Licensed to the Apache Software Foundation (ASF) under one or more
 * contributor license agreements.  See the NOTICE file distributed with
 * this work for additional information regarding copyright ownership.
 * The ASF licenses this file to You under the Apache License, Version 2.0
 * (the "License"); you may not use this file except in compliance with
 * the License.  You may obtain a copy of the License at
 *
 *    http://www.apache.org/licenses/LICENSE-2.0
 *
 * Unless required by applicable law or agreed to in writing, software
 * distributed under the License is distributed on an "AS IS" BASIS,
 * WITHOUT WARRANTIES OR CONDITIONS OF ANY KIND, either express or implied.
 * See the License for the specific language governing permissions and
 * limitations under the License.
 */

package org.apache.dolphinscheduler.api.service.impl;

import static org.apache.dolphinscheduler.common.constants.Constants.ALIAS;
import static org.apache.dolphinscheduler.common.constants.Constants.CONTENT;
import static org.apache.dolphinscheduler.common.constants.Constants.EMPTY_STRING;
import static org.apache.dolphinscheduler.common.constants.Constants.FOLDER_SEPARATOR;
import static org.apache.dolphinscheduler.common.constants.Constants.FORMAT_SS;
import static org.apache.dolphinscheduler.common.constants.Constants.FORMAT_S_S;
import static org.apache.dolphinscheduler.common.constants.Constants.JAR;
import static org.apache.dolphinscheduler.common.constants.Constants.PERIOD;

import org.apache.dolphinscheduler.api.dto.resources.ResourceComponent;
import org.apache.dolphinscheduler.api.dto.resources.filter.ResourceFilter;
import org.apache.dolphinscheduler.api.dto.resources.visitor.ResourceTreeVisitor;
import org.apache.dolphinscheduler.api.dto.resources.visitor.Visitor;
import org.apache.dolphinscheduler.api.enums.Status;
import org.apache.dolphinscheduler.api.exceptions.ServiceException;
import org.apache.dolphinscheduler.api.service.ProcessDefinitionService;
import org.apache.dolphinscheduler.api.service.ResourcesService;
import org.apache.dolphinscheduler.api.utils.PageInfo;
import org.apache.dolphinscheduler.api.utils.RegexUtils;
import org.apache.dolphinscheduler.api.utils.Result;
import org.apache.dolphinscheduler.common.constants.Constants;
import org.apache.dolphinscheduler.common.enums.AuthorizationType;
import org.apache.dolphinscheduler.common.enums.ProgramType;
import org.apache.dolphinscheduler.common.enums.ResUploadType;
import org.apache.dolphinscheduler.common.enums.UserType;
import org.apache.dolphinscheduler.common.utils.FileUtils;
import org.apache.dolphinscheduler.common.utils.JSONUtils;
import org.apache.dolphinscheduler.common.utils.PropertyUtils;
import org.apache.dolphinscheduler.dao.entity.ProcessDefinitionLog;
import org.apache.dolphinscheduler.dao.entity.ProcessTaskRelation;
import org.apache.dolphinscheduler.dao.entity.Resource;
import org.apache.dolphinscheduler.dao.entity.ResourcesTask;
import org.apache.dolphinscheduler.dao.entity.TaskDefinition;
import org.apache.dolphinscheduler.dao.entity.Tenant;
import org.apache.dolphinscheduler.dao.entity.UdfFunc;
import org.apache.dolphinscheduler.dao.entity.User;
import org.apache.dolphinscheduler.dao.mapper.ProcessDefinitionLogMapper;
import org.apache.dolphinscheduler.dao.mapper.ProcessTaskRelationMapper;
import org.apache.dolphinscheduler.dao.mapper.ResourceMapper;
import org.apache.dolphinscheduler.dao.mapper.ResourceTaskMapper;
import org.apache.dolphinscheduler.dao.mapper.ResourceUserMapper;
import org.apache.dolphinscheduler.dao.mapper.TaskDefinitionMapper;
import org.apache.dolphinscheduler.dao.mapper.TenantMapper;
import org.apache.dolphinscheduler.dao.mapper.UdfFuncMapper;
import org.apache.dolphinscheduler.dao.mapper.UserMapper;
import org.apache.dolphinscheduler.plugin.task.api.model.ResourceInfo;
import org.apache.dolphinscheduler.service.process.ProcessService;
import org.apache.dolphinscheduler.service.storage.StorageEntity;
import org.apache.dolphinscheduler.service.storage.StorageOperate;
import org.apache.dolphinscheduler.spi.enums.ResourceType;

import org.apache.commons.beanutils.BeanMap;
import org.apache.commons.collections.CollectionUtils;
import org.apache.commons.lang3.StringUtils;

import java.io.IOException;
import java.rmi.ServerException;
import java.text.MessageFormat;
import java.util.ArrayList;
import java.util.Arrays;
import java.util.Collections;
import java.util.Date;
import java.util.HashMap;
import java.util.HashSet;
import java.util.Iterator;
import java.util.List;
import java.util.Map;
import java.util.Objects;
import java.util.Set;
import java.util.UUID;
import java.util.stream.Collectors;

import org.slf4j.Logger;
import org.slf4j.LoggerFactory;
import org.springframework.beans.factory.annotation.Autowired;
import org.springframework.stereotype.Service;
import org.springframework.transaction.annotation.Transactional;
import org.springframework.web.multipart.MultipartFile;

import com.fasterxml.jackson.core.type.TypeReference;
import com.fasterxml.jackson.databind.SerializationFeature;
import com.google.common.base.Joiner;
import com.google.common.io.Files;

/**
 * resources service impl
 */
@Service
public class ResourcesServiceImpl extends BaseServiceImpl implements ResourcesService {

    private static final Logger logger = LoggerFactory.getLogger(ResourcesServiceImpl.class);

    @Autowired
    private ResourceMapper resourcesMapper;

    @Autowired
    private ResourceTaskMapper resourceTaskMapper;

    @Autowired
    private TaskDefinitionMapper taskDefinitionMapper;

    @Autowired
    private UdfFuncMapper udfFunctionMapper;

    @Autowired
    private ProcessService processService;

    @Autowired
    private ProcessDefinitionService processDefinitionService;

    @Autowired
    private TenantMapper tenantMapper;

    @Autowired
    private UserMapper userMapper;

    @Autowired
    private ResourceUserMapper resourceUserMapper;

    @Autowired
    private ProcessDefinitionLogMapper processDefinitionLogMapper;

    @Autowired
    private ProcessTaskRelationMapper processTaskRelationMapper;

    @Autowired(required = false)
    private StorageOperate storageOperate;

    /**
     * create directory
     *
     * @param loginUser   login user
     * @param name        alias
     * @param description description
     * @param type        type
     * @param pid         parent id
     * @param currentDir  current directory
     * @return create directory result
     */
    @Override
    @Transactional
    public Result<Object> createDirectory(User loginUser,
                                          String name,
                                          String description,
                                          ResourceType type,
                                          int pid,
                                          String currentDir) {
        Result<Object> result = new Result<>();

        result = checkResourceUploadStartupState();
        if (!result.getCode().equals(Status.SUCCESS.getCode())) {
            return result;
        }
        if (FileUtils.directoryTraversal(name)) {
            logger.warn("Parameter name is invalid, name:{}.", RegexUtils.escapeNRT(name));
            putMsg(result, Status.VERIFY_PARAMETER_NAME_FAILED);
            return result;
        }

        User user = userMapper.selectById(loginUser.getId());
        if (user == null) {
            logger.error("user {} not exists", loginUser.getId());
            putMsg(result, Status.USER_NOT_EXIST, loginUser.getId());
            return result;
        }

        Tenant tenant = tenantMapper.queryById(user.getTenantId());
        if (tenant == null) {
            logger.error("tenant not exists");
            putMsg(result, Status.CURRENT_LOGIN_USER_TENANT_NOT_EXIST);
            return result;
        }

        String tenantCode = tenant.getTenantCode();

        if (!isUserTenantValid(isAdmin(loginUser), tenantCode, "")) {
            logger.error("current user does not have permission");
            putMsg(result, Status.NO_CURRENT_OPERATING_PERMISSION);
            return result;
        }

        if (checkDescriptionLength(description)) {
            logger.warn("Parameter description is too long.");
            putMsg(result, Status.DESCRIPTION_TOO_LONG_ERROR);
            return result;
        }

        String userResRootPath = ResourceType.UDF.equals(type) ? storageOperate.getUdfDir(tenantCode)
                : storageOperate.getResDir(tenantCode);
        String fullName = !currentDir.contains(userResRootPath) ? userResRootPath + name : currentDir + name;

        try {
            if (checkResourceExists(fullName)) {
                logger.error("resource directory {} has exist, can't recreate", fullName);
                putMsg(result, Status.RESOURCE_EXIST);
                return result;
            }
        } catch (Exception e) {
            logger.warn("Resource exists, can not create again, fullName:{}.", fullName, e);
            throw new ServiceException("resource already exists, can't recreate");
        }

        // create directory in storage
        createDirectory(loginUser, fullName, type, result);
        return result;
    }

    private String getFullName(String currentDir, String name) {
        return currentDir.equals(FOLDER_SEPARATOR) ? String.format(FORMAT_SS, currentDir, name)
                : String.format(FORMAT_S_S, currentDir, name);
    }

    /**
     * create resource
     *
     * @param loginUser  login user
     * @param name       alias
     * @param desc       description
     * @param type       type
     * @param file       file
     * @param currentDir current directory
     * @return create result code
     */
    @Override
    @Transactional
    public Result<Object> createResource(User loginUser,
                                         String name,
                                         String desc,
                                         ResourceType type,
                                         MultipartFile file,
                                         String currentDir) {
        Result<Object> result = new Result<>();

        result = checkResourceUploadStartupState();
        if (!result.getCode().equals(Status.SUCCESS.getCode())) {
            return result;
        }

        User user = userMapper.selectById(loginUser.getId());
        if (user == null) {
            logger.error("user {} not exists", loginUser.getId());
            putMsg(result, Status.USER_NOT_EXIST, loginUser.getId());
            return result;
        }

        Tenant tenant = tenantMapper.queryById(user.getTenantId());
        if (tenant == null) {
            logger.error("tenant not exists");
            putMsg(result, Status.CURRENT_LOGIN_USER_TENANT_NOT_EXIST);
            return result;
        }

        String tenantCode = tenant.getTenantCode();

        if (!isUserTenantValid(isAdmin(loginUser), tenantCode, "")) {
            logger.error("current user does not have permission");
            putMsg(result, Status.NO_CURRENT_OPERATING_PERMISSION);
            return result;
        }

        result = verifyFile(name, type, file);
        if (!result.getCode().equals(Status.SUCCESS.getCode())) {
            return result;
        }

        // check resource name exists
        String userResRootPath = ResourceType.UDF.equals(type) ? storageOperate.getUdfDir(tenantCode)
                : storageOperate.getResDir(tenantCode);
        String currDirNFileName = !currentDir.contains(userResRootPath) ? userResRootPath + name : currentDir + name;

        try {
            if (checkResourceExists(currDirNFileName)) {
                logger.error("resource {} has exist, can't recreate", RegexUtils.escapeNRT(name));
                putMsg(result, Status.RESOURCE_EXIST);
                return result;
            }
        } catch (Exception e) {
            throw new ServiceException("resource already exists, can't recreate");
        }
        if (currDirNFileName.length() > Constants.RESOURCE_FULL_NAME_MAX_LENGTH) {
            logger.error(
                    "Resource file's name is longer than max full name length, fullName:{}, " +
                            "fullNameSize:{}, maxFullNameSize:{}",
                    RegexUtils.escapeNRT(name), currDirNFileName.length(), Constants.RESOURCE_FULL_NAME_MAX_LENGTH);
            putMsg(result, Status.RESOURCE_FULL_NAME_TOO_LONG_ERROR);
            return result;
        }

        // fail upload
        if (!upload(loginUser, currDirNFileName, file, type)) {
            logger.error("upload resource: {} file: {} failed.", RegexUtils.escapeNRT(name),
                    RegexUtils.escapeNRT(file.getOriginalFilename()));
            putMsg(result, Status.STORE_OPERATE_CREATE_ERROR);
            throw new ServiceException(
                    String.format("upload resource: %s file: %s failed.", name, file.getOriginalFilename()));
        } else
            logger.info("Upload resource file complete, resourceName:{}, fileName:{}.",
                    RegexUtils.escapeNRT(name), RegexUtils.escapeNRT(file.getOriginalFilename()));
        return result;
    }

    /**
     * update the folder's size of the resource
     *
     * @param resource the current resource
     * @param size size
     */
    private void updateParentResourceSize(Resource resource, long size) {
        if (resource.getSize() > 0) {
            String[] splits = resource.getFullName().split("/");
            for (int i = 1; i < splits.length; i++) {
                String parentFullName = Joiner.on("/").join(Arrays.copyOfRange(splits, 0, i));
                if (StringUtils.isNotBlank(parentFullName)) {
                    List<Resource> resources =
                            resourcesMapper.queryResource(parentFullName, resource.getType().ordinal());
                    if (CollectionUtils.isNotEmpty(resources)) {
                        Resource parentResource = resources.get(0);
                        if (parentResource.getSize() + size >= 0) {
                            parentResource.setSize(parentResource.getSize() + size);
                        } else {
                            parentResource.setSize(0L);
                        }
                        resourcesMapper.updateById(parentResource);
                        logger.info("Resource size update complete, resourceFullName:{}, newSize:{}.",
                                parentResource.getFullName(), parentResource.getSize());
                    }
                }
            }
        }
    }

    /**
     * check resource is exists
     *
     * @param fullName fullName
     * @return true if resource exists
     */
    private boolean checkResourceExists(String fullName) {
        Boolean existResource = false;
        try {
            existResource = storageOperate.exists(fullName);
        } catch (IOException e) {
            logger.error("error occurred when checking resource: " + fullName, e);
        }
        return Boolean.TRUE.equals(existResource);
    }

    @Override
    public boolean hasResourceAndWritePerm(User loginUser, Resource resource, Result<Object> result) {
        boolean checkResult = false;
        if (resource == null) {
            putMsg(result, Status.RESOURCE_NOT_EXIST);
        } else {
            // case 1: user is admin
            if (loginUser.getUserType() == UserType.ADMIN_USER) {
                return true;
            }
            // case 2: user is resource owner
            if (Integer.valueOf(resource.getUserId()).equals(loginUser.getId())) {
                return true;
            }
            // case 3: check user permission level
            ResourcesUser resourcesUser = resourceUserMapper.queryResourceRelation(resource.getId(), loginUser.getId());

            if (resourcesUser == null || resourcesUser.getPerm() != Constants.AUTHORIZE_WRITABLE_PERM) {
                putMsg(result, Status.USER_NO_WRITE_RESOURCE_PERM, loginUser.getUserName(), resource.getFileName());
                checkResult = false;
            } else {
                checkResult = true;
            }
        }
        return checkResult;
    }

    /**
     * update resource
     *
     * @param loginUser  login user
     * @param resourceFullName resource full name
     * @param resTenantCode tenantCode in the request field "resTenantCode" for tenant code owning the resource,
     *                      can be different from the login user in the case of logging in as admin users.
     * @param name       name
     * @param desc       description
     * @param type       resource type
     * @param file       resource file
     * @return update result code
     */
    @Override
    @Transactional
    public Result<Object> updateResource(User loginUser,
                                         String resourceFullName,
                                         String resTenantCode,
                                         String name,
                                         String desc,
                                         ResourceType type,
                                         MultipartFile file) {
        Result<Object> result = new Result<>();
<<<<<<< HEAD
        String funcPermissionKey = type.equals(ResourceType.FILE) ? ApiFuncIdentificationConstant.FILE_UPDATE
                : ApiFuncIdentificationConstant.UDF_UPDATE;
        boolean canOperatorPermissions =
                canOperatorPermissions(loginUser, new Object[]{resourceId}, checkResourceType(type), funcPermissionKey);
        if (!canOperatorPermissions) {
            putMsg(result, Status.NO_CURRENT_OPERATING_PERMISSION);
            return result;
        }
=======
>>>>>>> 547aa437

        result = checkResourceUploadStartupState();
        if (!result.getCode().equals(Status.SUCCESS.getCode())) {
            return result;
        }

        User user = userMapper.selectById(loginUser.getId());
        if (user == null) {
            logger.error("user {} not exists", loginUser.getId());
            putMsg(result, Status.USER_NOT_EXIST, loginUser.getId());
            return result;
        }

        Tenant tenant = tenantMapper.queryById(user.getTenantId());
        if (tenant == null) {
            logger.error("tenant not exists");
            putMsg(result, Status.CURRENT_LOGIN_USER_TENANT_NOT_EXIST);
            return result;
        }

<<<<<<< HEAD
        // Check User's permission level on the file
        boolean hasResourceAndWritePerm = hasResourceAndWritePerm(loginUser, resource, result);
        if (!hasResourceAndWritePerm) {
            return result;
        }

=======
        String tenantCode = tenant.getTenantCode();

        if (!isUserTenantValid(isAdmin(loginUser), tenantCode, resTenantCode)) {
            logger.error("current user does not have permission");
            putMsg(result, Status.NO_CURRENT_OPERATING_PERMISSION);
            return result;
        }

        String defaultPath = storageOperate.getResDir(tenantCode);

        StorageEntity resource;
        try {
            resource = storageOperate.getFileStatus(resourceFullName, defaultPath, resTenantCode, type);
        } catch (Exception e) {
            logger.error("Get file status fail, resource path: {}", resourceFullName, e);
            putMsg(result, Status.RESOURCE_NOT_EXIST);
            throw new ServiceException((String.format("Get file status fail, resource path: %s", resourceFullName)));
        }

>>>>>>> 547aa437
        if (!PropertyUtils.getResUploadStartupState()) {
            logger.error("Storage does not start up, resource upload startup state: {}.",
                    PropertyUtils.getResUploadStartupState());
            putMsg(result, Status.STORAGE_NOT_STARTUP);
            return result;
        }

        // TODO: deal with OSS
        if (resource.isDirectory() && storageOperate.returnStorageType().equals(ResUploadType.S3)
                && !resource.getFileName().equals(name)) {
            logger.warn("Directory in S3 storage can not be renamed.");
            putMsg(result, Status.S3_CANNOT_RENAME);
            return result;
        }

        if (file == null && name.equals(resource.getAlias()) && desc.equals(resource.getDescription())) {
            logger.info("Resource does not need to be updated due to no change, resource full name:{}.",
                    resourceFullName);
            putMsg(result, Status.SUCCESS);
            return result;
        }

        // check if updated name of the resource already exists
        String originFullName = resource.getFullName();
        String originResourceName = resource.getAlias();

        // the format of hdfs folders in the implementation has a "/" at the very end, we need to remove it.
        originFullName = originFullName.endsWith("/") ? StringUtils.chop(originFullName) : originFullName;
        name = name.endsWith("/") ? StringUtils.chop(name) : name;
        // updated fullName
        String fullName = String.format(FORMAT_SS,
                originFullName.substring(0, originFullName.lastIndexOf(FOLDER_SEPARATOR) + 1), name);
        if (!originResourceName.equals(name)) {
            try {
                if (checkResourceExists(fullName)) {
                    logger.error("resource {} already exists, can't recreate", fullName);
                    putMsg(result, Status.RESOURCE_EXIST);
                    return result;
                }
            } catch (Exception e) {
                throw new ServiceException(String.format("error occurs while querying resource: %s", fullName));
            }

        }

        result = verifyFile(name, type, file);
        if (!result.getCode().equals(Status.SUCCESS.getCode())) {
            return result;
        }

        Date now = new Date();
        long originFileSize = resource.getSize();

        resource.setAlias(name);
        resource.setFileName(name);
        resource.setFullName(fullName);
        resource.setDescription(desc);
        resource.setUpdateTime(now);
        if (file != null) {
            resource.setSize(file.getSize());
        }

        // if name unchanged, return directly without moving on HDFS
        if (originResourceName.equals(name) && file == null) {
            return result;
        }

        List<ResourcesTask> existResourcesList;
        if (resource.isDirectory()) {
            existResourcesList = resourceTaskMapper.selectSubfoldersFullNames(originFullName + FOLDER_SEPARATOR);
        } else {
            existResourcesList = resourceTaskMapper.selectByMap(
                    Collections.singletonMap("full_name", originFullName));
        }

        if (existResourcesList.size() > 0 && !fullName.equals(originFullName)) {
            // check if any related task is online. If it is, it can not be updated.
            for (ResourcesTask existResource : existResourcesList) {
                int taskId = existResource.getTaskId();
                if (processService.isTaskOnline(taskDefinitionMapper.selectById(taskId).getCode())) {
                    logger.error("can't be updated,because it is used of process definition that's online");
                    logger.error("resource task relation id:{} is used of task code {}", existResource.getId(),
                            taskDefinitionMapper.selectById(taskId).getCode());
                    putMsg(result, Status.RESOURCE_IS_USED);
                    return result;
                }
            }

            for (ResourcesTask existResource : existResourcesList) {
                int taskId = existResource.getTaskId();
                long taskCode = taskDefinitionMapper.selectById(taskId).getCode();

                List<ProcessTaskRelation> processTaskRelation = processTaskRelationMapper.selectByMap(
                        Collections.singletonMap("post_task_code", taskCode));
                if (processTaskRelation.size() > 0) {
                    long processDefinitionCode = processTaskRelation.get(0).getProcessDefinitionCode();
                    int processDefinitionVersion = processTaskRelation.get(0).getProcessDefinitionVersion();
                    List<ProcessTaskRelation> taskRelationList = processTaskRelationMapper.queryByProcessCode(
                            processTaskRelation.get(0).getProjectCode(),
                            processDefinitionCode);

                    List<TaskDefinition> taskDefinitionLogList = new ArrayList<>();

                    if (taskRelationList.size() > 0) {
                        ProcessDefinitionLog processDefinition =
                                processDefinitionLogMapper.queryByDefinitionCodeAndVersion(
                                        processDefinitionCode, processDefinitionVersion);
                        for (ProcessTaskRelation taskRelation : taskRelationList) {
                            long taskCodeInProcess = taskRelation.getPostTaskCode();
                            TaskDefinition taskDefinition = taskDefinitionMapper.queryByCode(taskCodeInProcess);
                            if (taskCodeInProcess == taskCode) {
                                // originFullName is a prefix if isDirectory is true
                                taskDefinition.setTaskParams(RemoveResourceFromResourceList(originFullName,
                                        taskDefinition.getTaskParams(),
                                        resource.isDirectory()));
                                // if isDirectory is true, fullName is the new prefix. we replace old prefix
                                // of resource fullname with the new prefix.
                                // if isDirectory is false, fullName is the new path.
                                taskDefinition.setTaskParams(AddResourceToResourceList(originFullName,
                                        fullName,
                                        existResource.getFullName(),
                                        taskDefinition.getTaskParams(),
                                        resource.isDirectory()));
                            }
                            taskDefinitionLogList.add(taskDefinition);
                        }

                        // update workflow & task definition associated to the resource
                        if (processDefinition != null) {
                            processDefinitionService.updateProcessDefinition(loginUser,
                                    processDefinition.getProjectCode(),
                                    processDefinition.getName(),
                                    processDefinition.getCode(),
                                    processDefinition.getDescription(),
                                    processDefinition.getGlobalParams(),
                                    processDefinition.getLocations(),
                                    processDefinition.getTimeout(),
                                    tenantCode,
                                    JSONUtils.toJsonString(taskRelationList.toArray()),
                                    JSONUtils.toJsonString(taskDefinitionLogList.toArray()),
                                    "",
                                    processDefinition.getExecutionType());
                        }
                    }
                }
            }
        }

        if (file != null) {
            // fail upload
            if (!upload(loginUser, fullName, file, type)) {
                logger.error("Storage operation error, resourceName:{}, originFileName:{}.",
                        name, RegexUtils.escapeNRT(file.getOriginalFilename()));
                putMsg(result, Status.HDFS_OPERATION_ERROR);
                throw new ServiceException(
                        String.format("upload resource: %s file: %s failed.", name, file.getOriginalFilename()));
            }
            if (!fullName.equals(originFullName)) {
                try {
                    storageOperate.delete(originFullName, false);
                } catch (IOException e) {
                    logger.error("Resource delete error, resourceFullName:{}.", originFullName, e);
                    throw new ServiceException(String.format("delete resource: %s failed.", originFullName));
                }
            }

            return result;
        }

        // get the path of dest file in hdfs
        String destHdfsFileName = fullName;
        try {
            logger.info("start  copy {} -> {}", originFullName, destHdfsFileName);
            storageOperate.copy(originFullName, destHdfsFileName, true, true);
        } catch (Exception e) {
            logger.error(MessageFormat.format(" copy {0} -> {1} fail", originFullName, destHdfsFileName), e);
            putMsg(result, Status.HDFS_COPY_FAIL);
            throw new ServiceException(MessageFormat.format(
                    Status.HDFS_COPY_FAIL.getMsg(), originFullName, destHdfsFileName));
        }

        return result;
    }

    private Result<Object> verifyFile(String name, ResourceType type, MultipartFile file) {
        Result<Object> result = new Result<>();
        putMsg(result, Status.SUCCESS);

        if (FileUtils.directoryTraversal(name)) {
            logger.warn("Parameter file alias name verify failed, fileAliasName:{}.", RegexUtils.escapeNRT(name));
            putMsg(result, Status.VERIFY_PARAMETER_NAME_FAILED);
            return result;
        }

        if (file != null && FileUtils.directoryTraversal(Objects.requireNonNull(file.getOriginalFilename()))) {
            logger.warn("File original name verify failed, fileOriginalName:{}.",
                    RegexUtils.escapeNRT(file.getOriginalFilename()));
            putMsg(result, Status.VERIFY_PARAMETER_NAME_FAILED);
            return result;
        }

        if (file != null) {
            // file is empty
            if (file.isEmpty()) {
                logger.warn("Parameter file is empty, fileOriginalName:{}.",
                        RegexUtils.escapeNRT(file.getOriginalFilename()));
                putMsg(result, Status.RESOURCE_FILE_IS_EMPTY);
                return result;
            }

            // file suffix
            String fileSuffix = Files.getFileExtension(file.getOriginalFilename());
            String nameSuffix = Files.getFileExtension(name);

            // determine file suffix
            if (!fileSuffix.equalsIgnoreCase(nameSuffix)) {
                // rename file suffix and original suffix must be consistent
                logger.warn("Rename file suffix and original suffix must be consistent, fileOriginalName:{}.",
                        RegexUtils.escapeNRT(file.getOriginalFilename()));
                putMsg(result, Status.RESOURCE_SUFFIX_FORBID_CHANGE);
                return result;
            }

            // If resource type is UDF, only jar packages are allowed to be uploaded, and the suffix must be .jar
            if (Constants.UDF.equals(type.name()) && !JAR.equalsIgnoreCase(fileSuffix)) {
                logger.warn(Status.UDF_RESOURCE_SUFFIX_NOT_JAR.getMsg());
                putMsg(result, Status.UDF_RESOURCE_SUFFIX_NOT_JAR);
                return result;
            }
            if (file.getSize() > Constants.MAX_FILE_SIZE) {
                logger.warn(
                        "Resource file size is larger than max file size, fileOriginalName:{}, fileSize:{}, maxFileSize:{}.",
                        RegexUtils.escapeNRT(file.getOriginalFilename()), file.getSize(), Constants.MAX_FILE_SIZE);
                putMsg(result, Status.RESOURCE_SIZE_EXCEED_LIMIT);
                return result;
            }
        }
        return result;
    }

    /**
     * query resources list paging
     *
     * @param loginUser login user
     * @param fullName resource full name
     * @param resTenantCode tenantCode in the request field "resTenantCode" for tenant code owning the resource,
     *                      can be different from the login user in the case of logging in as admin users.
     * @param type      resource type
     * @param searchVal search value
     * @param pageNo    page number
     * @param pageSize  page size
     * @return resource list page
     */
    @Override
    public Result queryResourceListPaging(User loginUser, String fullName, String resTenantCode,
                                          ResourceType type, String searchVal, Integer pageNo, Integer pageSize) {
        Result<Object> result = new Result<>();
        PageInfo<StorageEntity> pageInfo = new PageInfo<>(pageNo, pageSize);

        User user = userMapper.selectById(loginUser.getId());
        if (user == null) {
            logger.error("user {} not exists", loginUser.getId());
            putMsg(result, Status.USER_NOT_EXIST, loginUser.getId());
            return result;
        }

        Tenant tenant = tenantMapper.queryById(user.getTenantId());
        if (tenant == null) {
            logger.error("tenant not exists");
            putMsg(result, Status.CURRENT_LOGIN_USER_TENANT_NOT_EXIST);
            return result;
        }

        String tenantCode = tenant.getTenantCode();

        if (!isUserTenantValid(isAdmin(loginUser), tenantCode, resTenantCode)) {
            logger.error("current user does not have permission");
            putMsg(result, Status.NO_CURRENT_OPERATING_PERMISSION);
            return result;
        }

        String defaultPath = "";
        List<StorageEntity> resourcesList = new ArrayList<>();

        if (isAdmin(loginUser) && StringUtils.isBlank(fullName)) {
            // list all tenants' resources to admin users in the root directory
            List<User> userList = userMapper.selectList(null);
            Set<String> visitedTenantEntityCode = new HashSet<>();
            for (User userEntity : userList) {
                String tenantEntityCode = tenantMapper.queryById(userEntity.getTenantId()).getTenantCode();
                if (!visitedTenantEntityCode.contains(tenantEntityCode)) {
                    defaultPath = storageOperate.getResDir(tenantEntityCode);
                    if (type.equals(ResourceType.UDF)) {
                        defaultPath = storageOperate.getUdfDir(tenantEntityCode);
                    }
                    try {
                        resourcesList.addAll(storageOperate.listFilesStatus(defaultPath, defaultPath,
                                tenantEntityCode, type));

                        visitedTenantEntityCode.add(tenantEntityCode);
                    } catch (Exception e) {
                        logger.error(e.getMessage() + " Resource path: {}", defaultPath, e);
                        putMsg(result, Status.RESOURCE_NOT_EXIST);
                        throw new ServiceException(String.format(e.getMessage() +
                                " make sure resource path: %s exists in hdfs", defaultPath));
                    }
                }
            }
        } else {
            defaultPath = storageOperate.getResDir(tenantCode);
            if (type.equals(ResourceType.UDF)) {
                defaultPath = storageOperate.getUdfDir(tenantCode);
            }

            try {
                if (StringUtils.isBlank(fullName)) {
                    resourcesList = storageOperate.listFilesStatus(defaultPath, defaultPath, tenantCode, type);
                } else {
                    resourcesList = storageOperate.listFilesStatus(fullName, defaultPath, tenantCode, type);
                }
            } catch (Exception e) {
                logger.error(e.getMessage() + " Resource path: {}", fullName, e);
                putMsg(result, Status.RESOURCE_NOT_EXIST);
                throw new ServiceException(String.format(e.getMessage() +
                        " make sure resource path: %s exists in hdfs", defaultPath));
            }
        }

        // remove leading and trailing spaces in searchVal
        String trimmedSearchVal = searchVal != null ? searchVal.trim() : "";
        // filter based on trimmed searchVal
        List<StorageEntity> filteredResourceList = resourcesList.stream()
                .filter(x -> x.getFileName().matches("(.*)" + trimmedSearchVal + "(.*)")).collect(Collectors.toList());
        // inefficient pagination
        List<StorageEntity> slicedResourcesList = filteredResourceList.stream().skip((long) (pageNo - 1) * pageSize)
                .limit(pageSize).collect(Collectors.toList());

        pageInfo.setTotal(resourcesList.size());
        pageInfo.setTotalList(slicedResourcesList);
        result.setData(pageInfo);
        putMsg(result, Status.SUCCESS);
        return result;
    }

    /**
     * create directory
     * xxx The steps to verify resources are cumbersome and can be optimized
     *
     * @param loginUser login user
     * @param fullName  full name
     * @param type      resource type
     * @param result    Result
     */
    private void createDirectory(User loginUser, String fullName, ResourceType type, Result<Object> result) {
        String tenantCode = tenantMapper.queryById(loginUser.getTenantId()).getTenantCode();
        // String directoryName = storageOperate.getFileName(type, tenantCode, fullName);
        String resourceRootPath = storageOperate.getDir(type, tenantCode);
        try {
            if (!storageOperate.exists(resourceRootPath)) {
                storageOperate.createTenantDirIfNotExists(tenantCode);
            }

            if (!storageOperate.mkdir(tenantCode, fullName)) {
                logger.error("create resource directory {} failed", fullName);
                putMsg(result, Status.STORE_OPERATE_CREATE_ERROR);
                // throw new ServiceException(String.format("create resource directory: %s failed.", fullName));
            }
        } catch (Exception e) {
            logger.error("create resource directory {} failed", fullName);
            putMsg(result, Status.STORE_OPERATE_CREATE_ERROR);
            throw new ServiceException(String.format("create resource directory: %s failed.", fullName));
        }
    }

    /**
     * upload file to hdfs
     *
     * @param loginUser login user
     * @param fullName  full name
     * @param file      file
     */
    private boolean upload(User loginUser, String fullName, MultipartFile file, ResourceType type) {
        // save to local
        String fileSuffix = Files.getFileExtension(file.getOriginalFilename());
        String nameSuffix = Files.getFileExtension(fullName);

        // determine file suffix
        if (!fileSuffix.equalsIgnoreCase(nameSuffix)) {
            return false;
        }
        // query tenant
        String tenantCode = tenantMapper.queryById(loginUser.getTenantId()).getTenantCode();
        // random file name
        String localFilename = FileUtils.getUploadFilename(tenantCode, UUID.randomUUID().toString());

        // save file to hdfs, and delete original file
        String resourcePath = storageOperate.getDir(type, tenantCode);
        try {
            // if tenant dir not exists
            if (!storageOperate.exists(resourcePath)) {
                storageOperate.createTenantDirIfNotExists(tenantCode);
            }
            org.apache.dolphinscheduler.api.utils.FileUtils.copyInputStreamToFile(file, localFilename);
            storageOperate.upload(tenantCode, localFilename, fullName, true, true);
        } catch (Exception e) {
            FileUtils.deleteFile(localFilename);
            logger.error(e.getMessage(), e);
            return false;
        }
        return true;
    }

    /**
     * query resource list
     *
     * @param loginUser login user
     * @param type      resource type
     * @param fullName  resource full name
     * @return resource list
     */
    @Override
    public Map<String, Object> queryResourceList(User loginUser, ResourceType type, String fullName) {
        Map<String, Object> result = new HashMap<>();

        User user = userMapper.selectById(loginUser.getId());
        if (user == null) {
            logger.error("user {} not exists", loginUser.getId());
            putMsg(result, Status.USER_NOT_EXIST, loginUser.getId());
            return null;
        }

        Tenant tenant = tenantMapper.queryById(user.getTenantId());
        if (tenant == null) {
            logger.error("tenant not exists");
            putMsg(result, Status.CURRENT_LOGIN_USER_TENANT_NOT_EXIST);
            return null;
        }
        String tenantCode = tenant.getTenantCode();

        String defaultPath = "";
        List<StorageEntity> resourcesList = new ArrayList<>();

        if (StringUtils.isBlank(fullName)) {
            if (isAdmin(loginUser)) {
                List<User> userList = userMapper.selectList(null);
                Set<String> visitedTenantEntityCode = new HashSet<>();
                for (User userEntity : userList) {
                    Tenant tt = tenantMapper.queryById(userEntity.getTenantId());
                    String tenantEntityCode = tenantMapper.queryById(userEntity.getTenantId()).getTenantCode();
                    if (!visitedTenantEntityCode.contains(tenantEntityCode)) {
                        defaultPath = storageOperate.getResDir(tenantEntityCode);
                        if (type.equals(ResourceType.UDF)) {
                            defaultPath = storageOperate.getUdfDir(tenantEntityCode);
                        }
                        resourcesList.addAll(storageOperate.listFilesStatusRecursively(defaultPath, defaultPath,
                                tenantEntityCode, type));
                        visitedTenantEntityCode.add(tenantEntityCode);
                    }
                }
            } else {
                defaultPath = storageOperate.getResDir(tenantCode);
                if (type.equals(ResourceType.UDF)) {
                    defaultPath = storageOperate.getUdfDir(tenantCode);
                }

                resourcesList = storageOperate.listFilesStatusRecursively(defaultPath, defaultPath, tenantCode, type);
            }
        } else {
            defaultPath = storageOperate.getResDir(tenantCode);
            if (type.equals(ResourceType.UDF)) {
                defaultPath = storageOperate.getUdfDir(tenantCode);
            }

            resourcesList = storageOperate.listFilesStatusRecursively(fullName, defaultPath, tenantCode, type);
        }

        Visitor resourceTreeVisitor = new ResourceTreeVisitor(resourcesList);
        result.put(Constants.DATA_LIST, resourceTreeVisitor.visit(defaultPath).getChildren());
        putMsg(result, Status.SUCCESS);

        return result;
    }

    /**
     * query resource list by program type
     *
     * @param loginUser login user
     * @param type      resource type
     * @return resource list
     */
    @Override
    public Result<Object> queryResourceByProgramType(User loginUser, ResourceType type, ProgramType programType) {
        Result<Object> result = new Result<>();

        Set<Integer> resourceIds = resourcePermissionCheckService
                .userOwnedResourceIdsAcquisition(checkResourceType(type), loginUser.getId(), logger);
        if (resourceIds.isEmpty()) {
            result.setData(Collections.emptyList());
            putMsg(result, Status.SUCCESS);
            return result;
        }
        List<Resource> allResourceList = resourcesMapper.selectBatchIds(resourceIds);

        String suffix = ".jar";
        if (programType != null) {
            switch (programType) {
                case JAVA:
                case SCALA:
                    break;
                case PYTHON:
                    suffix = ".py";
                    break;
                default:
            }
        }
        List<Resource> resources = new ResourceFilter(suffix, new ArrayList<>(allResourceList)).filter();
        // Transform into StorageEntity for compatibility
        List<StorageEntity> transformedResourceList = resources.stream()
                .map(this::createStorageEntityBasedOnResource)
                .collect(Collectors.toList());
        Visitor visitor = new ResourceTreeVisitor(transformedResourceList);
        result.setData(visitor.visit("").getChildren());
        putMsg(result, Status.SUCCESS);
        return result;
    }

    /**
     * transform resource object into StorageEntity object
     *
     * @param resource  a resource object
     * @return a storageEntity object
     */
    private StorageEntity createStorageEntityBasedOnResource(Resource resource) {
        StorageEntity entity = new StorageEntity();
        entity.setFullName(resource.getFullName());
        entity.setPfullName(resource.getPid() == -1 ? ""
                : resourcesMapper.selectById(resource.getPid()).getFullName());
        entity.setDirectory(resource.isDirectory());
        entity.setAlias(resource.getAlias());
        entity.setId(resource.getId());
        entity.setType(resource.getType());
        entity.setDescription(resource.getDescription());

        return entity;
    }

    /**
     * delete resource
     *
     * @param loginUser  login user
     * @param fullName resource full name
     * @param resTenantCode tenantCode in the request field "resTenantCode" for tenant code owning the resource,
     *                      can be different from the login user in the case of logging in as admin users.
     * @return delete result code
     * @throws IOException exception
     */
    @Override
    @Transactional(rollbackFor = Exception.class)
    public Result<Object> delete(User loginUser, String fullName,
                                 String resTenantCode) throws IOException {
        Result<Object> result = new Result<>();

<<<<<<< HEAD
        // Check User's permission level on the file
        boolean hasResourceAndWritePerm = hasResourceAndWritePerm(loginUser, resource, resultCheck);
        if (!hasResourceAndWritePerm) {
            return resultCheck;
        }

        Result<Object> result = checkResourceUploadStartupState();
=======
        result = checkResourceUploadStartupState();
>>>>>>> 547aa437
        if (!result.getCode().equals(Status.SUCCESS.getCode())) {
            return result;
        }

        User user = userMapper.selectById(loginUser.getId());
        if (user == null) {
            logger.error("user {} not exists", loginUser.getId());
            putMsg(result, Status.USER_NOT_EXIST, loginUser.getId());
            return result;
        }

        Tenant tenant = tenantMapper.queryById(user.getTenantId());
        if (tenant == null) {
            logger.error("tenant not exists");
            putMsg(result, Status.CURRENT_LOGIN_USER_TENANT_NOT_EXIST);
            return result;
        }

        String tenantCode = tenant.getTenantCode();

        if (!isUserTenantValid(isAdmin(loginUser), tenantCode, resTenantCode)) {
            logger.error("current user does not have permission");
            putMsg(result, Status.NO_CURRENT_OPERATING_PERMISSION);
            return result;
        }

        String defaultPath = storageOperate.getResDir(tenantCode);
        StorageEntity resource;
        try {
            resource = storageOperate.getFileStatus(fullName, defaultPath, resTenantCode, null);
        } catch (Exception e) {
            logger.error(e.getMessage() + " Resource path: {}", fullName, e);
            putMsg(result, Status.RESOURCE_NOT_EXIST);
            throw new ServiceException(String.format(e.getMessage() + " Resource path: %s", fullName));
        }

        if (resource == null) {
            logger.error("Resource does not exist, resource full name:{}.", fullName);
            putMsg(result, Status.RESOURCE_NOT_EXIST);
            return result;
        }

        // recursively delete a folder
        List<String> allChildren = storageOperate.listFilesStatusRecursively(fullName, defaultPath,
                resTenantCode, resource.getType()).stream().map(storageEntity -> storageEntity.getFullName())
                .collect(Collectors.toList());

        Set<ResourcesTask> resourcesNeedToDeleteSet = new HashSet<>();
        String[] allChildrenFullNameArray = allChildren.stream().toArray(String[]::new);

        // check before using allChildrenFullNameArray to query full names.
        if (allChildrenFullNameArray.length != 0) {
            resourcesNeedToDeleteSet.addAll(
                    resourceTaskMapper.selectBatchFullNames(allChildrenFullNameArray));
        }

        // if resource type is UDF,need check whether it is bound by UDF function
        if (resource.getType() == (ResourceType.UDF)) {
            List<UdfFunc> udfFuncs = udfFunctionMapper.listUdfByResourceFullName(allChildrenFullNameArray);
            if (CollectionUtils.isNotEmpty(udfFuncs)) {
                logger.warn("Resource can not be deleted because it is bound by UDF functions, udfFuncIds:{}",
                        udfFuncs);
                putMsg(result, Status.UDF_RESOURCE_IS_BOUND, udfFuncs.get(0).getFuncName());
                return result;
            }
        }

        // delete data in database
        if (resourcesNeedToDeleteSet.size() > 0) {
            for (ResourcesTask resourcesTask : resourcesNeedToDeleteSet) {
                int taskId = resourcesTask.getTaskId();
                if (processService.isTaskOnline(taskDefinitionMapper.selectById(taskId).getCode())) {
                    logger.error("can't be deleted,because it is used of process definition that's online");
                    logger.error("resource task relation id:{} is used of task code {}", resourcesTask.getId(),
                            taskDefinitionMapper.selectById(taskId).getCode());
                    putMsg(result, Status.RESOURCE_IS_USED);
                    return result;
                }
            }

            for (ResourcesTask existResource : resourcesNeedToDeleteSet) {
                int taskId = existResource.getTaskId();
                long taskCode = taskDefinitionMapper.selectById(taskId).getCode();

                // use taskCode to get processDefinitionCode, then get a list of processDefinitionLog.
                List<ProcessTaskRelation> processTaskRelation = processTaskRelationMapper.selectByMap(
                        Collections.singletonMap("post_task_code", taskCode));
                if (processTaskRelation.size() > 0) {
                    long processDefinitionCode = processTaskRelation.get(0).getProcessDefinitionCode();
                    int processDefinitionVersion = processTaskRelation.get(0).getProcessDefinitionVersion();
                    List<ProcessTaskRelation> taskRelationList = processTaskRelationMapper.queryByProcessCode(
                            processTaskRelation.get(0).getProjectCode(),
                            processDefinitionCode);

                    List<TaskDefinition> taskDefinitionLogList = new ArrayList<>();

                    if (taskRelationList.size() > 0) {
                        ProcessDefinitionLog processDefinition =
                                processDefinitionLogMapper.queryByDefinitionCodeAndVersion(
                                        processDefinitionCode, processDefinitionVersion);
                        for (ProcessTaskRelation taskRelation : taskRelationList) {
                            long taskCodeInProcess = taskRelation.getPostTaskCode();
                            TaskDefinition taskDefinition = taskDefinitionMapper.queryByCode(taskCodeInProcess);
                            if (taskCodeInProcess == taskCode) {
                                taskDefinition.setTaskParams(RemoveResourceFromResourceList(existResource.getFullName(),
                                        taskDefinition.getTaskParams(), false));
                            }
                            taskDefinitionLogList.add(taskDefinition);
                        }

                        // update workflow & task definition associated to the resource
                        if (processDefinition != null) {
                            processDefinitionService.updateProcessDefinition(loginUser,
                                    processDefinition.getProjectCode(),
                                    processDefinition.getName(),
                                    processDefinition.getCode(),
                                    processDefinition.getDescription(),
                                    processDefinition.getGlobalParams(),
                                    processDefinition.getLocations(),
                                    processDefinition.getTimeout(),
                                    tenantCode,
                                    JSONUtils.toJsonString(taskRelationList.toArray()),
                                    JSONUtils.toJsonString(taskDefinitionLogList.toArray()),
                                    "",
                                    processDefinition.getExecutionType());
                        }
                    }
                }
            }
        }

        // delete file on hdfs,S3
        storageOperate.delete(fullName, allChildren, true);

        putMsg(result, Status.SUCCESS);

        return result;
    }

    private String RemoveResourceFromResourceList(String stringToDelete, String taskParameter, boolean isDir) {
        Map<String, Object> taskParameters = JSONUtils.parseObject(
                taskParameter,
                new TypeReference<Map<String, Object>>() {
                });
        if (taskParameters.containsKey("resourceList")) {
            String resourceListStr = JSONUtils.toJsonString(taskParameters.get("resourceList"));
            List<ResourceInfo> resourceInfoList = JSONUtils.toList(resourceListStr, ResourceInfo.class);
            List<ResourceInfo> updatedResourceInfoList;
            if (isDir) {
                String stringToDeleteWSeparator = stringToDelete + FOLDER_SEPARATOR;
                // use start with to identify any prefix matching folder path
                updatedResourceInfoList = resourceInfoList.stream()
                        .filter(Objects::nonNull)
                        .filter(resourceInfo -> !resourceInfo.getResourceName().startsWith(stringToDeleteWSeparator))
                        .collect(Collectors.toList());
            } else {
                updatedResourceInfoList = resourceInfoList.stream()
                        .filter(Objects::nonNull)
                        .filter(resourceInfo -> !resourceInfo.getResourceName().equals(stringToDelete))
                        .collect(Collectors.toList());
            }
            taskParameters.put("resourceList", updatedResourceInfoList);
            return JSONUtils.toJsonString(taskParameters);
        }
        return taskParameter;
    }

    private String AddResourceToResourceList(String oldPrefix, String newPrefix, String resFullName,
                                             String taskParameter, boolean isDir) {
        Map<String, Object> taskParameters = JSONUtils.parseObject(
                taskParameter,
                new TypeReference<Map<String, Object>>() {
                });

        if (taskParameters.containsKey("resourceList")) {
            String resourceListStr = JSONUtils.toJsonString(taskParameters.get("resourceList"));
            List<ResourceInfo> resourceInfos = JSONUtils.toList(resourceListStr, ResourceInfo.class);

            // add updated resource to replace the original resource.
            ResourceInfo newResource = new ResourceInfo();
            if (isDir) {
                // we add spearator here because we dont want rare cases like
                // oldFullName: .../folderToDelete and a resource path: .../folderToDeleteAnotherFolder
                // Therefore, we make sure the oldFullName has a format of .../folderToDelete/ when
                // modifying resourceFullNames in taskDefinition.
                String oldFullNameWSeparator = oldPrefix + FOLDER_SEPARATOR;
                String newFullNameWSpearator = newPrefix + FOLDER_SEPARATOR;

                newResource.setResourceName(resFullName.replace(oldFullNameWSeparator, newFullNameWSpearator));
            } else {
                newResource.setResourceName(newPrefix);
            }
            resourceInfos.add(newResource);

            taskParameters.put("resourceList", resourceInfos);

            return JSONUtils.toJsonString(taskParameters);
        }
        return taskParameter;
    }

    private String RemoveResourceFromIdsNew(int idToDelete, String idNews) {

        String[] resourceIds = idNews.split(",");
        Set<Integer> resourceIdSet = Arrays.stream(resourceIds)
                .map(Integer::parseInt)
                .filter(integerId -> !integerId.equals(idToDelete))
                .collect(Collectors.toSet());
        return Joiner.on(",").join(resourceIdSet);
    }

    /**
     * verify resource by name and type
     *
     * @param loginUser login user
     * @param fullName  resource full name
     * @param type      resource type
     * @return true if the resource name not exists, otherwise return false
     */
    @Override
    public Result<Object> verifyResourceName(String fullName, ResourceType type, User loginUser) {
        Result<Object> result = new Result<>();
        putMsg(result, Status.SUCCESS);
        if (checkResourceExists(fullName)) {
            logger.error("Resource with same name exists so can not create again, resourceType:{}, resourceName:{}.",
                    type, RegexUtils.escapeNRT(fullName));
            putMsg(result, Status.RESOURCE_EXIST);
        }

        return result;
    }

    /**
     * verify resource by full name or pid and type
     *
     * @param fileName resource file name
     * @param type     resource type
     * @param resTenantCode tenantCode in the request field "resTenantCode" for tenant code owning the resource,
     *                      can be different from the login user in the case of logging in as admin users.
     * @return true if the resource full name or pid not exists, otherwise return false
     */
    @Override
    public Result<Object> queryResourceByFileName(User loginUser, String fileName, ResourceType type,
                                                  String resTenantCode) {
        Result<Object> result = new Result<>();
        if (StringUtils.isBlank(fileName)) {
            putMsg(result, Status.REQUEST_PARAMS_NOT_VALID_ERROR);
            return result;
        }

        User user = userMapper.selectById(loginUser.getId());
        if (user == null) {
            logger.error("user {} not exists", loginUser.getId());
            putMsg(result, Status.USER_NOT_EXIST, loginUser.getId());
            return result;
        }

        Tenant tenant = tenantMapper.queryById(user.getTenantId());
        if (tenant == null) {
            logger.error("tenant not exists");
            putMsg(result, Status.CURRENT_LOGIN_USER_TENANT_NOT_EXIST);
            return result;
        }

        String tenantCode = tenant.getTenantCode();

        if (!isUserTenantValid(isAdmin(loginUser), tenantCode, resTenantCode)) {
            logger.error("current user does not have permission");
            putMsg(result, Status.NO_CURRENT_OPERATING_PERMISSION);
            return result;
        }

        String defaultPath = storageOperate.getResDir(resTenantCode);
        if (type.equals(ResourceType.UDF)) {
            defaultPath = storageOperate.getUdfDir(resTenantCode);
        }

        StorageEntity file;
        try {
            file = storageOperate.getFileStatus(defaultPath + fileName, defaultPath, resTenantCode, type);
        } catch (Exception e) {
            logger.error(e.getMessage() + " Resource path: {}", defaultPath + fileName, e);
            putMsg(result, Status.RESOURCE_NOT_EXIST);
            return result;
        }

        putMsg(result, Status.SUCCESS);
        result.setData(file);
        return result;
    }

    /**
     * get resource by id
     * @param fullName resource full name
     * @param resTenantCode tenantCode in the request field "resTenantCode" for tenant code owning the resource,
     *                      can be different from the login user in the case of logging in as admin users.
     * @return resource
     */
    @Override
    public Result<Object> queryResourceByFullName(User loginUser, String fullName, String resTenantCode,
                                                  ResourceType type) throws IOException {
        Result<Object> result = new Result<>();

        User user = userMapper.selectById(loginUser.getId());
        if (user == null) {
            logger.error("user {} not exists", loginUser.getId());
            putMsg(result, Status.USER_NOT_EXIST, loginUser.getId());
            return result;
        }

        Tenant tenant = tenantMapper.queryById(user.getTenantId());
        if (tenant == null) {
            logger.error("tenant not exists");
            putMsg(result, Status.CURRENT_LOGIN_USER_TENANT_NOT_EXIST);
            return result;
        }

        String tenantCode = tenant.getTenantCode();

        if (!isUserTenantValid(isAdmin(loginUser), tenantCode, resTenantCode)) {
            logger.error("current user does not have permission");
            putMsg(result, Status.NO_CURRENT_OPERATING_PERMISSION);
            return result;
        }

        String defaultPath = storageOperate.getResDir(resTenantCode);
        if (type.equals(ResourceType.UDF)) {
            defaultPath = storageOperate.getUdfDir(resTenantCode);
        }

        StorageEntity file;
        try {
            file = storageOperate.getFileStatus(fullName, defaultPath, resTenantCode, type);
        } catch (Exception e) {
            logger.error(e.getMessage() + " Resource path: {}", fullName, e);
            putMsg(result, Status.RESOURCE_NOT_EXIST);
            throw new ServiceException(String.format(e.getMessage() + " Resource path: %s", fullName));
        }

        putMsg(result, Status.SUCCESS);
        result.setData(file);
        return result;
    }

    /**
     * view resource file online
     *
     * @param fullName  resource fullName
     * @param resTenantCode  owner's tenant code of the resource
     * @param skipLineNum skip line number
     * @param limit       limit
     * @return resource content
     */
    @Override
    public Result<Object> readResource(User loginUser, String fullName, String resTenantCode,
                                       int skipLineNum, int limit) {
        Result<Object> result = checkResourceUploadStartupState();
        if (!result.getCode().equals(Status.SUCCESS.getCode())) {
            return result;
        }

        User user = userMapper.selectById(loginUser.getId());
        if (user == null) {
            logger.error("user {} not exists", loginUser.getId());
            putMsg(result, Status.USER_NOT_EXIST, loginUser.getId());
            return result;
        }

        Tenant tenant = tenantMapper.queryById(user.getTenantId());
        if (tenant == null) {
            logger.error("tenant not exists");
            putMsg(result, Status.CURRENT_LOGIN_USER_TENANT_NOT_EXIST);
            return result;
        }

        String tenantCode = tenant.getTenantCode();

        if (!isUserTenantValid(isAdmin(loginUser), tenantCode, resTenantCode)) {
            logger.error("current user does not have permission");
            putMsg(result, Status.NO_CURRENT_OPERATING_PERMISSION);
            return result;
        }

        // check preview or not by file suffix
        String nameSuffix = Files.getFileExtension(fullName);
        String resourceViewSuffixes = FileUtils.getResourceViewSuffixes();
        if (StringUtils.isNotEmpty(resourceViewSuffixes)) {
            List<String> strList = Arrays.asList(resourceViewSuffixes.split(","));
            if (!strList.contains(nameSuffix)) {
                logger.error("Resource suffix does not support view,resourceFullName:{}, suffix:{}.", fullName,
                        nameSuffix);
                putMsg(result, Status.RESOURCE_SUFFIX_NOT_SUPPORT_VIEW);
                return result;
            }
        }

        List<String> content = new ArrayList<>();
        try {
            if (storageOperate.exists(fullName)) {
                content = storageOperate.vimFile(tenantCode, fullName, skipLineNum, limit);
            } else {
                logger.error("read file {} not exist in storage", fullName);
                putMsg(result, Status.RESOURCE_FILE_NOT_EXIST, fullName);
                return result;
            }

        } catch (Exception e) {
            logger.error("Resource {} read failed", fullName, e);
            putMsg(result, Status.HDFS_OPERATION_ERROR);
            return result;
        }

        putMsg(result, Status.SUCCESS);
        Map<String, Object> map = new HashMap<>();
        map.put(ALIAS, fullName);
        map.put(CONTENT, String.join("\n", content));
        result.setData(map);

        return result;
    }

    /**
     * create resource file online
     *
     * @param loginUser  login user
     * @param type       resource type
     * @param fileName   file name
     * @param fileSuffix file suffix
     * @param desc       description
     * @param content    content
     * @param currentDir current directory
     * @return create result code
     */
    @Override
    @Transactional
    public Result<Object> onlineCreateResource(User loginUser, ResourceType type, String fileName, String fileSuffix,
                                               String desc, String content, String currentDir) {
        Result<Object> result = new Result<>();

        result = checkResourceUploadStartupState();
        if (!result.getCode().equals(Status.SUCCESS.getCode())) {
            return result;
        }

        User user = userMapper.selectById(loginUser.getId());
        if (user == null) {
            logger.error("user {} not exists", loginUser.getId());
            putMsg(result, Status.USER_NOT_EXIST, loginUser.getId());
            return result;
        }

        Tenant tenant = tenantMapper.queryById(user.getTenantId());
        if (tenant == null) {
            logger.error("tenant not exists");
            putMsg(result, Status.CURRENT_LOGIN_USER_TENANT_NOT_EXIST);
            return result;
        }

        String tenantCode = tenant.getTenantCode();

        if (!isUserTenantValid(isAdmin(loginUser), tenantCode, "")) {
            logger.error("current user does not have permission");
            putMsg(result, Status.NO_CURRENT_OPERATING_PERMISSION);
            return result;
        }

        if (FileUtils.directoryTraversal(fileName)) {
            logger.warn("File name verify failed, fileName:{}.", RegexUtils.escapeNRT(fileName));
            putMsg(result, Status.VERIFY_PARAMETER_NAME_FAILED);
            return result;
        }

        // check file suffix
        String nameSuffix = fileSuffix.trim();
        String resourceViewSuffixes = FileUtils.getResourceViewSuffixes();
        if (StringUtils.isNotEmpty(resourceViewSuffixes)) {
            List<String> strList = Arrays.asList(resourceViewSuffixes.split(","));
            if (!strList.contains(nameSuffix)) {
                logger.warn("Resource suffix does not support view, suffix:{}.", nameSuffix);
                putMsg(result, Status.RESOURCE_SUFFIX_NOT_SUPPORT_VIEW);
                return result;
            }
        }

        String name = fileName.trim() + "." + nameSuffix;

        String fullName = "";
        String userResRootPath = storageOperate.getResDir(tenantCode);
        if (!currentDir.contains(userResRootPath)) {
            fullName = userResRootPath + name;
        } else {
            fullName = currentDir + name;
        }

        result = verifyResourceName(fullName, type, loginUser);
        if (!result.getCode().equals(Status.SUCCESS.getCode())) {
            return result;
        }

        result = uploadContentToStorage(loginUser, fullName, tenantCode, content);
        if (!result.getCode().equals(Status.SUCCESS.getCode())) {
            throw new ServiceException(result.getMsg());
        }
        return result;
    }

    /**
     * create or update resource.
     * If the folder is not already created, it will be
     *
     * @param loginUser user who create or update resource
     * @param fileFullName The full name of resource.Includes path and suffix.
     * @param desc description of resource
     * @param content content of resource
     * @return create result code
     */
    @Override
    @Transactional
    public Result<Object> onlineCreateOrUpdateResourceWithDir(User loginUser, String fileFullName, String desc,
                                                              String content) {
        // TODO: need update to third party service
        if (checkResourceExists(fileFullName)) {
            Resource resource = resourcesMapper.queryResource(fileFullName, ResourceType.FILE.ordinal()).get(0);
            Result<Object> result = this.updateResourceContent(loginUser, fileFullName,
                    resource.getUserName(), content);
            if (result.getCode() == Status.SUCCESS.getCode()) {
                resource.setDescription(desc);
                Map<String, Object> resultMap = new HashMap<>();
                for (Map.Entry<Object, Object> entry : new BeanMap(resource).entrySet()) {
                    if (!Constants.CLASS.equalsIgnoreCase(entry.getKey().toString())) {
                        resultMap.put(entry.getKey().toString(), entry.getValue());
                    }
                }
                result.setData(resultMap);
            }
            return result;
        } else {
            String resourceSuffix = fileFullName.substring(fileFullName.indexOf(PERIOD) + 1);
            String fileNameWithSuffix = fileFullName.substring(fileFullName.lastIndexOf(FOLDER_SEPARATOR) + 1);
            String resourceDir = fileFullName.replace(fileNameWithSuffix, EMPTY_STRING);
            String resourceName = fileNameWithSuffix.replace(PERIOD + resourceSuffix, EMPTY_STRING);
            String[] dirNames = resourceDir.split(FOLDER_SEPARATOR);
            int pid = -1;
            StringBuilder currDirPath = new StringBuilder();
            for (String dirName : dirNames) {
                if (StringUtils.isNotEmpty(dirName)) {
                    pid = queryOrCreateDirId(loginUser, pid, currDirPath.toString(), dirName);
                    currDirPath.append(FOLDER_SEPARATOR).append(dirName);
                }
            }
            return this.onlineCreateResource(
                    loginUser, ResourceType.FILE, resourceName, resourceSuffix, desc, content,
                    currDirPath.toString());
        }
    }

    @Override
    @Transactional
    public Integer createOrUpdateResource(String userName, String fullName, String description,
                                          String resourceContent) {
        User user = userMapper.queryByUserNameAccurately(userName);
        int suffixLabelIndex = fullName.indexOf(PERIOD);
        if (suffixLabelIndex == -1) {
            String msg = String.format("The suffix of file can not be empty, fullName:%s.", fullName);
            logger.warn(msg);
            throw new IllegalArgumentException(msg);
        }
        if (!fullName.startsWith(FOLDER_SEPARATOR)) {
            fullName = FOLDER_SEPARATOR + fullName;
        }
        Result<Object> createResult = onlineCreateOrUpdateResourceWithDir(
                user, fullName, description, resourceContent);
        if (createResult.getCode() == Status.SUCCESS.getCode()) {
            Map<String, Object> resultMap = (Map<String, Object>) createResult.getData();
            return (int) resultMap.get("id");
        }
        String msg = String.format("Create or update resource error, resourceName:%s.", fullName);
        logger.error(msg);
        throw new IllegalArgumentException(msg);
    }

    private int queryOrCreateDirId(User user, int pid, String currentDir, String dirName) {
        String dirFullName = currentDir + FOLDER_SEPARATOR + dirName;
        if (checkResourceExists(dirFullName)) {
            List<Resource> resourceList = resourcesMapper.queryResource(dirFullName, ResourceType.FILE.ordinal());
            return resourceList.get(0).getId();
        } else {
            // create dir
            Result<Object> createDirResult = this.createDirectory(
                    user, dirName, EMPTY_STRING, ResourceType.FILE, pid, currentDir);
            if (createDirResult.getCode() == Status.SUCCESS.getCode()) {
                // Map<String, Object> resultMap = (Map<String, Object>) createDirResult.getData();
                // return resultMap.get("id") == null ? -1 : (Integer) resultMap.get("id");

                // Since resource is kept in third party services, its id will always be -1.
                return -1;

            } else {
                String msg = String.format("Create dir error,  dirFullName:%s.", dirFullName);
                logger.error(msg);
                throw new IllegalArgumentException(msg);
            }
        }
    }

    private void permissionPostHandle(ResourceType resourceType, User loginUser, Integer resourceId) {
        AuthorizationType authorizationType =
                resourceType.equals(ResourceType.FILE) ? AuthorizationType.RESOURCE_FILE_ID
                        : AuthorizationType.UDF_FILE;
        permissionPostHandle(authorizationType, loginUser.getId(), Collections.singletonList(resourceId), logger);
    }

    private Result<Object> checkResourceUploadStartupState() {
        Result<Object> result = new Result<>();
        putMsg(result, Status.SUCCESS);
        // if resource upload startup
        if (!PropertyUtils.getResUploadStartupState()) {
            logger.error("Storage does not start up, resource upload startup state: {}.",
                    PropertyUtils.getResUploadStartupState());
            putMsg(result, Status.STORAGE_NOT_STARTUP);
            return result;
        }
        return result;
    }

    private Result<Object> verifyResource(User loginUser, ResourceType type, String fullName, int pid) {
        Result<Object> result = verifyResourceName(fullName, type, loginUser);
        if (!result.getCode().equals(Status.SUCCESS.getCode())) {
            return result;
        }
        return verifyPid(loginUser, pid);
    }

    private Result<Object> verifyPid(User loginUser, int pid) {
        Result<Object> result = new Result<>();
        putMsg(result, Status.SUCCESS);
        if (pid != -1) {
            Resource parentResource = resourcesMapper.selectById(pid);
            if (parentResource == null) {
                logger.error("Parent resource does not exist, parentResourceId:{}.", pid);
                putMsg(result, Status.PARENT_RESOURCE_NOT_EXIST);
                return result;
            }
            if (!canOperator(loginUser, parentResource.getUserId())) {
                logger.warn("User does not have operation privilege, loginUserName:{}.", loginUser.getUserName());
                putMsg(result, Status.USER_NO_OPERATION_PERM);
                return result;
            }
        }
        return result;
    }

    /**
     * updateProcessInstance resource
     *
     * @param fullName resource full name
     * @param resTenantCode tenantCode in the request field "resTenantCode" for tenant code owning the resource,
     *                      can be different from the login user in the case of logging in as admin users.
     * @param content    content
     * @return update result cod
     */
    @Override
    @Transactional
    public Result<Object> updateResourceContent(User loginUser, String fullName, String resTenantCode,
                                                String content) {
        Result<Object> result = checkResourceUploadStartupState();
        if (!result.getCode().equals(Status.SUCCESS.getCode())) {
            return result;
        }

        User user = userMapper.selectById(loginUser.getId());
        if (user == null) {
            logger.error("user {} not exists", loginUser.getId());
            putMsg(result, Status.USER_NOT_EXIST, loginUser.getId());
            return result;
        }

        Tenant tenant = tenantMapper.queryById(user.getTenantId());
        if (tenant == null) {
            logger.error("tenant not exists");
            putMsg(result, Status.CURRENT_LOGIN_USER_TENANT_NOT_EXIST);
            return result;
        }

        String tenantCode = tenant.getTenantCode();

        if (!isUserTenantValid(isAdmin(loginUser), tenantCode, resTenantCode)) {
            logger.error("current user does not have permission");
            putMsg(result, Status.NO_CURRENT_OPERATING_PERMISSION);
            return result;
        }

<<<<<<< HEAD
        // Check User's permission level on the file
        boolean hasResourceAndWritePerm = hasResourceAndWritePerm(loginUser, resource, result);
        if (!hasResourceAndWritePerm) {
=======
        StorageEntity resource;
        try {
            resource = storageOperate.getFileStatus(fullName, "", resTenantCode, ResourceType.FILE);
        } catch (Exception e) {
            logger.error("error occurred when fetching resource information ,  resource full name {}", fullName);
            putMsg(result, Status.RESOURCE_NOT_EXIST);
            return result;
        }

        if (resource == null) {
            logger.error("Resource does not exist, resource full name:{}.", fullName);
            putMsg(result, Status.RESOURCE_NOT_EXIST);
>>>>>>> 547aa437
            return result;
        }

        // check can edit by file suffix
        String nameSuffix = Files.getFileExtension(resource.getAlias());
        String resourceViewSuffixes = FileUtils.getResourceViewSuffixes();
        if (StringUtils.isNotEmpty(resourceViewSuffixes)) {
            List<String> strList = Arrays.asList(resourceViewSuffixes.split(","));
            if (!strList.contains(nameSuffix)) {
                logger.warn("Resource suffix does not support view, resource full name:{}, suffix:{}.",
                        fullName, nameSuffix);
                putMsg(result, Status.RESOURCE_SUFFIX_NOT_SUPPORT_VIEW);
                return result;
            }
        }

        result = uploadContentToStorage(loginUser, resource.getFullName(), resTenantCode, content);

        if (!result.getCode().equals(Status.SUCCESS.getCode())) {
            throw new ServiceException(result.getMsg());
        } else
            logger.info("Update resource content complete, resource full name:{}.", fullName);
        return result;
    }

    /**
     * @param fullName resource full name
     * @param tenantCode   tenant code
     * @param content      content
     * @return result
     */
    private Result<Object> uploadContentToStorage(User loginUser, String fullName, String tenantCode, String content) {
        Result<Object> result = new Result<>();
        String localFilename = "";
        try {
            localFilename = FileUtils.getUploadFilename(tenantCode, UUID.randomUUID().toString());

            if (!FileUtils.writeContent2File(content, localFilename)) {
                // write file fail
                logger.error("Write file error, fileName:{}, content:{}.", localFilename,
                        RegexUtils.escapeNRT(content));
                putMsg(result, Status.RESOURCE_NOT_EXIST);
                return result;
            }

            // get resource file path
            String resourcePath = storageOperate.getResDir(tenantCode);
            logger.info("resource  path is {}, resource dir is {}", fullName, resourcePath);

            if (!storageOperate.exists(resourcePath)) {
                // create if tenant dir not exists
                storageOperate.createTenantDirIfNotExists(tenantCode);
                logger.info("Create tenant dir because path {} does not exist, tenantCode:{}.", resourcePath,
                        tenantCode);
            }
            if (storageOperate.exists(fullName)) {
                storageOperate.delete(fullName, false);
            }

            storageOperate.upload(tenantCode, localFilename, fullName, true, true);
        } catch (Exception e) {
            logger.error("Upload content to storage error, tenantCode:{}, destFileName:{}.", tenantCode, localFilename,
                    e);
            result.setCode(Status.HDFS_OPERATION_ERROR.getCode());
            result.setMsg(String.format("copy %s to hdfs %s fail", localFilename, fullName));
            return result;
        }
        logger.info("Upload content to storage complete, tenantCode:{}, destFileName:{}.", tenantCode, localFilename);
        putMsg(result, Status.SUCCESS);
        return result;
    }

    /**
     * download file
     * @return resource content
     * @throws IOException exception
     */
    @Override
    public org.springframework.core.io.Resource downloadResource(User loginUser,
                                                                 String fullName) throws IOException {
        // if resource upload startup
        if (!PropertyUtils.getResUploadStartupState()) {
            logger.warn("Storage does not start up, resource upload startup state: {}.",
                    PropertyUtils.getResUploadStartupState());
            throw new ServiceException("hdfs not startup");
        }

        if (fullName.endsWith("/")) {
            logger.error("resource id {} is directory,can't download it", fullName);
            throw new ServiceException("can't download directory");
        }

        int userId = loginUser.getId();
        User user = userMapper.selectById(userId);
        if (user == null) {
            logger.error("User does not exits, userId:{}.", userId);
            throw new ServiceException(String.format("Resource owner id %d does not exist", userId));
        }

        String tenantCode = "";

        if (user.getTenantId() != 0) {
            Tenant tenant = tenantMapper.queryById(user.getTenantId());
            if (tenant == null) {
                logger.error("Tenant id {} not exists", user.getTenantId());
                throw new ServiceException(
                        String.format("The tenant id %d of resource owner not exist", user.getTenantId()));
            }
            tenantCode = tenant.getTenantCode();
        }

        String[] aliasArr = fullName.split("/");
        String alias = aliasArr[aliasArr.length - 1];
        String localFileName = FileUtils.getDownloadFilename(alias);
        logger.info("Resource path is {}, download local filename is {}", alias, localFileName);

        try {
            storageOperate.download(tenantCode, fullName, localFileName, false, true);
            return org.apache.dolphinscheduler.api.utils.FileUtils.file2Resource(localFileName);
        } catch (IOException e) {
            logger.error("Download resource error, the path is {}, and local filename is {}, the error message is {}",
                    fullName, localFileName, e.getMessage());
            throw new ServerException("Download the resource file failed ,it may be related to your storage");
        }
    }

    /**
     * list all file
     *
     * @param loginUser login user
     * @param userId    user id
     * @return unauthorized result code
     */
    @Override
    public Map<String, Object> authorizeResourceTree(User loginUser, Integer userId) {
        Map<String, Object> result = new HashMap<>();
        if (!resourcePermissionCheckService.functionDisabled()) {
            putMsg(result, Status.FUNCTION_DISABLED);
            return result;
        }

        List<Resource> resourceList;
        if (isAdmin(loginUser)) {
            // admin gets all resources except userId
            resourceList = resourcesMapper.queryResourceExceptUserId(userId);
        } else {
            // non-admins users get their own resources
            resourceList = resourcesMapper.queryResourceListAuthored(loginUser.getId(), -1);
        }
        List<ResourceComponent> list;
        if (CollectionUtils.isNotEmpty(resourceList)) {
            // Transform into StorageEntity for compatibility
            List<StorageEntity> transformedResourceList = resourceList.stream()
                    .map(this::createStorageEntityBasedOnResource)
                    .collect(Collectors.toList());
            Visitor visitor = new ResourceTreeVisitor(transformedResourceList);
            list = visitor.visit("").getChildren();
        } else {
            list = new ArrayList<>(0);
        }

        result.put(Constants.DATA_LIST, list);
        putMsg(result, Status.SUCCESS);
        return result;
    }

    @Override
    public Resource queryResourcesFileInfo(String userName, String fileName) {
        // TODO: It is used in PythonGateway, should be revised
        User user = userMapper.queryByUserNameAccurately(userName);
        Result<Object> resourceResponse = this.queryResourceByFileName(user, fileName, ResourceType.FILE, "");
        if (resourceResponse.getCode() != Status.SUCCESS.getCode()) {
            String msg =
                    String.format("Query resource by fullName failed, userName:%s, fullName:%s", userName, fileName);
            logger.error(msg);
            throw new IllegalArgumentException(msg);
        }
        return (Resource) resourceResponse.getData();
    }

    /**
     * unauthorized file
     *
     * @param loginUser login user
     * @param userId    user id
     * @return unauthorized result code
     */
    @Override
    public Map<String, Object> unauthorizedFile(User loginUser, Integer userId) {
        Map<String, Object> result = new HashMap<>();

        List<Resource> resourceList;
        if (isAdmin(loginUser)) {
            // admin gets all resources except userId
            resourceList = resourcesMapper.queryResourceExceptUserId(userId);
        } else {
            // non-admins users get their own resources
            resourceList = resourcesMapper.queryResourceListAuthored(loginUser.getId(), -1);
        }
        List<Resource> list;
        if (resourceList != null && !resourceList.isEmpty()) {
            Set<Resource> resourceSet = new HashSet<>(resourceList);
            List<Resource> authedResourceList = queryResourceList(userId, Constants.AUTHORIZE_WRITABLE_PERM);
            getAuthorizedResourceList(resourceSet, authedResourceList);
            list = new ArrayList<>(resourceSet);
        } else {
            list = new ArrayList<>(0);
        }
        // Transform into StorageEntity for compatibility
        List<StorageEntity> transformedResourceList = list.stream()
                .map(this::createStorageEntityBasedOnResource)
                .collect(Collectors.toList());
        Visitor visitor = new ResourceTreeVisitor(transformedResourceList);
        result.put(Constants.DATA_LIST, visitor.visit("").getChildren());
        putMsg(result, Status.SUCCESS);
        return result;
    }

    /**
     * unauthorized udf function
     *
     * @param loginUser login user
     * @param userId    user id
     * @return unauthorized result code
     */
    @Override
    public Map<String, Object> unauthorizedUDFFunction(User loginUser, Integer userId) {
        Map<String, Object> result = new HashMap<>();
        if (!resourcePermissionCheckService.functionDisabled()) {
            putMsg(result, Status.FUNCTION_DISABLED);
            return result;
        }

        List<UdfFunc> udfFuncList;
        if (isAdmin(loginUser)) {
            // admin gets all udfs except userId
            udfFuncList = udfFunctionMapper.queryUdfFuncExceptUserId(userId);
        } else {
            // non-admins users get their own udfs
            udfFuncList = udfFunctionMapper.selectByMap(Collections.singletonMap("user_id", loginUser.getId()));
        }
        List<UdfFunc> resultList = new ArrayList<>();
        Set<UdfFunc> udfFuncSet;
        if (CollectionUtils.isNotEmpty(udfFuncList)) {
            udfFuncSet = new HashSet<>(udfFuncList);

            List<UdfFunc> authedUDFFuncList = udfFunctionMapper.queryAuthedUdfFunc(userId);

            getAuthorizedResourceList(udfFuncSet, authedUDFFuncList);
            resultList = new ArrayList<>(udfFuncSet);
        }
        result.put(Constants.DATA_LIST, resultList);
        putMsg(result, Status.SUCCESS);
        return result;
    }

    /**
     * authorized udf function
     *
     * @param loginUser login user
     * @param userId    user id
     * @return authorized result code
     */
    @Override
    public Map<String, Object> authorizedUDFFunction(User loginUser, Integer userId) {
        Map<String, Object> result = new HashMap<>();
        if (!resourcePermissionCheckService.functionDisabled()) {
            putMsg(result, Status.FUNCTION_DISABLED);
            return result;
        }
        List<UdfFunc> udfFuncs = udfFunctionMapper.queryAuthedUdfFunc(userId);
        result.put(Constants.DATA_LIST, udfFuncs);
        putMsg(result, Status.SUCCESS);
        return result;
    }

    /**
     * authorized file with read permission
     *
     * @param loginUser login user
     * @param userId    user id
     * @return authorized result
     */
    @Override
    public Map<String, Object> authorizedFileWithReadPerm(User loginUser, Integer userId) {
        Map<String, Object> result = new HashMap<>();
        if (resourcePermissionCheckService.functionDisabled()) {
            putMsg(result, Status.FUNCTION_DISABLED);
            return result;
        }

        List<Resource> authedResources = queryResourceList(userId, Constants.AUTHORIZE_READABLE_PERM);
        Iterator<Resource> iterator = authedResources.iterator();
        while (iterator.hasNext()) {
            Resource currentResource = iterator.next();
            if (currentResource.isDirectory()) {
                iterator.remove();
            }
        }

        Visitor visitor = new ResourceTreeVisitor(authedResources);
        String visit = JSONUtils.toJsonString(visitor.visit(), SerializationFeature.ORDER_MAP_ENTRIES_BY_KEYS);
        logger.info(visit);
        String jsonTreeStr =
                JSONUtils.toJsonString(visitor.visit().getChildren(), SerializationFeature.ORDER_MAP_ENTRIES_BY_KEYS);
        logger.info(jsonTreeStr);
        result.put(Constants.DATA_LIST, visitor.visit().getChildren());
        putMsg(result, Status.SUCCESS);
        return result;
    }

    /**
     * authorized file
     *
     * @param loginUser login user
     * @param userId    user id
     * @return authorized result
     */
    @Override
    public Map<String, Object> authorizedFile(User loginUser, Integer userId) {
        Map<String, Object> result = new HashMap<>();
        if (!resourcePermissionCheckService.functionDisabled()) {
            putMsg(result, Status.FUNCTION_DISABLED);
            return result;
        }

        List<Resource> authedResources = queryResourceList(userId, Constants.AUTHORIZE_WRITABLE_PERM);
        // Transform into StorageEntity for compatibility
        List<StorageEntity> transformedResourceList = authedResources.stream()
                .map(this::createStorageEntityBasedOnResource)
                .collect(Collectors.toList());
        Visitor visitor = new ResourceTreeVisitor(transformedResourceList);
        String visit = JSONUtils.toJsonString(visitor.visit(""), SerializationFeature.ORDER_MAP_ENTRIES_BY_KEYS);
        logger.info(visit);
        String jsonTreeStr =
                JSONUtils.toJsonString(visitor.visit("").getChildren(), SerializationFeature.ORDER_MAP_ENTRIES_BY_KEYS);
        logger.info(jsonTreeStr);
        result.put(Constants.DATA_LIST, visitor.visit("").getChildren());
        putMsg(result, Status.SUCCESS);
        return result;
    }

    /**
     * get authorized resource list
     *
     * @param resourceSet        resource set
     * @param authedResourceList authorized resource list
     */
    private void getAuthorizedResourceList(Set<?> resourceSet, List<?> authedResourceList) {
        Set<?> authedResourceSet;
        if (CollectionUtils.isNotEmpty(authedResourceList)) {
            authedResourceSet = new HashSet<>(authedResourceList);
            resourceSet.removeAll(authedResourceSet);
        }
    }

    /**
     * list all children id
     *
     * @param resource    resource
     * @param containSelf whether add self to children list
     * @return all children id
     */
    List<Integer> listAllChildren(Resource resource, boolean containSelf) {
        List<Integer> childList = new ArrayList<>();
        if (resource.getId() != null && containSelf) {
            childList.add(resource.getId());
        }

        if (resource.isDirectory()) {
            listAllChildren(resource.getId(), childList);
        }
        return childList;
    }

    /**
     * list all children id
     *
     * @param resourceId resource id
     * @param childList  child list
     */
    void listAllChildren(int resourceId, List<Integer> childList) {
        List<Integer> children = resourcesMapper.listChildren(resourceId);
        for (int childId : children) {
            childList.add(childId);
            listAllChildren(childId, childList);
        }
    }

    /**
     * query authored resource list (own and authorized)
     *
     * @param loginUser login user
     * @param type      ResourceType
     * @return all authored resource list
     */
    private List<Resource> queryAuthoredResourceList(User loginUser, ResourceType type) {
        Set<Integer> resourceIds = resourcePermissionCheckService
                .userOwnedResourceIdsAcquisition(checkResourceType(type), loginUser.getId(), logger);
        if (resourceIds.isEmpty()) {
            return Collections.emptyList();
        }
        List<Resource> resources = resourcesMapper.selectBatchIds(resourceIds);
        resources = resources.stream().filter(rs -> rs.getType() == type).collect(Collectors.toList());
        return resources;
    }

    /**
     * query resource list by userId and perm
     *
     * @param userId userId
     * @param perm   perm
     * @return resource list
     */
    private List<Resource> queryResourceList(Integer userId, int perm) {
        List<Integer> resIds = resourceUserMapper.queryResourcesIdListByUserIdAndPerm(userId, perm);
        return CollectionUtils.isEmpty(resIds) ? new ArrayList<>() : resourcesMapper.queryResourceListById(resIds);
    }

    private AuthorizationType checkResourceType(ResourceType type) {
        return type.equals(ResourceType.FILE) ? AuthorizationType.RESOURCE_FILE_ID : AuthorizationType.UDF_FILE;
    }

    /**
     * check permission by comparing login user's tenantCode with tenantCode in the request
     *
     * @param isAdmin is the login user admin
     * @param userTenantCode loginUser's tenantCode
     * @param resTenantCode tenantCode in the request field "resTenantCode" for tenant code owning the resource,
     *                      can be different from the login user in the case of logging in as admin users.
     * @return isValid
     */
    private boolean isUserTenantValid(boolean isAdmin, String userTenantCode,
                                      String resTenantCode) throws ServiceException {
        if (!isAdmin) {
            resTenantCode = resTenantCode == null ? "" : resTenantCode;
            if (!StringUtils.isBlank(resTenantCode) && !resTenantCode.equals(userTenantCode)) {
                // if an ordinary user directly send a query API with a different tenantCode and fullName "",
                // still he/she does not have read permission.
                return false;
            }
        }

        return true;
    }
}<|MERGE_RESOLUTION|>--- conflicted
+++ resolved
@@ -26,6 +26,7 @@
 import static org.apache.dolphinscheduler.common.constants.Constants.JAR;
 import static org.apache.dolphinscheduler.common.constants.Constants.PERIOD;
 
+import org.apache.dolphinscheduler.api.constants.ApiFuncIdentificationConstant;
 import org.apache.dolphinscheduler.api.dto.resources.ResourceComponent;
 import org.apache.dolphinscheduler.api.dto.resources.filter.ResourceFilter;
 import org.apache.dolphinscheduler.api.dto.resources.visitor.ResourceTreeVisitor;
@@ -48,6 +49,7 @@
 import org.apache.dolphinscheduler.dao.entity.ProcessDefinitionLog;
 import org.apache.dolphinscheduler.dao.entity.ProcessTaskRelation;
 import org.apache.dolphinscheduler.dao.entity.Resource;
+import org.apache.dolphinscheduler.dao.entity.ResourcesUser;
 import org.apache.dolphinscheduler.dao.entity.ResourcesTask;
 import org.apache.dolphinscheduler.dao.entity.TaskDefinition;
 import org.apache.dolphinscheduler.dao.entity.Tenant;
@@ -87,15 +89,19 @@
 import java.util.Objects;
 import java.util.Set;
 import java.util.UUID;
+import java.util.regex.Matcher;
 import java.util.stream.Collectors;
 
 import org.slf4j.Logger;
 import org.slf4j.LoggerFactory;
 import org.springframework.beans.factory.annotation.Autowired;
+import org.springframework.dao.DuplicateKeyException;
 import org.springframework.stereotype.Service;
 import org.springframework.transaction.annotation.Transactional;
 import org.springframework.web.multipart.MultipartFile;
 
+import com.baomidou.mybatisplus.core.metadata.IPage;
+import com.baomidou.mybatisplus.extension.plugins.pagination.Page;
 import com.fasterxml.jackson.core.type.TypeReference;
 import com.fasterxml.jackson.databind.SerializationFeature;
 import com.google.common.base.Joiner;
@@ -414,7 +420,6 @@
                                          ResourceType type,
                                          MultipartFile file) {
         Result<Object> result = new Result<>();
-<<<<<<< HEAD
         String funcPermissionKey = type.equals(ResourceType.FILE) ? ApiFuncIdentificationConstant.FILE_UPDATE
                 : ApiFuncIdentificationConstant.UDF_UPDATE;
         boolean canOperatorPermissions =
@@ -423,8 +428,6 @@
             putMsg(result, Status.NO_CURRENT_OPERATING_PERMISSION);
             return result;
         }
-=======
->>>>>>> 547aa437
 
         result = checkResourceUploadStartupState();
         if (!result.getCode().equals(Status.SUCCESS.getCode())) {
@@ -445,19 +448,17 @@
             return result;
         }
 
-<<<<<<< HEAD
+        String tenantCode = tenant.getTenantCode();
+
+        if (!isUserTenantValid(isAdmin(loginUser), tenantCode, resTenantCode)) {
+            logger.error("current user does not have permission");
+            putMsg(result, Status.NO_CURRENT_OPERATING_PERMISSION);
+            return result;
+        }
+
         // Check User's permission level on the file
         boolean hasResourceAndWritePerm = hasResourceAndWritePerm(loginUser, resource, result);
         if (!hasResourceAndWritePerm) {
-            return result;
-        }
-
-=======
-        String tenantCode = tenant.getTenantCode();
-
-        if (!isUserTenantValid(isAdmin(loginUser), tenantCode, resTenantCode)) {
-            logger.error("current user does not have permission");
-            putMsg(result, Status.NO_CURRENT_OPERATING_PERMISSION);
             return result;
         }
 
@@ -472,7 +473,6 @@
             throw new ServiceException((String.format("Get file status fail, resource path: %s", resourceFullName)));
         }
 
->>>>>>> 547aa437
         if (!PropertyUtils.getResUploadStartupState()) {
             logger.error("Storage does not start up, resource upload startup state: {}.",
                     PropertyUtils.getResUploadStartupState());
@@ -1035,17 +1035,13 @@
                                  String resTenantCode) throws IOException {
         Result<Object> result = new Result<>();
 
-<<<<<<< HEAD
         // Check User's permission level on the file
         boolean hasResourceAndWritePerm = hasResourceAndWritePerm(loginUser, resource, resultCheck);
         if (!hasResourceAndWritePerm) {
             return resultCheck;
         }
 
-        Result<Object> result = checkResourceUploadStartupState();
-=======
         result = checkResourceUploadStartupState();
->>>>>>> 547aa437
         if (!result.getCode().equals(Status.SUCCESS.getCode())) {
             return result;
         }
@@ -1738,11 +1734,6 @@
             return result;
         }
 
-<<<<<<< HEAD
-        // Check User's permission level on the file
-        boolean hasResourceAndWritePerm = hasResourceAndWritePerm(loginUser, resource, result);
-        if (!hasResourceAndWritePerm) {
-=======
         StorageEntity resource;
         try {
             resource = storageOperate.getFileStatus(fullName, "", resTenantCode, ResourceType.FILE);
@@ -1755,7 +1746,21 @@
         if (resource == null) {
             logger.error("Resource does not exist, resource full name:{}.", fullName);
             putMsg(result, Status.RESOURCE_NOT_EXIST);
->>>>>>> 547aa437
+            return result;
+        }
+        String funcPermissionKey =
+                resource.getType().equals(ResourceType.FILE) ? ApiFuncIdentificationConstant.FILE_UPDATE
+                        : ApiFuncIdentificationConstant.UDF_UPDATE;
+        boolean canOperatorPermissions = canOperatorPermissions(loginUser, new Object[]{resourceId},
+                checkResourceType(resource.getType()), funcPermissionKey);
+        if (!canOperatorPermissions) {
+            putMsg(result, Status.NO_CURRENT_OPERATING_PERMISSION);
+            return result;
+        }
+
+        // Check User's permission level on the file
+        boolean hasResourceAndWritePerm = hasResourceAndWritePerm(loginUser, resource, result);
+        if (!hasResourceAndWritePerm) {
             return result;
         }
 
