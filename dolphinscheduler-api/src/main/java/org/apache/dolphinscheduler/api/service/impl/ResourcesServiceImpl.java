/*
 * Licensed to the Apache Software Foundation (ASF) under one or more
 * contributor license agreements.  See the NOTICE file distributed with
 * this work for additional information regarding copyright ownership.
 * The ASF licenses this file to You under the Apache License, Version 2.0
 * (the "License"); you may not use this file except in compliance with
 * the License.  You may obtain a copy of the License at
 *
 *    http://www.apache.org/licenses/LICENSE-2.0
 *
 * Unless required by applicable law or agreed to in writing, software
 * distributed under the License is distributed on an "AS IS" BASIS,
 * WITHOUT WARRANTIES OR CONDITIONS OF ANY KIND, either express or implied.
 * See the License for the specific language governing permissions and
 * limitations under the License.
 */

package org.apache.dolphinscheduler.api.service.impl;

import static org.apache.dolphinscheduler.common.Constants.ALIAS;
import static org.apache.dolphinscheduler.common.Constants.CONTENT;
import static org.apache.dolphinscheduler.common.Constants.EMPTY_STRING;
import static org.apache.dolphinscheduler.common.Constants.FOLDER_SEPARATOR;
import static org.apache.dolphinscheduler.common.Constants.FORMAT_SS;
import static org.apache.dolphinscheduler.common.Constants.FORMAT_S_S;
import static org.apache.dolphinscheduler.common.Constants.JAR;
import static org.apache.dolphinscheduler.common.Constants.PERIOD;

import com.fasterxml.jackson.core.type.TypeReference;
import com.fasterxml.jackson.databind.SerializationFeature;
import org.apache.dolphinscheduler.api.constants.ApiFuncIdentificationConstant;
import org.apache.dolphinscheduler.api.dto.resources.ResourceComponent;
import org.apache.dolphinscheduler.api.dto.resources.filter.ResourceFilter;
import org.apache.dolphinscheduler.api.dto.resources.visitor.ResourceTreeVisitor;
import org.apache.dolphinscheduler.api.dto.resources.visitor.Visitor;
import org.apache.dolphinscheduler.api.enums.Status;
import org.apache.dolphinscheduler.api.exceptions.ServiceException;
import org.apache.dolphinscheduler.api.service.ResourcesService;
import org.apache.dolphinscheduler.api.utils.PageInfo;
import org.apache.dolphinscheduler.api.utils.RegexUtils;
import org.apache.dolphinscheduler.api.utils.Result;
import org.apache.dolphinscheduler.common.Constants;
import org.apache.dolphinscheduler.common.enums.AuthorizationType;
import org.apache.dolphinscheduler.common.enums.ProgramType;
import org.apache.dolphinscheduler.common.enums.ResUploadType;
import org.apache.dolphinscheduler.common.storage.StorageEntity;
import org.apache.dolphinscheduler.common.storage.StorageOperate;
import org.apache.dolphinscheduler.common.utils.FileUtils;
import org.apache.dolphinscheduler.common.utils.JSONUtils;
import org.apache.dolphinscheduler.common.utils.PropertyUtils;
import org.apache.dolphinscheduler.dao.entity.Resource;
import org.apache.dolphinscheduler.dao.entity.ResourcesTask;
import org.apache.dolphinscheduler.dao.entity.TaskDefinition;
import org.apache.dolphinscheduler.dao.entity.Tenant;
import org.apache.dolphinscheduler.dao.entity.UdfFunc;
import org.apache.dolphinscheduler.dao.entity.User;
import org.apache.dolphinscheduler.dao.mapper.ProcessDefinitionMapper;
import org.apache.dolphinscheduler.dao.mapper.ResourceMapper;
import org.apache.dolphinscheduler.dao.mapper.ResourceTaskMapper;
import org.apache.dolphinscheduler.dao.mapper.ResourceUserMapper;
import org.apache.dolphinscheduler.dao.mapper.TaskDefinitionMapper;
import org.apache.dolphinscheduler.dao.mapper.TenantMapper;
import org.apache.dolphinscheduler.dao.mapper.UdfFuncMapper;
import org.apache.dolphinscheduler.dao.mapper.UserMapper;
import org.apache.dolphinscheduler.dao.utils.ResourceProcessDefinitionUtils;
import org.apache.dolphinscheduler.plugin.task.api.model.ResourceInfo;
import org.apache.dolphinscheduler.spi.enums.ResourceType;

import org.apache.commons.beanutils.BeanMap;
import org.apache.commons.collections.CollectionUtils;
import org.apache.commons.lang3.StringUtils;

import java.io.IOException;
import java.rmi.ServerException;
import java.text.MessageFormat;
import java.util.ArrayList;
import java.util.Arrays;
import java.util.Collections;
import java.util.Date;
import java.util.HashMap;
import java.util.HashSet;
import java.util.List;
import java.util.Map;
import java.util.Objects;
import java.util.Set;
import java.util.UUID;
import java.util.stream.Collectors;

import org.slf4j.Logger;
import org.slf4j.LoggerFactory;
import org.springframework.beans.factory.annotation.Autowired;
import org.springframework.stereotype.Service;
import org.springframework.transaction.annotation.Transactional;
import org.springframework.web.multipart.MultipartFile;

import com.google.common.base.Joiner;
import com.google.common.io.Files;

/**
 * resources service impl
 */
@Service
public class ResourcesServiceImpl extends BaseServiceImpl implements ResourcesService {

    private static final Logger logger = LoggerFactory.getLogger(ResourcesServiceImpl.class);

    @Autowired
    private ResourceMapper resourcesMapper;

    @Autowired
    private ResourceTaskMapper resourceTaskMapper;

    @Autowired
    private TaskDefinitionMapper taskDefinitionMapper;

    @Autowired
    private UdfFuncMapper udfFunctionMapper;

    @Autowired
    private TenantMapper tenantMapper;

    @Autowired
    private UserMapper userMapper;

    @Autowired
    private ResourceUserMapper resourceUserMapper;

    @Autowired
    private ProcessDefinitionMapper processDefinitionMapper;

    @Autowired(required = false)
    private StorageOperate storageOperate;

    /**
     * create directory
     *
     * @param loginUser   login user
     * @param name        alias
     * @param description description
     * @param type        type
     * @param pid         parent id
     * @param currentDir  current directory
     * @return create directory result
     */
    @Override
    @Transactional
    public Result<Object> createDirectory(User loginUser,
                                          String name,
                                          String description,
                                          ResourceType type,
                                          int pid,
                                          String currentDir) {
        Result<Object> result = new Result<>();
        String funcPermissionKey = type.equals(ResourceType.FILE) ? ApiFuncIdentificationConstant.FOLDER_ONLINE_CREATE
                : ApiFuncIdentificationConstant.UDF_FOLDER_ONLINE_CREATE;
        boolean canOperatorPermissions =
                canOperatorPermissions(loginUser, null, AuthorizationType.RESOURCE_FILE_ID, funcPermissionKey);
        if (!canOperatorPermissions) {
            putMsg(result, Status.NO_CURRENT_OPERATING_PERMISSION);
            return result;
        }

        result = checkResourceUploadStartupState();
        if (!result.getCode().equals(Status.SUCCESS.getCode())) {
            return result;
        }
        if (FileUtils.directoryTraversal(name)) {
            putMsg(result, Status.VERIFY_PARAMETER_NAME_FAILED);
            return result;
        }

<<<<<<< HEAD
        // String fullName = getFullName(currentDir, name);
        // result = verifyResource(loginUser, type, fullName, pid);
        // if (!result.getCode().equals(Status.SUCCESS.getCode())) {
        // return result;
        // }
=======
        if (checkDescriptionLength(description)) {
            putMsg(result, Status.DESCRIPTION_TOO_LONG_ERROR);
            return result;
        }
>>>>>>> 25b78a80

        int tenantId = loginUser.getTenantId();
        Tenant tenant = tenantMapper.queryById(tenantId);
        if (tenant == null) {
            logger.error("tenant not exists");
            putMsg(result, Status.CURRENT_LOGIN_USER_TENANT_NOT_EXIST);
            return null;
        }

<<<<<<< HEAD
        String tenantCode = getTenantCode(loginUser.getId(), result);
        String userResRootPath = ResourceType.UDF.equals(type) ? storageOperate.getUdfDir(tenantCode)
                : storageOperate.getResDir(tenantCode);
        String fullName = !currentDir.contains(userResRootPath) ? userResRootPath + name : currentDir + name;
=======
        Date now = new Date();

        Resource resource =
                new Resource(pid, name, fullName, true, description, name, loginUser.getId(), type, 0, now, now);
>>>>>>> 25b78a80

        try {
            if (checkResourceExists(fullName, type.ordinal())) {
                logger.error("resource directory {} has exist, can't recreate", fullName);
                putMsg(result, Status.RESOURCE_EXIST);
                return result;
            }
        } catch (Exception e) {
            throw new ServiceException("resource already exists, can't recreate");
        }
<<<<<<< HEAD

        // Date now = new Date();
        //
        // Resource resource = new Resource(pid, name, fullName, true, description, name, loginUser.getId(), type, 0,
        // now, now);
        //
        // try {
        // resourcesMapper.insert(resource);
        // putMsg(result, Status.SUCCESS);
        // permissionPostHandle(resource.getType(), loginUser, resource.getId());
        // Map<String, Object> resultMap = new HashMap<>();
        // for (Map.Entry<Object, Object> entry : new BeanMap(resource).entrySet()) {
        // if (!"class".equalsIgnoreCase(entry.getKey().toString())) {
        // resultMap.put(entry.getKey().toString(), entry.getValue());
        // }
        // }
        // result.setData(resultMap);
        // } catch (DuplicateKeyException e) {
        // logger.error("resource directory {} has exist, can't recreate", fullName);
        // putMsg(result, Status.RESOURCE_EXIST);
        // return result;
        // } catch (Exception e) {
        // logger.error("resource already exists, can't recreate ", e);
        // throw new ServiceException("resource already exists, can't recreate");
        // }

=======
>>>>>>> 25b78a80
        // create directory in storage
        createDirectory(loginUser, fullName, type, result);
        return result;
    }

    private String getFullName(String currentDir, String name) {
        return currentDir.equals(FOLDER_SEPARATOR) ? String.format(FORMAT_SS, currentDir, name)
                : String.format(FORMAT_S_S, currentDir, name);
    }

    /**
     * create resource
     *
     * @param loginUser  login user
     * @param name       alias
     * @param desc       description
     * @param file       file
     * @param type       type
     * @param pid        parent id
     * @param currentDir current directory
     * @return create result code
     */
    @Override
    @Transactional
    public Result<Object> createResource(User loginUser,
                                         String name,
                                         String desc,
                                         ResourceType type,
                                         MultipartFile file,
                                         int pid,
                                         String currentDir) {
        Result<Object> result = new Result<>();
        String funcPermissionKey = type.equals(ResourceType.FILE) ? ApiFuncIdentificationConstant.FILE_UPLOAD
                : ApiFuncIdentificationConstant.UDF_UPLOAD;
        boolean canOperatorPermissions =
                canOperatorPermissions(loginUser, null, AuthorizationType.RESOURCE_FILE_ID, funcPermissionKey);
        if (!canOperatorPermissions) {
            putMsg(result, Status.NO_CURRENT_OPERATING_PERMISSION);
            return result;
        }
        result = checkResourceUploadStartupState();
        if (!result.getCode().equals(Status.SUCCESS.getCode())) {
            return result;
        }

        result = verifyPid(loginUser, pid);
        if (!result.getCode().equals(Status.SUCCESS.getCode())) {
            return result;
        }
<<<<<<< HEAD
=======
        if (checkDescriptionLength(desc)) {
            putMsg(result, Status.DESCRIPTION_TOO_LONG_ERROR);
            return result;
        }
>>>>>>> 25b78a80

        // make sure login user has tenant
        String tenantCode = getTenantCode(loginUser.getId(), result);
        if (StringUtils.isEmpty(tenantCode)) {
            return result;
        }

        result = verifyFile(name, type, file);
        if (!result.getCode().equals(Status.SUCCESS.getCode())) {
            return result;
        }

        // check resource name exists
<<<<<<< HEAD
        String userResRootPath = ResourceType.UDF.equals(type) ? storageOperate.getUdfDir(tenantCode)
                : storageOperate.getResDir(tenantCode);
        String currDirNFileName = !currentDir.contains(userResRootPath) ? userResRootPath + name : currentDir + name;
=======
        String fullName = getFullName(currentDir, name);
        if (checkResourceExists(fullName, type.ordinal())) {
            logger.error("resource {} has exist, can't recreate", RegexUtils.escapeNRT(name));
            putMsg(result, Status.RESOURCE_EXIST);
            return result;
        }
        if (fullName.length() > Constants.RESOURCE_FULL_NAME_MAX_LENGTH) {
            logger.error("resource {}'s full name {}' is longer than the max length {}", RegexUtils.escapeNRT(name),
                    fullName, Constants.RESOURCE_FULL_NAME_MAX_LENGTH);
            putMsg(result, Status.RESOURCE_FULL_NAME_TOO_LONG_ERROR);
            return result;
        }

        Date now = new Date();
        Resource resource = new Resource(pid, name, fullName, false, desc, file.getOriginalFilename(),
                loginUser.getId(), type, file.getSize(), now, now);
>>>>>>> 25b78a80

        try {
            if (checkResourceExists(currDirNFileName, type.ordinal())) {
                logger.error("resource {} has exist, can't recreate", RegexUtils.escapeNRT(name));
                putMsg(result, Status.RESOURCE_EXIST);
                return result;
            }
        } catch (Exception e) {
            throw new ServiceException("resource already exists, can't recreate");
        }

        if (currDirNFileName.length() > Constants.RESOURCE_FULL_NAME_MAX_LENGTH) {
            logger.error("resource {}'s full name {}' is longer than the max length {}", RegexUtils.escapeNRT(name),
                    currDirNFileName, Constants.RESOURCE_FULL_NAME_MAX_LENGTH);
            putMsg(result, Status.RESOURCE_FULL_NAME_TOO_LONG_ERROR);
            return result;
        }
        // try {
        // resourcesMapper.insert(resource);
        // updateParentResourceSize(resource, resource.getSize());
        // putMsg(result, Status.SUCCESS);
        // permissionPostHandle(resource.getType(), loginUser, resource.getId());
        // Map<String, Object> resultMap = new HashMap<>();
        // for (Map.Entry<Object, Object> entry : new BeanMap(resource).entrySet()) {
        // if (!"class".equalsIgnoreCase(entry.getKey().toString())) {
        // resultMap.put(entry.getKey().toString(), entry.getValue());
        // }
        // }
        // result.setData(resultMap);
        // } catch (Exception e) {
        // logger.error("resource already exists, can't recreate ", e);
        // throw new ServiceException("resource already exists, can't recreate");
        // }

        // fail upload
<<<<<<< HEAD
        if (!upload(loginUser, currDirNFileName, file, type)) {
=======
        if (!upload(loginUser, fullName, file, type)) {
>>>>>>> 25b78a80
            logger.error("upload resource: {} file: {} failed.", RegexUtils.escapeNRT(name),
                    RegexUtils.escapeNRT(file.getOriginalFilename()));
            putMsg(result, Status.STORE_OPERATE_CREATE_ERROR);
            throw new ServiceException(
                    String.format("upload resource: %s file: %s failed.", name, file.getOriginalFilename()));
        }
        return result;
    }

    /**
     * update the folder's size of the resource
     *
     * @param resource the current resource
     * @param size size
     */
    private void updateParentResourceSize(Resource resource, long size) {
        if (resource.getSize() > 0) {
            String[] splits = resource.getFullName().split("/");
            for (int i = 1; i < splits.length; i++) {
                String parentFullName = Joiner.on("/").join(Arrays.copyOfRange(splits, 0, i));
                if (StringUtils.isNotBlank(parentFullName)) {
                    List<Resource> resources =
                            resourcesMapper.queryResource(parentFullName, resource.getType().ordinal());
                    if (CollectionUtils.isNotEmpty(resources)) {
                        Resource parentResource = resources.get(0);
                        if (parentResource.getSize() + size >= 0) {
                            parentResource.setSize(parentResource.getSize() + size);
                        } else {
                            parentResource.setSize(0L);
                        }
                        resourcesMapper.updateById(parentResource);
                    }
                }
            }
        }
    }

    /**
     * check resource is exists
     *
     * @param fullName fullName
     * @param type     type
     * @return true if resource exists
     */
    private boolean checkResourceExists(String fullName, int type) {
        // Boolean existResource = resourcesMapper.existResource(fullName, type);
        Boolean existResource = false;
        try {
            existResource = storageOperate.exists(fullName);
        } catch (IOException e) {
            logger.error("AmazonServiceException when checking resource: " + fullName);
        }
        return Boolean.TRUE.equals(existResource);
    }

    /**
     * update resource
     *
     * @param loginUser  login user
     * @param resourceId resource id
     * @param name       name
     * @param desc       description
     * @param type       resource type
     * @param file       resource file
     * @return update result code
     */
    @Override
    @Transactional
    public Result<Object> updateResource(User loginUser,
                                         int resourceId,
                                         String resourceFullName,
                                         String resTenantCode,
                                         String name,
                                         String desc,
                                         ResourceType type,
                                         MultipartFile file) {
        Result<Object> result = new Result<>();
<<<<<<< HEAD

        String tenantCode = tenantMapper.queryById(loginUser.getTenantId()).getTenantCode();

        // new permission check
        if (!userIsValid(loginUser, tenantCode, resTenantCode)) {
=======
        String funcPermissionKey = type.equals(ResourceType.FILE) ? ApiFuncIdentificationConstant.FILE_UPDATE
                : ApiFuncIdentificationConstant.UDF_UPDATE;
        boolean canOperatorPermissions =
                canOperatorPermissions(loginUser, new Object[]{resourceId}, checkResourceType(type), funcPermissionKey);
        if (!canOperatorPermissions) {
>>>>>>> 25b78a80
            putMsg(result, Status.NO_CURRENT_OPERATING_PERMISSION);
            return result;
        }

        result = checkResourceUploadStartupState();
        if (!result.getCode().equals(Status.SUCCESS.getCode())) {
            return result;
        }

        String defaultPath = storageOperate.getResDir(tenantCode);

        StorageEntity resource;
        try {
            resource = storageOperate.getFileStatus(resourceFullName, defaultPath, resTenantCode, type);
        } catch (Exception e) {
            logger.error(e.getMessage() + " Resource path: {}", resourceFullName, e);
            putMsg(result, Status.RESOURCE_NOT_EXIST);
<<<<<<< HEAD
            throw new ServiceException(String.format(e.getMessage() + " Resource path: %s", resourceFullName));
=======
            return result;
        }
        if (checkDescriptionLength(desc)) {
            putMsg(result, Status.DESCRIPTION_TOO_LONG_ERROR);
            return result;
>>>>>>> 25b78a80
        }

        if (!PropertyUtils.getResUploadStartupState()) {
            putMsg(result, Status.STORAGE_NOT_STARTUP);
            return result;
        }

        if (resource.isDirectory() && storageOperate.returnStorageType().equals(ResUploadType.S3)
                && !resource.getFileName().equals(name)) {
            putMsg(result, Status.S3_CANNOT_RENAME);
            return result;
        }

        if (file == null && name.equals(resource.getAlias()) && desc.equals(resource.getDescription())) {
            putMsg(result, Status.SUCCESS);
            return result;
        }

<<<<<<< HEAD
        // check if updated name of the resource already exists
        String originFullName = resource.getFullName();
        String originResourceName = resource.getAlias();

        // updated fullName
        String fullName = String.format(FORMAT_SS,
                originFullName.substring(0, originFullName.lastIndexOf(FOLDER_SEPARATOR) + 1), name);
        if (!originResourceName.equals(name)) {
            try {
                if (checkResourceExists(fullName, type.ordinal())) {
                    logger.error("resource {} already exists, can't recreate", fullName);
                    putMsg(result, Status.RESOURCE_EXIST);
                    return result;
                }
            } catch (Exception e) {
                throw new ServiceException(String.format("error occurs while querying resource: %s", fullName));
            }

=======
        // check resource already exists
        String originFullName = resource.getFullName();
        String originResourceName = resource.getAlias();

        String fullName = String.format(FORMAT_SS,
                originFullName.substring(0, originFullName.lastIndexOf(FOLDER_SEPARATOR) + 1), name);
        if (!originResourceName.equals(name) && checkResourceExists(fullName, type.ordinal())) {
            logger.error("resource {} already exists, can't recreate", name);
            putMsg(result, Status.RESOURCE_EXIST);
            return result;
>>>>>>> 25b78a80
        }

        result = verifyFile(name, type, file);
        if (!result.getCode().equals(Status.SUCCESS.getCode())) {
            return result;
        }

<<<<<<< HEAD
=======
        // query tenant by user id
        String tenantCode = getTenantCode(resource.getUserId(), result);
        if (StringUtils.isEmpty(tenantCode)) {
            return result;
        }
        // verify whether the resource exists in storage
        // get the path of origin file in storage
        String originFileName = storageOperate.getFileName(resource.getType(), tenantCode, originFullName);
        try {
            if (!storageOperate.exists(tenantCode, originFileName)) {
                logger.error("{} not exist", originFileName);
                putMsg(result, Status.RESOURCE_NOT_EXIST);
                return result;
            }
        } catch (IOException e) {
            logger.error(e.getMessage(), e);
            throw new ServiceException(Status.HDFS_OPERATION_ERROR);
        }

        if (!resource.isDirectory()) {
            // get the origin file suffix
            String originSuffix = Files.getFileExtension(originFullName);
            String suffix = Files.getFileExtension(fullName);
            boolean suffixIsChanged = false;
            if (StringUtils.isBlank(suffix) && StringUtils.isNotBlank(originSuffix)) {
                suffixIsChanged = true;
            }
            if (StringUtils.isNotBlank(suffix) && !suffix.equals(originSuffix)) {
                suffixIsChanged = true;
            }
            // verify whether suffix is changed
            if (suffixIsChanged) {
                // need verify whether this resource is authorized to other users
                Map<String, Object> columnMap = new HashMap<>();
                columnMap.put("resources_id", resourceId);

                List<ResourcesUser> resourcesUsers = resourceUserMapper.selectByMap(columnMap);
                if (CollectionUtils.isNotEmpty(resourcesUsers)) {
                    List<Integer> userIds =
                            resourcesUsers.stream().map(ResourcesUser::getUserId).collect(Collectors.toList());
                    List<User> users = userMapper.selectBatchIds(userIds);
                    String userNames = users.stream().map(User::getUserName).collect(Collectors.toList()).toString();
                    logger.error("resource is authorized to user {},suffix not allowed to be modified", userNames);
                    putMsg(result, Status.RESOURCE_IS_AUTHORIZED, userNames);
                    return result;
                }
            }
        }

>>>>>>> 25b78a80
        // updateResource data
        Date now = new Date();
        long originFileSize = resource.getSize();

        resource.setAlias(name);
        resource.setFileName(name);
        resource.setFullName(fullName);
        resource.setDescription(desc);
        resource.setUpdateTime(now);
        if (file != null) {
            resource.setSize(file.getSize());
        }

        // TODO: revise this part when modifying HDFS
        // try {
        // if (resource.isDirectory()) {
        // List<Integer> childrenResource = listAllChildren(resource, false);
        // if (CollectionUtils.isNotEmpty(childrenResource)) {
        // String matcherFullName = Matcher.quoteReplacement(fullName);
        // List<Resource> childResourceList;
        // Integer[] childResIdArray = childrenResource.toArray(new Integer[childrenResource.size()]);
        // List<Resource> resourceList = resourcesMapper.listResourceByIds(childResIdArray);
        // childResourceList = resourceList.stream().map(t -> {
        // t.setFullName(t.getFullName().replaceFirst(originFullName, matcherFullName));
        // t.setUpdateTime(now);
        // return t;
        // }).collect(Collectors.toList());
        // resourcesMapper.batchUpdateResource(childResourceList);
        //
        // if (ResourceType.UDF.equals(resource.getType())) {
        // List<UdfFunc> udfFuncs = udfFunctionMapper.listUdfByResourceId(childResIdArray);
        // if (CollectionUtils.isNotEmpty(udfFuncs)) {
        // udfFuncs = udfFuncs.stream().map(t -> {
        // t.setResourceName(t.getResourceName().replaceFirst(originFullName, matcherFullName));
        // t.setUpdateTime(now);
        // return t;
        // }).collect(Collectors.toList());
        // udfFunctionMapper.batchUpdateUdfFunc(udfFuncs);
        // }
        // }
        // }
        // } else if (ResourceType.UDF.equals(resource.getType())) {
        // List<UdfFunc> udfFuncs = udfFunctionMapper.listUdfByResourceId(new Integer[]{resourceId});
        // if (CollectionUtils.isNotEmpty(udfFuncs)) {
        // udfFuncs = udfFuncs.stream().map(t -> {
        // t.setResourceName(fullName);
        // t.setUpdateTime(now);
        // return t;
        // }).collect(Collectors.toList());
        // udfFunctionMapper.batchUpdateUdfFunc(udfFuncs);
        // }
        //
        // }
        //
        // putMsg(result, Status.SUCCESS);
        // Map<String, Object> resultMap = new HashMap<>();
        // for (Map.Entry<Object, Object> entry : new BeanMap(resource).entrySet()) {
        // if (!Constants.CLASS.equalsIgnoreCase(entry.getKey().toString())) {
        // resultMap.put(entry.getKey().toString(), entry.getValue());
        // }
        // }
        // result.setData(resultMap);
        // } catch (Exception e) {
        // logger.error(Status.UPDATE_RESOURCE_ERROR.getMsg(), e);
        // throw new ServiceException(Status.UPDATE_RESOURCE_ERROR);
        // }

        // if name unchanged, return directly without moving on HDFS
        if (originResourceName.equals(name) && file == null) {
            return result;
        }

        if (file != null) {
            // fail upload
            if (!upload(loginUser, fullName, file, type)) {
                logger.error("upload resource: {} file: {} failed.", name,
                        RegexUtils.escapeNRT(file.getOriginalFilename()));
                putMsg(result, Status.HDFS_OPERATION_ERROR);
                throw new ServiceException(
                        String.format("upload resource: %s file: %s failed.", name, file.getOriginalFilename()));
            }
            if (!fullName.equals(originFullName)) {
                try {
                    storageOperate.delete(originFullName, false);
                } catch (IOException e) {
                    logger.error(e.getMessage(), e);
                    throw new ServiceException(String.format("delete resource: %s failed.", originFullName));
                }
            }

            // updateParentResourceSize(resource, resource.getSize() - originFileSize);
            return result;
        }

        // get the path of dest file in hdfs
        // String destHdfsFileName = storageOperate.getFileName(resource.getType(), tenantCode, fullName);
        String destHdfsFileName = fullName;
        try {
            logger.info("start  copy {} -> {}", originFullName, destHdfsFileName);
            storageOperate.copy(originFullName, destHdfsFileName, true, true);
        } catch (Exception e) {
            logger.error(MessageFormat.format(" copy {0} -> {1} fail", originFullName, destHdfsFileName), e);
            putMsg(result, Status.HDFS_COPY_FAIL);
            throw new ServiceException(Status.HDFS_COPY_FAIL);
        }

        // TODO: now update db info
        Integer oldResourceId = resourceTaskMapper.existResourceByFullName(originFullName, type);
        if (oldResourceId != null) {
            ResourcesTask updatedResource = new ResourcesTask(fullName, type);
            updatedResource.setId(oldResourceId);
            resourceTaskMapper.updateById(updatedResource);
        }

        return result;
    }

    private Result<Object> verifyFile(String name, ResourceType type, MultipartFile file) {
        Result<Object> result = new Result<>();
        putMsg(result, Status.SUCCESS);

        if (FileUtils.directoryTraversal(name)) {
            logger.error("file alias name {} verify failed", name);
            putMsg(result, Status.VERIFY_PARAMETER_NAME_FAILED);
            return result;
        }

        if (file != null && FileUtils.directoryTraversal(Objects.requireNonNull(file.getOriginalFilename()))) {
            logger.error("file original name {} verify failed", file.getOriginalFilename());
            putMsg(result, Status.VERIFY_PARAMETER_NAME_FAILED);
            return result;
        }

        if (file != null) {
            // file is empty
            if (file.isEmpty()) {
                logger.error("file is empty: {}", RegexUtils.escapeNRT(file.getOriginalFilename()));
                putMsg(result, Status.RESOURCE_FILE_IS_EMPTY);
                return result;
            }

            // file suffix
            String fileSuffix = Files.getFileExtension(file.getOriginalFilename());
            String nameSuffix = Files.getFileExtension(name);

            // determine file suffix
            if (!fileSuffix.equalsIgnoreCase(nameSuffix)) {
                // rename file suffix and original suffix must be consistent
                logger.error("rename file suffix and original suffix must be consistent: {}",
                        RegexUtils.escapeNRT(file.getOriginalFilename()));
                putMsg(result, Status.RESOURCE_SUFFIX_FORBID_CHANGE);
                return result;
            }

            // If resource type is UDF, only jar packages are allowed to be uploaded, and the suffix must be .jar
            if (Constants.UDF.equals(type.name()) && !JAR.equalsIgnoreCase(fileSuffix)) {
                logger.error(Status.UDF_RESOURCE_SUFFIX_NOT_JAR.getMsg());
                putMsg(result, Status.UDF_RESOURCE_SUFFIX_NOT_JAR);
                return result;
            }
            if (file.getSize() > Constants.MAX_FILE_SIZE) {
                logger.error("file size is too large: {}", RegexUtils.escapeNRT(file.getOriginalFilename()));
                putMsg(result, Status.RESOURCE_SIZE_EXCEED_LIMIT);
                return result;
            }
        }
        return result;
    }

    /**
     * query resources list paging
     *
     * @param loginUser login user
     * @param type      resource type
     * @param searchVal search value
     * @param pageNo    page number
     * @param pageSize  page size
     * @return resource list page
     */
    @Override
<<<<<<< HEAD
    public Result queryResourceListPaging(User loginUser, int directoryId, String fullName, String resTenantCode,
                                          ResourceType type, String searchVal, Integer pageNo, Integer pageSize) {
=======
    public Result queryResourceListPaging(User loginUser, int directoryId, ResourceType type, String searchVal,
                                          Integer pageNo, Integer pageSize) {
>>>>>>> 25b78a80
        Result<Object> result = new Result<>();

        PageInfo<StorageEntity> pageInfo = new PageInfo<>(pageNo, pageSize);
//        Set<Integer> resourcesIds = resourcePermissionCheckService
//                .userOwnedResourceIdsAcquisition(checkResourceType(type), loginUser.getId(), logger);
//        if (resourcesIds.isEmpty()) {
//            result.setData(pageInfo);
//            putMsg(result, Status.SUCCESS);
//            return result;
//        }

        int tenantId = loginUser.getTenantId();
        Tenant tenant = tenantMapper.queryById(tenantId);
        if (tenant == null) {
            logger.error("tenant not exists");
            putMsg(result, Status.CURRENT_LOGIN_USER_TENANT_NOT_EXIST);
            return result;
        }
<<<<<<< HEAD

        // check user type
        String tenantCode = tenantMapper.queryById(tenantId).getTenantCode();

        if (!userIsValid(loginUser, tenantCode, resTenantCode)) {
            putMsg(result, Status.NO_CURRENT_OPERATING_PERMISSION);
            return result;
        }

        String defaultPath = "";
        List<StorageEntity> resourcesList = new ArrayList<>();

        if (isAdmin(loginUser) && "".equals(fullName)) {
            // list all tenants' resources to admin users in the root directory
            List<Tenant> tenantList = tenantMapper.selectList(null);
            for (Tenant tenantEntity : tenantList) {
                defaultPath = storageOperate.getResDir(tenantEntity.getTenantCode());
                if (type.equals(ResourceType.UDF)) {
                    defaultPath = storageOperate.getUdfDir(tenantEntity.getTenantCode());
                }
                try {
                    resourcesList.addAll(storageOperate.listFilesStatus(defaultPath, defaultPath,
                            tenantEntity.getTenantCode(), type));
                } catch (Exception e) {
                    logger.error(e.getMessage() + " Resource path: {}", defaultPath, e);
                    putMsg(result, Status.RESOURCE_NOT_EXIST);
                    throw new ServiceException(String.format(e.getMessage() + " Resource path: %s", defaultPath));
                }
            }
        } else {
            defaultPath = storageOperate.getResDir(tenantCode);
            if (type.equals(ResourceType.UDF)) {
                defaultPath = storageOperate.getUdfDir(tenantCode);
            }

            try {
                if ("".equals(fullName)){
                    resourcesList = storageOperate.listFilesStatus(defaultPath, defaultPath, tenantCode, type);
                } else {
                    resourcesList = storageOperate.listFilesStatus(fullName, defaultPath, tenantCode, type);
                }
            } catch (Exception e) {
                logger.error(e.getMessage() + " Resource path: {}", fullName, e);
                putMsg(result, Status.RESOURCE_NOT_EXIST);
                throw new ServiceException(String.format(e.getMessage() + " Resource path: %s", fullName));
            }
        }

        // remove leading and trailing spaces in searchVal
        String trimmedSearchVal = searchVal != null ? searchVal.trim() : "";
        // filter based on trimmed searchVal
        List<StorageEntity> filteredResourceList = resourcesList.stream()
                .filter(x -> x.getFileName().matches("(.*)" + trimmedSearchVal + "(.*)")).collect(Collectors.toList());
        // inefficient pagination
        List<StorageEntity> slicedResourcesList = filteredResourceList.stream().skip((pageNo - 1) * pageSize)
                .limit(pageSize).collect(Collectors.toList());

        pageInfo.setTotal(resourcesList.size());
        pageInfo.setTotalList(slicedResourcesList);
=======
        PageInfo<Resource> pageInfo = new PageInfo<>(pageNo, pageSize);
        Set<Integer> resourcesIds = resourcePermissionCheckService
                .userOwnedResourceIdsAcquisition(checkResourceType(type), loginUser.getId(), logger);
        if (resourcesIds.isEmpty()) {
            result.setData(pageInfo);
            putMsg(result, Status.SUCCESS);
            return result;
        }
        IPage<Resource> resourceIPage = resourcesMapper.queryResourcePaging(page, directoryId, type.ordinal(),
                searchVal, new ArrayList<>(resourcesIds));
        pageInfo.setTotal((int) resourceIPage.getTotal());
        pageInfo.setTotalList(resourceIPage.getRecords());
>>>>>>> 25b78a80
        result.setData(pageInfo);
        putMsg(result, Status.SUCCESS);
        return result;
    }

    /**
     * create directory
     * xxx The steps to verify resources are cumbersome and can be optimized
     *
     * @param loginUser login user
     * @param fullName  full name
     * @param type      resource type
     * @param result    Result
     */
    private void createDirectory(User loginUser, String fullName, ResourceType type, Result<Object> result) {
        String tenantCode = tenantMapper.queryById(loginUser.getTenantId()).getTenantCode();
        // String directoryName = storageOperate.getFileName(type, tenantCode, fullName);
        String resourceRootPath = storageOperate.getDir(type, tenantCode);
        try {
            if (!storageOperate.exists(resourceRootPath)) {
                storageOperate.createTenantDirIfNotExists(tenantCode);
            }

            if (!storageOperate.mkdir(tenantCode, fullName)) {
                logger.error("create resource directory {}  failed", fullName);
                putMsg(result, Status.STORE_OPERATE_CREATE_ERROR);
                throw new ServiceException(String.format("create resource directory: %s failed.", fullName));
            }
        } catch (Exception e) {
            logger.error("create resource directory {}  failed", fullName);
            putMsg(result, Status.STORE_OPERATE_CREATE_ERROR);
            throw new ServiceException(String.format("create resource directory: %s failed.", fullName));
        }
    }

    /**
     * upload file to hdfs
     *
     * @param loginUser login user
     * @param fullName  full name
     * @param file      file
     */
    private boolean upload(User loginUser, String fullName, MultipartFile file, ResourceType type) {
        // save to local
        String fileSuffix = Files.getFileExtension(file.getOriginalFilename());
        String nameSuffix = Files.getFileExtension(fullName);

        // determine file suffix
        if (!fileSuffix.equalsIgnoreCase(nameSuffix)) {
            return false;
        }
        // query tenant
        String tenantCode = tenantMapper.queryById(loginUser.getTenantId()).getTenantCode();
        // random file name
        String localFilename = FileUtils.getUploadFilename(tenantCode, UUID.randomUUID().toString());

        // save file to hdfs, and delete original file
        // String fileName = storageOperate.getFileName(type, tenantCode, fullName);
        String resourcePath = storageOperate.getDir(type, tenantCode);
        try {
            // if tenant dir not exists
            if (!storageOperate.exists(resourcePath)) {
                storageOperate.createTenantDirIfNotExists(tenantCode);
            }
            org.apache.dolphinscheduler.api.utils.FileUtils.copyInputStreamToFile(file, localFilename);
            storageOperate.upload(tenantCode, localFilename, fullName, true, true);
        } catch (Exception e) {
            FileUtils.deleteFile(localFilename);
            logger.error(e.getMessage(), e);
            return false;
        }
        return true;
    }

    /**
     * query resource list
     *
     * @param loginUser login user
     * @param type      resource type
     * @return resource list
     */
    @Override
    public Map<String, Object> queryResourceList(User loginUser, ResourceType type, String fullName) {
        Map<String, Object> result = new HashMap<>();

        String funcPermissionKey = type.equals(ResourceType.FILE) ? ApiFuncIdentificationConstant.FILE_VIEW
                : ApiFuncIdentificationConstant.UDF_FILE_VIEW;
        boolean canOperatorPermissions =
                canOperatorPermissions(loginUser, null, AuthorizationType.RESOURCE_FILE_ID, funcPermissionKey);
        if (!canOperatorPermissions) {
            putMsg(result, Status.NO_CURRENT_OPERATING_PERMISSION);
            return result;
        }

        int tenantId = loginUser.getTenantId();
        Tenant tenant = tenantMapper.queryById(tenantId);
        if (tenant == null) {
            logger.error("tenant not exists");
            putMsg(result, Status.CURRENT_LOGIN_USER_TENANT_NOT_EXIST);
            return null;
        }

        String tenantCode = tenant.getTenantCode();
        String defaultPath = "";
        List<StorageEntity> resourcesList = new ArrayList<>();

        if ("".equals(fullName)) {
            if (isAdmin(loginUser)) {
                List<User> userList = userMapper.selectList(null);
                Set<String> visitedTenantEntityCode = new HashSet<>();
                for (User userEntity : userList) {
                    String tenantEntityCode = tenantMapper.queryById(userEntity.getTenantId()).getTenantCode();
                    defaultPath = storageOperate.getResDir(tenantEntityCode);
                    if (type.equals(ResourceType.UDF)) {
                        defaultPath = storageOperate.getUdfDir(tenantEntityCode);
                    }
                    resourcesList.addAll(storageOperate.listFilesStatusRecursively(defaultPath, defaultPath,
                            tenantEntityCode, type));
                    visitedTenantEntityCode.add(tenantEntityCode);
                }
            } else {
                defaultPath = storageOperate.getResDir(tenantCode);
                if (type.equals(ResourceType.UDF)) {
                    defaultPath = storageOperate.getUdfDir(tenantCode);
                }

                resourcesList = storageOperate.listFilesStatusRecursively(defaultPath, defaultPath, tenantCode, type);
            }
        } else {
            defaultPath = storageOperate.getResDir(tenantCode);
            if (type.equals(ResourceType.UDF)) {
                defaultPath = storageOperate.getUdfDir(tenantCode);
            }

            resourcesList = storageOperate.listFilesStatusRecursively(fullName, defaultPath, tenantCode, type);
        }

        Visitor resourceTreeVisitor = new ResourceTreeVisitor(resourcesList);
        result.put(Constants.DATA_LIST, resourceTreeVisitor.visit(defaultPath).getChildren());
        putMsg(result, Status.SUCCESS);

        return result;
    }

    /**
     * query resource list by program type
     *
     * @param loginUser login user
     * @param type      resource type
     * @return resource list
     */
    @Override
    public Result<Object> queryResourceByProgramType(User loginUser, ResourceType type, ProgramType programType) {
        Result<Object> result = new Result<>();

        Set<Integer> resourceIds = resourcePermissionCheckService
                .userOwnedResourceIdsAcquisition(checkResourceType(type), loginUser.getId(), logger);
        if (resourceIds.isEmpty()) {
            result.setData(Collections.emptyList());
            putMsg(result, Status.SUCCESS);
            return result;
        }
        List<Resource> allResourceList = resourcesMapper.selectBatchIds(resourceIds);

        String suffix = ".jar";
        if (programType != null) {
            switch (programType) {
                case JAVA:
                case SCALA:
                    break;
                case PYTHON:
                    suffix = ".py";
                    break;
                default:
            }
        }
        List<Resource> resources = new ResourceFilter(suffix, new ArrayList<>(allResourceList)).filter();
        // Transform into StorageEntity for compatibility
        List<StorageEntity> transformedResourceList = resources.stream()
                .map(resource -> new StorageEntity.Builder()
                        .fullName(resource.getFullName())
                        .pfullName(resourcesMapper.selectById(resource.getPid()).getFullName())
                        .isDirectory(resource.isDirectory())
                        .alias(resource.getAlias())
                        .id(resource.getId())
                        .type(resource.getType())
                        .description(resource.getDescription())
                        .build()).collect(Collectors.toList());
        Visitor visitor = new ResourceTreeVisitor(transformedResourceList);
        result.setData(visitor.visit("").getChildren());
        putMsg(result, Status.SUCCESS);
        return result;
    }

    /**
     * delete resource
     *
     * @param loginUser  login user
     * @param resourceId resource id
     * @return delete result code
     * @throws IOException exception
     */
    @Override
    @Transactional(rollbackFor = Exception.class)
    public Result<Object> delete(User loginUser, int resourceId, String fullName,
                                 String resTenantCode) throws IOException {
        Result<Object> resultCheck = new Result<>();

        String tenantCode = tenantMapper.queryById(loginUser.getTenantId()).getTenantCode();

        Result<Object> result = checkResourceUploadStartupState();
        if (StringUtils.isEmpty(tenantCode)) {
            return result;
        }

        String defaultPath = storageOperate.getResDir(tenantCode);
        StorageEntity resource;
        try {
            resource = storageOperate.getFileStatus(fullName, defaultPath, resTenantCode, ResourceType.FILE);
        } catch (Exception e) {
            logger.error(e.getMessage() + " Resource path: {}", fullName, e);
            putMsg(result, Status.RESOURCE_NOT_EXIST);
            throw new ServiceException(String.format(e.getMessage() + " Resource path: %s", fullName));
        }

        if (resource == null) {
            putMsg(resultCheck, Status.RESOURCE_NOT_EXIST);
            return resultCheck;
        }
<<<<<<< HEAD
=======
        String funcPermissionKey =
                resource.getType().equals(ResourceType.FILE) ? ApiFuncIdentificationConstant.FILE_DELETE
                        : ApiFuncIdentificationConstant.UDF_DELETE;
        boolean canOperatorPermissions = canOperatorPermissions(loginUser, new Object[]{resourceId},
                checkResourceType(resource.getType()), funcPermissionKey);
        if (!canOperatorPermissions) {
            putMsg(resultCheck, Status.NO_CURRENT_OPERATING_PERMISSION);
            return resultCheck;
        }
>>>>>>> 25b78a80

        if (!result.getCode().equals(Status.SUCCESS.getCode())) {
            return result;
        }

        if (!userIsValid(loginUser, tenantCode, resTenantCode)) {
            putMsg(result, Status.NO_CURRENT_OPERATING_PERMISSION);
            return result;
        }

        // get all resource id_news of process definitions those are released
        List<Map<String, Object>> list = processDefinitionMapper.listResources();
        Map<Integer, Set<Long>> resourceProcessMap =
<<<<<<< HEAD
                ResourceProcessDefinitionUtils.getResourceObjectMap(list, "code", Long.class);
        Map<Integer, Set<Integer>> resourceTaskMap =
                ResourceProcessDefinitionUtils.getResourceObjectMap(list, "td_id", Integer.class);
        Set<Integer> resourceIdInUseSet = resourceProcessMap.keySet();
=======
                ResourceProcessDefinitionUtils.getResourceProcessDefinitionMap(list);
        Set<Integer> resourceIdSet = resourceProcessMap.keySet();
        // get all children of the resource
        List<Integer> allChildren = listAllChildren(resource, true);
>>>>>>> 25b78a80

        // recursively delete a folder
        Set<Integer> resourcesIdNeedToDeleteSet = new HashSet<>();
        List<String> allChildren = storageOperate.listFilesStatusRecursively(fullName, defaultPath,
                resTenantCode, ResourceType.FILE).stream().map(storageEntity -> storageEntity.getFullName()).collect(Collectors.toList());

<<<<<<< HEAD

        String[] allChildrenFullNameArray = allChildren.stream().toArray(String[]::new);
        resourcesIdNeedToDeleteSet.addAll(
                resourceTaskMapper.selectBatchFullNames(allChildrenFullNameArray, ResourceType.FILE));

        // Integer[] arr = new Integer[resourcesIdSet.size()];
        // List<Map<String, Object>> resourceInUse =
        // processDefinitionMapper.queryResourcesInUseWithinResourceArray(resourcesIdSet.toArray(arr));

        Integer[] needDeleteResourceIdArray =
                resourcesIdNeedToDeleteSet.toArray(new Integer[resourcesIdNeedToDeleteSet.size()]);

        // TODO: is this still correct?
//        if (needDeleteResourceIdArray.length >= 2) {
//            logger.error("can't be deleted,because There are files or folders in the current directory:{}", resource);
//            putMsg(result, Status.RESOURCE_HAS_FOLDER, resource.getFileName());
//            return result;
//        }

=======
        if (needDeleteResourceIdArray.length >= 2) {
            logger.error("can't be deleted,because There are files or folders in the current directory:{}", resource);
            putMsg(result, Status.RESOURCE_HAS_FOLDER, resource.getFileName());
            return result;
        }

>>>>>>> 25b78a80
        // if resource type is UDF,need check whether it is bound by UDF function
        if (resource.getType() == (ResourceType.UDF)) {
            List<UdfFunc> udfFuncs = udfFunctionMapper.listUdfByResourceFullName(allChildrenFullNameArray);
            if (CollectionUtils.isNotEmpty(udfFuncs)) {
                logger.error("can't be deleted,because it is bound by UDF functions:{}", udfFuncs);
                putMsg(result, Status.UDF_RESOURCE_IS_BOUND, udfFuncs.get(0).getFuncName());
                return result;
            }
        }

<<<<<<< HEAD
        resourceIdInUseSet.retainAll(resourcesIdNeedToDeleteSet);
        if (CollectionUtils.isNotEmpty(resourceIdInUseSet)) {
            logger.error("can't be deleted,because it is used of process definition");
            for (Integer resId : resourceIdInUseSet) {
=======
        if (resourceIdSet.contains(resource.getPid())) {
            logger.error("can't be deleted,because it is used of process definition");
            putMsg(result, Status.RESOURCE_IS_USED);
            return result;
        }
        resourceIdSet.retainAll(allChildren);
        if (CollectionUtils.isNotEmpty(resourceIdSet)) {
            logger.error("can't be deleted,because it is used of process definition");
            for (Integer resId : resourceIdSet) {
>>>>>>> 25b78a80
                logger.error("resource id:{} is used of process definition {}", resId, resourceProcessMap.get(resId));
            }
            putMsg(result, Status.RESOURCE_IS_USED);
            return result;
        }

<<<<<<< HEAD
        // update parent size
        // resourcesMapper.selectBatchIds(Arrays.asList(needDeleteResourceIdArray)).forEach(item -> {
        // updateParentResourceSize(item, item.getSize() * -1);
        // });

        // delete data in database
        if (needDeleteResourceIdArray.length > 0) {
            // update resource_ids_new, task_params in task definition
            for (int resourceIdNeedToDelete : needDeleteResourceIdArray) {
                String resourceFullNameToDelete = resourceTaskMapper.selectById(resourceIdNeedToDelete).getFullName();
                // new method getResourceTaskMap in util
                Set<Integer> taskSetContainsResId = resourceTaskMap.get(resourceIdNeedToDelete);
                if (taskSetContainsResId != null) {
                    for (Integer taskDefinitionId: taskSetContainsResId) {
                        TaskDefinition td = taskDefinitionMapper.selectById(taskDefinitionId);
                        td.setTaskParams(RemoveResourceFromResourceList(resourceFullNameToDelete, td.getTaskParams()));
                        // IdsNew could be null, should be a res = idsNew == null ? "" : idsNew;
                        td.setResourceIdsNew(RemoveResourceFromIdsNew(resourceIdNeedToDelete, td.getResourceIdsNew()));
                        int isSuccessful = taskDefinitionMapper.updateById(td);
                        if (isSuccessful != 1) {
                            logger.error("delete task relation error while deleting {}", resourceFullNameToDelete);
                            putMsg(result, Status.DELETE_TASK_PROCESS_RELATION_ERROR);
                            return result;
                        }
                    }
                }
            }

            resourceTaskMapper.deleteIds(needDeleteResourceIdArray);
        }

        // delete file on hdfs,S3
        storageOperate.delete(fullName, allChildren, true);

=======
        // get hdfs file by type
        String storageFilename = storageOperate.getFileName(resource.getType(), tenantCode, resource.getFullName());
        // delete data in database
        resourcesMapper.selectBatchIds(Arrays.asList(needDeleteResourceIdArray)).forEach(item -> {
            updateParentResourceSize(item, item.getSize() * -1);
        });
        resourcesMapper.deleteIds(needDeleteResourceIdArray);
        resourceUserMapper.deleteResourceUserArray(0, needDeleteResourceIdArray);

        // delete file on hdfs

        // delete file on storage
        storageOperate.delete(tenantCode, storageFilename, true);
>>>>>>> 25b78a80
        putMsg(result, Status.SUCCESS);

        return result;
    }

    private String RemoveResourceFromResourceList(String stringToDelete, String taskParameter) {
        Map<String, Object> taskParameters = JSONUtils.parseObject(
                taskParameter,
                new TypeReference<Map<String, Object>>() {
                });
        if (taskParameters.containsKey("resourceList")) {
            String resourceListStr = JSONUtils.toJsonString(taskParameters.get("resourceList"));
            List<ResourceInfo> resourceInfoList = JSONUtils.toList(resourceListStr, ResourceInfo.class);
            List<ResourceInfo> updatedResourceInfoList = resourceInfoList.stream()
                    .filter(Objects::nonNull)
                    .filter(resourceInfo -> !resourceInfo.getResourceName().equals(stringToDelete))
                    .collect(Collectors.toList());

            taskParameters.put("resourceList", updatedResourceInfoList);
            return JSONUtils.toJsonString(taskParameters);
        }
        return taskParameter;
    }

    private String RemoveResourceFromIdsNew(int idToDelete, String idNews) {

        String[] resourceIds = idNews.split(",");
        Set<Integer> resourceIdSet = Arrays.stream(resourceIds)
                .map(Integer::parseInt)
                .filter(integerId -> !integerId.equals(idToDelete))
                .collect(Collectors.toSet());
        return Joiner.on(",").join(resourceIdSet);
    }

    /**
     * verify resource by name and type
     *
     * @param loginUser login user
     * @param fullName  resource full name
     * @param type      resource type
     * @return true if the resource name not exists, otherwise return false
     */
    @Override
    public Result<Object> verifyResourceName(String fullName, ResourceType type, User loginUser) {
        Result<Object> result = new Result<>();
        String funcPermissionKey = type.equals(ResourceType.FILE) ? ApiFuncIdentificationConstant.FILE_RENAME
                : ApiFuncIdentificationConstant.UDF_FILE_VIEW;
        boolean canOperatorPermissions =
                canOperatorPermissions(loginUser, null, AuthorizationType.RESOURCE_FILE_ID, funcPermissionKey);
        if (!canOperatorPermissions) {
            putMsg(result, Status.NO_CURRENT_OPERATING_PERMISSION);
            return result;
        }
        putMsg(result, Status.SUCCESS);
        if (checkResourceExists(fullName, type.ordinal())) {
            logger.error("resource type:{} name:{} has exist, can't create again.", type,
                    RegexUtils.escapeNRT(fullName));
            putMsg(result, Status.RESOURCE_EXIST);
        }

        return result;
    }

    /**
     * verify resource by full name or pid and type
     *
     * @param fileName resource file name
     * @param id       resource id
     * @param type     resource type
     * @return true if the resource full name or pid not exists, otherwise return false
     */
    @Override
    public Result<Object> queryResource(User loginUser, String fileName, Integer id, ResourceType type,
                                        String resTenantCode) {
        Result<Object> result = new Result<>();
        if (StringUtils.isBlank(fileName) && id == null) {
            putMsg(result, Status.REQUEST_PARAMS_NOT_VALID_ERROR);
            return result;
        }
<<<<<<< HEAD

        String tenantCode = getTenantCode(loginUser.getId(), result);

        if (!userIsValid(loginUser, tenantCode, resTenantCode)) {
=======
        Resource resource;
        if (StringUtils.isNotBlank(fullName)) {
            List<Resource> resourceList = resourcesMapper.queryResource(fullName, type.ordinal());
            if (CollectionUtils.isEmpty(resourceList)) {
                putMsg(result, Status.RESOURCE_NOT_EXIST);
                return result;
            }
            resource = resourceList.get(0);
        } else {
            resource = resourcesMapper.selectById(id);
            if (resource == null) {
                putMsg(result, Status.RESOURCE_NOT_EXIST);
                return result;
            }
            resource = resourcesMapper.selectById(resource.getPid());
            if (resource == null) {
                putMsg(result, Status.RESOURCE_NOT_EXIST);
                return result;
            }
        }
        String funcPermissionKey = type.equals(ResourceType.FILE) ? ApiFuncIdentificationConstant.FILE_VIEW
                : ApiFuncIdentificationConstant.UDF_FILE_VIEW;
        boolean canOperatorPermissions = canOperatorPermissions(loginUser, new Object[]{resource.getId()},
                checkResourceType(type), funcPermissionKey);
        if (!canOperatorPermissions) {
>>>>>>> 25b78a80
            putMsg(result, Status.NO_CURRENT_OPERATING_PERMISSION);
            return result;
        }

        String defaultPath = storageOperate.getResDir(resTenantCode);
        if (type.equals(ResourceType.UDF)) {
            defaultPath = storageOperate.getUdfDir(resTenantCode);
        }

        StorageEntity file;
        try {
            file = storageOperate.getFileStatus(defaultPath + fileName, defaultPath, resTenantCode, type);
        } catch (Exception e) {
            logger.error(e.getMessage() + " Resource path: {}", defaultPath + fileName, e);
            putMsg(result, Status.RESOURCE_NOT_EXIST);
            return result;
        }

        Integer resourceId = resourceTaskMapper.existResourceByFullName(defaultPath + fileName, type);
        if (resourceId != null) {
            file.setId(resourceId);
        }

        putMsg(result, Status.SUCCESS);
        result.setData(file);
        return result;
    }

    /**
     * get resource by id
     * @param id        resource id
     * @return resource
     */
    @Override
    public Result<Object> queryResourceById(User loginUser, Integer id, String fullName, String resTenantCode,
                                            ResourceType type) throws IOException {
        Result<Object> result = new Result<>();

        int tenantId = loginUser.getTenantId();
        Tenant tenant = tenantMapper.queryById(tenantId);
        if (tenant == null) {
            logger.error("tenant not exists");
            putMsg(result, Status.CURRENT_LOGIN_USER_TENANT_NOT_EXIST);
            return null;
        }
<<<<<<< HEAD
        String tenantCode = tenant.getTenantCode();
        // new permission check
        if (!userIsValid(loginUser, tenantCode, resTenantCode)) {
=======
        String funcPermissionKey =
                resource.getType().equals(ResourceType.FILE) ? ApiFuncIdentificationConstant.FILE_VIEW
                        : ApiFuncIdentificationConstant.UDF_FILE_VIEW;
        boolean canOperatorPermissions = canOperatorPermissions(loginUser, new Object[]{id},
                checkResourceType(resource.getType()), funcPermissionKey);
        if (!canOperatorPermissions) {
>>>>>>> 25b78a80
            putMsg(result, Status.NO_CURRENT_OPERATING_PERMISSION);
            return result;
        }

        String defaultPath = storageOperate.getResDir(resTenantCode);
        if (type.equals(ResourceType.UDF)) {
            defaultPath = storageOperate.getUdfDir(resTenantCode);
        }

        StorageEntity file;
        try {
            file = storageOperate.getFileStatus(fullName, defaultPath, resTenantCode, type);
            Integer resourceId = resourceTaskMapper.existResourceByFullName(file.getFullName(), file.getType());
            if (resourceId != null) {
                file.setId(resourceId);
            }
        } catch (Exception e) {
            logger.error(e.getMessage() + " Resource path: {}", fullName, e);
            putMsg(result, Status.RESOURCE_NOT_EXIST);
            throw new ServiceException(String.format(e.getMessage() + " Resource path: %s", fullName));
        }

        putMsg(result, Status.SUCCESS);
        result.setData(file);
        return result;
    }

    /**
     * view resource file online
     *
     * @param resourceId  resource id
     * @param skipLineNum skip line number
     * @param limit       limit
     * @return resource content
     */
    @Override
    public Result<Object> readResource(User loginUser, String resourceId, String fullName, String resTenantCode,int skipLineNum, int limit) {
        Result<Object> result = checkResourceUploadStartupState();
        if (!result.getCode().equals(Status.SUCCESS.getCode())) {
            return result;
        }
<<<<<<< HEAD

        String tenantCode = getTenantCode(loginUser.getId(), result);

        // new permission check
        if (!userIsValid(loginUser, tenantCode, resTenantCode)) {
            putMsg(result, Status.NO_CURRENT_OPERATING_PERMISSION);
            return result;
        }

        // check preview or not by file suffix
        String nameSuffix = Files.getFileExtension(fullName);
=======
        // get resource by id
        Resource resource = resourcesMapper.selectById(resourceId);
        if (resource == null) {
            putMsg(result, Status.RESOURCE_NOT_EXIST);
            return result;
        }
        String funcPermissionKey =
                resource.getType().equals(ResourceType.FILE) ? ApiFuncIdentificationConstant.FILE_VIEW
                        : ApiFuncIdentificationConstant.UDF_FILE_VIEW;
        boolean canOperatorPermissions = canOperatorPermissions(loginUser, new Object[]{resourceId},
                checkResourceType(resource.getType()), funcPermissionKey);
        if (!canOperatorPermissions) {
            putMsg(result, Status.NO_CURRENT_OPERATING_PERMISSION);
            return result;
        }
        // check preview or not by file suffix
        String nameSuffix = Files.getFileExtension(resource.getAlias());
>>>>>>> 25b78a80
        String resourceViewSuffixes = FileUtils.getResourceViewSuffixes();
        if (StringUtils.isNotEmpty(resourceViewSuffixes)) {
            List<String> strList = Arrays.asList(resourceViewSuffixes.split(","));
            if (!strList.contains(nameSuffix)) {
                logger.error("resource suffix {} not support view,  resource id {}", nameSuffix, fullName);
                putMsg(result, Status.RESOURCE_SUFFIX_NOT_SUPPORT_VIEW);
                return result;
            }
        }

        List<String> content = new ArrayList<>();
        try {
            if (storageOperate.exists(fullName)) {
                content = storageOperate.vimFile(tenantCode, fullName, skipLineNum, limit);
            } else {
                logger.error("read file {} not exist in storage", fullName);
                putMsg(result, Status.RESOURCE_FILE_NOT_EXIST, fullName);
            }

        } catch (Exception e) {
            logger.error("Resource {} read failed", fullName, e);
            putMsg(result, Status.HDFS_OPERATION_ERROR);
        }

        putMsg(result, Status.SUCCESS);
        Map<String, Object> map = new HashMap<>();
        map.put(ALIAS, fullName);
        map.put(CONTENT, String.join("\n", content));
        result.setData(map);

        return result;
    }

    /**
     * create resource file online
     *
     * @param loginUser  login user
     * @param type       resource type
     * @param fileName   file name
     * @param fileSuffix file suffix
     * @param desc       description
     * @param content    content
     * @param pid        pid
     * @param currentDir current directory
     * @return create result code
     */
    @Override
    @Transactional
    public Result<Object> onlineCreateResource(User loginUser, ResourceType type, String fileName, String fileSuffix,
                                               String desc, String content, int pid, String currentDir) {
        Result<Object> result = new Result<>();
        boolean canOperatorPermissions = canOperatorPermissions(loginUser, null, AuthorizationType.RESOURCE_FILE_ID,
                ApiFuncIdentificationConstant.FILE_ONLINE_CREATE);
        if (!canOperatorPermissions) {
            putMsg(result, Status.NO_CURRENT_OPERATING_PERMISSION);
            return result;
        }

        result = checkResourceUploadStartupState();
        if (!result.getCode().equals(Status.SUCCESS.getCode())) {
            return result;
        }
        if (FileUtils.directoryTraversal(fileName)) {
            putMsg(result, Status.VERIFY_PARAMETER_NAME_FAILED);
            return result;
        }
<<<<<<< HEAD
=======
        if (checkDescriptionLength(desc)) {
            putMsg(result, Status.DESCRIPTION_TOO_LONG_ERROR);
            return result;
        }
>>>>>>> 25b78a80

        // check file suffix
        String nameSuffix = fileSuffix.trim();
        String resourceViewSuffixes = FileUtils.getResourceViewSuffixes();
        if (StringUtils.isNotEmpty(resourceViewSuffixes)) {
            List<String> strList = Arrays.asList(resourceViewSuffixes.split(","));
            if (!strList.contains(nameSuffix)) {
                logger.error("resource suffix {} not support create", nameSuffix);
                putMsg(result, Status.RESOURCE_SUFFIX_NOT_SUPPORT_VIEW);
                return result;
            }
        }

        String name = fileName.trim() + "." + nameSuffix;
        // String fullName = getFullName(currentDir, name);
        int tenantId = loginUser.getTenantId();
        Tenant tenant = tenantMapper.queryById(tenantId);
        if (tenant == null) {
            logger.error("tenant not exists");
            putMsg(result, Status.CURRENT_LOGIN_USER_TENANT_NOT_EXIST);
            return null;
        }

<<<<<<< HEAD
        String tenantCode = getTenantCode(loginUser.getId(), result);
=======
        // save data
        Date now = new Date();
        Resource resource = new Resource(pid, name, fullName, false, desc, name, loginUser.getId(), type,
                content.getBytes().length, now, now);

        resourcesMapper.insert(resource);
        updateParentResourceSize(resource, resource.getSize());
>>>>>>> 25b78a80

        String fullName = "";
        String userResRootPath = storageOperate.getResDir(tenantCode);
        if (!currentDir.contains(userResRootPath)) {
            fullName = userResRootPath + name;
        } else {
            fullName = currentDir + name;
        }

        result = verifyResource(loginUser, type, fullName, pid);
        if (!result.getCode().equals(Status.SUCCESS.getCode())) {
            return result;
        }

        result = uploadContentToStorage(loginUser, fullName, tenantCode, content);
        if (!result.getCode().equals(Status.SUCCESS.getCode())) {
            throw new ServiceException(result.getMsg());
        }
        return result;
    }

    /**
     * create or update resource.
     * If the folder is not already created, it will be
     *
     * @param loginUser user who create or update resource
     * @param fileFullName The full name of resource.Includes path and suffix.
     * @param desc description of resource
     * @param content content of resource
     * @return create result code
     */
    @Override
    @Transactional
    public Result<Object> onlineCreateOrUpdateResourceWithDir(User loginUser, String fileFullName, String desc,
                                                              String content) {
<<<<<<< HEAD
        // TODO: need update to third party service
=======
>>>>>>> 25b78a80
        if (checkResourceExists(fileFullName, ResourceType.FILE.ordinal())) {
            Resource resource = resourcesMapper.queryResource(fileFullName, ResourceType.FILE.ordinal()).get(0);
            Result<Object> result = this.updateResourceContent(loginUser, resource.getId(), fileFullName,
                    resource.getUserName(), content);
            if (result.getCode() == Status.SUCCESS.getCode()) {
                resource.setDescription(desc);
                Map<String, Object> resultMap = new HashMap<>();
                for (Map.Entry<Object, Object> entry : new BeanMap(resource).entrySet()) {
                    if (!Constants.CLASS.equalsIgnoreCase(entry.getKey().toString())) {
                        resultMap.put(entry.getKey().toString(), entry.getValue());
                    }
                }
                result.setData(resultMap);
            }
            return result;
        } else {
            String resourceSuffix = fileFullName.substring(fileFullName.indexOf(PERIOD) + 1);
            String fileNameWithSuffix = fileFullName.substring(fileFullName.lastIndexOf(FOLDER_SEPARATOR) + 1);
            String resourceDir = fileFullName.replace(fileNameWithSuffix, EMPTY_STRING);
            String resourceName = fileNameWithSuffix.replace(PERIOD + resourceSuffix, EMPTY_STRING);
            String[] dirNames = resourceDir.split(FOLDER_SEPARATOR);
            int pid = -1;
            StringBuilder currDirPath = new StringBuilder();
            for (String dirName : dirNames) {
                if (StringUtils.isNotEmpty(dirName)) {
                    pid = queryOrCreateDirId(loginUser, pid, currDirPath.toString(), dirName);
                    currDirPath.append(FOLDER_SEPARATOR).append(dirName);
                }
            }
            return this.onlineCreateResource(
                    loginUser, ResourceType.FILE, resourceName, resourceSuffix, desc, content, pid,
                    currDirPath.toString());
        }
    }

    @Override
    @Transactional
    public Integer createOrUpdateResource(String userName, String fullName, String description,
                                          String resourceContent) {
        User user = userMapper.queryByUserNameAccurately(userName);
        int suffixLabelIndex = fullName.indexOf(PERIOD);
        if (suffixLabelIndex == -1) {
            String msg = String.format("The suffix of file can not be empty : %s", fullName);
            logger.error(msg);
            throw new IllegalArgumentException(msg);
        }
        if (!fullName.startsWith(FOLDER_SEPARATOR)) {
            fullName = FOLDER_SEPARATOR + fullName;
        }
        Result<Object> createResult = onlineCreateOrUpdateResourceWithDir(
                user, fullName, description, resourceContent);
        if (createResult.getCode() == Status.SUCCESS.getCode()) {
            Map<String, Object> resultMap = (Map<String, Object>) createResult.getData();
            return (int) resultMap.get("id");
        }
        String msg = String.format("Can not create or update resource : %s", fullName);
        logger.error(msg);
        throw new IllegalArgumentException(msg);
    }

    private int queryOrCreateDirId(User user, int pid, String currentDir, String dirName) {
        String dirFullName = currentDir + FOLDER_SEPARATOR + dirName;
        if (checkResourceExists(dirFullName, ResourceType.FILE.ordinal())) {
            List<Resource> resourceList = resourcesMapper.queryResource(dirFullName, ResourceType.FILE.ordinal());
            return resourceList.get(0).getId();
        } else {
            // create dir
            Result<Object> createDirResult = this.createDirectory(
                    user, dirName, EMPTY_STRING, ResourceType.FILE, pid, currentDir);
            if (createDirResult.getCode() == Status.SUCCESS.getCode()) {
                Map<String, Object> resultMap = (Map<String, Object>) createDirResult.getData();
                return resultMap.get("id") == null ? -1 : (Integer) resultMap.get("id");
            } else {
                String msg = String.format("Can not create dir %s", dirFullName);
                logger.error(msg);
                throw new IllegalArgumentException(msg);
            }
        }
    }

    private void permissionPostHandle(ResourceType resourceType, User loginUser, Integer resourceId) {
        AuthorizationType authorizationType =
                resourceType.equals(ResourceType.FILE) ? AuthorizationType.RESOURCE_FILE_ID
                        : AuthorizationType.UDF_FILE;
        permissionPostHandle(authorizationType, loginUser.getId(), Collections.singletonList(resourceId), logger);
    }

    private Result<Object> checkResourceUploadStartupState() {
        Result<Object> result = new Result<>();
        putMsg(result, Status.SUCCESS);
        // if resource upload startup
        if (!PropertyUtils.getResUploadStartupState()) {
            logger.error("resource upload startup state: {}", PropertyUtils.getResUploadStartupState());
            putMsg(result, Status.STORAGE_NOT_STARTUP);
            return result;
        }
        return result;
    }

    private Result<Object> verifyResource(User loginUser, ResourceType type, String fullName, int pid) {
        Result<Object> result = verifyResourceName(fullName, type, loginUser);
        if (!result.getCode().equals(Status.SUCCESS.getCode())) {
            return result;
        }
        return verifyPid(loginUser, pid);
    }

    private Result<Object> verifyPid(User loginUser, int pid) {
        Result<Object> result = new Result<>();
        putMsg(result, Status.SUCCESS);
        if (pid != -1) {
            Resource parentResource = resourcesMapper.selectById(pid);
            if (parentResource == null) {
                putMsg(result, Status.PARENT_RESOURCE_NOT_EXIST);
                return result;
            }
            if (!canOperator(loginUser, parentResource.getUserId())) {
                putMsg(result, Status.USER_NO_OPERATION_PERM);
                return result;
            }
        }
        return result;
    }

    /**
     * updateProcessInstance resource
     *
     * @param resourceId resource id
     * @param content    content
     * @return update result cod
     */
    @Override
    @Transactional
    public Result<Object> updateResourceContent(User loginUser, int resourceId, String fullName, String resTenantCode,
                                                String content) {
        Result<Object> result = checkResourceUploadStartupState();
        if (!result.getCode().equals(Status.SUCCESS.getCode())) {
            return result;
        }

        StorageEntity resource;
        try {
            resource = storageOperate.getFileStatus(fullName, "", resTenantCode, ResourceType.FILE);
        } catch (Exception e) {
            logger.error("error occurred when fetching resource information ,  resource id {}", resourceId);
            putMsg(result, Status.RESOURCE_NOT_EXIST);
            return result;
        }
<<<<<<< HEAD

        if (resource == null) {
            logger.error("read file not exist,  resource id {}", resourceId);
            putMsg(result, Status.RESOURCE_NOT_EXIST);
            return result;
        }
        // String funcPermissionKey = resource.getType().equals(ResourceType.FILE) ?
        // ApiFuncIdentificationConstant.FILE_UPDATE : ApiFuncIdentificationConstant.UDF_UPDATE;
        // boolean canOperatorPermissions = canOperatorPermissions(loginUser, new Object[]{resourceId},
        // checkResourceType(resource.getType()), funcPermissionKey);
        // if (!canOperatorPermissions) {
        // putMsg(result, Status.NO_CURRENT_OPERATING_PERMISSION);
        // return result;
        // }
=======
        String funcPermissionKey =
                resource.getType().equals(ResourceType.FILE) ? ApiFuncIdentificationConstant.FILE_UPDATE
                        : ApiFuncIdentificationConstant.UDF_UPDATE;
        boolean canOperatorPermissions = canOperatorPermissions(loginUser, new Object[]{resourceId},
                checkResourceType(resource.getType()), funcPermissionKey);
        if (!canOperatorPermissions) {
            putMsg(result, Status.NO_CURRENT_OPERATING_PERMISSION);
            return result;
        }
>>>>>>> 25b78a80
        // check can edit by file suffix
        String nameSuffix = Files.getFileExtension(resource.getAlias());
        String resourceViewSuffixes = FileUtils.getResourceViewSuffixes();
        if (StringUtils.isNotEmpty(resourceViewSuffixes)) {
            List<String> strList = Arrays.asList(resourceViewSuffixes.split(","));
            if (!strList.contains(nameSuffix)) {
                logger.error("resource suffix {} not support updateProcessInstance,  resource id {}", nameSuffix,
                        resourceId);
                putMsg(result, Status.RESOURCE_SUFFIX_NOT_SUPPORT_VIEW);
                return result;
            }
        }

        // String tenantCode = getTenantCode(resource.getUserId(), result);
        if (StringUtils.isEmpty(resTenantCode)) {
            return result;
        }
        // long originFileSize = resource.getSize();
        // resource.setSize(content.getBytes().length);
        // resource.setUpdateTime(new Date());
        // resourcesMapper.updateById(resource);

        result = uploadContentToStorage(loginUser, resource.getFullName(), resTenantCode, content);
        // updateParentResourceSize(resource, resource.getSize() - originFileSize);

        if (!result.getCode().equals(Status.SUCCESS.getCode())) {
            throw new ServiceException(result.getMsg());
        }
        return result;
    }

    /**
     * @param fullName resource full name
     * @param tenantCode   tenant code
     * @param content      content
     * @return result
     */
<<<<<<< HEAD
    private Result<Object> uploadContentToStorage(User loginUser, String fullName, String tenantCode, String content) {
=======
    private Result<Object> uploadContentToStorage(User loginUser, String resourceName, String tenantCode,
                                                  String content) {
>>>>>>> 25b78a80
        Result<Object> result = new Result<>();
        String localFilename = "";
        try {
            localFilename = FileUtils.getUploadFilename(tenantCode, UUID.randomUUID().toString());

            if (!FileUtils.writeContent2File(content, localFilename)) {
                // write file fail
                logger.error("file {} fail, content is {}", localFilename, RegexUtils.escapeNRT(content));
                putMsg(result, Status.RESOURCE_NOT_EXIST);
                return result;
            }

            // get resource file path
<<<<<<< HEAD
=======
            storageFileName = storageOperate.getResourceFileName(tenantCode, resourceName);
>>>>>>> 25b78a80
            String resourcePath = storageOperate.getResDir(tenantCode);
            logger.info("resource  path is {}, resource dir is {}", fullName, resourcePath);

            if (!storageOperate.exists(resourcePath)) {
                // create if tenant dir not exists
                storageOperate.createTenantDirIfNotExists(tenantCode);
            }
            if (storageOperate.exists(fullName)) {
                storageOperate.delete(fullName, false);
            }

            storageOperate.upload(tenantCode, localFilename, fullName, true, true);
        } catch (Exception e) {
            logger.error(e.getMessage(), e);
            result.setCode(Status.HDFS_OPERATION_ERROR.getCode());
            result.setMsg(String.format("copy %s to hdfs %s fail", localFilename, fullName));
            return result;
        }
        putMsg(result, Status.SUCCESS);
        return result;
    }

    /**
     * download file
     *
     * @param resourceId resource id
     * @return resource content
     * @throws IOException exception
     */
    @Override
    public org.springframework.core.io.Resource downloadResource(User loginUser, int resourceId,
                                                                 String fullName) throws IOException {
        // if resource upload startup
        if (!PropertyUtils.getResUploadStartupState()) {
            logger.error("resource upload startup state: {}", PropertyUtils.getResUploadStartupState());
            throw new ServiceException("hdfs not startup");
        }

<<<<<<< HEAD
        // Resource resource = resourcesMapper.selectById(resourceId);
        // if (resource == null) {
        // logger.error("download file not exist, resource id {}", resourceId);
        // return null;
        // }

        // String funcPermissionKey = resource.getType().equals(ResourceType.FILE) ?
        // ApiFuncIdentificationConstant.FILE_DOWNLOAD : ApiFuncIdentificationConstant.UDF_DOWNLOAD;
        // boolean canOperatorPermissions = canOperatorPermissions(loginUser, new Object[]{resourceId},
        // checkResourceType(resource.getType()), funcPermissionKey);
        // if (!canOperatorPermissions){
        // logger.error("{}: {}", Status.NO_CURRENT_OPERATING_PERMISSION.getMsg(),
        // PropertyUtils.getResUploadStartupState());
        // throw new ServiceException(Status.NO_CURRENT_OPERATING_PERMISSION.getMsg());
        // }
        // resource.isDirectory()
        if (fullName.endsWith("/")) {
            logger.error("resource id {} is directory,can't download it", fullName);
=======
        Resource resource = resourcesMapper.selectById(resourceId);
        if (resource == null) {
            logger.error("download file not exist,  resource id {}", resourceId);
            return null;
        }

        String funcPermissionKey =
                resource.getType().equals(ResourceType.FILE) ? ApiFuncIdentificationConstant.FILE_DOWNLOAD
                        : ApiFuncIdentificationConstant.UDF_DOWNLOAD;
        boolean canOperatorPermissions = canOperatorPermissions(loginUser, new Object[]{resourceId},
                checkResourceType(resource.getType()), funcPermissionKey);
        if (!canOperatorPermissions) {
            logger.error("{}: {}", Status.NO_CURRENT_OPERATING_PERMISSION.getMsg(),
                    PropertyUtils.getResUploadStartupState());
            throw new ServiceException(Status.NO_CURRENT_OPERATING_PERMISSION.getMsg());
        }
        if (resource.isDirectory()) {
            logger.error("resource id {} is directory,can't download it", resourceId);
>>>>>>> 25b78a80
            throw new ServiceException("can't download directory");
        }

        int userId = loginUser.getId();
        User user = userMapper.selectById(userId);
        if (user == null) {
            logger.error("user id {} not exists", userId);
            throw new ServiceException(String.format("resource owner id %d not exist", userId));
        }

<<<<<<< HEAD
        String tenantCode = "";
=======
        Tenant tenant = tenantMapper.queryById(user.getTenantId());
        if (tenant == null) {
            logger.error("tenant id {} not exists", user.getTenantId());
            throw new ServiceException(
                    String.format("The tenant id %d of resource owner not exist", user.getTenantId()));
        }

        String tenantCode = tenant.getTenantCode();
>>>>>>> 25b78a80

        if (user.getTenantId() != 0) {
            Tenant tenant = tenantMapper.queryById(user.getTenantId());
            if (tenant == null) {
                logger.error("tenant id {} not exists", user.getTenantId());
                throw new ServiceException(
                        String.format("The tenant id %d of resource owner not exist", user.getTenantId()));
            }
            tenantCode = tenant.getTenantCode();
        }

        String[] aliasArr = fullName.split("/");
        String alias = aliasArr[aliasArr.length - 1];
        String localFileName = FileUtils.getDownloadFilename(alias);
        logger.info("resource  path is {}, download local filename is {}", alias, localFileName);

        try {
            storageOperate.download(tenantCode, fullName, localFileName, false, true);
            return org.apache.dolphinscheduler.api.utils.FileUtils.file2Resource(localFileName);
        } catch (IOException e) {
            logger.error("download resource error, the path is {}, and local filename is {}, the error message is {}",
<<<<<<< HEAD
                    fullName, localFileName, e.getMessage());
=======
                    fileName, localFileName, e.getMessage());
>>>>>>> 25b78a80
            throw new ServerException("download the resource file failed ,it may be related to your storage");
        }
    }

    /**
     * list all file
     *
     * @param loginUser login user
     * @param userId    user id
     * @return unauthorized result code
     */
    @Override
    public Map<String, Object> authorizeResourceTree(User loginUser, Integer userId) {
        Map<String, Object> result = new HashMap<>();
        if (!resourcePermissionCheckService.functionDisabled()) {
            putMsg(result, Status.FUNCTION_DISABLED);
            return result;
        }

        List<Resource> resourceList;
        if (isAdmin(loginUser)) {
            // admin gets all resources except userId
            resourceList = resourcesMapper.queryResourceExceptUserId(userId);
        } else {
            // non-admins users get their own resources
            resourceList = resourcesMapper.queryResourceListAuthored(loginUser.getId(), -1);
        }
        List<ResourceComponent> list;
        if (CollectionUtils.isNotEmpty(resourceList)) {
            // Transform into StorageEntity for compatibility
            List<StorageEntity> transformedResourceList = resourceList.stream()
                    .map(resource -> new StorageEntity.Builder()
                            .fullName(resource.getFullName())
                            .pfullName(resourcesMapper.selectById(resource.getPid()).getFullName())
                            .isDirectory(resource.isDirectory())
                            .alias(resource.getAlias())
                            .id(resource.getId())
                            .type(resource.getType())
                            .description(resource.getDescription())
                            .build()).collect(Collectors.toList());
            Visitor visitor = new ResourceTreeVisitor(transformedResourceList);
            list = visitor.visit("").getChildren();
        } else {
            list = new ArrayList<>(0);
        }

        result.put(Constants.DATA_LIST, list);
        putMsg(result, Status.SUCCESS);
        return result;
    }

    @Override
    public Resource queryResourcesFileInfo(String userName, String fullName) {
        // TODO: It is used in PythonGateway, should be revised
        User user = userMapper.queryByUserNameAccurately(userName);
        Result<Object> resourceResponse = this.queryResource(user, fullName, null, ResourceType.FILE, "");
        if (resourceResponse.getCode() != Status.SUCCESS.getCode()) {
            String msg = String.format("Can not find valid resource by name %s", fullName);
            throw new IllegalArgumentException(msg);
        }
        return (Resource) resourceResponse.getData();
    }

    /**
     * unauthorized file
     *
     * @param loginUser login user
     * @param userId    user id
     * @return unauthorized result code
     */
    @Override
    public Map<String, Object> unauthorizedFile(User loginUser, Integer userId) {
        Map<String, Object> result = new HashMap<>();

        List<Resource> resourceList;
        if (isAdmin(loginUser)) {
            // admin gets all resources except userId
            resourceList = resourcesMapper.queryResourceExceptUserId(userId);
        } else {
            // non-admins users get their own resources
            resourceList = resourcesMapper.queryResourceListAuthored(loginUser.getId(), -1);
        }
        List<Resource> list;
        if (resourceList != null && !resourceList.isEmpty()) {
            Set<Resource> resourceSet = new HashSet<>(resourceList);
            List<Resource> authedResourceList = queryResourceList(userId, Constants.AUTHORIZE_WRITABLE_PERM);
            getAuthorizedResourceList(resourceSet, authedResourceList);
            list = new ArrayList<>(resourceSet);
        } else {
            list = new ArrayList<>(0);
        }
        // Transform into StorageEntity for compatibility
        List<StorageEntity> transformedResourceList = resourceList.stream()
                .map(resource -> new StorageEntity.Builder()
                        .fullName(resource.getFullName())
                        .pfullName(resourcesMapper.selectById(resource.getPid()).getFullName())
                        .isDirectory(resource.isDirectory())
                        .alias(resource.getAlias())
                        .id(resource.getId())
                        .type(resource.getType())
                        .description(resource.getDescription())
                        .build()).collect(Collectors.toList());
        Visitor visitor = new ResourceTreeVisitor(transformedResourceList);
        result.put(Constants.DATA_LIST, visitor.visit("").getChildren());
        putMsg(result, Status.SUCCESS);
        return result;
    }

    /**
     * unauthorized udf function
     *
     * @param loginUser login user
     * @param userId    user id
     * @return unauthorized result code
     */
    @Override
    public Map<String, Object> unauthorizedUDFFunction(User loginUser, Integer userId) {
        Map<String, Object> result = new HashMap<>();
        if (!resourcePermissionCheckService.functionDisabled()) {
            putMsg(result, Status.FUNCTION_DISABLED);
            return result;
        }

        List<UdfFunc> udfFuncList;
        if (isAdmin(loginUser)) {
            // admin gets all udfs except userId
            udfFuncList = udfFunctionMapper.queryUdfFuncExceptUserId(userId);
        } else {
            // non-admins users get their own udfs
            udfFuncList = udfFunctionMapper.selectByMap(Collections.singletonMap("user_id", loginUser.getId()));
        }
        List<UdfFunc> resultList = new ArrayList<>();
        Set<UdfFunc> udfFuncSet;
        if (CollectionUtils.isNotEmpty(udfFuncList)) {
            udfFuncSet = new HashSet<>(udfFuncList);

            List<UdfFunc> authedUDFFuncList = udfFunctionMapper.queryAuthedUdfFunc(userId);

            getAuthorizedResourceList(udfFuncSet, authedUDFFuncList);
            resultList = new ArrayList<>(udfFuncSet);
        }
        result.put(Constants.DATA_LIST, resultList);
        putMsg(result, Status.SUCCESS);
        return result;
    }

    /**
     * authorized udf function
     *
     * @param loginUser login user
     * @param userId    user id
     * @return authorized result code
     */
    @Override
    public Map<String, Object> authorizedUDFFunction(User loginUser, Integer userId) {
        Map<String, Object> result = new HashMap<>();
        if (!resourcePermissionCheckService.functionDisabled()) {
            putMsg(result, Status.FUNCTION_DISABLED);
            return result;
        }
        List<UdfFunc> udfFuncs = udfFunctionMapper.queryAuthedUdfFunc(userId);
        result.put(Constants.DATA_LIST, udfFuncs);
        putMsg(result, Status.SUCCESS);
        return result;
    }

    /**
     * authorized file
     *
     * @param loginUser login user
     * @param userId    user id
     * @return authorized result
     */
    @Override
    public Map<String, Object> authorizedFile(User loginUser, Integer userId) {
        Map<String, Object> result = new HashMap<>();
        if (!resourcePermissionCheckService.functionDisabled()) {
            putMsg(result, Status.FUNCTION_DISABLED);
            return result;
        }

        List<Resource> authedResources = queryResourceList(userId, Constants.AUTHORIZE_WRITABLE_PERM);
        // Transform into StorageEntity for compatibility
        List<StorageEntity> transformedResourceList = authedResources.stream()
                .map(resource -> new StorageEntity.Builder()
                        .fullName(resource.getFullName())
                        .pfullName(resourcesMapper.selectById(resource.getPid()).getFullName())
                        .isDirectory(resource.isDirectory())
                        .alias(resource.getAlias())
                        .id(resource.getId())
                        .type(resource.getType())
                        .description(resource.getDescription())
                        .build()).collect(Collectors.toList());
        Visitor visitor = new ResourceTreeVisitor(transformedResourceList);
        String visit = JSONUtils.toJsonString(visitor.visit(""), SerializationFeature.ORDER_MAP_ENTRIES_BY_KEYS);
        logger.info(visit);
<<<<<<< HEAD
        String jsonTreeStr = JSONUtils.toJsonString(visitor.visit("").getChildren(), SerializationFeature.ORDER_MAP_ENTRIES_BY_KEYS);
=======
        String jsonTreeStr =
                JSONUtils.toJsonString(visitor.visit().getChildren(), SerializationFeature.ORDER_MAP_ENTRIES_BY_KEYS);
>>>>>>> 25b78a80
        logger.info(jsonTreeStr);
        result.put(Constants.DATA_LIST, visitor.visit("").getChildren());
        putMsg(result, Status.SUCCESS);
        return result;
    }

    /**
     * get authorized resource list
     *
     * @param resourceSet        resource set
     * @param authedResourceList authorized resource list
     */
    private void getAuthorizedResourceList(Set<?> resourceSet, List<?> authedResourceList) {
        Set<?> authedResourceSet;
        if (CollectionUtils.isNotEmpty(authedResourceList)) {
            authedResourceSet = new HashSet<>(authedResourceList);
            resourceSet.removeAll(authedResourceSet);
        }
    }

    /**
     * get tenantCode by UserId
     *
     * @param userId user id
     * @param result return result
     * @return tenant code
     */
    private String getTenantCode(int userId, Result<Object> result) {
        User user = userMapper.selectById(userId);
        if (user == null) {
            logger.error("user {} not exists", userId);
            putMsg(result, Status.USER_NOT_EXIST, userId);
            return null;
        }

        Tenant tenant = tenantMapper.queryById(user.getTenantId());
        if (tenant == null) {
            logger.error("tenant not exists");
            putMsg(result, Status.CURRENT_LOGIN_USER_TENANT_NOT_EXIST);
            return null;
        }
        return tenant.getTenantCode();
    }

    /**
     * list all children id
     *
     * @param resource    resource
     * @param containSelf whether add self to children list
     * @return all children id
     */
    List<Integer> listAllChildren(Resource resource, boolean containSelf) {
        List<Integer> childList = new ArrayList<>();
        if (resource.getId() != null && containSelf) {
            childList.add(resource.getId());
        }

        if (resource.isDirectory()) {
            listAllChildren(resource.getId(), childList);
        }
        return childList;
    }

    /**
     * list all children id
     *
     * @param resourceId resource id
     * @param childList  child list
     */
    void listAllChildren(int resourceId, List<Integer> childList) {
        List<Integer> children = resourcesMapper.listChildren(resourceId);
        for (int childId : children) {
            childList.add(childId);
            listAllChildren(childId, childList);
        }
    }

    /**
     * query authored resource list (own and authorized)
     *
     * @param loginUser login user
     * @param type      ResourceType
     * @return all authored resource list
     */
    private List<Resource> queryAuthoredResourceList(User loginUser, ResourceType type) {
        Set<Integer> resourceIds = resourcePermissionCheckService
                .userOwnedResourceIdsAcquisition(checkResourceType(type), loginUser.getId(), logger);
        if (resourceIds.isEmpty()) {
            return Collections.emptyList();
        }
        List<Resource> resources = resourcesMapper.selectBatchIds(resourceIds);
        resources = resources.stream().filter(rs -> rs.getType() == type).collect(Collectors.toList());
        return resources;
    }

    /**
     * query resource list by userId and perm
     *
     * @param userId userId
     * @param perm   perm
     * @return resource list
     */
    private List<Resource> queryResourceList(Integer userId, int perm) {
        List<Integer> resIds = resourceUserMapper.queryResourcesIdListByUserIdAndPerm(userId, perm);
        return CollectionUtils.isEmpty(resIds) ? new ArrayList<>() : resourcesMapper.queryResourceListById(resIds);
    }

    private AuthorizationType checkResourceType(ResourceType type) {
        return type.equals(ResourceType.FILE) ? AuthorizationType.RESOURCE_FILE_ID : AuthorizationType.UDF_FILE;
    }

    /**
     * check permission by comparing login user's tenantCode with tenantCode in the request
     *
     * @param loginUser user who currently logs in
     * @param tenantCode  loginUser's tenantCode
     * @param resTenantCode tenantCode in the request field "resTenantCode", can be different from the login user in the case of admin users.
     * @return isValid
     */
    private boolean userIsValid(User loginUser, String tenantCode, String resTenantCode) {
        if (!isAdmin(loginUser)) {
            resTenantCode = resTenantCode == null ? "" : resTenantCode;
            if (!"".equals(resTenantCode) && !resTenantCode.equals(tenantCode)) {
                // if an ordinary user directly send a query API with a different tenantCode and fullName "",
                // still he/she does not have read permission.
                return false;
            }
        }

        return true;
    }
}<|MERGE_RESOLUTION|>--- conflicted
+++ resolved
@@ -169,18 +169,10 @@
             return result;
         }
 
-<<<<<<< HEAD
-        // String fullName = getFullName(currentDir, name);
-        // result = verifyResource(loginUser, type, fullName, pid);
-        // if (!result.getCode().equals(Status.SUCCESS.getCode())) {
-        // return result;
-        // }
-=======
         if (checkDescriptionLength(description)) {
             putMsg(result, Status.DESCRIPTION_TOO_LONG_ERROR);
             return result;
         }
->>>>>>> 25b78a80
 
         int tenantId = loginUser.getTenantId();
         Tenant tenant = tenantMapper.queryById(tenantId);
@@ -190,17 +182,10 @@
             return null;
         }
 
-<<<<<<< HEAD
         String tenantCode = getTenantCode(loginUser.getId(), result);
         String userResRootPath = ResourceType.UDF.equals(type) ? storageOperate.getUdfDir(tenantCode)
                 : storageOperate.getResDir(tenantCode);
         String fullName = !currentDir.contains(userResRootPath) ? userResRootPath + name : currentDir + name;
-=======
-        Date now = new Date();
-
-        Resource resource =
-                new Resource(pid, name, fullName, true, description, name, loginUser.getId(), type, 0, now, now);
->>>>>>> 25b78a80
 
         try {
             if (checkResourceExists(fullName, type.ordinal())) {
@@ -211,7 +196,6 @@
         } catch (Exception e) {
             throw new ServiceException("resource already exists, can't recreate");
         }
-<<<<<<< HEAD
 
         // Date now = new Date();
         //
@@ -238,8 +222,6 @@
         // throw new ServiceException("resource already exists, can't recreate");
         // }
 
-=======
->>>>>>> 25b78a80
         // create directory in storage
         createDirectory(loginUser, fullName, type, result);
         return result;
@@ -289,13 +271,6 @@
         if (!result.getCode().equals(Status.SUCCESS.getCode())) {
             return result;
         }
-<<<<<<< HEAD
-=======
-        if (checkDescriptionLength(desc)) {
-            putMsg(result, Status.DESCRIPTION_TOO_LONG_ERROR);
-            return result;
-        }
->>>>>>> 25b78a80
 
         // make sure login user has tenant
         String tenantCode = getTenantCode(loginUser.getId(), result);
@@ -309,28 +284,9 @@
         }
 
         // check resource name exists
-<<<<<<< HEAD
         String userResRootPath = ResourceType.UDF.equals(type) ? storageOperate.getUdfDir(tenantCode)
                 : storageOperate.getResDir(tenantCode);
         String currDirNFileName = !currentDir.contains(userResRootPath) ? userResRootPath + name : currentDir + name;
-=======
-        String fullName = getFullName(currentDir, name);
-        if (checkResourceExists(fullName, type.ordinal())) {
-            logger.error("resource {} has exist, can't recreate", RegexUtils.escapeNRT(name));
-            putMsg(result, Status.RESOURCE_EXIST);
-            return result;
-        }
-        if (fullName.length() > Constants.RESOURCE_FULL_NAME_MAX_LENGTH) {
-            logger.error("resource {}'s full name {}' is longer than the max length {}", RegexUtils.escapeNRT(name),
-                    fullName, Constants.RESOURCE_FULL_NAME_MAX_LENGTH);
-            putMsg(result, Status.RESOURCE_FULL_NAME_TOO_LONG_ERROR);
-            return result;
-        }
-
-        Date now = new Date();
-        Resource resource = new Resource(pid, name, fullName, false, desc, file.getOriginalFilename(),
-                loginUser.getId(), type, file.getSize(), now, now);
->>>>>>> 25b78a80
 
         try {
             if (checkResourceExists(currDirNFileName, type.ordinal())) {
@@ -366,11 +322,7 @@
         // }
 
         // fail upload
-<<<<<<< HEAD
         if (!upload(loginUser, currDirNFileName, file, type)) {
-=======
-        if (!upload(loginUser, fullName, file, type)) {
->>>>>>> 25b78a80
             logger.error("upload resource: {} file: {} failed.", RegexUtils.escapeNRT(name),
                     RegexUtils.escapeNRT(file.getOriginalFilename()));
             putMsg(result, Status.STORE_OPERATE_CREATE_ERROR);
@@ -448,19 +400,11 @@
                                          ResourceType type,
                                          MultipartFile file) {
         Result<Object> result = new Result<>();
-<<<<<<< HEAD
 
         String tenantCode = tenantMapper.queryById(loginUser.getTenantId()).getTenantCode();
 
         // new permission check
         if (!userIsValid(loginUser, tenantCode, resTenantCode)) {
-=======
-        String funcPermissionKey = type.equals(ResourceType.FILE) ? ApiFuncIdentificationConstant.FILE_UPDATE
-                : ApiFuncIdentificationConstant.UDF_UPDATE;
-        boolean canOperatorPermissions =
-                canOperatorPermissions(loginUser, new Object[]{resourceId}, checkResourceType(type), funcPermissionKey);
-        if (!canOperatorPermissions) {
->>>>>>> 25b78a80
             putMsg(result, Status.NO_CURRENT_OPERATING_PERMISSION);
             return result;
         }
@@ -478,15 +422,7 @@
         } catch (Exception e) {
             logger.error(e.getMessage() + " Resource path: {}", resourceFullName, e);
             putMsg(result, Status.RESOURCE_NOT_EXIST);
-<<<<<<< HEAD
             throw new ServiceException(String.format(e.getMessage() + " Resource path: %s", resourceFullName));
-=======
-            return result;
-        }
-        if (checkDescriptionLength(desc)) {
-            putMsg(result, Status.DESCRIPTION_TOO_LONG_ERROR);
-            return result;
->>>>>>> 25b78a80
         }
 
         if (!PropertyUtils.getResUploadStartupState()) {
@@ -505,7 +441,6 @@
             return result;
         }
 
-<<<<<<< HEAD
         // check if updated name of the resource already exists
         String originFullName = resource.getFullName();
         String originResourceName = resource.getAlias();
@@ -524,18 +459,6 @@
                 throw new ServiceException(String.format("error occurs while querying resource: %s", fullName));
             }
 
-=======
-        // check resource already exists
-        String originFullName = resource.getFullName();
-        String originResourceName = resource.getAlias();
-
-        String fullName = String.format(FORMAT_SS,
-                originFullName.substring(0, originFullName.lastIndexOf(FOLDER_SEPARATOR) + 1), name);
-        if (!originResourceName.equals(name) && checkResourceExists(fullName, type.ordinal())) {
-            logger.error("resource {} already exists, can't recreate", name);
-            putMsg(result, Status.RESOURCE_EXIST);
-            return result;
->>>>>>> 25b78a80
         }
 
         result = verifyFile(name, type, file);
@@ -543,58 +466,6 @@
             return result;
         }
 
-<<<<<<< HEAD
-=======
-        // query tenant by user id
-        String tenantCode = getTenantCode(resource.getUserId(), result);
-        if (StringUtils.isEmpty(tenantCode)) {
-            return result;
-        }
-        // verify whether the resource exists in storage
-        // get the path of origin file in storage
-        String originFileName = storageOperate.getFileName(resource.getType(), tenantCode, originFullName);
-        try {
-            if (!storageOperate.exists(tenantCode, originFileName)) {
-                logger.error("{} not exist", originFileName);
-                putMsg(result, Status.RESOURCE_NOT_EXIST);
-                return result;
-            }
-        } catch (IOException e) {
-            logger.error(e.getMessage(), e);
-            throw new ServiceException(Status.HDFS_OPERATION_ERROR);
-        }
-
-        if (!resource.isDirectory()) {
-            // get the origin file suffix
-            String originSuffix = Files.getFileExtension(originFullName);
-            String suffix = Files.getFileExtension(fullName);
-            boolean suffixIsChanged = false;
-            if (StringUtils.isBlank(suffix) && StringUtils.isNotBlank(originSuffix)) {
-                suffixIsChanged = true;
-            }
-            if (StringUtils.isNotBlank(suffix) && !suffix.equals(originSuffix)) {
-                suffixIsChanged = true;
-            }
-            // verify whether suffix is changed
-            if (suffixIsChanged) {
-                // need verify whether this resource is authorized to other users
-                Map<String, Object> columnMap = new HashMap<>();
-                columnMap.put("resources_id", resourceId);
-
-                List<ResourcesUser> resourcesUsers = resourceUserMapper.selectByMap(columnMap);
-                if (CollectionUtils.isNotEmpty(resourcesUsers)) {
-                    List<Integer> userIds =
-                            resourcesUsers.stream().map(ResourcesUser::getUserId).collect(Collectors.toList());
-                    List<User> users = userMapper.selectBatchIds(userIds);
-                    String userNames = users.stream().map(User::getUserName).collect(Collectors.toList()).toString();
-                    logger.error("resource is authorized to user {},suffix not allowed to be modified", userNames);
-                    putMsg(result, Status.RESOURCE_IS_AUTHORIZED, userNames);
-                    return result;
-                }
-            }
-        }
-
->>>>>>> 25b78a80
         // updateResource data
         Date now = new Date();
         long originFileSize = resource.getSize();
@@ -775,13 +646,8 @@
      * @return resource list page
      */
     @Override
-<<<<<<< HEAD
     public Result queryResourceListPaging(User loginUser, int directoryId, String fullName, String resTenantCode,
                                           ResourceType type, String searchVal, Integer pageNo, Integer pageSize) {
-=======
-    public Result queryResourceListPaging(User loginUser, int directoryId, ResourceType type, String searchVal,
-                                          Integer pageNo, Integer pageSize) {
->>>>>>> 25b78a80
         Result<Object> result = new Result<>();
 
         PageInfo<StorageEntity> pageInfo = new PageInfo<>(pageNo, pageSize);
@@ -800,7 +666,6 @@
             putMsg(result, Status.CURRENT_LOGIN_USER_TENANT_NOT_EXIST);
             return result;
         }
-<<<<<<< HEAD
 
         // check user type
         String tenantCode = tenantMapper.queryById(tenantId).getTenantCode();
@@ -860,20 +725,6 @@
 
         pageInfo.setTotal(resourcesList.size());
         pageInfo.setTotalList(slicedResourcesList);
-=======
-        PageInfo<Resource> pageInfo = new PageInfo<>(pageNo, pageSize);
-        Set<Integer> resourcesIds = resourcePermissionCheckService
-                .userOwnedResourceIdsAcquisition(checkResourceType(type), loginUser.getId(), logger);
-        if (resourcesIds.isEmpty()) {
-            result.setData(pageInfo);
-            putMsg(result, Status.SUCCESS);
-            return result;
-        }
-        IPage<Resource> resourceIPage = resourcesMapper.queryResourcePaging(page, directoryId, type.ordinal(),
-                searchVal, new ArrayList<>(resourcesIds));
-        pageInfo.setTotal((int) resourceIPage.getTotal());
-        pageInfo.setTotalList(resourceIPage.getRecords());
->>>>>>> 25b78a80
         result.setData(pageInfo);
         putMsg(result, Status.SUCCESS);
         return result;
@@ -1103,18 +954,6 @@
             putMsg(resultCheck, Status.RESOURCE_NOT_EXIST);
             return resultCheck;
         }
-<<<<<<< HEAD
-=======
-        String funcPermissionKey =
-                resource.getType().equals(ResourceType.FILE) ? ApiFuncIdentificationConstant.FILE_DELETE
-                        : ApiFuncIdentificationConstant.UDF_DELETE;
-        boolean canOperatorPermissions = canOperatorPermissions(loginUser, new Object[]{resourceId},
-                checkResourceType(resource.getType()), funcPermissionKey);
-        if (!canOperatorPermissions) {
-            putMsg(resultCheck, Status.NO_CURRENT_OPERATING_PERMISSION);
-            return resultCheck;
-        }
->>>>>>> 25b78a80
 
         if (!result.getCode().equals(Status.SUCCESS.getCode())) {
             return result;
@@ -1128,24 +967,16 @@
         // get all resource id_news of process definitions those are released
         List<Map<String, Object>> list = processDefinitionMapper.listResources();
         Map<Integer, Set<Long>> resourceProcessMap =
-<<<<<<< HEAD
                 ResourceProcessDefinitionUtils.getResourceObjectMap(list, "code", Long.class);
         Map<Integer, Set<Integer>> resourceTaskMap =
                 ResourceProcessDefinitionUtils.getResourceObjectMap(list, "td_id", Integer.class);
         Set<Integer> resourceIdInUseSet = resourceProcessMap.keySet();
-=======
-                ResourceProcessDefinitionUtils.getResourceProcessDefinitionMap(list);
-        Set<Integer> resourceIdSet = resourceProcessMap.keySet();
-        // get all children of the resource
-        List<Integer> allChildren = listAllChildren(resource, true);
->>>>>>> 25b78a80
 
         // recursively delete a folder
         Set<Integer> resourcesIdNeedToDeleteSet = new HashSet<>();
         List<String> allChildren = storageOperate.listFilesStatusRecursively(fullName, defaultPath,
                 resTenantCode, ResourceType.FILE).stream().map(storageEntity -> storageEntity.getFullName()).collect(Collectors.toList());
 
-<<<<<<< HEAD
 
         String[] allChildrenFullNameArray = allChildren.stream().toArray(String[]::new);
         resourcesIdNeedToDeleteSet.addAll(
@@ -1165,14 +996,6 @@
 //            return result;
 //        }
 
-=======
-        if (needDeleteResourceIdArray.length >= 2) {
-            logger.error("can't be deleted,because There are files or folders in the current directory:{}", resource);
-            putMsg(result, Status.RESOURCE_HAS_FOLDER, resource.getFileName());
-            return result;
-        }
-
->>>>>>> 25b78a80
         // if resource type is UDF,need check whether it is bound by UDF function
         if (resource.getType() == (ResourceType.UDF)) {
             List<UdfFunc> udfFuncs = udfFunctionMapper.listUdfByResourceFullName(allChildrenFullNameArray);
@@ -1183,29 +1006,16 @@
             }
         }
 
-<<<<<<< HEAD
         resourceIdInUseSet.retainAll(resourcesIdNeedToDeleteSet);
         if (CollectionUtils.isNotEmpty(resourceIdInUseSet)) {
             logger.error("can't be deleted,because it is used of process definition");
             for (Integer resId : resourceIdInUseSet) {
-=======
-        if (resourceIdSet.contains(resource.getPid())) {
-            logger.error("can't be deleted,because it is used of process definition");
+                logger.error("resource id:{} is used of process definition {}", resId, resourceProcessMap.get(resId));
+            }
             putMsg(result, Status.RESOURCE_IS_USED);
             return result;
         }
-        resourceIdSet.retainAll(allChildren);
-        if (CollectionUtils.isNotEmpty(resourceIdSet)) {
-            logger.error("can't be deleted,because it is used of process definition");
-            for (Integer resId : resourceIdSet) {
->>>>>>> 25b78a80
-                logger.error("resource id:{} is used of process definition {}", resId, resourceProcessMap.get(resId));
-            }
-            putMsg(result, Status.RESOURCE_IS_USED);
-            return result;
-        }
-
-<<<<<<< HEAD
+
         // update parent size
         // resourcesMapper.selectBatchIds(Arrays.asList(needDeleteResourceIdArray)).forEach(item -> {
         // updateParentResourceSize(item, item.getSize() * -1);
@@ -1240,21 +1050,6 @@
         // delete file on hdfs,S3
         storageOperate.delete(fullName, allChildren, true);
 
-=======
-        // get hdfs file by type
-        String storageFilename = storageOperate.getFileName(resource.getType(), tenantCode, resource.getFullName());
-        // delete data in database
-        resourcesMapper.selectBatchIds(Arrays.asList(needDeleteResourceIdArray)).forEach(item -> {
-            updateParentResourceSize(item, item.getSize() * -1);
-        });
-        resourcesMapper.deleteIds(needDeleteResourceIdArray);
-        resourceUserMapper.deleteResourceUserArray(0, needDeleteResourceIdArray);
-
-        // delete file on hdfs
-
-        // delete file on storage
-        storageOperate.delete(tenantCode, storageFilename, true);
->>>>>>> 25b78a80
         putMsg(result, Status.SUCCESS);
 
         return result;
@@ -1334,38 +1129,10 @@
             putMsg(result, Status.REQUEST_PARAMS_NOT_VALID_ERROR);
             return result;
         }
-<<<<<<< HEAD
 
         String tenantCode = getTenantCode(loginUser.getId(), result);
 
         if (!userIsValid(loginUser, tenantCode, resTenantCode)) {
-=======
-        Resource resource;
-        if (StringUtils.isNotBlank(fullName)) {
-            List<Resource> resourceList = resourcesMapper.queryResource(fullName, type.ordinal());
-            if (CollectionUtils.isEmpty(resourceList)) {
-                putMsg(result, Status.RESOURCE_NOT_EXIST);
-                return result;
-            }
-            resource = resourceList.get(0);
-        } else {
-            resource = resourcesMapper.selectById(id);
-            if (resource == null) {
-                putMsg(result, Status.RESOURCE_NOT_EXIST);
-                return result;
-            }
-            resource = resourcesMapper.selectById(resource.getPid());
-            if (resource == null) {
-                putMsg(result, Status.RESOURCE_NOT_EXIST);
-                return result;
-            }
-        }
-        String funcPermissionKey = type.equals(ResourceType.FILE) ? ApiFuncIdentificationConstant.FILE_VIEW
-                : ApiFuncIdentificationConstant.UDF_FILE_VIEW;
-        boolean canOperatorPermissions = canOperatorPermissions(loginUser, new Object[]{resource.getId()},
-                checkResourceType(type), funcPermissionKey);
-        if (!canOperatorPermissions) {
->>>>>>> 25b78a80
             putMsg(result, Status.NO_CURRENT_OPERATING_PERMISSION);
             return result;
         }
@@ -1411,18 +1178,9 @@
             putMsg(result, Status.CURRENT_LOGIN_USER_TENANT_NOT_EXIST);
             return null;
         }
-<<<<<<< HEAD
         String tenantCode = tenant.getTenantCode();
         // new permission check
         if (!userIsValid(loginUser, tenantCode, resTenantCode)) {
-=======
-        String funcPermissionKey =
-                resource.getType().equals(ResourceType.FILE) ? ApiFuncIdentificationConstant.FILE_VIEW
-                        : ApiFuncIdentificationConstant.UDF_FILE_VIEW;
-        boolean canOperatorPermissions = canOperatorPermissions(loginUser, new Object[]{id},
-                checkResourceType(resource.getType()), funcPermissionKey);
-        if (!canOperatorPermissions) {
->>>>>>> 25b78a80
             putMsg(result, Status.NO_CURRENT_OPERATING_PERMISSION);
             return result;
         }
@@ -1464,7 +1222,6 @@
         if (!result.getCode().equals(Status.SUCCESS.getCode())) {
             return result;
         }
-<<<<<<< HEAD
 
         String tenantCode = getTenantCode(loginUser.getId(), result);
 
@@ -1476,25 +1233,6 @@
 
         // check preview or not by file suffix
         String nameSuffix = Files.getFileExtension(fullName);
-=======
-        // get resource by id
-        Resource resource = resourcesMapper.selectById(resourceId);
-        if (resource == null) {
-            putMsg(result, Status.RESOURCE_NOT_EXIST);
-            return result;
-        }
-        String funcPermissionKey =
-                resource.getType().equals(ResourceType.FILE) ? ApiFuncIdentificationConstant.FILE_VIEW
-                        : ApiFuncIdentificationConstant.UDF_FILE_VIEW;
-        boolean canOperatorPermissions = canOperatorPermissions(loginUser, new Object[]{resourceId},
-                checkResourceType(resource.getType()), funcPermissionKey);
-        if (!canOperatorPermissions) {
-            putMsg(result, Status.NO_CURRENT_OPERATING_PERMISSION);
-            return result;
-        }
-        // check preview or not by file suffix
-        String nameSuffix = Files.getFileExtension(resource.getAlias());
->>>>>>> 25b78a80
         String resourceViewSuffixes = FileUtils.getResourceViewSuffixes();
         if (StringUtils.isNotEmpty(resourceViewSuffixes)) {
             List<String> strList = Arrays.asList(resourceViewSuffixes.split(","));
@@ -1561,13 +1299,6 @@
             putMsg(result, Status.VERIFY_PARAMETER_NAME_FAILED);
             return result;
         }
-<<<<<<< HEAD
-=======
-        if (checkDescriptionLength(desc)) {
-            putMsg(result, Status.DESCRIPTION_TOO_LONG_ERROR);
-            return result;
-        }
->>>>>>> 25b78a80
 
         // check file suffix
         String nameSuffix = fileSuffix.trim();
@@ -1591,17 +1322,7 @@
             return null;
         }
 
-<<<<<<< HEAD
         String tenantCode = getTenantCode(loginUser.getId(), result);
-=======
-        // save data
-        Date now = new Date();
-        Resource resource = new Resource(pid, name, fullName, false, desc, name, loginUser.getId(), type,
-                content.getBytes().length, now, now);
-
-        resourcesMapper.insert(resource);
-        updateParentResourceSize(resource, resource.getSize());
->>>>>>> 25b78a80
 
         String fullName = "";
         String userResRootPath = storageOperate.getResDir(tenantCode);
@@ -1637,10 +1358,7 @@
     @Transactional
     public Result<Object> onlineCreateOrUpdateResourceWithDir(User loginUser, String fileFullName, String desc,
                                                               String content) {
-<<<<<<< HEAD
         // TODO: need update to third party service
-=======
->>>>>>> 25b78a80
         if (checkResourceExists(fileFullName, ResourceType.FILE.ordinal())) {
             Resource resource = resourcesMapper.queryResource(fileFullName, ResourceType.FILE.ordinal()).get(0);
             Result<Object> result = this.updateResourceContent(loginUser, resource.getId(), fileFullName,
@@ -1789,7 +1507,6 @@
             putMsg(result, Status.RESOURCE_NOT_EXIST);
             return result;
         }
-<<<<<<< HEAD
 
         if (resource == null) {
             logger.error("read file not exist,  resource id {}", resourceId);
@@ -1804,17 +1521,6 @@
         // putMsg(result, Status.NO_CURRENT_OPERATING_PERMISSION);
         // return result;
         // }
-=======
-        String funcPermissionKey =
-                resource.getType().equals(ResourceType.FILE) ? ApiFuncIdentificationConstant.FILE_UPDATE
-                        : ApiFuncIdentificationConstant.UDF_UPDATE;
-        boolean canOperatorPermissions = canOperatorPermissions(loginUser, new Object[]{resourceId},
-                checkResourceType(resource.getType()), funcPermissionKey);
-        if (!canOperatorPermissions) {
-            putMsg(result, Status.NO_CURRENT_OPERATING_PERMISSION);
-            return result;
-        }
->>>>>>> 25b78a80
         // check can edit by file suffix
         String nameSuffix = Files.getFileExtension(resource.getAlias());
         String resourceViewSuffixes = FileUtils.getResourceViewSuffixes();
@@ -1852,12 +1558,7 @@
      * @param content      content
      * @return result
      */
-<<<<<<< HEAD
     private Result<Object> uploadContentToStorage(User loginUser, String fullName, String tenantCode, String content) {
-=======
-    private Result<Object> uploadContentToStorage(User loginUser, String resourceName, String tenantCode,
-                                                  String content) {
->>>>>>> 25b78a80
         Result<Object> result = new Result<>();
         String localFilename = "";
         try {
@@ -1871,10 +1572,6 @@
             }
 
             // get resource file path
-<<<<<<< HEAD
-=======
-            storageFileName = storageOperate.getResourceFileName(tenantCode, resourceName);
->>>>>>> 25b78a80
             String resourcePath = storageOperate.getResDir(tenantCode);
             logger.info("resource  path is {}, resource dir is {}", fullName, resourcePath);
 
@@ -1913,12 +1610,6 @@
             throw new ServiceException("hdfs not startup");
         }
 
-<<<<<<< HEAD
-        // Resource resource = resourcesMapper.selectById(resourceId);
-        // if (resource == null) {
-        // logger.error("download file not exist, resource id {}", resourceId);
-        // return null;
-        // }
 
         // String funcPermissionKey = resource.getType().equals(ResourceType.FILE) ?
         // ApiFuncIdentificationConstant.FILE_DOWNLOAD : ApiFuncIdentificationConstant.UDF_DOWNLOAD;
@@ -1932,26 +1623,6 @@
         // resource.isDirectory()
         if (fullName.endsWith("/")) {
             logger.error("resource id {} is directory,can't download it", fullName);
-=======
-        Resource resource = resourcesMapper.selectById(resourceId);
-        if (resource == null) {
-            logger.error("download file not exist,  resource id {}", resourceId);
-            return null;
-        }
-
-        String funcPermissionKey =
-                resource.getType().equals(ResourceType.FILE) ? ApiFuncIdentificationConstant.FILE_DOWNLOAD
-                        : ApiFuncIdentificationConstant.UDF_DOWNLOAD;
-        boolean canOperatorPermissions = canOperatorPermissions(loginUser, new Object[]{resourceId},
-                checkResourceType(resource.getType()), funcPermissionKey);
-        if (!canOperatorPermissions) {
-            logger.error("{}: {}", Status.NO_CURRENT_OPERATING_PERMISSION.getMsg(),
-                    PropertyUtils.getResUploadStartupState());
-            throw new ServiceException(Status.NO_CURRENT_OPERATING_PERMISSION.getMsg());
-        }
-        if (resource.isDirectory()) {
-            logger.error("resource id {} is directory,can't download it", resourceId);
->>>>>>> 25b78a80
             throw new ServiceException("can't download directory");
         }
 
@@ -1962,18 +1633,7 @@
             throw new ServiceException(String.format("resource owner id %d not exist", userId));
         }
 
-<<<<<<< HEAD
         String tenantCode = "";
-=======
-        Tenant tenant = tenantMapper.queryById(user.getTenantId());
-        if (tenant == null) {
-            logger.error("tenant id {} not exists", user.getTenantId());
-            throw new ServiceException(
-                    String.format("The tenant id %d of resource owner not exist", user.getTenantId()));
-        }
-
-        String tenantCode = tenant.getTenantCode();
->>>>>>> 25b78a80
 
         if (user.getTenantId() != 0) {
             Tenant tenant = tenantMapper.queryById(user.getTenantId());
@@ -1995,11 +1655,7 @@
             return org.apache.dolphinscheduler.api.utils.FileUtils.file2Resource(localFileName);
         } catch (IOException e) {
             logger.error("download resource error, the path is {}, and local filename is {}, the error message is {}",
-<<<<<<< HEAD
                     fullName, localFileName, e.getMessage());
-=======
-                    fileName, localFileName, e.getMessage());
->>>>>>> 25b78a80
             throw new ServerException("download the resource file failed ,it may be related to your storage");
         }
     }
@@ -2196,12 +1852,8 @@
         Visitor visitor = new ResourceTreeVisitor(transformedResourceList);
         String visit = JSONUtils.toJsonString(visitor.visit(""), SerializationFeature.ORDER_MAP_ENTRIES_BY_KEYS);
         logger.info(visit);
-<<<<<<< HEAD
-        String jsonTreeStr = JSONUtils.toJsonString(visitor.visit("").getChildren(), SerializationFeature.ORDER_MAP_ENTRIES_BY_KEYS);
-=======
         String jsonTreeStr =
-                JSONUtils.toJsonString(visitor.visit().getChildren(), SerializationFeature.ORDER_MAP_ENTRIES_BY_KEYS);
->>>>>>> 25b78a80
+                JSONUtils.toJsonString(visitor.visit("").getChildren(), SerializationFeature.ORDER_MAP_ENTRIES_BY_KEYS);
         logger.info(jsonTreeStr);
         result.put(Constants.DATA_LIST, visitor.visit("").getChildren());
         putMsg(result, Status.SUCCESS);
