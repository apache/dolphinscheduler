/*
 * Licensed to the Apache Software Foundation (ASF) under one or more
 * contributor license agreements.  See the NOTICE file distributed with
 * this work for additional information regarding copyright ownership.
 * The ASF licenses this file to You under the Apache License, Version 2.0
 * (the "License"); you may not use this file except in compliance with
 * the License.  You may obtain a copy of the License at
 *
 *    http://www.apache.org/licenses/LICENSE-2.0
 *
 * Unless required by applicable law or agreed to in writing, software
 * distributed under the License is distributed on an "AS IS" BASIS,
 * WITHOUT WARRANTIES OR CONDITIONS OF ANY KIND, either express or implied.
 * See the License for the specific language governing permissions and
 * limitations under the License.
 */

package org.apache.dolphinscheduler.api.service.impl;

import com.baomidou.mybatisplus.core.metadata.IPage;
import com.baomidou.mybatisplus.extension.plugins.pagination.Page;
import com.fasterxml.jackson.databind.SerializationFeature;
import com.google.common.base.Joiner;
import com.google.common.io.Files;
import org.apache.commons.beanutils.BeanMap;
import org.apache.commons.collections.CollectionUtils;
import org.apache.commons.lang3.StringUtils;
import org.apache.dolphinscheduler.api.constants.ApiFuncIdentificationConstant;
import org.apache.dolphinscheduler.api.dto.resources.ResourceComponent;
import org.apache.dolphinscheduler.api.dto.resources.filter.ResourceFilter;
import org.apache.dolphinscheduler.api.dto.resources.visitor.ResourceTreeVisitor;
import org.apache.dolphinscheduler.api.dto.resources.visitor.Visitor;
import org.apache.dolphinscheduler.api.enums.Status;
import org.apache.dolphinscheduler.api.exceptions.ServiceException;
import org.apache.dolphinscheduler.api.service.ResourcesService;
import org.apache.dolphinscheduler.api.utils.PageInfo;
import org.apache.dolphinscheduler.api.utils.RegexUtils;
import org.apache.dolphinscheduler.api.utils.Result;
import org.apache.dolphinscheduler.common.Constants;
import org.apache.dolphinscheduler.common.enums.AuthorizationType;
import org.apache.dolphinscheduler.common.enums.ProgramType;
import org.apache.dolphinscheduler.common.enums.ResUploadType;
import org.apache.dolphinscheduler.common.storage.StorageOperate;
import org.apache.dolphinscheduler.common.utils.FileUtils;
import org.apache.dolphinscheduler.common.utils.JSONUtils;
import org.apache.dolphinscheduler.common.utils.PropertyUtils;
import org.apache.dolphinscheduler.dao.entity.Resource;
import org.apache.dolphinscheduler.dao.entity.ResourcesUser;
import org.apache.dolphinscheduler.dao.entity.Tenant;
import org.apache.dolphinscheduler.dao.entity.UdfFunc;
import org.apache.dolphinscheduler.dao.entity.User;
import org.apache.dolphinscheduler.dao.mapper.ProcessDefinitionMapper;
import org.apache.dolphinscheduler.dao.mapper.ResourceMapper;
import org.apache.dolphinscheduler.dao.mapper.ResourceUserMapper;
import org.apache.dolphinscheduler.dao.mapper.TenantMapper;
import org.apache.dolphinscheduler.dao.mapper.UdfFuncMapper;
import org.apache.dolphinscheduler.dao.mapper.UserMapper;
import org.apache.dolphinscheduler.dao.utils.ResourceProcessDefinitionUtils;
import org.apache.dolphinscheduler.service.permission.ResourcePermissionCheckService;
import org.apache.dolphinscheduler.spi.enums.ResourceType;
import org.slf4j.Logger;
import org.slf4j.LoggerFactory;
import org.springframework.beans.factory.annotation.Autowired;
import org.springframework.dao.DuplicateKeyException;
import org.springframework.stereotype.Service;
import org.springframework.transaction.annotation.Transactional;
import org.springframework.web.multipart.MultipartFile;

import java.io.IOException;
import java.rmi.ServerException;
import java.text.MessageFormat;
import java.util.ArrayList;
import java.util.Arrays;
import java.util.Collections;
import java.util.Date;
import java.util.HashMap;
import java.util.HashSet;
import java.util.List;
import java.util.Map;
import java.util.Objects;
import java.util.Set;
import java.util.UUID;
import java.util.regex.Matcher;
import java.util.stream.Collectors;

import static org.apache.dolphinscheduler.common.Constants.ALIAS;
import static org.apache.dolphinscheduler.common.Constants.CONTENT;
import static org.apache.dolphinscheduler.common.Constants.FOLDER_SEPARATOR;
import static org.apache.dolphinscheduler.common.Constants.FORMAT_SS;
import static org.apache.dolphinscheduler.common.Constants.FORMAT_S_S;
import static org.apache.dolphinscheduler.common.Constants.JAR;

/**
 * resources service impl
 */
@Service
public class ResourcesServiceImpl extends BaseServiceImpl implements ResourcesService {

    private static final Logger logger = LoggerFactory.getLogger(ResourcesServiceImpl.class);

    @Autowired
    private ResourceMapper resourcesMapper;

    @Autowired
    private UdfFuncMapper udfFunctionMapper;

    @Autowired
    private TenantMapper tenantMapper;

    @Autowired
    private UserMapper userMapper;

    @Autowired
    private ResourceUserMapper resourceUserMapper;

    @Autowired
    private ProcessDefinitionMapper processDefinitionMapper;

    @Autowired(required = false)
    private StorageOperate storageOperate;

    @Autowired
    private ResourcePermissionCheckService resourcePermissionCheckService;

    /**
     * create directory
     *
     * @param loginUser   login user
     * @param name        alias
     * @param description description
     * @param type        type
     * @param pid         parent id
     * @param currentDir  current directory
     * @return create directory result
     */
    @Override
    @Transactional(rollbackFor = Exception.class)
    public Result<Object> createDirectory(User loginUser,
                                          String name,
                                          String description,
                                          ResourceType type,
                                          int pid,
                                          String currentDir) {
        Result<Object> result = new Result<>();
        String funcPermissionKey = type.equals(ResourceType.FILE) ? ApiFuncIdentificationConstant.FOLDER_ONLINE_CREATE : ApiFuncIdentificationConstant.UDF_FOLDER_ONLINE_CREATE;
        boolean canOperatorPermissions = canOperatorPermissions(loginUser, null, AuthorizationType.RESOURCE_FILE_ID, funcPermissionKey);
        if (!canOperatorPermissions){
            putMsg(result, Status.NO_CURRENT_OPERATING_PERMISSION);
            return result;
        }

        result = checkResourceUploadStartupState();
        if (!result.getCode().equals(Status.SUCCESS.getCode())) {
            return result;
        }
        if (FileUtils.directoryTraversal(name)) {
            putMsg(result, Status.VERIFY_PARAMETER_NAME_FAILED);
            return result;
        }
        String fullName = getFullName(currentDir, name);
        result = verifyResource(loginUser, type, fullName, pid);
        if (!result.getCode().equals(Status.SUCCESS.getCode())) {
            return result;
        }

        if (checkResourceExists(fullName, type.ordinal())) {
            logger.error("resource directory {} has exist, can't recreate", fullName);
            putMsg(result, Status.RESOURCE_EXIST);
            return result;
        }

        Date now = new Date();

        Resource resource = new Resource(pid, name, fullName, true, description, name, loginUser.getId(), type, 0, now, now);

        try {
            resourcesMapper.insert(resource);
            putMsg(result, Status.SUCCESS);
            permissionPostHandle(resource.getType(), loginUser, resource.getId());
            Map<String, Object> resultMap = new HashMap<>();
            for (Map.Entry<Object, Object> entry : new BeanMap(resource).entrySet()) {
                if (!"class".equalsIgnoreCase(entry.getKey().toString())) {
                    resultMap.put(entry.getKey().toString(), entry.getValue());
                }
            }
            result.setData(resultMap);
        } catch (DuplicateKeyException e) {
            logger.error("resource directory {} has exist, can't recreate", fullName);
            putMsg(result, Status.RESOURCE_EXIST);
            return result;
        } catch (Exception e) {
            logger.error("resource already exists, can't recreate ", e);
            throw new ServiceException("resource already exists, can't recreate");
        }
        //create directory in storage
        createDirectory(loginUser, fullName, type, result);
        return result;
    }

    private String getFullName(String currentDir, String name) {
        return currentDir.equals(FOLDER_SEPARATOR) ? String.format(FORMAT_SS, currentDir, name) : String.format(FORMAT_S_S, currentDir, name);
    }

    /**
     * create resource
     *
     * @param loginUser  login user
     * @param name       alias
     * @param desc       description
     * @param file       file
     * @param type       type
     * @param pid        parent id
     * @param currentDir current directory
     * @return create result code
     */
    @Override
    @Transactional(rollbackFor = Exception.class)
    public Result<Object> createResource(User loginUser,
                                         String name,
                                         String desc,
                                         ResourceType type,
                                         MultipartFile file,
                                         int pid,
                                         String currentDir) {
        Result<Object> result = new Result<>();
        String funcPermissionKey = type.equals(ResourceType.FILE) ? ApiFuncIdentificationConstant.FILE_UPLOAD : ApiFuncIdentificationConstant.UDF_UPLOAD;
        boolean canOperatorPermissions = canOperatorPermissions(loginUser, null, AuthorizationType.RESOURCE_FILE_ID, funcPermissionKey);
        if (!canOperatorPermissions){
            putMsg(result, Status.NO_CURRENT_OPERATING_PERMISSION);
            return result;
        }
        result = checkResourceUploadStartupState();
        if (!result.getCode().equals(Status.SUCCESS.getCode())) {
            return result;
        }

        result = verifyPid(loginUser, pid);
        if (!result.getCode().equals(Status.SUCCESS.getCode())) {
            return result;
        }

        // make sure login user has tenant
        String tenantCode = getTenantCode(loginUser.getId(), result);
        if (StringUtils.isEmpty(tenantCode)) {
            return result;
        }

        result = verifyFile(name, type, file);
        if (!result.getCode().equals(Status.SUCCESS.getCode())) {
            return result;
        }

        // check resource name exists
        String fullName = getFullName(currentDir, name);
        if (checkResourceExists(fullName, type.ordinal())) {
            logger.error("resource {} has exist, can't recreate", RegexUtils.escapeNRT(name));
            putMsg(result, Status.RESOURCE_EXIST);
            return result;
        }
        if (fullName.length() > Constants.RESOURCE_FULL_NAME_MAX_LENGTH) {
            logger.error("resource {}'s full name {}' is longer than the max length {}", RegexUtils.escapeNRT(name), fullName, Constants.RESOURCE_FULL_NAME_MAX_LENGTH);
            putMsg(result, Status.RESOURCE_FULL_NAME_TOO_LONG_ERROR);
            return result;
        }

        Date now = new Date();
        Resource resource = new Resource(pid, name, fullName, false, desc, file.getOriginalFilename(), loginUser.getId(), type, file.getSize(), now, now);

        try {
            resourcesMapper.insert(resource);
            updateParentResourceSize(resource, resource.getSize());
            putMsg(result, Status.SUCCESS);
            permissionPostHandle(resource.getType(), loginUser, resource.getId());
            Map<String, Object> resultMap = new HashMap<>();
            for (Map.Entry<Object, Object> entry : new BeanMap(resource).entrySet()) {
                if (!"class".equalsIgnoreCase(entry.getKey().toString())) {
                    resultMap.put(entry.getKey().toString(), entry.getValue());
                }
            }
            result.setData(resultMap);
        } catch (Exception e) {
            logger.error("resource already exists, can't recreate ", e);
            throw new ServiceException("resource already exists, can't recreate");
        }

        // fail upload
        if (!upload(loginUser, fullName, file, type)) {
            logger.error("upload resource: {} file: {} failed.", RegexUtils.escapeNRT(name), RegexUtils.escapeNRT(file.getOriginalFilename()));
            putMsg(result, Status.STORE_OPERATE_CREATE_ERROR);
            throw new ServiceException(String.format("upload resource: %s file: %s failed.", name, file.getOriginalFilename()));
        }
        return result;
    }

    /**
     * update the folder's size of the resource
     *
     * @param resource the current resource
     * @param size size
     */
    private void updateParentResourceSize(Resource resource, long size) {
        if (resource.getSize() > 0) {
            String[] splits = resource.getFullName().split("/");
            for (int i = 1; i < splits.length; i++) {
                String parentFullName = Joiner.on("/").join(Arrays.copyOfRange(splits, 0, i));
                if (StringUtils.isNotBlank(parentFullName)) {
                    List<Resource> resources = resourcesMapper.queryResource(parentFullName, resource.getType().ordinal());
                    if (CollectionUtils.isNotEmpty(resources)) {
                        Resource parentResource = resources.get(0);
                        if (parentResource.getSize() + size >= 0) {
                            parentResource.setSize(parentResource.getSize() + size);
                        } else {
                            parentResource.setSize(0L);
                        }
                        resourcesMapper.updateById(parentResource);
                    }
                }
            }
        }
    }

    /**
     * check resource is exists
     *
     * @param fullName fullName
     * @param type     type
     * @return true if resource exists
     */
    private boolean checkResourceExists(String fullName, int type) {
        Boolean existResource = resourcesMapper.existResource(fullName, type);
        return Boolean.TRUE.equals(existResource);
    }

    /**
     * update resource
     *
     * @param loginUser  login user
     * @param resourceId resource id
     * @param name       name
     * @param desc       description
     * @param type       resource type
     * @param file       resource file
     * @return update result code
     */
    @Override
    @Transactional(rollbackFor = Exception.class)
    public Result<Object> updateResource(User loginUser,
                                         int resourceId,
                                         String name,
                                         String desc,
                                         ResourceType type,
                                         MultipartFile file) {
        Result<Object> result = new Result<>();
        String funcPermissionKey = type.equals(ResourceType.FILE) ? ApiFuncIdentificationConstant.FILE_UPDATE : ApiFuncIdentificationConstant.UDF_UPDATE;
<<<<<<< HEAD
        boolean canOperatorPermissions = canOperatorPermissions(loginUser, new Object[]{resourceId}, checkResourceType(type), funcPermissionKey);
=======
        AuthorizationType authorizationType = type.equals(ResourceType.FILE) ? AuthorizationType.RESOURCE_FILE_ID : AuthorizationType.UDF_FILE;
        boolean canOperatorPermissions = canOperatorPermissions(loginUser, new Object[]{resourceId}, authorizationType, funcPermissionKey);
>>>>>>> d309ff12
        if (!canOperatorPermissions){
            putMsg(result, Status.NO_CURRENT_OPERATING_PERMISSION);
            return result;
        }
        result = checkResourceUploadStartupState();
        if (!result.getCode().equals(Status.SUCCESS.getCode())) {
            return result;
        }


        Resource resource = resourcesMapper.selectById(resourceId);
        if (resource == null) {
            putMsg(result, Status.RESOURCE_NOT_EXIST);
            return result;
        }

        if (!PropertyUtils.getResUploadStartupState()){
            putMsg(result, Status.STORAGE_NOT_STARTUP);
            return result;
        }

        if (resource.isDirectory() && storageOperate.returnStorageType().equals(ResUploadType.S3) && !resource.getFileName().equals(name)) {
            putMsg(result, Status.S3_CANNOT_RENAME);
            return result;
        }

        if (!canOperator(loginUser, resource.getUserId())) {
            putMsg(result, Status.USER_NO_OPERATION_PERM);
            return result;
        }

        if (file == null && name.equals(resource.getAlias()) && desc.equals(resource.getDescription())) {
            putMsg(result, Status.SUCCESS);
            return result;
        }

        //check resource already exists
        String originFullName = resource.getFullName();
        String originResourceName = resource.getAlias();

        String fullName = String.format(FORMAT_SS, originFullName.substring(0, originFullName.lastIndexOf(FOLDER_SEPARATOR) + 1), name);
        if (!originResourceName.equals(name) && checkResourceExists(fullName, type.ordinal())) {
            logger.error("resource {} already exists, can't recreate", name);
            putMsg(result, Status.RESOURCE_EXIST);
            return result;
        }

        result = verifyFile(name, type, file);
        if (!result.getCode().equals(Status.SUCCESS.getCode())) {
            return result;
        }

        // query tenant by user id
        String tenantCode = getTenantCode(resource.getUserId(), result);
        if (StringUtils.isEmpty(tenantCode)) {
            return result;
        }
        // verify whether the resource exists in storage
        // get the path of origin file in storage
        String originFileName = storageOperate.getFileName(resource.getType(), tenantCode, originFullName);
        try {
            if (!storageOperate.exists(tenantCode, originFileName)) {
                logger.error("{} not exist", originFileName);
                putMsg(result, Status.RESOURCE_NOT_EXIST);
                return result;
            }
        } catch (IOException e) {
            logger.error(e.getMessage(), e);
            throw new ServiceException(Status.HDFS_OPERATION_ERROR);
        }

        if (!resource.isDirectory()) {
            //get the origin file suffix
            String originSuffix = Files.getFileExtension(originFullName);
            String suffix = Files.getFileExtension(fullName);
            boolean suffixIsChanged = false;
            if (StringUtils.isBlank(suffix) && StringUtils.isNotBlank(originSuffix)) {
                suffixIsChanged = true;
            }
            if (StringUtils.isNotBlank(suffix) && !suffix.equals(originSuffix)) {
                suffixIsChanged = true;
            }
            //verify whether suffix is changed
            if (suffixIsChanged) {
                //need verify whether this resource is authorized to other users
                Map<String, Object> columnMap = new HashMap<>();
                columnMap.put("resources_id", resourceId);

                List<ResourcesUser> resourcesUsers = resourceUserMapper.selectByMap(columnMap);
                if (CollectionUtils.isNotEmpty(resourcesUsers)) {
                    List<Integer> userIds = resourcesUsers.stream().map(ResourcesUser::getUserId).collect(Collectors.toList());
                    List<User> users = userMapper.selectBatchIds(userIds);
                    String userNames = users.stream().map(User::getUserName).collect(Collectors.toList()).toString();
                    logger.error("resource is authorized to user {},suffix not allowed to be modified", userNames);
                    putMsg(result, Status.RESOURCE_IS_AUTHORIZED, userNames);
                    return result;
                }
            }
        }

        // updateResource data
        Date now = new Date();
        long originFileSize = resource.getSize();

        resource.setAlias(name);
        resource.setFileName(name);
        resource.setFullName(fullName);
        resource.setDescription(desc);
        resource.setUpdateTime(now);
        if (file != null) {
            resource.setSize(file.getSize());
        }

        try {
            resourcesMapper.updateById(resource);
            if (resource.isDirectory()) {
                List<Integer> childrenResource = listAllChildren(resource, false);
                if (CollectionUtils.isNotEmpty(childrenResource)) {
                    String matcherFullName = Matcher.quoteReplacement(fullName);
                    List<Resource> childResourceList;
                    Integer[] childResIdArray = childrenResource.toArray(new Integer[childrenResource.size()]);
                    List<Resource> resourceList = resourcesMapper.listResourceByIds(childResIdArray);
                    childResourceList = resourceList.stream().map(t -> {
                        t.setFullName(t.getFullName().replaceFirst(originFullName, matcherFullName));
                        t.setUpdateTime(now);
                        return t;
                    }).collect(Collectors.toList());
                    resourcesMapper.batchUpdateResource(childResourceList);

                    if (ResourceType.UDF.equals(resource.getType())) {
                        List<UdfFunc> udfFuncs = udfFunctionMapper.listUdfByResourceId(childResIdArray);
                        if (CollectionUtils.isNotEmpty(udfFuncs)) {
                            udfFuncs = udfFuncs.stream().map(t -> {
                                t.setResourceName(t.getResourceName().replaceFirst(originFullName, matcherFullName));
                                t.setUpdateTime(now);
                                return t;
                            }).collect(Collectors.toList());
                            udfFunctionMapper.batchUpdateUdfFunc(udfFuncs);
                        }
                    }
                }
            } else if (ResourceType.UDF.equals(resource.getType())) {
                List<UdfFunc> udfFuncs = udfFunctionMapper.listUdfByResourceId(new Integer[]{resourceId});
                if (CollectionUtils.isNotEmpty(udfFuncs)) {
                    udfFuncs = udfFuncs.stream().map(t -> {
                        t.setResourceName(fullName);
                        t.setUpdateTime(now);
                        return t;
                    }).collect(Collectors.toList());
                    udfFunctionMapper.batchUpdateUdfFunc(udfFuncs);
                }

            }

            putMsg(result, Status.SUCCESS);
            Map<String, Object> resultMap = new HashMap<>();
            for (Map.Entry<Object, Object> entry : new BeanMap(resource).entrySet()) {
                if (!Constants.CLASS.equalsIgnoreCase(entry.getKey().toString())) {
                    resultMap.put(entry.getKey().toString(), entry.getValue());
                }
            }
            result.setData(resultMap);
        } catch (Exception e) {
            logger.error(Status.UPDATE_RESOURCE_ERROR.getMsg(), e);
            throw new ServiceException(Status.UPDATE_RESOURCE_ERROR);
        }

        // if name unchanged, return directly without moving on HDFS
        if (originResourceName.equals(name) && file == null) {
            return result;
        }

        if (file != null) {
            // fail upload
            if (!upload(loginUser, fullName, file, type)) {
                logger.error("upload resource: {} file: {} failed.", name, RegexUtils.escapeNRT(file.getOriginalFilename()));
                putMsg(result, Status.HDFS_OPERATION_ERROR);
                throw new ServiceException(String.format("upload resource: %s file: %s failed.", name, file.getOriginalFilename()));
            }
            if (!fullName.equals(originFullName)) {
                try {
                    storageOperate.delete(tenantCode, originFileName, false);
                } catch (IOException e) {
                    logger.error(e.getMessage(), e);
                    throw new ServiceException(String.format("delete resource: %s failed.", originFullName));
                }
            }

            updateParentResourceSize(resource, resource.getSize() - originFileSize);
            return result;
        }

        // get the path of dest file in hdfs
        String destHdfsFileName = storageOperate.getFileName(resource.getType(), tenantCode, fullName);

        try {
            logger.info("start  copy {} -> {}", originFileName, destHdfsFileName);
            storageOperate.copy(originFileName, destHdfsFileName, true, true);
        } catch (Exception e) {
            logger.error(MessageFormat.format(" copy {0} -> {1} fail", originFileName, destHdfsFileName), e);
            putMsg(result, Status.HDFS_COPY_FAIL);
            throw new ServiceException(Status.HDFS_COPY_FAIL);
        }

        return result;
    }

    private Result<Object> verifyFile(String name, ResourceType type, MultipartFile file) {
        Result<Object> result = new Result<>();
        putMsg(result, Status.SUCCESS);

        if (FileUtils.directoryTraversal(name)) {
            logger.error("file alias name {} verify failed", name);
            putMsg(result, Status.VERIFY_PARAMETER_NAME_FAILED);
            return result;
        }

        if (file != null && FileUtils.directoryTraversal(Objects.requireNonNull(file.getOriginalFilename()))) {
            logger.error("file original name {} verify failed", file.getOriginalFilename());
            putMsg(result, Status.VERIFY_PARAMETER_NAME_FAILED);
            return result;
        }

        if (file != null) {
            // file is empty
            if (file.isEmpty()) {
                logger.error("file is empty: {}", RegexUtils.escapeNRT(file.getOriginalFilename()));
                putMsg(result, Status.RESOURCE_FILE_IS_EMPTY);
                return result;
            }

            // file suffix
            String fileSuffix = Files.getFileExtension(file.getOriginalFilename());
            String nameSuffix = Files.getFileExtension(name);

            // determine file suffix
            if (!fileSuffix.equalsIgnoreCase(nameSuffix)) {
                // rename file suffix and original suffix must be consistent
                logger.error("rename file suffix and original suffix must be consistent: {}", RegexUtils.escapeNRT(file.getOriginalFilename()));
                putMsg(result, Status.RESOURCE_SUFFIX_FORBID_CHANGE);
                return result;
            }

            //If resource type is UDF, only jar packages are allowed to be uploaded, and the suffix must be .jar
            if (Constants.UDF.equals(type.name()) && !JAR.equalsIgnoreCase(fileSuffix)) {
                logger.error(Status.UDF_RESOURCE_SUFFIX_NOT_JAR.getMsg());
                putMsg(result, Status.UDF_RESOURCE_SUFFIX_NOT_JAR);
                return result;
            }
            if (file.getSize() > Constants.MAX_FILE_SIZE) {
                logger.error("file size is too large: {}", RegexUtils.escapeNRT(file.getOriginalFilename()));
                putMsg(result, Status.RESOURCE_SIZE_EXCEED_LIMIT);
                return result;
            }
        }
        return result;
    }

    /**
     * query resources list paging
     *
     * @param loginUser login user
     * @param type      resource type
     * @param searchVal search value
     * @param pageNo    page number
     * @param pageSize  page size
     * @return resource list page
     */
    @Override
    public Result queryResourceListPaging(User loginUser, int directoryId, ResourceType type, String searchVal, Integer pageNo, Integer pageSize) {
        Result<Object> result = new Result<>();
        String funcPermissionKey = type.equals(ResourceType.FILE) ? ApiFuncIdentificationConstant.FILE_VIEW : ApiFuncIdentificationConstant.UDF_FILE_VIEW;
        boolean canOperatorPermissions = canOperatorPermissions(loginUser, null, AuthorizationType.RESOURCE_FILE_ID, funcPermissionKey);
        if (!canOperatorPermissions){
            putMsg(result, Status.NO_CURRENT_OPERATING_PERMISSION);
            return result;
        }

        Page<Resource> page = new Page<>(pageNo, pageSize);
        if (directoryId != -1) {
            Resource directory = resourcesMapper.selectById(directoryId);
            if (directory == null) {
                putMsg(result, Status.RESOURCE_NOT_EXIST);
                return result;
            }
        }
        PageInfo<Resource> pageInfo = new PageInfo<>(pageNo, pageSize);
<<<<<<< HEAD
        Set<Integer> resourcesIds = resourcePermissionCheckService.userOwnedResourceIdsAcquisition(checkResourceType(type), loginUser.getId(), logger);
=======

        AuthorizationType authorizationType = type.equals(ResourceType.FILE) ? AuthorizationType.RESOURCE_FILE_ID : AuthorizationType.UDF_FILE;
        Set<Integer> resourcesIds = resourcePermissionCheckService.userOwnedResourceIdsAcquisition(authorizationType, loginUser.getId(), logger);
>>>>>>> d309ff12
        if (resourcesIds.isEmpty()) {
            result.setData(pageInfo);
            putMsg(result, Status.SUCCESS);
            return result;
        }
        IPage<Resource> resourceIPage = resourcesMapper.queryResourcePaging(page, directoryId, type.ordinal(), searchVal, new ArrayList<>(resourcesIds));
        pageInfo.setTotal((int) resourceIPage.getTotal());
        pageInfo.setTotalList(resourceIPage.getRecords());
        result.setData(pageInfo);
        putMsg(result, Status.SUCCESS);
        return result;
    }

    /**
     * create directory
     * xxx The steps to verify resources are cumbersome and can be optimized
     *
     * @param loginUser login user
     * @param fullName  full name
     * @param type      resource type
     * @param result    Result
     */
    private void createDirectory(User loginUser, String fullName, ResourceType type, Result<Object> result) {
        String tenantCode = tenantMapper.queryById(loginUser.getTenantId()).getTenantCode();
        String directoryName = storageOperate.getFileName(type, tenantCode, fullName);
        String resourceRootPath = storageOperate.getDir(type, tenantCode);
        try {
            if (!storageOperate.exists(tenantCode, resourceRootPath)) {
                storageOperate.createTenantDirIfNotExists(tenantCode);
            }

            if (!storageOperate.mkdir(tenantCode, directoryName)) {
                logger.error("create resource directory {}  failed", directoryName);
                putMsg(result, Status.STORE_OPERATE_CREATE_ERROR);
                throw new ServiceException(String.format("create resource directory: %s failed.", directoryName));
            }
        } catch (Exception e) {
            logger.error("create resource directory {}  failed", directoryName);
            putMsg(result, Status.STORE_OPERATE_CREATE_ERROR);
            throw new ServiceException(String.format("create resource directory: %s failed.", directoryName));
        }
    }

    /**
     * upload file to hdfs
     *
     * @param loginUser login user
     * @param fullName  full name
     * @param file      file
     */
    private boolean upload(User loginUser, String fullName, MultipartFile file, ResourceType type) {
        // save to local
        String fileSuffix = Files.getFileExtension(file.getOriginalFilename());
        String nameSuffix = Files.getFileExtension(fullName);

        // determine file suffix
        if (!fileSuffix.equalsIgnoreCase(nameSuffix)) {
            return false;
        }
        // query tenant
        String tenantCode = tenantMapper.queryById(loginUser.getTenantId()).getTenantCode();
        // random file name
        String localFilename = FileUtils.getUploadFilename(tenantCode, UUID.randomUUID().toString());

        // save file to hdfs, and delete original file
        String fileName = storageOperate.getFileName(type, tenantCode, fullName);
        String resourcePath = storageOperate.getDir(type, tenantCode);
        try {
            // if tenant dir not exists
            if (!storageOperate.exists(tenantCode, resourcePath)) {
                storageOperate.createTenantDirIfNotExists(tenantCode);
            }
            org.apache.dolphinscheduler.api.utils.FileUtils.copyInputStreamToFile(file, localFilename);
            storageOperate.upload(tenantCode, localFilename, fileName, true, true);
        } catch (Exception e) {
            FileUtils.deleteFile(localFilename);
            logger.error(e.getMessage(), e);
            return false;
        }
        return true;
    }

    /**
     * query resource list
     *
     * @param loginUser login user
     * @param type      resource type
     * @return resource list
     */
    @Override
    public Map<String, Object> queryResourceList(User loginUser, ResourceType type) {
        Map<String, Object> result = new HashMap<>();

        String funcPermissionKey = type.equals(ResourceType.FILE) ? ApiFuncIdentificationConstant.FILE_VIEW : ApiFuncIdentificationConstant.UDF_FILE_VIEW;
        boolean canOperatorPermissions = canOperatorPermissions(loginUser, null, AuthorizationType.RESOURCE_FILE_ID, funcPermissionKey);
        if (!canOperatorPermissions){
            putMsg(result, Status.NO_CURRENT_OPERATING_PERMISSION);
            return result;
        }

        List<Resource> allResourceList = queryAuthoredResourceList(loginUser, type);
        Visitor resourceTreeVisitor = new ResourceTreeVisitor(allResourceList);
        result.put(Constants.DATA_LIST, resourceTreeVisitor.visit().getChildren());
        putMsg(result, Status.SUCCESS);

        return result;
    }

    /**
     * query resource list by program type
     *
     * @param loginUser login user
     * @param type      resource type
     * @return resource list
     */
    @Override
    public Result<Object> queryResourceByProgramType(User loginUser, ResourceType type, ProgramType programType) {
        Result<Object> result = new Result<>();
        String funcPermissionKey = type.equals(ResourceType.FILE) ? ApiFuncIdentificationConstant.FILE_VIEW : ApiFuncIdentificationConstant.UDF_FILE_VIEW;
        boolean canOperatorPermissions = canOperatorPermissions(loginUser, null, AuthorizationType.RESOURCE_FILE_ID, funcPermissionKey);
        if (!canOperatorPermissions){
            putMsg(result, Status.NO_CURRENT_OPERATING_PERMISSION);
            return result;
        }

<<<<<<< HEAD
        Set<Integer> resourceIds = resourcePermissionCheckService.userOwnedResourceIdsAcquisition(checkResourceType(type), loginUser.getId(), logger);
=======
        AuthorizationType authorizationType = type.equals(ResourceType.FILE) ? AuthorizationType.RESOURCE_FILE_ID : AuthorizationType.UDF_FILE;
        Set<Integer> resourceIds = resourcePermissionCheckService.userOwnedResourceIdsAcquisition(authorizationType, loginUser.getId(), logger);
>>>>>>> d309ff12
        if (resourceIds.isEmpty()){
            result.setData(Collections.emptyList());
            putMsg(result, Status.SUCCESS);
            return result;
        }
        List<Resource> allResourceList = resourcesMapper.selectBatchIds(resourceIds);

        String suffix = ".jar";
        if (programType != null) {
            switch (programType) {
                case JAVA:
                case SCALA:
                    break;
                case PYTHON:
                    suffix = ".py";
                    break;
                default:
            }
        }
        List<Resource> resources = new ResourceFilter(suffix, new ArrayList<>(allResourceList)).filter();
        Visitor resourceTreeVisitor = new ResourceTreeVisitor(resources);
        result.setData(resourceTreeVisitor.visit().getChildren());
        putMsg(result, Status.SUCCESS);
        return result;
    }

    /**
     * delete resource
     *
     * @param loginUser  login user
     * @param resourceId resource id
     * @return delete result code
     * @throws IOException exception
     */
    @Override
    @Transactional(rollbackFor = Exception.class)
    public Result<Object> delete(User loginUser, int resourceId) throws IOException {
        // get resource by id
        Result<Object> resultCheck = new Result<>();
        Resource resource = resourcesMapper.selectById(resourceId);
        if (resource == null) {
            putMsg(resultCheck, Status.RESOURCE_NOT_EXIST);
            return resultCheck;
        }
        String funcPermissionKey = resource.getType().equals(ResourceType.FILE) ? ApiFuncIdentificationConstant.FILE_DELETE : ApiFuncIdentificationConstant.UDF_DELETE;
<<<<<<< HEAD
        boolean canOperatorPermissions = canOperatorPermissions(loginUser, new Object[]{resourceId}, checkResourceType(resource.getType()), funcPermissionKey);
=======
        AuthorizationType authorizationType = resource.getType().equals(ResourceType.FILE) ? AuthorizationType.RESOURCE_FILE_ID : AuthorizationType.UDF_FILE;
        boolean canOperatorPermissions = canOperatorPermissions(loginUser, new Object[]{resourceId}, authorizationType, funcPermissionKey);
>>>>>>> d309ff12
        if (!canOperatorPermissions){
            putMsg(resultCheck, Status.NO_CURRENT_OPERATING_PERMISSION);
            return resultCheck;
        }

        Result<Object> result = checkResourceUploadStartupState();
        if (!result.getCode().equals(Status.SUCCESS.getCode())) {
            return result;
        }
        if (!canOperator(loginUser, resource.getUserId())) {
            putMsg(result, Status.USER_NO_OPERATION_PERM);
            return result;
        }

        String tenantCode = getTenantCode(resource.getUserId(), result);
        if (StringUtils.isEmpty(tenantCode)) {
            return result;
        }

        // get all resource id of process definitions those is released
        List<Map<String, Object>> list = processDefinitionMapper.listResources();
        Map<Integer, Set<Long>> resourceProcessMap = ResourceProcessDefinitionUtils.getResourceProcessDefinitionMap(list);
        Set<Integer> resourceIdSet = resourceProcessMap.keySet();
        // get all children of the resource
        List<Integer> allChildren = listAllChildren(resource, true);
        Integer[] needDeleteResourceIdArray = allChildren.toArray(new Integer[allChildren.size()]);

        //if resource type is UDF,need check whether it is bound by UDF function
        if (resource.getType() == (ResourceType.UDF)) {
            List<UdfFunc> udfFuncs = udfFunctionMapper.listUdfByResourceId(needDeleteResourceIdArray);
            if (CollectionUtils.isNotEmpty(udfFuncs)) {
                logger.error("can't be deleted,because it is bound by UDF functions:{}", udfFuncs);
                putMsg(result, Status.UDF_RESOURCE_IS_BOUND, udfFuncs.get(0).getFuncName());
                return result;
            }
        }

        if (resourceIdSet.contains(resource.getPid())) {
            logger.error("can't be deleted,because it is used of process definition");
            putMsg(result, Status.RESOURCE_IS_USED);
            return result;
        }
        resourceIdSet.retainAll(allChildren);
        if (CollectionUtils.isNotEmpty(resourceIdSet)) {
            logger.error("can't be deleted,because it is used of process definition");
            for (Integer resId : resourceIdSet) {
                logger.error("resource id:{} is used of process definition {}",resId,resourceProcessMap.get(resId));
            }
            putMsg(result, Status.RESOURCE_IS_USED);
            return result;
        }

        // get hdfs file by type
        String storageFilename = storageOperate.getFileName(resource.getType(), tenantCode, resource.getFullName());
        //delete data in database
        resourcesMapper.selectBatchIds(Arrays.asList(needDeleteResourceIdArray)).forEach(item -> {
            updateParentResourceSize(item, item.getSize() * -1);
        });
        resourcesMapper.deleteIds(needDeleteResourceIdArray);
        resourceUserMapper.deleteResourceUserArray(0, needDeleteResourceIdArray);

        //delete file on hdfs

        //delete file on storage
        storageOperate.delete(tenantCode, storageFilename, true);
        putMsg(result, Status.SUCCESS);

        return result;
    }

    /**
     * verify resource by name and type
     *
     * @param loginUser login user
     * @param fullName  resource full name
     * @param type      resource type
     * @return true if the resource name not exists, otherwise return false
     */
    @Override
    public Result<Object> verifyResourceName(String fullName, ResourceType type, User loginUser) {
        Result<Object> result = new Result<>();
        String funcPermissionKey = type.equals(ResourceType.FILE) ? ApiFuncIdentificationConstant.FILE_RENAME : ApiFuncIdentificationConstant.UDF_FILE_VIEW;
        boolean canOperatorPermissions = canOperatorPermissions(loginUser, null, AuthorizationType.RESOURCE_FILE_ID, funcPermissionKey);
        if (!canOperatorPermissions){
            putMsg(result, Status.NO_CURRENT_OPERATING_PERMISSION);
            return result;
        }
        putMsg(result, Status.SUCCESS);
        if (checkResourceExists(fullName, type.ordinal())) {
            logger.error("resource type:{} name:{} has exist, can't create again.", type, RegexUtils.escapeNRT(fullName));
            putMsg(result, Status.RESOURCE_EXIST);
        } else {
            // query tenant
            Tenant tenant = tenantMapper.queryById(loginUser.getTenantId());
            if (tenant != null) {
                String tenantCode = tenant.getTenantCode();
                try {
                    String filename = storageOperate.getFileName(type, tenantCode, fullName);
                    if (storageOperate.exists(tenantCode, filename)) {
                        putMsg(result, Status.RESOURCE_FILE_EXIST, filename);
                    }

                } catch (Exception e) {
                    logger.error("verify resource failed  and the reason is {}", e.getMessage());
                    putMsg(result, Status.STORE_OPERATE_CREATE_ERROR);
                }
            } else {
                putMsg(result, Status.CURRENT_LOGIN_USER_TENANT_NOT_EXIST);
            }
        }

        return result;
    }

    /**
     * verify resource by full name or pid and type
     *
     * @param fullName resource full name
     * @param id       resource id
     * @param type     resource type
     * @return true if the resource full name or pid not exists, otherwise return false
     */
    @Override
    public Result<Object> queryResource(User loginUser, String fullName, Integer id, ResourceType type) {
        Result<Object> result = new Result<>();
        if (StringUtils.isBlank(fullName) && id == null) {
            putMsg(result, Status.REQUEST_PARAMS_NOT_VALID_ERROR);
            return result;
        }
        Resource resource;
        if (StringUtils.isNotBlank(fullName)) {
            List<Resource> resourceList = resourcesMapper.queryResource(fullName, type.ordinal());
            if (CollectionUtils.isEmpty(resourceList)) {
                putMsg(result, Status.RESOURCE_NOT_EXIST);
                return result;
            }
            resource = resourceList.get(0);
        } else {
            resource = resourcesMapper.selectById(id);
            if (resource == null) {
                putMsg(result, Status.RESOURCE_NOT_EXIST);
                return result;
            }
            resource = resourcesMapper.selectById(resource.getPid());
            if (resource == null) {
                putMsg(result, Status.RESOURCE_NOT_EXIST);
                return result;
            }
        }
        String funcPermissionKey = type.equals(ResourceType.FILE) ? ApiFuncIdentificationConstant.FILE_VIEW : ApiFuncIdentificationConstant.UDF_FILE_VIEW;
<<<<<<< HEAD
        boolean canOperatorPermissions = canOperatorPermissions(loginUser, new Object[]{resource.getId()}, checkResourceType(type), funcPermissionKey);
=======
        AuthorizationType authorizationType = type.equals(ResourceType.FILE) ? AuthorizationType.RESOURCE_FILE_ID : AuthorizationType.UDF_FILE;
        boolean canOperatorPermissions = canOperatorPermissions(loginUser, new Object[]{resource.getId()}, authorizationType, funcPermissionKey);
>>>>>>> d309ff12
        if (!canOperatorPermissions){
            putMsg(result, Status.NO_CURRENT_OPERATING_PERMISSION);
            return result;
        }
        putMsg(result, Status.SUCCESS);
        result.setData(resource);
        return result;
    }

    /**
     * get resource by id
     * @param id        resource id
     * @return resource
     */
    @Override
    public Result<Object> queryResourceById(User loginUser, Integer id) {
        Result<Object> result = new Result<>();
        Resource resource = resourcesMapper.selectById(id);
        if (resource == null) {
            putMsg(result, Status.RESOURCE_NOT_EXIST);
            return result;
        }
        String funcPermissionKey = resource.getType().equals(ResourceType.FILE) ? ApiFuncIdentificationConstant.FILE_VIEW : ApiFuncIdentificationConstant.UDF_FILE_VIEW;
<<<<<<< HEAD
        boolean canOperatorPermissions = canOperatorPermissions(loginUser, new Object[]{id}, checkResourceType(resource.getType()), funcPermissionKey);
=======
        AuthorizationType authorizationType = resource.getType().equals(ResourceType.FILE) ? AuthorizationType.RESOURCE_FILE_ID : AuthorizationType.UDF_FILE;
        boolean canOperatorPermissions = canOperatorPermissions(loginUser, new Object[]{id}, authorizationType, funcPermissionKey);
>>>>>>> d309ff12
        if (!canOperatorPermissions){
            putMsg(result, Status.NO_CURRENT_OPERATING_PERMISSION);
            return result;
        }
        putMsg(result, Status.SUCCESS);
        result.setData(resource);
        return result;
    }

    /**
     * view resource file online
     *
     * @param resourceId  resource id
     * @param skipLineNum skip line number
     * @param limit       limit
     * @return resource content
     */
    @Override
    public Result<Object> readResource(User loginUser, int resourceId, int skipLineNum, int limit) {
        Result<Object> result = checkResourceUploadStartupState();
        if (!result.getCode().equals(Status.SUCCESS.getCode())) {
            return result;
        }
        // get resource by id
        Resource resource = resourcesMapper.selectById(resourceId);
        if (resource == null) {
            putMsg(result, Status.RESOURCE_NOT_EXIST);
            return result;
        }
        String funcPermissionKey = resource.getType().equals(ResourceType.FILE) ? ApiFuncIdentificationConstant.FILE_VIEW : ApiFuncIdentificationConstant.UDF_FILE_VIEW;
<<<<<<< HEAD
        boolean canOperatorPermissions = canOperatorPermissions(loginUser, new Object[]{resourceId}, checkResourceType(resource.getType()), funcPermissionKey);
=======
        AuthorizationType authorizationType = resource.getType().equals(ResourceType.FILE) ? AuthorizationType.RESOURCE_FILE_ID : AuthorizationType.UDF_FILE;
        boolean canOperatorPermissions = canOperatorPermissions(loginUser, new Object[]{resourceId}, authorizationType, funcPermissionKey);
>>>>>>> d309ff12
        if (!canOperatorPermissions){
            putMsg(result, Status.NO_CURRENT_OPERATING_PERMISSION);
            return result;
        }
        //check preview or not by file suffix
        String nameSuffix = Files.getFileExtension(resource.getAlias());
        String resourceViewSuffixes = FileUtils.getResourceViewSuffixes();
        if (StringUtils.isNotEmpty(resourceViewSuffixes)) {
            List<String> strList = Arrays.asList(resourceViewSuffixes.split(","));
            if (!strList.contains(nameSuffix)) {
                logger.error("resource suffix {} not support view,  resource id {}", nameSuffix, resourceId);
                putMsg(result, Status.RESOURCE_SUFFIX_NOT_SUPPORT_VIEW);
                return result;
            }
        }

        String tenantCode = getTenantCode(resource.getUserId(), result);
        if (StringUtils.isEmpty(tenantCode)) {
            return result;
        }

        // source path
        String resourceFileName = storageOperate.getResourceFileName(tenantCode, resource.getFullName());
        logger.info("resource  path is {}", resourceFileName);
        try {
            if (storageOperate.exists(tenantCode, resourceFileName)) {
                List<String> content = storageOperate.vimFile(tenantCode, resourceFileName, skipLineNum, limit);

                putMsg(result, Status.SUCCESS);
                Map<String, Object> map = new HashMap<>();
                map.put(ALIAS, resource.getAlias());
                map.put(CONTENT, String.join("\n", content));
                result.setData(map);
            } else {
                logger.error("read file {} not exist in storage", resourceFileName);
                putMsg(result, Status.RESOURCE_FILE_NOT_EXIST, resourceFileName);
            }

        } catch (Exception e) {
            logger.error("Resource {} read failed", resourceFileName, e);
            putMsg(result, Status.HDFS_OPERATION_ERROR);
        }

        return result;
    }

    /**
     * create resource file online
     *
     * @param loginUser  login user
     * @param type       resource type
     * @param fileName   file name
     * @param fileSuffix file suffix
     * @param desc       description
     * @param content    content
     * @param pid        pid
     * @param currentDir current directory
     * @return create result code
     */
    @Override
    @Transactional(rollbackFor = Exception.class)
    public Result<Object> onlineCreateResource(User loginUser, ResourceType type, String fileName, String fileSuffix, String desc, String content, int pid, String currentDir) {
        Result<Object> result = new Result<>();
        boolean canOperatorPermissions = canOperatorPermissions(loginUser, null, AuthorizationType.RESOURCE_FILE_ID, ApiFuncIdentificationConstant.FILE_ONLINE_CREATE);
        if (!canOperatorPermissions){
            putMsg(result, Status.NO_CURRENT_OPERATING_PERMISSION);
            return result;
        }

        result = checkResourceUploadStartupState();
        if (!result.getCode().equals(Status.SUCCESS.getCode())) {
            return result;
        }
        if (FileUtils.directoryTraversal(fileName)) {
            putMsg(result, Status.VERIFY_PARAMETER_NAME_FAILED);
            return result;
        }

        //check file suffix
        String nameSuffix = fileSuffix.trim();
        String resourceViewSuffixes = FileUtils.getResourceViewSuffixes();
        if (StringUtils.isNotEmpty(resourceViewSuffixes)) {
            List<String> strList = Arrays.asList(resourceViewSuffixes.split(","));
            if (!strList.contains(nameSuffix)) {
                logger.error("resource suffix {} not support create", nameSuffix);
                putMsg(result, Status.RESOURCE_SUFFIX_NOT_SUPPORT_VIEW);
                return result;
            }
        }

        String name = fileName.trim() + "." + nameSuffix;
        String fullName = getFullName(currentDir, name);
        result = verifyResource(loginUser, type, fullName, pid);
        if (!result.getCode().equals(Status.SUCCESS.getCode())) {
            return result;
        }

        // save data
        Date now = new Date();
        Resource resource = new Resource(pid, name, fullName, false, desc, name, loginUser.getId(), type, content.getBytes().length, now, now);

        resourcesMapper.insert(resource);
        updateParentResourceSize(resource, resource.getSize());

        putMsg(result, Status.SUCCESS);
<<<<<<< HEAD
        permissionPostHandle(checkResourceType(resource.getType()), loginUser.getId(), Collections.singletonList(resource.getId()), logger);
=======
        permissionPostHandle(resource.getType(), loginUser, resource.getId());
>>>>>>> d309ff12
        Map<String, Object> resultMap = new HashMap<>();
        for (Map.Entry<Object, Object> entry : new BeanMap(resource).entrySet()) {
            if (!Constants.CLASS.equalsIgnoreCase(entry.getKey().toString())) {
                resultMap.put(entry.getKey().toString(), entry.getValue());
            }
        }
        result.setData(resultMap);

        String tenantCode = tenantMapper.queryById(loginUser.getTenantId()).getTenantCode();

        result = uploadContentToStorage(loginUser, fullName, tenantCode, content);
        if (!result.getCode().equals(Status.SUCCESS.getCode())) {
            throw new ServiceException(result.getMsg());
        }
        return result;
    }

    private void permissionPostHandle(ResourceType resourceType, User loginUser, Integer resourceId) {
        AuthorizationType authorizationType = resourceType.equals(ResourceType.FILE) ? AuthorizationType.RESOURCE_FILE_ID : AuthorizationType.UDF_FILE;
        permissionPostHandle(authorizationType, loginUser.getId(), Collections.singletonList(resourceId), logger);
    }

    private Result<Object> checkResourceUploadStartupState() {
        Result<Object> result = new Result<>();
        putMsg(result, Status.SUCCESS);
        // if resource upload startup
        if (!PropertyUtils.getResUploadStartupState()) {
            logger.error("resource upload startup state: {}", PropertyUtils.getResUploadStartupState());
            putMsg(result, Status.STORAGE_NOT_STARTUP);
            return result;
        }
        return result;
    }

    private Result<Object> verifyResource(User loginUser, ResourceType type, String fullName, int pid) {
        Result<Object> result = verifyResourceName(fullName, type, loginUser);
        if (!result.getCode().equals(Status.SUCCESS.getCode())) {
            return result;
        }
        return verifyPid(loginUser, pid);
    }

    private Result<Object> verifyPid(User loginUser, int pid) {
        Result<Object> result = new Result<>();
        putMsg(result, Status.SUCCESS);
        if (pid != -1) {
            Resource parentResource = resourcesMapper.selectById(pid);
            if (parentResource == null) {
                putMsg(result, Status.PARENT_RESOURCE_NOT_EXIST);
                return result;
            }
            if (!canOperator(loginUser, parentResource.getUserId())) {
                putMsg(result, Status.USER_NO_OPERATION_PERM);
                return result;
            }
        }
        return result;
    }

    /**
     * updateProcessInstance resource
     *
     * @param resourceId resource id
     * @param content    content
     * @return update result cod
     */
    @Override
    @Transactional(rollbackFor = Exception.class)
    public Result<Object> updateResourceContent(User loginUser, int resourceId, String content) {
        Result<Object> result = checkResourceUploadStartupState();
        if (!result.getCode().equals(Status.SUCCESS.getCode())) {
            return result;
        }

        Resource resource = resourcesMapper.selectById(resourceId);
        if (resource == null) {
            logger.error("read file not exist,  resource id {}", resourceId);
            putMsg(result, Status.RESOURCE_NOT_EXIST);
            return result;
        }
        String funcPermissionKey = resource.getType().equals(ResourceType.FILE) ? ApiFuncIdentificationConstant.FILE_UPDATE : ApiFuncIdentificationConstant.UDF_UPDATE;
<<<<<<< HEAD
        boolean canOperatorPermissions = canOperatorPermissions(loginUser, new Object[]{resourceId}, checkResourceType(resource.getType()), funcPermissionKey);
=======
        AuthorizationType authorizationType = resource.getType().equals(ResourceType.FILE) ? AuthorizationType.RESOURCE_FILE_ID : AuthorizationType.UDF_FILE;
        boolean canOperatorPermissions = canOperatorPermissions(loginUser, new Object[]{resourceId}, authorizationType, funcPermissionKey);
>>>>>>> d309ff12
        if (!canOperatorPermissions){
            putMsg(result, Status.NO_CURRENT_OPERATING_PERMISSION);
            return result;
        }
        //check can edit by file suffix
        String nameSuffix = Files.getFileExtension(resource.getAlias());
        String resourceViewSuffixes = FileUtils.getResourceViewSuffixes();
        if (StringUtils.isNotEmpty(resourceViewSuffixes)) {
            List<String> strList = Arrays.asList(resourceViewSuffixes.split(","));
            if (!strList.contains(nameSuffix)) {
                logger.error("resource suffix {} not support updateProcessInstance,  resource id {}", nameSuffix, resourceId);
                putMsg(result, Status.RESOURCE_SUFFIX_NOT_SUPPORT_VIEW);
                return result;
            }
        }

        String tenantCode = getTenantCode(resource.getUserId(), result);
        if (StringUtils.isEmpty(tenantCode)) {
            return result;
        }
        long originFileSize = resource.getSize();
        resource.setSize(content.getBytes().length);
        resource.setUpdateTime(new Date());
        resourcesMapper.updateById(resource);

        result = uploadContentToStorage(loginUser, resource.getFullName(), tenantCode, content);
        updateParentResourceSize(resource, resource.getSize() - originFileSize);

        if (!result.getCode().equals(Status.SUCCESS.getCode())) {
            throw new ServiceException(result.getMsg());
        }
        return result;
    }

    /**
     * @param resourceName resource name
     * @param tenantCode   tenant code
     * @param content      content
     * @return result
     */
    private Result<Object> uploadContentToStorage(User loginUser,String resourceName, String tenantCode, String content) {
        Result<Object> result = new Result<>();
        String localFilename = "";
        String storageFileName = "";
        try {
            localFilename = FileUtils.getUploadFilename(tenantCode, UUID.randomUUID().toString());

            if (!FileUtils.writeContent2File(content, localFilename)) {
                // write file fail
                logger.error("file {} fail, content is {}", localFilename, RegexUtils.escapeNRT(content));
                putMsg(result, Status.RESOURCE_NOT_EXIST);
                return result;
            }

            // get resource file  path
            storageFileName = storageOperate.getResourceFileName(tenantCode, resourceName);
            String resourcePath = storageOperate.getResDir(tenantCode);
            logger.info("resource  path is {}, resource dir is {}", storageFileName, resourcePath);


            if (!storageOperate.exists(tenantCode, resourcePath)) {
                // create if tenant dir not exists
                storageOperate.createTenantDirIfNotExists(tenantCode);
            }
            if (storageOperate.exists(tenantCode, storageFileName)) {
                storageOperate.delete(tenantCode, storageFileName, false);
            }

            storageOperate.upload(tenantCode, localFilename, storageFileName, true, true);
        } catch (Exception e) {
            logger.error(e.getMessage(), e);
            result.setCode(Status.HDFS_OPERATION_ERROR.getCode());
            result.setMsg(String.format("copy %s to hdfs %s fail", localFilename, storageFileName));
            return result;
        }
        putMsg(result, Status.SUCCESS);
        return result;
    }

    /**
     * download file
     *
     * @param resourceId resource id
     * @return resource content
     * @throws IOException exception
     */
    @Override
    public org.springframework.core.io.Resource downloadResource(User loginUser, int resourceId) throws IOException {
        // if resource upload startup
        if (!PropertyUtils.getResUploadStartupState()) {
            logger.error("resource upload startup state: {}", PropertyUtils.getResUploadStartupState());
            throw new ServiceException("hdfs not startup");
        }

        Resource resource = resourcesMapper.selectById(resourceId);
        if (resource == null) {
            logger.error("download file not exist,  resource id {}", resourceId);
            return null;
        }

        String funcPermissionKey = resource.getType().equals(ResourceType.FILE) ? ApiFuncIdentificationConstant.FILE_DOWNLOAD : ApiFuncIdentificationConstant.UDF_DOWNLOAD;
<<<<<<< HEAD
        boolean canOperatorPermissions = canOperatorPermissions(loginUser, new Object[]{resourceId}, checkResourceType(resource.getType()), funcPermissionKey);
=======
        AuthorizationType authorizationType = resource.getType().equals(ResourceType.FILE) ? AuthorizationType.RESOURCE_FILE_ID : AuthorizationType.UDF_FILE;
        boolean canOperatorPermissions = canOperatorPermissions(loginUser, new Object[]{resourceId}, authorizationType, funcPermissionKey);
>>>>>>> d309ff12
        if (!canOperatorPermissions){
            logger.error("{}: {}", Status.NO_CURRENT_OPERATING_PERMISSION.getMsg(), PropertyUtils.getResUploadStartupState());
            throw new ServiceException(Status.NO_CURRENT_OPERATING_PERMISSION.getMsg());
        }
        if (resource.isDirectory()) {
            logger.error("resource id {} is directory,can't download it", resourceId);
            throw new ServiceException("can't download directory");
        }

        int userId = resource.getUserId();
        User user = userMapper.selectById(userId);
        if (user == null) {
            logger.error("user id {} not exists", userId);
            throw new ServiceException(String.format("resource owner id %d not exist", userId));
        }

        Tenant tenant = tenantMapper.queryById(user.getTenantId());
        if (tenant == null) {
            logger.error("tenant id {} not exists", user.getTenantId());
            throw new ServiceException(String.format("The tenant id %d of resource owner not exist", user.getTenantId()));
        }

        String tenantCode = tenant.getTenantCode();

        String fileName = storageOperate.getFileName(resource.getType(), tenantCode, resource.getFullName());

        String localFileName = FileUtils.getDownloadFilename(resource.getAlias());
        logger.info("resource  path is {}, download local filename is {}", fileName, localFileName);

        try {
            storageOperate.download(tenantCode, fileName, localFileName, false, true);
            return org.apache.dolphinscheduler.api.utils.FileUtils.file2Resource(localFileName);
        } catch (IOException e) {
            logger.error("download resource error, the path is {}, and local filename is {}, the error message is {}", fileName, localFileName, e.getMessage());
            throw new ServerException("download the resource file failed ,it may be related to your storage");
        }
    }

    /**
     * list all file
     *
     * @param loginUser login user
     * @param userId    user id
     * @return unauthorized result code
     */
    @Override
    public Map<String, Object> authorizeResourceTree(User loginUser, Integer userId) {
        Map<String, Object> result = new HashMap<>();
        if (!resourcePermissionCheckService.functionDisabled()){
            putMsg(result, Status.FUNCTION_DISABLED);
            return result;
        }

        List<Resource> resourceList;
        if (isAdmin(loginUser)) {
            // admin gets all resources except userId
            resourceList = resourcesMapper.queryResourceExceptUserId(userId);
        } else {
            // non-admins users get their own resources
            resourceList = resourcesMapper.queryResourceListAuthored(loginUser.getId(), -1);
        }
        List<ResourceComponent> list;
        if (CollectionUtils.isNotEmpty(resourceList)) {
            Visitor visitor = new ResourceTreeVisitor(resourceList);
            list = visitor.visit().getChildren();
        } else {
            list = new ArrayList<>(0);
        }

        result.put(Constants.DATA_LIST, list);
        putMsg(result, Status.SUCCESS);
        return result;
    }

    /**
     * unauthorized file
     *
     * @param loginUser login user
     * @param userId    user id
     * @return unauthorized result code
     */
    @Override
    public Map<String, Object> unauthorizedFile(User loginUser, Integer userId) {
        Map<String, Object> result = new HashMap<>();

        List<Resource> resourceList;
        if (isAdmin(loginUser)) {
            // admin gets all resources except userId
            resourceList = resourcesMapper.queryResourceExceptUserId(userId);
        } else {
            // non-admins users get their own resources
            resourceList = resourcesMapper.queryResourceListAuthored(loginUser.getId(), -1);
        }
        List<Resource> list;
        if (resourceList != null && !resourceList.isEmpty()) {
            Set<Resource> resourceSet = new HashSet<>(resourceList);
            List<Resource> authedResourceList = queryResourceList(userId, Constants.AUTHORIZE_WRITABLE_PERM);
            getAuthorizedResourceList(resourceSet, authedResourceList);
            list = new ArrayList<>(resourceSet);
        } else {
            list = new ArrayList<>(0);
        }
        Visitor visitor = new ResourceTreeVisitor(list);
        result.put(Constants.DATA_LIST, visitor.visit().getChildren());
        putMsg(result, Status.SUCCESS);
        return result;
    }

    /**
     * unauthorized udf function
     *
     * @param loginUser login user
     * @param userId    user id
     * @return unauthorized result code
     */
    @Override
    public Map<String, Object> unauthorizedUDFFunction(User loginUser, Integer userId) {
        Map<String, Object> result = new HashMap<>();
        if (!resourcePermissionCheckService.functionDisabled()){
            putMsg(result, Status.FUNCTION_DISABLED);
            return result;
        }

        List<UdfFunc> udfFuncList;
        if (isAdmin(loginUser)) {
            // admin gets all udfs except userId
            udfFuncList = udfFunctionMapper.queryUdfFuncExceptUserId(userId);
        } else {
            // non-admins users get their own udfs
            udfFuncList = udfFunctionMapper.selectByMap(Collections.singletonMap("user_id", loginUser.getId()));
        }
        List<UdfFunc> resultList = new ArrayList<>();
        Set<UdfFunc> udfFuncSet;
        if (CollectionUtils.isNotEmpty(udfFuncList)) {
            udfFuncSet = new HashSet<>(udfFuncList);

            List<UdfFunc> authedUDFFuncList = udfFunctionMapper.queryAuthedUdfFunc(userId);

            getAuthorizedResourceList(udfFuncSet, authedUDFFuncList);
            resultList = new ArrayList<>(udfFuncSet);
        }
        result.put(Constants.DATA_LIST, resultList);
        putMsg(result, Status.SUCCESS);
        return result;
    }

    /**
     * authorized udf function
     *
     * @param loginUser login user
     * @param userId    user id
     * @return authorized result code
     */
    @Override
    public Map<String, Object> authorizedUDFFunction(User loginUser, Integer userId) {
        Map<String, Object> result = new HashMap<>();
        if (!resourcePermissionCheckService.functionDisabled()){
            putMsg(result, Status.FUNCTION_DISABLED);
            return result;
        }
        List<UdfFunc> udfFuncs = udfFunctionMapper.queryAuthedUdfFunc(userId);
        result.put(Constants.DATA_LIST, udfFuncs);
        putMsg(result, Status.SUCCESS);
        return result;
    }

    /**
     * authorized file
     *
     * @param loginUser login user
     * @param userId    user id
     * @return authorized result
     */
    @Override
    public Map<String, Object> authorizedFile(User loginUser, Integer userId) {
        Map<String, Object> result = new HashMap<>();
        if (!resourcePermissionCheckService.functionDisabled()){
            putMsg(result, Status.FUNCTION_DISABLED);
            return result;
        }

        List<Resource> authedResources = queryResourceList(userId, Constants.AUTHORIZE_WRITABLE_PERM);
        Visitor visitor = new ResourceTreeVisitor(authedResources);
        String visit = JSONUtils.toJsonString(visitor.visit(), SerializationFeature.ORDER_MAP_ENTRIES_BY_KEYS);
        logger.info(visit);
        String jsonTreeStr = JSONUtils.toJsonString(visitor.visit().getChildren(), SerializationFeature.ORDER_MAP_ENTRIES_BY_KEYS);
        logger.info(jsonTreeStr);
        result.put(Constants.DATA_LIST, visitor.visit().getChildren());
        putMsg(result, Status.SUCCESS);
        return result;
    }

    /**
     * get authorized resource list
     *
     * @param resourceSet        resource set
     * @param authedResourceList authorized resource list
     */
    private void getAuthorizedResourceList(Set<?> resourceSet, List<?> authedResourceList) {
        Set<?> authedResourceSet;
        if (CollectionUtils.isNotEmpty(authedResourceList)) {
            authedResourceSet = new HashSet<>(authedResourceList);
            resourceSet.removeAll(authedResourceSet);
        }
    }

    /**
     * get tenantCode by UserId
     *
     * @param userId user id
     * @param result return result
     * @return tenant code
     */
    private String getTenantCode(int userId, Result<Object> result) {
        User user = userMapper.selectById(userId);
        if (user == null) {
            logger.error("user {} not exists", userId);
            putMsg(result, Status.USER_NOT_EXIST, userId);
            return null;
        }

        Tenant tenant = tenantMapper.queryById(user.getTenantId());
        if (tenant == null) {
            logger.error("tenant not exists");
            putMsg(result, Status.CURRENT_LOGIN_USER_TENANT_NOT_EXIST);
            return null;
        }
        return tenant.getTenantCode();
    }

    /**
     * list all children id
     *
     * @param resource    resource
     * @param containSelf whether add self to children list
     * @return all children id
     */
    List<Integer> listAllChildren(Resource resource, boolean containSelf) {
        List<Integer> childList = new ArrayList<>();
        if (resource.getId() != -1 && containSelf) {
            childList.add(resource.getId());
        }

        if (resource.isDirectory()) {
            listAllChildren(resource.getId(), childList);
        }
        return childList;
    }

    /**
     * list all children id
     *
     * @param resourceId resource id
     * @param childList  child list
     */
    void listAllChildren(int resourceId, List<Integer> childList) {
        List<Integer> children = resourcesMapper.listChildren(resourceId);
        for (int childId : children) {
            childList.add(childId);
            listAllChildren(childId, childList);
        }
    }

    /**
     * query authored resource list (own and authorized)
     *
     * @param loginUser login user
     * @param type      ResourceType
     * @return all authored resource list
     */
    private List<Resource> queryAuthoredResourceList(User loginUser, ResourceType type) {
        List<Resource> relationResources;
        int userId = loginUser.getId();
        if (isAdmin(loginUser)) {
            userId = 0;
            relationResources = new ArrayList<>();
        } else {
            // query resource relation
            relationResources = queryResourceList(userId, 0);
        }
        // filter by resource type
        List<Resource> relationTypeResources =
                relationResources.stream().filter(rs -> rs.getType() == type).collect(Collectors.toList());

        List<Resource> ownResourceList = resourcesMapper.queryResourceListAuthored(userId, type.ordinal());
        ownResourceList.addAll(relationTypeResources);

        return ownResourceList;
    }

    /**
     * query resource list by userId and perm
     *
     * @param userId userId
     * @param perm   perm
     * @return resource list
     */
    private List<Resource> queryResourceList(Integer userId, int perm) {
        List<Integer> resIds = resourceUserMapper.queryResourcesIdListByUserIdAndPerm(userId, perm);
        return CollectionUtils.isEmpty(resIds) ? new ArrayList<>() : resourcesMapper.queryResourceListById(resIds);
    }

    private AuthorizationType checkResourceType(ResourceType type) {
        return type.equals(ResourceType.FILE) ? AuthorizationType.RESOURCE_FILE_ID : AuthorizationType.UDF_FILE;
    }
}<|MERGE_RESOLUTION|>--- conflicted
+++ resolved
@@ -352,12 +352,8 @@
                                          MultipartFile file) {
         Result<Object> result = new Result<>();
         String funcPermissionKey = type.equals(ResourceType.FILE) ? ApiFuncIdentificationConstant.FILE_UPDATE : ApiFuncIdentificationConstant.UDF_UPDATE;
-<<<<<<< HEAD
-        boolean canOperatorPermissions = canOperatorPermissions(loginUser, new Object[]{resourceId}, checkResourceType(type), funcPermissionKey);
-=======
         AuthorizationType authorizationType = type.equals(ResourceType.FILE) ? AuthorizationType.RESOURCE_FILE_ID : AuthorizationType.UDF_FILE;
         boolean canOperatorPermissions = canOperatorPermissions(loginUser, new Object[]{resourceId}, authorizationType, funcPermissionKey);
->>>>>>> d309ff12
         if (!canOperatorPermissions){
             putMsg(result, Status.NO_CURRENT_OPERATING_PERMISSION);
             return result;
@@ -645,13 +641,8 @@
             }
         }
         PageInfo<Resource> pageInfo = new PageInfo<>(pageNo, pageSize);
-<<<<<<< HEAD
-        Set<Integer> resourcesIds = resourcePermissionCheckService.userOwnedResourceIdsAcquisition(checkResourceType(type), loginUser.getId(), logger);
-=======
-
         AuthorizationType authorizationType = type.equals(ResourceType.FILE) ? AuthorizationType.RESOURCE_FILE_ID : AuthorizationType.UDF_FILE;
         Set<Integer> resourcesIds = resourcePermissionCheckService.userOwnedResourceIdsAcquisition(authorizationType, loginUser.getId(), logger);
->>>>>>> d309ff12
         if (resourcesIds.isEmpty()) {
             result.setData(pageInfo);
             putMsg(result, Status.SUCCESS);
@@ -776,13 +767,8 @@
             putMsg(result, Status.NO_CURRENT_OPERATING_PERMISSION);
             return result;
         }
-
-<<<<<<< HEAD
-        Set<Integer> resourceIds = resourcePermissionCheckService.userOwnedResourceIdsAcquisition(checkResourceType(type), loginUser.getId(), logger);
-=======
         AuthorizationType authorizationType = type.equals(ResourceType.FILE) ? AuthorizationType.RESOURCE_FILE_ID : AuthorizationType.UDF_FILE;
         Set<Integer> resourceIds = resourcePermissionCheckService.userOwnedResourceIdsAcquisition(authorizationType, loginUser.getId(), logger);
->>>>>>> d309ff12
         if (resourceIds.isEmpty()){
             result.setData(Collections.emptyList());
             putMsg(result, Status.SUCCESS);
@@ -828,12 +814,8 @@
             return resultCheck;
         }
         String funcPermissionKey = resource.getType().equals(ResourceType.FILE) ? ApiFuncIdentificationConstant.FILE_DELETE : ApiFuncIdentificationConstant.UDF_DELETE;
-<<<<<<< HEAD
-        boolean canOperatorPermissions = canOperatorPermissions(loginUser, new Object[]{resourceId}, checkResourceType(resource.getType()), funcPermissionKey);
-=======
         AuthorizationType authorizationType = resource.getType().equals(ResourceType.FILE) ? AuthorizationType.RESOURCE_FILE_ID : AuthorizationType.UDF_FILE;
         boolean canOperatorPermissions = canOperatorPermissions(loginUser, new Object[]{resourceId}, authorizationType, funcPermissionKey);
->>>>>>> d309ff12
         if (!canOperatorPermissions){
             putMsg(resultCheck, Status.NO_CURRENT_OPERATING_PERMISSION);
             return resultCheck;
@@ -984,12 +966,8 @@
             }
         }
         String funcPermissionKey = type.equals(ResourceType.FILE) ? ApiFuncIdentificationConstant.FILE_VIEW : ApiFuncIdentificationConstant.UDF_FILE_VIEW;
-<<<<<<< HEAD
-        boolean canOperatorPermissions = canOperatorPermissions(loginUser, new Object[]{resource.getId()}, checkResourceType(type), funcPermissionKey);
-=======
         AuthorizationType authorizationType = type.equals(ResourceType.FILE) ? AuthorizationType.RESOURCE_FILE_ID : AuthorizationType.UDF_FILE;
         boolean canOperatorPermissions = canOperatorPermissions(loginUser, new Object[]{resource.getId()}, authorizationType, funcPermissionKey);
->>>>>>> d309ff12
         if (!canOperatorPermissions){
             putMsg(result, Status.NO_CURRENT_OPERATING_PERMISSION);
             return result;
@@ -1013,12 +991,8 @@
             return result;
         }
         String funcPermissionKey = resource.getType().equals(ResourceType.FILE) ? ApiFuncIdentificationConstant.FILE_VIEW : ApiFuncIdentificationConstant.UDF_FILE_VIEW;
-<<<<<<< HEAD
-        boolean canOperatorPermissions = canOperatorPermissions(loginUser, new Object[]{id}, checkResourceType(resource.getType()), funcPermissionKey);
-=======
         AuthorizationType authorizationType = resource.getType().equals(ResourceType.FILE) ? AuthorizationType.RESOURCE_FILE_ID : AuthorizationType.UDF_FILE;
         boolean canOperatorPermissions = canOperatorPermissions(loginUser, new Object[]{id}, authorizationType, funcPermissionKey);
->>>>>>> d309ff12
         if (!canOperatorPermissions){
             putMsg(result, Status.NO_CURRENT_OPERATING_PERMISSION);
             return result;
@@ -1049,12 +1023,8 @@
             return result;
         }
         String funcPermissionKey = resource.getType().equals(ResourceType.FILE) ? ApiFuncIdentificationConstant.FILE_VIEW : ApiFuncIdentificationConstant.UDF_FILE_VIEW;
-<<<<<<< HEAD
-        boolean canOperatorPermissions = canOperatorPermissions(loginUser, new Object[]{resourceId}, checkResourceType(resource.getType()), funcPermissionKey);
-=======
         AuthorizationType authorizationType = resource.getType().equals(ResourceType.FILE) ? AuthorizationType.RESOURCE_FILE_ID : AuthorizationType.UDF_FILE;
         boolean canOperatorPermissions = canOperatorPermissions(loginUser, new Object[]{resourceId}, authorizationType, funcPermissionKey);
->>>>>>> d309ff12
         if (!canOperatorPermissions){
             putMsg(result, Status.NO_CURRENT_OPERATING_PERMISSION);
             return result;
@@ -1160,11 +1130,7 @@
         updateParentResourceSize(resource, resource.getSize());
 
         putMsg(result, Status.SUCCESS);
-<<<<<<< HEAD
-        permissionPostHandle(checkResourceType(resource.getType()), loginUser.getId(), Collections.singletonList(resource.getId()), logger);
-=======
         permissionPostHandle(resource.getType(), loginUser, resource.getId());
->>>>>>> d309ff12
         Map<String, Object> resultMap = new HashMap<>();
         for (Map.Entry<Object, Object> entry : new BeanMap(resource).entrySet()) {
             if (!Constants.CLASS.equalsIgnoreCase(entry.getKey().toString())) {
@@ -1246,12 +1212,8 @@
             return result;
         }
         String funcPermissionKey = resource.getType().equals(ResourceType.FILE) ? ApiFuncIdentificationConstant.FILE_UPDATE : ApiFuncIdentificationConstant.UDF_UPDATE;
-<<<<<<< HEAD
-        boolean canOperatorPermissions = canOperatorPermissions(loginUser, new Object[]{resourceId}, checkResourceType(resource.getType()), funcPermissionKey);
-=======
         AuthorizationType authorizationType = resource.getType().equals(ResourceType.FILE) ? AuthorizationType.RESOURCE_FILE_ID : AuthorizationType.UDF_FILE;
         boolean canOperatorPermissions = canOperatorPermissions(loginUser, new Object[]{resourceId}, authorizationType, funcPermissionKey);
->>>>>>> d309ff12
         if (!canOperatorPermissions){
             putMsg(result, Status.NO_CURRENT_OPERATING_PERMISSION);
             return result;
@@ -1353,12 +1315,8 @@
         }
 
         String funcPermissionKey = resource.getType().equals(ResourceType.FILE) ? ApiFuncIdentificationConstant.FILE_DOWNLOAD : ApiFuncIdentificationConstant.UDF_DOWNLOAD;
-<<<<<<< HEAD
-        boolean canOperatorPermissions = canOperatorPermissions(loginUser, new Object[]{resourceId}, checkResourceType(resource.getType()), funcPermissionKey);
-=======
         AuthorizationType authorizationType = resource.getType().equals(ResourceType.FILE) ? AuthorizationType.RESOURCE_FILE_ID : AuthorizationType.UDF_FILE;
         boolean canOperatorPermissions = canOperatorPermissions(loginUser, new Object[]{resourceId}, authorizationType, funcPermissionKey);
->>>>>>> d309ff12
         if (!canOperatorPermissions){
             logger.error("{}: {}", Status.NO_CURRENT_OPERATING_PERMISSION.getMsg(), PropertyUtils.getResUploadStartupState());
             throw new ServiceException(Status.NO_CURRENT_OPERATING_PERMISSION.getMsg());
