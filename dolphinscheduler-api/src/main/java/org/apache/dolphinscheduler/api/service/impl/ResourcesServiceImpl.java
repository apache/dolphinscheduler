--- conflicted
+++ resolved
@@ -176,25 +176,12 @@
             return result;
         }
 
-<<<<<<< HEAD
         int tenantId = loginUser.getTenantId();
         Tenant tenant = tenantMapper.queryById(tenantId);
         if (tenant == null) {
             logger.error("tenant not exists");
             putMsg(result, Status.CURRENT_LOGIN_USER_TENANT_NOT_EXIST);
             return null;
-=======
-        String fullName = getFullName(currentDir, name);
-        result = verifyResource(loginUser, type, fullName, pid);
-        if (!result.getCode().equals(Status.SUCCESS.getCode())) {
-            return result;
-        }
-
-        if (checkResourceExists(fullName, type.ordinal())) {
-            logger.warn("Resource directory exists, can not create again, fullName:{}.", fullName);
-            putMsg(result, Status.RESOURCE_EXIST);
-            return result;
->>>>>>> 8cddb107
         }
 
         String tenantCode = getTenantCode(loginUser.getId(), result);
@@ -208,17 +195,8 @@
                 putMsg(result, Status.RESOURCE_EXIST);
                 return result;
             }
-<<<<<<< HEAD
-        } catch (Exception e) {
-=======
-            result.setData(resultMap);
-        } catch (DuplicateKeyException e) {
-            logger.warn("Resource directory exists, can not create again, fullName:{}.", fullName);
-            putMsg(result, Status.RESOURCE_EXIST);
-            return result;
-        } catch (Exception e) {
+        }catch (Exception e) {
             logger.warn("Resource exists, can not create again, fullName:{}.", fullName, e);
->>>>>>> 8cddb107
             throw new ServiceException("resource already exists, can't recreate");
         }
 
@@ -296,14 +274,6 @@
         if (!result.getCode().equals(Status.SUCCESS.getCode())) {
             return result;
         }
-<<<<<<< HEAD
-=======
-        if (checkDescriptionLength(desc)) {
-            logger.warn("Parameter description is too long.");
-            putMsg(result, Status.DESCRIPTION_TOO_LONG_ERROR);
-            return result;
-        }
->>>>>>> 8cddb107
 
         // make sure login user has tenant
         String tenantCode = getTenantCode(loginUser.getId(), result);
@@ -318,28 +288,9 @@
         }
 
         // check resource name exists
-<<<<<<< HEAD
         String userResRootPath = ResourceType.UDF.equals(type) ? storageOperate.getUdfDir(tenantCode)
                 : storageOperate.getResDir(tenantCode);
         String currDirNFileName = !currentDir.contains(userResRootPath) ? userResRootPath + name : currentDir + name;
-=======
-        String fullName = getFullName(currentDir, name);
-        if (checkResourceExists(fullName, type.ordinal())) {
-            logger.warn("Resource exists, can not create again, fullName:{}.", RegexUtils.escapeNRT(name));
-            putMsg(result, Status.RESOURCE_EXIST);
-            return result;
-        }
-        if (fullName.length() > Constants.RESOURCE_FULL_NAME_MAX_LENGTH) {
-            logger.warn("Resource file's name is longer than max full name length, fullName:{}, fullNameSize:{}, maxFullNameSize:{}",
-                    RegexUtils.escapeNRT(name), fullName.length(), Constants.RESOURCE_FULL_NAME_MAX_LENGTH);
-            putMsg(result, Status.RESOURCE_FULL_NAME_TOO_LONG_ERROR);
-            return result;
-        }
-
-        Date now = new Date();
-        Resource resource = new Resource(pid, name, fullName, false, desc, file.getOriginalFilename(),
-                loginUser.getId(), type, file.getSize(), now, now);
->>>>>>> 8cddb107
 
         try {
             if (checkResourceExists(currDirNFileName, type.ordinal())) {
@@ -348,46 +299,19 @@
                 return result;
             }
         } catch (Exception e) {
-<<<<<<< HEAD
-=======
-            logger.warn("Resource exists, can not create again, fullName:{}.", fullName, e);
->>>>>>> 8cddb107
             throw new ServiceException("resource already exists, can't recreate");
         }
-
         if (currDirNFileName.length() > Constants.RESOURCE_FULL_NAME_MAX_LENGTH) {
-            logger.error("resource {}'s full name {}' is longer than the max length {}", RegexUtils.escapeNRT(name),
-                    currDirNFileName, Constants.RESOURCE_FULL_NAME_MAX_LENGTH);
+            logger.warn("Resource file's name is longer than max full name length, fullName:{}, fullNameSize:{}, maxFullNameSize:{}",
+                    RegexUtils.escapeNRT(name), currDirNFileName.length(), Constants.RESOURCE_FULL_NAME_MAX_LENGTH);
             putMsg(result, Status.RESOURCE_FULL_NAME_TOO_LONG_ERROR);
             return result;
         }
-        // try {
-        // resourcesMapper.insert(resource);
-        // updateParentResourceSize(resource, resource.getSize());
-        // putMsg(result, Status.SUCCESS);
-        // permissionPostHandle(resource.getType(), loginUser, resource.getId());
-        // Map<String, Object> resultMap = new HashMap<>();
-        // for (Map.Entry<Object, Object> entry : new BeanMap(resource).entrySet()) {
-        // if (!"class".equalsIgnoreCase(entry.getKey().toString())) {
-        // resultMap.put(entry.getKey().toString(), entry.getValue());
-        // }
-        // }
-        // result.setData(resultMap);
-        // } catch (Exception e) {
-        // logger.error("resource already exists, can't recreate ", e);
-        // throw new ServiceException("resource already exists, can't recreate");
-        // }
 
         // fail upload
-<<<<<<< HEAD
         if (!upload(loginUser, currDirNFileName, file, type)) {
             logger.error("upload resource: {} file: {} failed.", RegexUtils.escapeNRT(name),
                     RegexUtils.escapeNRT(file.getOriginalFilename()));
-=======
-        if (!upload(loginUser, fullName, file, type)) {
-            logger.error("Upload resource file failed, resourceName:{}, fileName:{}.",
-                    RegexUtils.escapeNRT(name), RegexUtils.escapeNRT(file.getOriginalFilename()));
->>>>>>> 8cddb107
             putMsg(result, Status.STORE_OPERATE_CREATE_ERROR);
             throw new ServiceException(String.format("upload resource: %s file: %s failed.", name, file.getOriginalFilename()));
         } else
@@ -479,7 +403,6 @@
             return result;
         }
 
-<<<<<<< HEAD
         String defaultPath = storageOperate.getResDir(tenantCode);
 
         StorageEntity resource;
@@ -489,18 +412,6 @@
             logger.error(e.getMessage() + " Resource path: {}", resourceFullName, e);
             putMsg(result, Status.RESOURCE_NOT_EXIST);
             throw new ServiceException(String.format(e.getMessage() + " Resource path: %s", resourceFullName));
-=======
-        Resource resource = resourcesMapper.selectById(resourceId);
-        if (resource == null) {
-            logger.error("Resource does not exist, resourceId:{}.", resourceId);
-            putMsg(result, Status.RESOURCE_NOT_EXIST);
-            return result;
-        }
-        if (checkDescriptionLength(desc)) {
-            logger.warn("Parameter description is too long.");
-            putMsg(result, Status.DESCRIPTION_TOO_LONG_ERROR);
-            return result;
->>>>>>> 8cddb107
         }
 
         if (!PropertyUtils.getResUploadStartupState()) {
@@ -532,7 +443,6 @@
         // updated fullName
         String fullName = String.format(FORMAT_SS,
                 originFullName.substring(0, originFullName.lastIndexOf(FOLDER_SEPARATOR) + 1), name);
-<<<<<<< HEAD
         if (!originResourceName.equals(name)) {
             try {
                 if (checkResourceExists(fullName, type.ordinal())) {
@@ -544,12 +454,6 @@
                 throw new ServiceException(String.format("error occurs while querying resource: %s", fullName));
             }
 
-=======
-        if (!originResourceName.equals(name) && checkResourceExists(fullName, type.ordinal())) {
-            logger.warn("Resource exists, can not create again, fullName:{}.", RegexUtils.escapeNRT(name));
-            putMsg(result, Status.RESOURCE_EXIST);
-            return result;
->>>>>>> 8cddb107
         }
 
         result = verifyFile(name, type, file);
@@ -557,61 +461,6 @@
             return result;
         }
 
-<<<<<<< HEAD
-=======
-        // query tenant by user id
-        String tenantCode = getTenantCode(resource.getUserId(), result);
-        if (StringUtils.isEmpty(tenantCode)) {
-            logger.error("Tenant of current login user does not specified, loginUserName:{}.", loginUser.getUserName());
-            return result;
-        }
-        // verify whether the resource exists in storage
-        // get the path of origin file in storage
-        String originFileName = storageOperate.getFileName(resource.getType(), tenantCode, originFullName);
-        try {
-            if (!storageOperate.exists(tenantCode, originFileName)) {
-                logger.error("Resource file does not exist in {} storage, tenantCode:{}, resourceId:{}, originFileName:{}.",
-                        resource.getType(), tenantCode, resourceId, originFileName);
-                putMsg(result, Status.RESOURCE_NOT_EXIST);
-                return result;
-            }
-        } catch (IOException e) {
-            logger.error("Storage operation error, storageType:{}, tenantCode:{}, resourceId:{}, originFileName:{}.",
-                    resource.getType(), tenantCode, resourceId, originFileName, e);
-            throw new ServiceException(Status.HDFS_OPERATION_ERROR);
-        }
-
-        if (!resource.isDirectory()) {
-            // get the origin file suffix
-            String originSuffix = Files.getFileExtension(originFullName);
-            String suffix = Files.getFileExtension(fullName);
-            boolean suffixIsChanged = false;
-            if (StringUtils.isBlank(suffix) && StringUtils.isNotBlank(originSuffix)) {
-                suffixIsChanged = true;
-            }
-            if (StringUtils.isNotBlank(suffix) && !suffix.equals(originSuffix)) {
-                suffixIsChanged = true;
-            }
-            // verify whether suffix is changed
-            if (suffixIsChanged) {
-                // need verify whether this resource is authorized to other users
-                Map<String, Object> columnMap = new HashMap<>();
-                columnMap.put("resources_id", resourceId);
-
-                List<ResourcesUser> resourcesUsers = resourceUserMapper.selectByMap(columnMap);
-                if (CollectionUtils.isNotEmpty(resourcesUsers)) {
-                    List<Integer> userIds =
-                            resourcesUsers.stream().map(ResourcesUser::getUserId).collect(Collectors.toList());
-                    List<User> users = userMapper.selectBatchIds(userIds);
-                    String userNames = users.stream().map(User::getUserName).collect(Collectors.toList()).toString();
-                    logger.error("resource is authorized to user {},suffix not allowed to be modified", userNames);
-                    putMsg(result, Status.RESOURCE_IS_AUTHORIZED, userNames);
-                    return result;
-                }
-            }
-        }
-
->>>>>>> 8cddb107
         // updateResource data
         Date now = new Date();
         long originFileSize = resource.getSize();
@@ -656,17 +505,10 @@
         // String destHdfsFileName = storageOperate.getFileName(resource.getType(), tenantCode, fullName);
         String destHdfsFileName = fullName;
         try {
-<<<<<<< HEAD
             logger.info("start  copy {} -> {}", originFullName, destHdfsFileName);
             storageOperate.copy(originFullName, destHdfsFileName, true, true);
         } catch (Exception e) {
             logger.error(MessageFormat.format(" copy {0} -> {1} fail", originFullName, destHdfsFileName), e);
-=======
-            logger.info("Start copy file {} -> {}.", originFileName, destHdfsFileName);
-            storageOperate.copy(originFileName, destHdfsFileName, true, true);
-        } catch (Exception e) {
-            logger.error(MessageFormat.format("Copy file {0} -> {1} fail.", originFileName, destHdfsFileName), e);
->>>>>>> 8cddb107
             putMsg(result, Status.HDFS_COPY_FAIL);
             throw new ServiceException(MessageFormat.format(
                     Status.HDFS_COPY_FAIL.getMsg(), originFullName, destHdfsFileName ));
@@ -750,7 +592,6 @@
     public Result queryResourceListPaging(User loginUser, int directoryId, String fullName, String resTenantCode,
                                           ResourceType type, String searchVal, Integer pageNo, Integer pageSize) {
         Result<Object> result = new Result<>();
-<<<<<<< HEAD
 
         PageInfo<StorageEntity> pageInfo = new PageInfo<>(pageNo, pageSize);
 
@@ -760,16 +601,6 @@
             logger.error("tenant not exists");
             putMsg(result, Status.CURRENT_LOGIN_USER_TENANT_NOT_EXIST);
             return result;
-=======
-        Page<Resource> page = new Page<>(pageNo, pageSize);
-        if (directoryId != -1) {
-            Resource directory = resourcesMapper.selectById(directoryId);
-            if (directory == null) {
-                logger.error("Resource does not exist, resourceId:{}.", directoryId);
-                putMsg(result, Status.RESOURCE_NOT_EXIST);
-                return result;
-            }
->>>>>>> 8cddb107
         }
 
         // check user type
@@ -1075,7 +906,6 @@
             return result;
         }
 
-<<<<<<< HEAD
         if (!userIsValid(loginUser, tenantCode, resTenantCode)) {
             putMsg(result, Status.NO_CURRENT_OPERATING_PERMISSION);
             return result;
@@ -1119,60 +949,18 @@
         // if resource type is UDF,need check whether it is bound by UDF function
         if (resource.getType() == (ResourceType.UDF)) {
             List<UdfFunc> udfFuncs = udfFunctionMapper.listUdfByResourceFullName(allChildrenFullNameArray);
-=======
-        String tenantCode = getTenantCode(resource.getUserId(), result);
-        if (StringUtils.isEmpty(tenantCode)) {
-            logger.error("Tenant of current login user does not specified, loginUserName:{}.", loginUser.getUserName());
-            return result;
-        }
-
-        // get all resource id of process definitions those are released
-        List<Map<String, Object>> list = processDefinitionMapper.listResources();
-        Map<Integer, Set<Long>> resourceProcessMap =
-                ResourceProcessDefinitionUtils.getResourceProcessDefinitionMap(list);
-        Set<Integer> resourceIdSet = resourceProcessMap.keySet();
-        // get all children of the resource
-        List<Integer> allChildren = listAllChildren(resource, true);
-
-        Integer[] needDeleteResourceIdArray = allChildren.toArray(new Integer[allChildren.size()]);
-        
-        if (needDeleteResourceIdArray.length >= 2) {
-            logger.warn("Resource can not be deleted because there are files or folders {} in the current directory.", resource.getFileName());
-            putMsg(result, Status.RESOURCE_HAS_FOLDER, resource.getFileName());
-            return result;
-        }
-
-        // if resource type is UDF,need check whether it is bound by UDF function
-        if (resource.getType() == (ResourceType.UDF)) {
-            List<UdfFunc> udfFuncs = udfFunctionMapper.listUdfByResourceId(needDeleteResourceIdArray);
-            List<Integer> udfFuncIds = udfFuncs.stream().map(UdfFunc::getId).collect(Collectors.toList());
->>>>>>> 8cddb107
             if (CollectionUtils.isNotEmpty(udfFuncs)) {
-                logger.warn("Resource can not be deleted because it is bound by UDF functions, udfFuncIds:{}", udfFuncIds);
+                logger.warn("Resource can not be deleted because it is bound by UDF functions, udfFuncIds:{}", udfFuncs);
                 putMsg(result, Status.UDF_RESOURCE_IS_BOUND, udfFuncs.get(0).getFuncName());
                 return result;
             }
         }
 
-<<<<<<< HEAD
         resourceIdInUseSet.retainAll(resourcesIdNeedToDeleteSet);
         if (CollectionUtils.isNotEmpty(resourceIdInUseSet)) {
             logger.error("can't be deleted,because it is used of process definition");
             for (Integer resId : resourceIdInUseSet) {
                 logger.error("resource id:{} is used of process definition {}", resId, resourceProcessMap.get(resId));
-=======
-        if (resourceIdSet.contains(resource.getPid())) {
-            logger.warn("Resource can not be deleted because it is used by process definition, resourceId:{}, processDefinitionCode:{}.",
-                    resource.getId(), resource.getPid());
-            putMsg(result, Status.RESOURCE_IS_USED);
-            return result;
-        }
-        resourceIdSet.retainAll(allChildren);
-        if (CollectionUtils.isNotEmpty(resourceIdSet)) {
-            for (Integer resId : resourceIdSet) {
-                logger.warn("Resource can not be deleted because it is used by process definition, resourceId:{}, processDefinitionCode:{}.",
-                        resId, resourceProcessMap.get(resId));
->>>>>>> 8cddb107
             }
             putMsg(result, Status.RESOURCE_IS_USED);
             return result;
@@ -1213,12 +1001,6 @@
         // delete file on hdfs,S3
         storageOperate.delete(fullName, allChildren, true);
 
-<<<<<<< HEAD
-=======
-        // delete file on storage
-        storageOperate.delete(tenantCode, storageFilename, true);
-        logger.info("Resource delete complete, tenantCode:{}, fileName:{}.", tenantCode, storageFilename);
->>>>>>> 8cddb107
         putMsg(result, Status.SUCCESS);
 
         return result;
@@ -1277,30 +1059,6 @@
             logger.warn("Resource with same name exists so can not create again, resourceType:{}, resourceName:{}.",
                     type, RegexUtils.escapeNRT(fullName));
             putMsg(result, Status.RESOURCE_EXIST);
-<<<<<<< HEAD
-=======
-        } else {
-            // query tenant
-            Tenant tenant = tenantMapper.queryById(loginUser.getTenantId());
-            if (tenant != null) {
-                String tenantCode = tenant.getTenantCode();
-                try {
-                    String filename = storageOperate.getFileName(type, tenantCode, fullName);
-                    if (storageOperate.exists(tenantCode, filename)) {
-                        logger.warn("Resource file with same name exists so can not create again, tenantCode:{}, resourceName:{}.",
-                                tenantCode, RegexUtils.escapeNRT(filename));
-                        putMsg(result, Status.RESOURCE_FILE_EXIST, filename);
-                    }
-
-                } catch (Exception e) {
-                    logger.error("Verify resource name failed, resourceName:{}.", RegexUtils.escapeNRT(fullName), e);
-                    putMsg(result, Status.STORE_OPERATE_CREATE_ERROR);
-                }
-            } else {
-                logger.error("Tenant does not exist or tenant of current login user does not specified, loginUserName:{}.", loginUser.getUserName());
-                putMsg(result, Status.CURRENT_LOGIN_USER_TENANT_NOT_EXIST);
-            }
->>>>>>> 8cddb107
         }
 
         return result;
@@ -1318,7 +1076,6 @@
     public Result<Object> queryResource(User loginUser, String fileName, Integer id, ResourceType type,
                                         String resTenantCode) {
         Result<Object> result = new Result<>();
-<<<<<<< HEAD
         if (StringUtils.isBlank(fileName) && id == null) {
             putMsg(result, Status.REQUEST_PARAMS_NOT_VALID_ERROR);
             return result;
@@ -1327,43 +1084,6 @@
         String tenantCode = getTenantCode(loginUser.getId(), result);
 
         if (!userIsValid(loginUser, tenantCode, resTenantCode)) {
-=======
-        if (StringUtils.isBlank(fullName) && id == null) {
-            logger.warn("Parameter fullName and id is invalid.");
-            putMsg(result, Status.REQUEST_PARAMS_NOT_VALID_ERROR);
-            return result;
-        }
-        Resource resource;
-        if (StringUtils.isNotBlank(fullName)) {
-            List<Resource> resourceList = resourcesMapper.queryResource(fullName, type.ordinal());
-            if (CollectionUtils.isEmpty(resourceList)) {
-                logger.error("Resources do not exist, fullName:{}.",
-                        RegexUtils.escapeNRT(fullName));
-                putMsg(result, Status.RESOURCE_NOT_EXIST);
-                return result;
-            }
-            resource = resourceList.get(0);
-        } else {
-            resource = resourcesMapper.selectById(id);
-            if (resource == null) {
-                logger.error("Resource does not exist, resourceId:{}.", id);
-                putMsg(result, Status.RESOURCE_NOT_EXIST);
-                return result;
-            }
-            int pid = resource.getPid();
-            resource = resourcesMapper.selectById(pid);
-            if (resource == null) {
-                logger.error("Resource does not exist, resourceId:{}.", pid);
-                putMsg(result, Status.RESOURCE_NOT_EXIST);
-                return result;
-            }
-        }
-        String funcPermissionKey = type.equals(ResourceType.FILE) ? ApiFuncIdentificationConstant.FILE_VIEW
-                : ApiFuncIdentificationConstant.UDF_FILE_VIEW;
-        boolean canOperatorPermissions = canOperatorPermissions(loginUser, new Object[]{resource.getId()},
-                checkResourceType(type), funcPermissionKey);
-        if (!canOperatorPermissions) {
->>>>>>> 8cddb107
             putMsg(result, Status.NO_CURRENT_OPERATING_PERMISSION);
             return result;
         }
@@ -1401,7 +1121,6 @@
     public Result<Object> queryResourceById(User loginUser, Integer id, String fullName, String resTenantCode,
                                             ResourceType type) throws IOException {
         Result<Object> result = new Result<>();
-<<<<<<< HEAD
 
         int tenantId = loginUser.getTenantId();
         Tenant tenant = tenantMapper.queryById(tenantId);
@@ -1409,13 +1128,6 @@
             logger.error("tenant not exists");
             putMsg(result, Status.CURRENT_LOGIN_USER_TENANT_NOT_EXIST);
             return null;
-=======
-        Resource resource = resourcesMapper.selectById(id);
-        if (resource == null) {
-            logger.error("Resource does not exist, resourceId:{}.", id);
-            putMsg(result, Status.RESOURCE_NOT_EXIST);
-            return result;
->>>>>>> 8cddb107
         }
         String tenantCode = tenant.getTenantCode();
         // new permission check
@@ -1461,27 +1173,11 @@
         if (!result.getCode().equals(Status.SUCCESS.getCode())) {
             return result;
         }
-<<<<<<< HEAD
 
         String tenantCode = getTenantCode(loginUser.getId(), result);
 
         // new permission check
         if (!userIsValid(loginUser, tenantCode, resTenantCode)) {
-=======
-        // get resource by id
-        Resource resource = resourcesMapper.selectById(resourceId);
-        if (resource == null) {
-            logger.error("Resource does not exist, resourceId:{}.", resourceId);
-            putMsg(result, Status.RESOURCE_NOT_EXIST);
-            return result;
-        }
-        String funcPermissionKey =
-                resource.getType().equals(ResourceType.FILE) ? ApiFuncIdentificationConstant.FILE_VIEW
-                        : ApiFuncIdentificationConstant.UDF_FILE_VIEW;
-        boolean canOperatorPermissions = canOperatorPermissions(loginUser, new Object[]{resourceId},
-                checkResourceType(resource.getType()), funcPermissionKey);
-        if (!canOperatorPermissions) {
->>>>>>> 8cddb107
             putMsg(result, Status.NO_CURRENT_OPERATING_PERMISSION);
             return result;
         }
@@ -1492,17 +1188,12 @@
         if (StringUtils.isNotEmpty(resourceViewSuffixes)) {
             List<String> strList = Arrays.asList(resourceViewSuffixes.split(","));
             if (!strList.contains(nameSuffix)) {
-<<<<<<< HEAD
-                logger.error("resource suffix {} not support view,  resource id {}", nameSuffix, fullName);
-=======
-                logger.warn("Resource suffix does not support view, resourceId:{}, suffix:{}.", resourceId, nameSuffix);
->>>>>>> 8cddb107
+                logger.error("Resource suffix does not support view,resourceFullName:{}, suffix:{}.",fullName, nameSuffix);
                 putMsg(result, Status.RESOURCE_SUFFIX_NOT_SUPPORT_VIEW);
                 return result;
             }
         }
 
-<<<<<<< HEAD
         List<String> content = new ArrayList<>();
         try {
             if (storageOperate.exists(fullName)) {
@@ -1514,35 +1205,6 @@
 
         } catch (Exception e) {
             logger.error("Resource {} read failed", fullName, e);
-=======
-        String tenantCode = getTenantCode(resource.getUserId(), result);
-        if (StringUtils.isEmpty(tenantCode)) {
-            logger.error("Tenant of resource user does not specified, resourceUserIde:{}.", resource.getUserId());
-            return result;
-        }
-
-        // source path
-        String resourceFileName = storageOperate.getResourceFileName(tenantCode, resource.getFullName());
-        logger.info("Resource file path is {}.", resourceFileName);
-        try {
-            if (storageOperate.exists(tenantCode, resourceFileName)) {
-                List<String> content = storageOperate.vimFile(tenantCode, resourceFileName, skipLineNum, limit);
-
-                logger.info("Vim file content in path {} success, tenantCode:{}, fileName:{}, skipLineNum:{}, limit:{}.",
-                        resourceFileName, tenantCode, resourceFileName, skipLineNum, limit);
-                putMsg(result, Status.SUCCESS);
-                Map<String, Object> map = new HashMap<>();
-                map.put(ALIAS, resource.getAlias());
-                map.put(CONTENT, String.join("\n", content));
-                result.setData(map);
-            } else {
-                logger.error("File does not exist in storage, fileName:{}.", resourceFileName);
-                putMsg(result, Status.RESOURCE_FILE_NOT_EXIST, resourceFileName);
-            }
-
-        } catch (Exception e) {
-            logger.error("Resource file read error, fileName:{}.", resourceFileName, e);
->>>>>>> 8cddb107
             putMsg(result, Status.HDFS_OPERATION_ERROR);
         }
 
@@ -1589,14 +1251,6 @@
             putMsg(result, Status.VERIFY_PARAMETER_NAME_FAILED);
             return result;
         }
-<<<<<<< HEAD
-=======
-        if (checkDescriptionLength(desc)) {
-            logger.warn("Parameter description is too long.");
-            putMsg(result, Status.DESCRIPTION_TOO_LONG_ERROR);
-            return result;
-        }
->>>>>>> 8cddb107
 
         // check file suffix
         String nameSuffix = fileSuffix.trim();
@@ -1799,23 +1453,17 @@
             return result;
         }
 
-<<<<<<< HEAD
         StorageEntity resource;
         try {
             resource = storageOperate.getFileStatus(fullName, "", resTenantCode, ResourceType.FILE);
         } catch (Exception e) {
             logger.error("error occurred when fetching resource information ,  resource id {}", resourceId);
-=======
-        Resource resource = resourcesMapper.selectById(resourceId);
+            putMsg(result, Status.RESOURCE_NOT_EXIST);
+            return result;
+        }
+
         if (resource == null) {
             logger.error("Resource does not exist, resourceId:{}.", resourceId);
->>>>>>> 8cddb107
-            putMsg(result, Status.RESOURCE_NOT_EXIST);
-            return result;
-        }
-
-        if (resource == null) {
-            logger.error("read file not exist,  resource id {}", resourceId);
             putMsg(result, Status.RESOURCE_NOT_EXIST);
             return result;
         }
@@ -1839,14 +1487,8 @@
             }
         }
 
-<<<<<<< HEAD
         // String tenantCode = getTenantCode(resource.getUserId(), result);
         if (StringUtils.isEmpty(resTenantCode)) {
-=======
-        String tenantCode = getTenantCode(resource.getUserId(), result);
-        if (StringUtils.isEmpty(tenantCode)) {
-            logger.error("Tenant of resource user does not specified, resourceUserIde:{}.", resource.getUserId());
->>>>>>> 8cddb107
             return result;
         }
         // long originFileSize = resource.getSize();
@@ -1885,11 +1527,7 @@
 
             // get resource file path
             String resourcePath = storageOperate.getResDir(tenantCode);
-<<<<<<< HEAD
             logger.info("resource  path is {}, resource dir is {}", fullName, resourcePath);
-=======
-            logger.info("Resource file name is {}, resource dir is {}.", storageFileName, resourcePath);
->>>>>>> 8cddb107
 
             if (!storageOperate.exists(resourcePath)) {
                 // create if tenant dir not exists
@@ -1902,12 +1540,12 @@
 
             storageOperate.upload(tenantCode, localFilename, fullName, true, true);
         } catch (Exception e) {
-            logger.error("Upload content to storage error, tenantCode:{}, destFileName:{}.", tenantCode, storageFileName, e);
+            logger.error("Upload content to storage error, tenantCode:{}, destFileName:{}.", tenantCode, localFilename, e);
             result.setCode(Status.HDFS_OPERATION_ERROR.getCode());
             result.setMsg(String.format("copy %s to hdfs %s fail", localFilename, fullName));
             return result;
         }
-        logger.info("Upload content to storage complete, tenantCode:{}, destFileName:{}.", tenantCode, storageFileName);
+        logger.info("Upload content to storage complete, tenantCode:{}, destFileName:{}.", tenantCode, localFilename);
         putMsg(result, Status.SUCCESS);
         return result;
     }
@@ -1928,40 +1566,9 @@
             throw new ServiceException("hdfs not startup");
         }
 
-<<<<<<< HEAD
-
-        // String funcPermissionKey = resource.getType().equals(ResourceType.FILE) ?
-        // ApiFuncIdentificationConstant.FILE_DOWNLOAD : ApiFuncIdentificationConstant.UDF_DOWNLOAD;
-        // boolean canOperatorPermissions = canOperatorPermissions(loginUser, new Object[]{resourceId},
-        // checkResourceType(resource.getType()), funcPermissionKey);
-        // if (!canOperatorPermissions){
-        // logger.error("{}: {}", Status.NO_CURRENT_OPERATING_PERMISSION.getMsg(),
-        // PropertyUtils.getResUploadStartupState());
-        // throw new ServiceException(Status.NO_CURRENT_OPERATING_PERMISSION.getMsg());
-        // }
-        // resource.isDirectory()
+
         if (fullName.endsWith("/")) {
             logger.error("resource id {} is directory,can't download it", fullName);
-=======
-        Resource resource = resourcesMapper.selectById(resourceId);
-        if (resource == null) {
-            logger.error("Resource does not exist, resourceId:{}.", resourceId);
-            return null;
-        }
-
-        String funcPermissionKey =
-                resource.getType().equals(ResourceType.FILE) ? ApiFuncIdentificationConstant.FILE_DOWNLOAD
-                        : ApiFuncIdentificationConstant.UDF_DOWNLOAD;
-        boolean canOperatorPermissions = canOperatorPermissions(loginUser, new Object[]{resourceId},
-                checkResourceType(resource.getType()), funcPermissionKey);
-        if (!canOperatorPermissions) {
-            logger.error("{}: {}", Status.NO_CURRENT_OPERATING_PERMISSION.getMsg(),
-                    PropertyUtils.getResUploadStartupState());
-            throw new ServiceException(Status.NO_CURRENT_OPERATING_PERMISSION.getMsg());
-        }
-        if (resource.isDirectory()) {
-            logger.warn("Resource is a directory so can not download it, resourceId:{}.", resourceId);
->>>>>>> 8cddb107
             throw new ServiceException("can't download directory");
         }
 
@@ -1969,58 +1576,33 @@
         User user = userMapper.selectById(userId);
         if (user == null) {
             logger.error("User does not exits, userId:{}.", userId);
-            throw new ServiceException(String.format("resource owner id %d does not exist", userId));
-        }
-
-<<<<<<< HEAD
+            throw new ServiceException(String.format("Resource owner id %d does not exist", userId));
+        }
+
         String tenantCode = "";
-=======
-        Tenant tenant = tenantMapper.queryById(user.getTenantId());
-        if (tenant == null) {
-            logger.error("Tenant does not exists, tenantId:{}.", user.getTenantId());
-            throw new ServiceException(String.format("The tenant id %d of resource owner does not exist", user.getTenantId()));
-        }
-
-        String tenantCode = tenant.getTenantCode();
->>>>>>> 8cddb107
 
         if (user.getTenantId() != 0) {
             Tenant tenant = tenantMapper.queryById(user.getTenantId());
             if (tenant == null) {
-                logger.error("tenant id {} not exists", user.getTenantId());
+                logger.error("Tenant id {} not exists", user.getTenantId());
                 throw new ServiceException(
                         String.format("The tenant id %d of resource owner not exist", user.getTenantId()));
             }
             tenantCode = tenant.getTenantCode();
         }
 
-<<<<<<< HEAD
         String[] aliasArr = fullName.split("/");
         String alias = aliasArr[aliasArr.length - 1];
         String localFileName = FileUtils.getDownloadFilename(alias);
-        logger.info("resource  path is {}, download local filename is {}", alias, localFileName);
+        logger.info("Resource path is {}, download local filename is {}", alias, localFileName);
 
         try {
             storageOperate.download(tenantCode, fullName, localFileName, false, true);
             return org.apache.dolphinscheduler.api.utils.FileUtils.file2Resource(localFileName);
         } catch (IOException e) {
-            logger.error("download resource error, the path is {}, and local filename is {}, the error message is {}",
+            logger.error("Download resource error, the path is {}, and local filename is {}, the error message is {}",
                     fullName, localFileName, e.getMessage());
-=======
-        String localFileName = FileUtils.getDownloadFilename(resource.getAlias());
-        logger.info("Resource path is {}, download local filename is {}.", fileName, localFileName);
-
-        try {
-            storageOperate.download(tenantCode, fileName, localFileName, false, true);
-            org.springframework.core.io.Resource file2Resource = org.apache.dolphinscheduler.api.utils.FileUtils.file2Resource(localFileName);
-            if (file2Resource != null) {
-                logger.info("Download resource complete, path:{}, localFileName:{}.", fileName, localFileName);
-            }
-            return file2Resource;
-        } catch (IOException e) {
-            logger.error("Download resource error, path:{}, localFileName:{}.", fileName, localFileName, e);
->>>>>>> 8cddb107
-            throw new ServerException("download the resource file failed ,it may be related to your storage");
+            throw new ServerException("Download the resource file failed ,it may be related to your storage");
         }
     }
 
