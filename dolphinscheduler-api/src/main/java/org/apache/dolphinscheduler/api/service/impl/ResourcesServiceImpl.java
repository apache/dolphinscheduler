/*
 * Licensed to the Apache Software Foundation (ASF) under one or more
 * contributor license agreements.  See the NOTICE file distributed with
 * this work for additional information regarding copyright ownership.
 * The ASF licenses this file to You under the Apache License, Version 2.0
 * (the "License"); you may not use this file except in compliance with
 * the License.  You may obtain a copy of the License at
 *
 *    http://www.apache.org/licenses/LICENSE-2.0
 *
 * Unless required by applicable law or agreed to in writing, software
 * distributed under the License is distributed on an "AS IS" BASIS,
 * WITHOUT WARRANTIES OR CONDITIONS OF ANY KIND, either express or implied.
 * See the License for the specific language governing permissions and
 * limitations under the License.
 */

package org.apache.dolphinscheduler.api.service.impl;

import com.baomidou.mybatisplus.core.metadata.IPage;
import com.baomidou.mybatisplus.extension.plugins.pagination.Page;
import com.fasterxml.jackson.databind.SerializationFeature;
import com.google.common.io.Files;
import org.apache.commons.beanutils.BeanMap;
import org.apache.commons.collections.CollectionUtils;
import org.apache.commons.lang.StringUtils;
import org.apache.dolphinscheduler.api.dto.resources.ResourceComponent;
import org.apache.dolphinscheduler.api.dto.resources.filter.ResourceFilter;
import org.apache.dolphinscheduler.api.dto.resources.visitor.ResourceTreeVisitor;
import org.apache.dolphinscheduler.api.dto.resources.visitor.Visitor;
import org.apache.dolphinscheduler.api.enums.Status;
import org.apache.dolphinscheduler.api.exceptions.ServiceException;
import org.apache.dolphinscheduler.api.service.ResourcesService;
import org.apache.dolphinscheduler.api.utils.PageInfo;
import org.apache.dolphinscheduler.api.utils.RegexUtils;
import org.apache.dolphinscheduler.api.utils.Result;
import org.apache.dolphinscheduler.common.Constants;
import org.apache.dolphinscheduler.common.enums.ProgramType;
<<<<<<< HEAD
import org.apache.dolphinscheduler.common.enums.ResUploadType;
import org.apache.dolphinscheduler.common.storage.StorageOperate;
=======
>>>>>>> ddfd4a57
import org.apache.dolphinscheduler.common.utils.FileUtils;
import org.apache.dolphinscheduler.common.utils.JSONUtils;
import org.apache.dolphinscheduler.common.utils.PropertyUtils;
import org.apache.dolphinscheduler.dao.entity.*;
import org.apache.dolphinscheduler.dao.mapper.*;
import org.apache.dolphinscheduler.dao.utils.ResourceProcessDefinitionUtils;
import org.apache.dolphinscheduler.spi.enums.ResourceType;
<<<<<<< HEAD
=======

import org.apache.commons.beanutils.BeanMap;
import org.apache.commons.collections.CollectionUtils;
import org.apache.commons.lang.StringUtils;

import java.io.IOException;
import java.text.MessageFormat;
import java.util.ArrayList;
import java.util.Arrays;
import java.util.Collections;
import java.util.Date;
import java.util.HashMap;
import java.util.HashSet;
import java.util.List;
import java.util.Map;
import java.util.Set;
import java.util.UUID;
import java.util.regex.Matcher;
import java.util.stream.Collectors;

>>>>>>> ddfd4a57
import org.slf4j.Logger;
import org.slf4j.LoggerFactory;
import org.springframework.beans.factory.annotation.Autowired;
import org.springframework.dao.DuplicateKeyException;
import org.springframework.stereotype.Service;
import org.springframework.transaction.annotation.Transactional;
import org.springframework.web.multipart.MultipartFile;

<<<<<<< HEAD
import java.io.IOException;
import java.rmi.ServerException;
import java.text.MessageFormat;
import java.util.*;
import java.util.regex.Matcher;
import java.util.stream.Collectors;

import static org.apache.dolphinscheduler.common.Constants.*;
=======
import com.baomidou.mybatisplus.core.metadata.IPage;
import com.baomidou.mybatisplus.extension.plugins.pagination.Page;
import com.fasterxml.jackson.databind.SerializationFeature;
import com.google.common.base.Joiner;
import com.google.common.io.Files;
>>>>>>> ddfd4a57

/**
 * resources service impl
 */
@Service
public class ResourcesServiceImpl extends BaseServiceImpl implements ResourcesService {

    private static final Logger logger = LoggerFactory.getLogger(ResourcesServiceImpl.class);

    @Autowired
    private ResourceMapper resourcesMapper;

    @Autowired
    private UdfFuncMapper udfFunctionMapper;

    @Autowired
    private TenantMapper tenantMapper;

    @Autowired
    private UserMapper userMapper;

    @Autowired
    private ResourceUserMapper resourceUserMapper;

    @Autowired
    private ProcessDefinitionMapper processDefinitionMapper;

    @Autowired(required = false)
    private StorageOperate storageOperate;

    /**
     * create directory
     *
     * @param loginUser   login user
     * @param name        alias
     * @param description description
     * @param type        type
     * @param pid         parent id
     * @param currentDir  current directory
     * @return create directory result
     */
    @Override
    @Transactional(rollbackFor = Exception.class)
    public Result<Object> createDirectory(User loginUser,
                                          String name,
                                          String description,
                                          ResourceType type,
                                          int pid,
                                          String currentDir) {
        Result<Object> result = checkResourceUploadStartupState();
        if (!result.getCode().equals(Status.SUCCESS.getCode())) {
            return result;
        }
        if (name.endsWith(FOLDER_SEPARATOR)) {
            result.setCode(Status.VERIFY_PARAMETER_NAME_FAILED.getCode());
            return result;
        }
        String fullName = getFullName(currentDir, name);
        result = verifyResource(loginUser, type, fullName, pid);
        if (!result.getCode().equals(Status.SUCCESS.getCode())) {
            return result;
        }

        if (checkResourceExists(fullName, type.ordinal())) {
            logger.error("resource directory {} has exist, can't recreate", fullName);
            putMsg(result, Status.RESOURCE_EXIST);
            return result;
        }

        Date now = new Date();

        Resource resource = new Resource(pid, name, fullName, true, description, name, loginUser.getId(), type, 0, now, now);

        try {
            resourcesMapper.insert(resource);
            putMsg(result, Status.SUCCESS);
            Map<String, Object> resultMap = new HashMap<>();
            for (Map.Entry<Object, Object> entry : new BeanMap(resource).entrySet()) {
                if (!"class".equalsIgnoreCase(entry.getKey().toString())) {
                    resultMap.put(entry.getKey().toString(), entry.getValue());
                }
            }
            result.setData(resultMap);
        } catch (DuplicateKeyException e) {
            logger.error("resource directory {} has exist, can't recreate", fullName);
            putMsg(result, Status.RESOURCE_EXIST);
            return result;
        } catch (Exception e) {
            logger.error("resource already exists, can't recreate ", e);
            throw new ServiceException("resource already exists, can't recreate");
        }
        //create directory in storage
        createDirectory(loginUser, fullName, type, result);
        return result;
    }

    private String getFullName(String currentDir, String name) {
        return currentDir.equals(FOLDER_SEPARATOR) ? String.format(FORMAT_SS, currentDir, name) : String.format(FORMAT_S_S, currentDir, name);
    }

    /**
     * create resource
     *
     * @param loginUser  login user
     * @param name       alias
     * @param desc       description
     * @param file       file
     * @param type       type
     * @param pid        parent id
     * @param currentDir current directory
     * @return create result code
     */
    @Override
    @Transactional(rollbackFor = Exception.class)
    public Result<Object> createResource(User loginUser,
                                         String name,
                                         String desc,
                                         ResourceType type,
                                         MultipartFile file,
                                         int pid,
                                         String currentDir) {
        Result<Object> result = checkResourceUploadStartupState();
        if (!result.getCode().equals(Status.SUCCESS.getCode())) {
            return result;
        }

        result = verifyPid(loginUser, pid);
        if (!result.getCode().equals(Status.SUCCESS.getCode())) {
            return result;
        }

        result = verifyFile(name, type, file);
        if (!result.getCode().equals(Status.SUCCESS.getCode())) {
            return result;
        }

        // check resource name exists
        String fullName = getFullName(currentDir, name);
        if (checkResourceExists(fullName, type.ordinal())) {
            logger.error("resource {} has exist, can't recreate", RegexUtils.escapeNRT(name));
            putMsg(result, Status.RESOURCE_EXIST);
            return result;
        }

        Date now = new Date();
        Resource resource = new Resource(pid, name, fullName, false, desc, file.getOriginalFilename(), loginUser.getId(), type, file.getSize(), now, now);

        try {
            resourcesMapper.insert(resource);
            updateParentResourceSize(resource, resource.getSize());
            putMsg(result, Status.SUCCESS);
            Map<String, Object> resultMap = new HashMap<>();
            for (Map.Entry<Object, Object> entry : new BeanMap(resource).entrySet()) {
                if (!"class".equalsIgnoreCase(entry.getKey().toString())) {
                    resultMap.put(entry.getKey().toString(), entry.getValue());
                }
            }
            result.setData(resultMap);
        } catch (Exception e) {
            logger.error("resource already exists, can't recreate ", e);
            throw new ServiceException("resource already exists, can't recreate");
        }

        // fail upload
        if (!upload(loginUser, fullName, file, type)) {
            logger.error("upload resource: {} file: {} failed.", RegexUtils.escapeNRT(name), RegexUtils.escapeNRT(file.getOriginalFilename()));
            putMsg(result, Status.STORE_OPERATE_CREATE_ERROR);
            throw new ServiceException(String.format("upload resource: %s file: %s failed.", name, file.getOriginalFilename()));
        }
        return result;
    }

    /**
     * update the folder's size of the resource
     *
     * @param resource the current resource
     * @param size size
     */
    private void updateParentResourceSize(Resource resource, long size) {
        if (resource.getSize() > 0) {
            String[] splits = resource.getFullName().split("/");
            for (int i = 1; i < splits.length; i++) {
                String parentFullName = Joiner.on("/").join(Arrays.copyOfRange(splits, 0, i));
                if (StringUtils.isNotBlank(parentFullName)) {
                    List<Resource> resources = resourcesMapper.queryResource(parentFullName, resource.getType().ordinal());
                    if (CollectionUtils.isNotEmpty(resources)) {
                        Resource parentResource = resources.get(0);
                        if (parentResource.getSize() + size >= 0) {
                            parentResource.setSize(parentResource.getSize() + size);
                        } else {
                            parentResource.setSize(0L);
                        }
                        resourcesMapper.updateById(parentResource);
                    }
                }
            }
        }
    }

    /**
     * check resource is exists
     *
     * @param fullName fullName
     * @param type     type
     * @return true if resource exists
     */
    private boolean checkResourceExists(String fullName, int type) {
        Boolean existResource = resourcesMapper.existResource(fullName, type);
        return Boolean.TRUE.equals(existResource);
    }

    /**
     * update resource
     *
     * @param loginUser  login user
     * @param resourceId resource id
     * @param name       name
     * @param desc       description
     * @param type       resource type
     * @param file       resource file
     * @return update result code
     */
    @Override
    @Transactional(rollbackFor = Exception.class)
    public Result<Object> updateResource(User loginUser,
                                         int resourceId,
                                         String name,
                                         String desc,
                                         ResourceType type,
                                         MultipartFile file) {
        Result<Object> result = checkResourceUploadStartupState();
        if (!result.getCode().equals(Status.SUCCESS.getCode())) {
            return result;
        }


        Resource resource = resourcesMapper.selectById(resourceId);
        if (resource == null) {
            putMsg(result, Status.RESOURCE_NOT_EXIST);
            return result;
        }

        if (resource.isDirectory() && storageOperate.returnStorageType().equals(ResUploadType.S3) && !resource.getFileName().equals(name)) {
            putMsg(result, Status.STORAGE_CANNOT_RENAME);
            return result;
        }

        if (!canOperator(loginUser, resource.getUserId())) {
            putMsg(result, Status.USER_NO_OPERATION_PERM);
            return result;
        }

        if (file == null && name.equals(resource.getAlias()) && desc.equals(resource.getDescription())) {
            putMsg(result, Status.SUCCESS);
            return result;
        }

        //check resource already exists
        String originFullName = resource.getFullName();
        String originResourceName = resource.getAlias();

        String fullName = String.format(FORMAT_SS, originFullName.substring(0, originFullName.lastIndexOf(FOLDER_SEPARATOR) + 1), name);
        if (!originResourceName.equals(name) && checkResourceExists(fullName, type.ordinal())) {
            logger.error("resource {} already exists, can't recreate", name);
            putMsg(result, Status.RESOURCE_EXIST);
            return result;
        }

        result = verifyFile(name, type, file);
        if (!result.getCode().equals(Status.SUCCESS.getCode())) {
            return result;
        }

        // query tenant by user id
        String tenantCode = getTenantCode(resource.getUserId(), result);
        if (StringUtils.isEmpty(tenantCode)) {
            return result;
        }
        // verify whether the resource exists in storage
        // get the path of origin file in storage
        String originFileName = storageOperate.getFileName(resource.getType(), tenantCode, originFullName);
        try {
            if (!storageOperate.exists(tenantCode, originFileName)) {
                logger.error("{} not exist", originFileName);
                putMsg(result, Status.RESOURCE_NOT_EXIST);
                return result;
            }
        } catch (IOException e) {
            logger.error(e.getMessage(), e);
            throw new ServiceException(Status.HDFS_OPERATION_ERROR);
        }

        if (!resource.isDirectory()) {
            //get the origin file suffix
            String originSuffix = Files.getFileExtension(originFullName);
            String suffix = Files.getFileExtension(fullName);
            boolean suffixIsChanged = false;
            if (StringUtils.isBlank(suffix) && StringUtils.isNotBlank(originSuffix)) {
                suffixIsChanged = true;
            }
            if (StringUtils.isNotBlank(suffix) && !suffix.equals(originSuffix)) {
                suffixIsChanged = true;
            }
            //verify whether suffix is changed
            if (suffixIsChanged) {
                //need verify whether this resource is authorized to other users
                Map<String, Object> columnMap = new HashMap<>();
                columnMap.put("resources_id", resourceId);

                List<ResourcesUser> resourcesUsers = resourceUserMapper.selectByMap(columnMap);
                if (CollectionUtils.isNotEmpty(resourcesUsers)) {
                    List<Integer> userIds = resourcesUsers.stream().map(ResourcesUser::getUserId).collect(Collectors.toList());
                    List<User> users = userMapper.selectBatchIds(userIds);
                    String userNames = users.stream().map(User::getUserName).collect(Collectors.toList()).toString();
                    logger.error("resource is authorized to user {},suffix not allowed to be modified", userNames);
                    putMsg(result, Status.RESOURCE_IS_AUTHORIZED, userNames);
                    return result;
                }
            }
        }

        // updateResource data
        Date now = new Date();
        long originFileSize = resource.getSize();

        resource.setAlias(name);
        resource.setFileName(name);
        resource.setFullName(fullName);
        resource.setDescription(desc);
        resource.setUpdateTime(now);
        if (file != null) {
            resource.setSize(file.getSize());
        }

        try {
            resourcesMapper.updateById(resource);
            if (resource.isDirectory()) {
                List<Integer> childrenResource = listAllChildren(resource, false);
                if (CollectionUtils.isNotEmpty(childrenResource)) {
                    String matcherFullName = Matcher.quoteReplacement(fullName);
                    List<Resource> childResourceList;
                    Integer[] childResIdArray = childrenResource.toArray(new Integer[childrenResource.size()]);
                    List<Resource> resourceList = resourcesMapper.listResourceByIds(childResIdArray);
                    childResourceList = resourceList.stream().map(t -> {
                        t.setFullName(t.getFullName().replaceFirst(originFullName, matcherFullName));
                        t.setUpdateTime(now);
                        return t;
                    }).collect(Collectors.toList());
                    resourcesMapper.batchUpdateResource(childResourceList);

                    if (ResourceType.UDF.equals(resource.getType())) {
                        List<UdfFunc> udfFuncs = udfFunctionMapper.listUdfByResourceId(childResIdArray);
                        if (CollectionUtils.isNotEmpty(udfFuncs)) {
                            udfFuncs = udfFuncs.stream().map(t -> {
                                t.setResourceName(t.getResourceName().replaceFirst(originFullName, matcherFullName));
                                t.setUpdateTime(now);
                                return t;
                            }).collect(Collectors.toList());
                            udfFunctionMapper.batchUpdateUdfFunc(udfFuncs);
                        }
                    }
                }
            } else if (ResourceType.UDF.equals(resource.getType())) {
                List<UdfFunc> udfFuncs = udfFunctionMapper.listUdfByResourceId(new Integer[]{resourceId});
                if (CollectionUtils.isNotEmpty(udfFuncs)) {
                    udfFuncs = udfFuncs.stream().map(t -> {
                        t.setResourceName(fullName);
                        t.setUpdateTime(now);
                        return t;
                    }).collect(Collectors.toList());
                    udfFunctionMapper.batchUpdateUdfFunc(udfFuncs);
                }

            }

            putMsg(result, Status.SUCCESS);
            Map<String, Object> resultMap = new HashMap<>();
            for (Map.Entry<Object, Object> entry : new BeanMap(resource).entrySet()) {
                if (!Constants.CLASS.equalsIgnoreCase(entry.getKey().toString())) {
                    resultMap.put(entry.getKey().toString(), entry.getValue());
                }
            }
            result.setData(resultMap);
        } catch (Exception e) {
            logger.error(Status.UPDATE_RESOURCE_ERROR.getMsg(), e);
            throw new ServiceException(Status.UPDATE_RESOURCE_ERROR);
        }

        // if name unchanged, return directly without moving on HDFS
        if (originResourceName.equals(name) && file == null) {
            return result;
        }

        if (file != null) {
            // fail upload
            if (!upload(loginUser, fullName, file, type)) {
                logger.error("upload resource: {} file: {} failed.", name, RegexUtils.escapeNRT(file.getOriginalFilename()));
                putMsg(result, Status.HDFS_OPERATION_ERROR);
                throw new ServiceException(String.format("upload resource: %s file: %s failed.", name, file.getOriginalFilename()));
            }
            if (!fullName.equals(originFullName)) {
                try {
                    storageOperate.delete(tenantCode, originFileName, false);
                } catch (IOException e) {
                    logger.error(e.getMessage(), e);
                    throw new ServiceException(String.format("delete resource: %s failed.", originFullName));
                }
            }

            updateParentResourceSize(resource, resource.getSize() - originFileSize);
            return result;
        }

        // get the path of dest file in hdfs
        String destHdfsFileName = storageOperate.getFileName(resource.getType(), tenantCode, fullName);

        try {
            logger.info("start  copy {} -> {}", originFileName, destHdfsFileName);
            storageOperate.copy(originFileName, destHdfsFileName, true, true);
        } catch (Exception e) {
            logger.error(MessageFormat.format(" copy {0} -> {1} fail", originFileName, destHdfsFileName), e);
            putMsg(result, Status.HDFS_COPY_FAIL);
            throw new ServiceException(Status.HDFS_COPY_FAIL);
        }

        return result;
    }

    private Result<Object> verifyFile(String name, ResourceType type, MultipartFile file) {
        Result<Object> result = new Result<>();
        putMsg(result, Status.SUCCESS);
        if (file != null) {
            // file is empty
            if (file.isEmpty()) {
                logger.error("file is empty: {}", RegexUtils.escapeNRT(file.getOriginalFilename()));
                putMsg(result, Status.RESOURCE_FILE_IS_EMPTY);
                return result;
            }

            // file suffix
            String fileSuffix = Files.getFileExtension(file.getOriginalFilename());
            String nameSuffix = Files.getFileExtension(name);

            // determine file suffix
            if (!(StringUtils.isNotEmpty(fileSuffix) && fileSuffix.equalsIgnoreCase(nameSuffix))) {
                // rename file suffix and original suffix must be consistent
                logger.error("rename file suffix and original suffix must be consistent: {}", RegexUtils.escapeNRT(file.getOriginalFilename()));
                putMsg(result, Status.RESOURCE_SUFFIX_FORBID_CHANGE);
                return result;
            }

            //If resource type is UDF, only jar packages are allowed to be uploaded, and the suffix must be .jar
            if (Constants.UDF.equals(type.name()) && !JAR.equalsIgnoreCase(fileSuffix)) {
                logger.error(Status.UDF_RESOURCE_SUFFIX_NOT_JAR.getMsg());
                putMsg(result, Status.UDF_RESOURCE_SUFFIX_NOT_JAR);
                return result;
            }
            if (file.getSize() > Constants.MAX_FILE_SIZE) {
                logger.error("file size is too large: {}", RegexUtils.escapeNRT(file.getOriginalFilename()));
                putMsg(result, Status.RESOURCE_SIZE_EXCEED_LIMIT);
                return result;
            }
        }
        return result;
    }

    /**
     * query resources list paging
     *
     * @param loginUser login user
     * @param type      resource type
     * @param searchVal search value
     * @param pageNo    page number
     * @param pageSize  page size
     * @return resource list page
     */
    @Override
    public Result queryResourceListPaging(User loginUser, int directoryId, ResourceType type, String searchVal, Integer pageNo, Integer pageSize) {

        Result result = new Result();
        Page<Resource> page = new Page<>(pageNo, pageSize);
        int userId = loginUser.getId();
        if (isAdmin(loginUser)) {
            userId = 0;
        }
        if (directoryId != -1) {
            Resource directory = resourcesMapper.selectById(directoryId);
            if (directory == null) {
                putMsg(result, Status.RESOURCE_NOT_EXIST);
                return result;
            }
        }

        List<Integer> resourcesIds = resourceUserMapper.queryResourcesIdListByUserIdAndPerm(userId, 0);

        IPage<Resource> resourceIPage = resourcesMapper.queryResourcePaging(page, userId, directoryId, type.ordinal(), searchVal, resourcesIds);

        PageInfo<Resource> pageInfo = new PageInfo<>(pageNo, pageSize);
        pageInfo.setTotal((int) resourceIPage.getTotal());
        pageInfo.setTotalList(resourceIPage.getRecords());
        result.setData(pageInfo);
        putMsg(result, Status.SUCCESS);
        return result;
    }

    /**
     * create directory
     * xxx The steps to verify resources are cumbersome and can be optimized
     *
     * @param loginUser login user
     * @param fullName  full name
     * @param type      resource type
     * @param result    Result
     */
    private void createDirectory(User loginUser, String fullName, ResourceType type, Result<Object> result) {
        String tenantCode = tenantMapper.queryById(loginUser.getTenantId()).getTenantCode();
        String directoryName = storageOperate.getFileName(type, tenantCode, fullName);
        String resourceRootPath = storageOperate.getDir(type, tenantCode);
        try {
            if (!storageOperate.exists(tenantCode, resourceRootPath)) {
                storageOperate.createTenantDirIfNotExists(tenantCode);
            }

            if (!storageOperate.mkdir(tenantCode, directoryName)) {
                logger.error("create resource directory {}  failed", directoryName);
                putMsg(result, Status.STORE_OPERATE_CREATE_ERROR);
                throw new ServiceException(String.format("create resource directory: %s failed.", directoryName));
            }
        } catch (Exception e) {
            logger.error("create resource directory {}  failed", directoryName);
            putMsg(result, Status.STORE_OPERATE_CREATE_ERROR);
            throw new ServiceException(String.format("create resource directory: %s failed.", directoryName));
        }
    }

    /**
     * upload file to hdfs
     *
     * @param loginUser login user
     * @param fullName  full name
     * @param file      file
     */
    private boolean upload(User loginUser, String fullName, MultipartFile file, ResourceType type) {
        // save to local
        String fileSuffix = Files.getFileExtension(file.getOriginalFilename());
        String nameSuffix = Files.getFileExtension(fullName);

        // determine file suffix
        if (!(StringUtils.isNotEmpty(fileSuffix) && fileSuffix.equalsIgnoreCase(nameSuffix))) {
            return false;
        }
        logger.info(loginUser.toString());
        // query tenant
        String tenantCode = tenantMapper.queryById(loginUser.getTenantId()).getTenantCode();
        // random file name
        String localFilename = FileUtils.getUploadFilename(tenantCode, UUID.randomUUID().toString());

        // save file to hdfs, and delete original file
        String fileName = storageOperate.getFileName(type, tenantCode, fullName);
        String resourcePath = storageOperate.getDir(type, tenantCode);
        try {
            // if tenant dir not exists
            if (!storageOperate.exists(tenantCode, resourcePath)) {
                storageOperate.createTenantDirIfNotExists(tenantCode);
            }
            org.apache.dolphinscheduler.api.utils.FileUtils.copyInputStreamToFile(file, localFilename);
            storageOperate.upload(tenantCode, localFilename, fileName, true, true);
        } catch (Exception e) {
            FileUtils.deleteFile(localFilename);
            logger.error(e.getMessage(), e);
            return false;
        }
        return true;
    }

    /**
     * query resource list
     *
     * @param loginUser login user
     * @param type      resource type
     * @return resource list
     */
    @Override
    public Map<String, Object> queryResourceList(User loginUser, ResourceType type) {
        Map<String, Object> result = new HashMap<>();
        List<Resource> allResourceList = queryAuthoredResourceList(loginUser, type);
        Visitor resourceTreeVisitor = new ResourceTreeVisitor(allResourceList);
        result.put(Constants.DATA_LIST, resourceTreeVisitor.visit().getChildren());
        putMsg(result, Status.SUCCESS);

        return result;
    }

    /**
     * query resource list by program type
     *
     * @param loginUser login user
     * @param type      resource type
     * @return resource list
     */
    @Override
    public Map<String, Object> queryResourceByProgramType(User loginUser, ResourceType type, ProgramType programType) {
        Map<String, Object> result = new HashMap<>();

        List<Resource> allResourceList = queryAuthoredResourceList(loginUser, type);

        String suffix = ".jar";
        if (programType != null) {
            switch (programType) {
                case JAVA:
                case SCALA:
                    break;
                case PYTHON:
                    suffix = ".py";
                    break;
                default:
            }
        }
        List<Resource> resources = new ResourceFilter(suffix, new ArrayList<>(allResourceList)).filter();
        Visitor resourceTreeVisitor = new ResourceTreeVisitor(resources);
        result.put(Constants.DATA_LIST, resourceTreeVisitor.visit().getChildren());
        putMsg(result, Status.SUCCESS);

        return result;
    }

    /**
     * delete resource
     *
     * @param loginUser  login user
     * @param resourceId resource id
     * @return delete result code
     * @throws IOException exception
     */
    @Override
    @Transactional(rollbackFor = Exception.class)
    public Result<Object> delete(User loginUser, int resourceId) throws IOException {
        Result<Object> result = checkResourceUploadStartupState();
        if (!result.getCode().equals(Status.SUCCESS.getCode())) {
            return result;
        }

        // get resource by id
        Resource resource = resourcesMapper.selectById(resourceId);
        if (resource == null) {
            putMsg(result, Status.RESOURCE_NOT_EXIST);
            return result;
        }
        if (!canOperator(loginUser, resource.getUserId())) {
            putMsg(result, Status.USER_NO_OPERATION_PERM);
            return result;
        }

        String tenantCode = getTenantCode(resource.getUserId(), result);
        if (StringUtils.isEmpty(tenantCode)) {
            return result;
        }

        // get all resource id of process definitions those is released
        List<Map<String, Object>> list = processDefinitionMapper.listResources();
        Map<Integer, Set<Long>> resourceProcessMap = ResourceProcessDefinitionUtils.getResourceProcessDefinitionMap(list);
        Set<Integer> resourceIdSet = resourceProcessMap.keySet();
        // get all children of the resource
        List<Integer> allChildren = listAllChildren(resource, true);
        Integer[] needDeleteResourceIdArray = allChildren.toArray(new Integer[allChildren.size()]);

        //if resource type is UDF,need check whether it is bound by UDF function
        if (resource.getType() == (ResourceType.UDF)) {
            List<UdfFunc> udfFuncs = udfFunctionMapper.listUdfByResourceId(needDeleteResourceIdArray);
            if (CollectionUtils.isNotEmpty(udfFuncs)) {
                logger.error("can't be deleted,because it is bound by UDF functions:{}", udfFuncs);
                putMsg(result, Status.UDF_RESOURCE_IS_BOUND, udfFuncs.get(0).getFuncName());
                return result;
            }
        }

        if (resourceIdSet.contains(resource.getPid())) {
            logger.error("can't be deleted,because it is used of process definition");
            putMsg(result, Status.RESOURCE_IS_USED);
            return result;
        }
        resourceIdSet.retainAll(allChildren);
        if (CollectionUtils.isNotEmpty(resourceIdSet)) {
            logger.error("can't be deleted,because it is used of process definition");
            for (Integer resId : resourceIdSet) {
                logger.error("resource id:{} is used of process definition {}", resId, resourceProcessMap.get(resId));
            }
            putMsg(result, Status.RESOURCE_IS_USED);
            return result;
        }

        // get hdfs file by type
        String storageFilename = storageOperate.getFileName(resource.getType(), tenantCode, resource.getFullName());
        //delete data in database
        resourcesMapper.selectBatchIds(Arrays.asList(needDeleteResourceIdArray)).forEach(item -> {
            updateParentResourceSize(item, item.getSize() * -1);
        });
        resourcesMapper.deleteIds(needDeleteResourceIdArray);
        resourceUserMapper.deleteResourceUserArray(0, needDeleteResourceIdArray);

<<<<<<< HEAD
        //delete file on storage
        storageOperate.delete(tenantCode, storageFilename, true);
=======
        //delete file on hdfs
        HadoopUtils.getInstance().delete(hdfsFilename, true);

>>>>>>> ddfd4a57
        putMsg(result, Status.SUCCESS);

        return result;
    }

    /**
     * verify resource by name and type
     *
     * @param loginUser login user
     * @param fullName  resource full name
     * @param type      resource type
     * @return true if the resource name not exists, otherwise return false
     */
    @Override
    public Result<Object> verifyResourceName(String fullName, ResourceType type, User loginUser) {
        Result<Object> result = new Result<>();
        putMsg(result, Status.SUCCESS);
        if (checkResourceExists(fullName, type.ordinal())) {
            logger.error("resource type:{} name:{} has exist, can't create again.", type, RegexUtils.escapeNRT(fullName));
            putMsg(result, Status.RESOURCE_EXIST);
        } else {
            // query tenant
            Tenant tenant = tenantMapper.queryById(loginUser.getTenantId());
            if (tenant != null) {
                String tenantCode = tenant.getTenantCode();
                try {
                    String filename = storageOperate.getFileName(type, tenantCode, fullName);
                    if (storageOperate.exists(tenantCode, filename)) {
                        putMsg(result, Status.RESOURCE_FILE_EXIST, filename);
                    }

                } catch (Exception e) {
                    logger.error("verify resource failed  and the reason is {}", e.getMessage());
                    putMsg(result, Status.STORE_OPERATE_CREATE_ERROR);
                }
            } else {
                putMsg(result, Status.CURRENT_LOGIN_USER_TENANT_NOT_EXIST);
            }
        }

        return result;
    }

    /**
     * verify resource by full name or pid and type
     *
     * @param fullName resource full name
     * @param id       resource id
     * @param type     resource type
     * @return true if the resource full name or pid not exists, otherwise return false
     */
    @Override
    public Result<Object> queryResource(String fullName, Integer id, ResourceType type) {
        Result<Object> result = new Result<>();
        if (StringUtils.isBlank(fullName) && id == null) {
            putMsg(result, Status.REQUEST_PARAMS_NOT_VALID_ERROR);
            return result;
        }
        if (StringUtils.isNotBlank(fullName)) {
            List<Resource> resourceList = resourcesMapper.queryResource(fullName, type.ordinal());
            if (CollectionUtils.isEmpty(resourceList)) {
                putMsg(result, Status.RESOURCE_NOT_EXIST);
                return result;
            }
            putMsg(result, Status.SUCCESS);
            result.setData(resourceList.get(0));
        } else {
            Resource resource = resourcesMapper.selectById(id);
            if (resource == null) {
                putMsg(result, Status.RESOURCE_NOT_EXIST);
                return result;
            }
            Resource parentResource = resourcesMapper.selectById(resource.getPid());
            if (parentResource == null) {
                putMsg(result, Status.RESOURCE_NOT_EXIST);
                return result;
            }
            putMsg(result, Status.SUCCESS);
            result.setData(parentResource);
        }
        return result;
    }

    /**
     * get resource by id
     * @param id        resource id
     * @return resource
     */
    @Override
    public Result<Object> queryResourceById(Integer id) {
        Result<Object> result = new Result<>();
        Resource resource = resourcesMapper.selectById(id);
        if (resource == null) {
            putMsg(result, Status.RESOURCE_NOT_EXIST);
            return result;
        }
        putMsg(result, Status.SUCCESS);
        result.setData(resource);
        return result;
    }

    /**
     * view resource file online
     *
     * @param resourceId  resource id
     * @param skipLineNum skip line number
     * @param limit       limit
     * @return resource content
     */
    @Override
    public Result<Object> readResource(int resourceId, int skipLineNum, int limit) {
        Result<Object> result = checkResourceUploadStartupState();
        if (!result.getCode().equals(Status.SUCCESS.getCode())) {
            return result;
        }

        // get resource by id
        Resource resource = resourcesMapper.selectById(resourceId);
        if (resource == null) {
            putMsg(result, Status.RESOURCE_NOT_EXIST);
            return result;
        }
        //check preview or not by file suffix
        String nameSuffix = Files.getFileExtension(resource.getAlias());
        String resourceViewSuffixes = FileUtils.getResourceViewSuffixes();
        if (StringUtils.isNotEmpty(resourceViewSuffixes)) {
            List<String> strList = Arrays.asList(resourceViewSuffixes.split(","));
            if (!strList.contains(nameSuffix)) {
                logger.error("resource suffix {} not support view,  resource id {}", nameSuffix, resourceId);
                putMsg(result, Status.RESOURCE_SUFFIX_NOT_SUPPORT_VIEW);
                return result;
            }
        }

        String tenantCode = getTenantCode(resource.getUserId(), result);
        if (StringUtils.isEmpty(tenantCode)) {
            return result;
        }

        // source path
        String resourceFileName = storageOperate.getResourceFileName(tenantCode, resource.getFullName());
        logger.info("resource  path is {}", resourceFileName);
        try {
            if (storageOperate.exists(tenantCode, resourceFileName)) {
                List<String> content = storageOperate.vimFile(tenantCode, resourceFileName, skipLineNum, limit);

                putMsg(result, Status.SUCCESS);
                Map<String, Object> map = new HashMap<>();
                map.put(ALIAS, resource.getAlias());
                map.put(CONTENT, String.join("\n", content));
                result.setData(map);
            } else {
                logger.error("read file {} not exist in storage", resourceFileName);
                putMsg(result, Status.RESOURCE_FILE_NOT_EXIST, resourceFileName);
            }

        } catch (Exception e) {
            logger.error("Resource {} read failed", resourceFileName, e);
            putMsg(result, Status.HDFS_OPERATION_ERROR);
        }

        return result;
    }

    /**
     * create resource file online
     *
     * @param loginUser  login user
     * @param type       resource type
     * @param fileName   file name
     * @param fileSuffix file suffix
     * @param desc       description
     * @param content    content
     * @param pid        pid
     * @param currentDir current directory
     * @return create result code
     */
    @Override
    @Transactional(rollbackFor = Exception.class)
    public Result<Object> onlineCreateResource(User loginUser, ResourceType type, String fileName, String fileSuffix, String desc, String content, int pid, String currentDir) {
        Result<Object> result = checkResourceUploadStartupState();
        if (!result.getCode().equals(Status.SUCCESS.getCode())) {
            return result;
        }

        //check file suffix
        String nameSuffix = fileSuffix.trim();
        String resourceViewSuffixes = FileUtils.getResourceViewSuffixes();
        if (StringUtils.isNotEmpty(resourceViewSuffixes)) {
            List<String> strList = Arrays.asList(resourceViewSuffixes.split(","));
            if (!strList.contains(nameSuffix)) {
                logger.error("resource suffix {} not support create", nameSuffix);
                putMsg(result, Status.RESOURCE_SUFFIX_NOT_SUPPORT_VIEW);
                return result;
            }
        }

        String name = fileName.trim() + "." + nameSuffix;
        String fullName = getFullName(currentDir, name);
        result = verifyResource(loginUser, type, fullName, pid);
        if (!result.getCode().equals(Status.SUCCESS.getCode())) {
            return result;
        }

        // save data
        Date now = new Date();
        Resource resource = new Resource(pid, name, fullName, false, desc, name, loginUser.getId(), type, content.getBytes().length, now, now);

        resourcesMapper.insert(resource);
        updateParentResourceSize(resource, resource.getSize());

        putMsg(result, Status.SUCCESS);
        Map<String, Object> resultMap = new HashMap<>();
        for (Map.Entry<Object, Object> entry : new BeanMap(resource).entrySet()) {
            if (!Constants.CLASS.equalsIgnoreCase(entry.getKey().toString())) {
                resultMap.put(entry.getKey().toString(), entry.getValue());
            }
        }
        result.setData(resultMap);

        String tenantCode = tenantMapper.queryById(loginUser.getTenantId()).getTenantCode();

        result = uploadContentToStorage(fullName, tenantCode, content);
        if (!result.getCode().equals(Status.SUCCESS.getCode())) {
            throw new ServiceException(result.getMsg());
        }
        return result;
    }

    private Result<Object> checkResourceUploadStartupState() {
        Result<Object> result = new Result<>();
        putMsg(result, Status.SUCCESS);
        // if resource upload startup
        if (!PropertyUtils.getResUploadStartupState()) {
            logger.error("resource upload startup state: {}", PropertyUtils.getResUploadStartupState());
            putMsg(result, Status.STORAGE_NOT_STARTUP);
            return result;
        }
        return result;
    }

    private Result<Object> verifyResource(User loginUser, ResourceType type, String fullName, int pid) {
        Result<Object> result = verifyResourceName(fullName, type, loginUser);
        if (!result.getCode().equals(Status.SUCCESS.getCode())) {
            return result;
        }
        return verifyPid(loginUser, pid);
    }

    private Result<Object> verifyPid(User loginUser, int pid) {
        Result<Object> result = new Result<>();
        putMsg(result, Status.SUCCESS);
        if (pid != -1) {
            Resource parentResource = resourcesMapper.selectById(pid);
            if (parentResource == null) {
                putMsg(result, Status.PARENT_RESOURCE_NOT_EXIST);
                return result;
            }
            if (!canOperator(loginUser, parentResource.getUserId())) {
                putMsg(result, Status.USER_NO_OPERATION_PERM);
                return result;
            }
        }
        return result;
    }

    /**
     * updateProcessInstance resource
     *
     * @param resourceId resource id
     * @param content    content
     * @return update result cod
     */
    @Override
    @Transactional(rollbackFor = Exception.class)
    public Result<Object> updateResourceContent(int resourceId, String content) {
        Result<Object> result = checkResourceUploadStartupState();
        if (!result.getCode().equals(Status.SUCCESS.getCode())) {
            return result;
        }

        Resource resource = resourcesMapper.selectById(resourceId);
        if (resource == null) {
            logger.error("read file not exist,  resource id {}", resourceId);
            putMsg(result, Status.RESOURCE_NOT_EXIST);
            return result;
        }
        //check can edit by file suffix
        String nameSuffix = Files.getFileExtension(resource.getAlias());
        String resourceViewSuffixes = FileUtils.getResourceViewSuffixes();
        if (StringUtils.isNotEmpty(resourceViewSuffixes)) {
            List<String> strList = Arrays.asList(resourceViewSuffixes.split(","));
            if (!strList.contains(nameSuffix)) {
                logger.error("resource suffix {} not support updateProcessInstance,  resource id {}", nameSuffix, resourceId);
                putMsg(result, Status.RESOURCE_SUFFIX_NOT_SUPPORT_VIEW);
                return result;
            }
        }

        String tenantCode = getTenantCode(resource.getUserId(), result);
        if (StringUtils.isEmpty(tenantCode)) {
            return result;
        }
        long originFileSize = resource.getSize();
        resource.setSize(content.getBytes().length);
        resource.setUpdateTime(new Date());
        resourcesMapper.updateById(resource);

<<<<<<< HEAD
        result = uploadContentToStorage(resource.getFullName(), tenantCode, content);
=======
        updateParentResourceSize(resource, resource.getSize() - originFileSize);

        result = uploadContentToHdfs(resource.getFullName(), tenantCode, content);
>>>>>>> ddfd4a57
        if (!result.getCode().equals(Status.SUCCESS.getCode())) {
            throw new ServiceException(result.getMsg());
        }
        return result;
    }

    /**
     * @param resourceName resource name
     * @param tenantCode   tenant code
     * @param content      content
     * @return result
     */
    private Result<Object> uploadContentToStorage(String resourceName, String tenantCode, String content) {
        Result<Object> result = new Result<>();
        String localFilename = "";
        String storageFileName = "";
        try {
            localFilename = FileUtils.getUploadFilename(tenantCode, UUID.randomUUID().toString());

            if (!FileUtils.writeContent2File(content, localFilename)) {
                // write file fail
                logger.error("file {} fail, content is {}", localFilename, RegexUtils.escapeNRT(content));
                putMsg(result, Status.RESOURCE_NOT_EXIST);
                return result;
            }

            // get resource file  path
            storageFileName = storageOperate.getResourceFileName(tenantCode, resourceName);
            String resourcePath = storageOperate.getResDir(tenantCode);
            logger.info("resource  path is {}, resource dir is {}", storageFileName, resourcePath);


            if (!storageOperate.exists(tenantCode, resourcePath)) {
                // create if tenant dir not exists
                storageOperate.createTenantDirIfNotExists(tenantCode);
            }
            if (storageOperate.exists(tenantCode, storageFileName)) {
                storageOperate.delete(tenantCode, storageFileName, false);
            }

            storageOperate.upload(tenantCode, localFilename, storageFileName, true, true);
        } catch (Exception e) {
            logger.error(e.getMessage(), e);
            result.setCode(Status.HDFS_OPERATION_ERROR.getCode());
            result.setMsg(String.format("copy %s to hdfs %s fail", localFilename, storageFileName));
            return result;
        }
        putMsg(result, Status.SUCCESS);
        return result;
    }

    /**
     * download file
     *
     * @param resourceId resource id
     * @return resource content
     * @throws IOException exception
     */
    @Override
    public org.springframework.core.io.Resource downloadResource(int resourceId) throws IOException {
        // if resource upload startup
        if (!PropertyUtils.getResUploadStartupState()) {
            logger.error("resource upload startup state: {}", PropertyUtils.getResUploadStartupState());
            throw new ServiceException("hdfs not startup");
        }

        Resource resource = resourcesMapper.selectById(resourceId);
        if (resource == null) {
            logger.error("download file not exist,  resource id {}", resourceId);
            return null;
        }
        if (resource.isDirectory()) {
            logger.error("resource id {} is directory,can't download it", resourceId);
            throw new ServiceException("can't download directory");
        }

        int userId = resource.getUserId();
        User user = userMapper.selectById(userId);
        if (user == null) {
            logger.error("user id {} not exists", userId);
            throw new ServiceException(String.format("resource owner id %d not exist", userId));
        }

        Tenant tenant = tenantMapper.queryById(user.getTenantId());
        if (tenant == null) {
            logger.error("tenant id {} not exists", user.getTenantId());
            throw new ServiceException(String.format("The tenant id %d of resource owner not exist", user.getTenantId()));
        }

        String tenantCode = tenant.getTenantCode();

        String fileName = storageOperate.getFileName(resource.getType(), tenantCode, resource.getFullName());

        String localFileName = FileUtils.getDownloadFilename(resource.getAlias());
        logger.info("resource  path is {}, download local filename is {}", fileName, localFileName);

        try {
            storageOperate.download(tenantCode, fileName, localFileName, false, true);
            return org.apache.dolphinscheduler.api.utils.FileUtils.file2Resource(localFileName);
        } catch (IOException e) {
            logger.error("download resource error, the path is {}, and local filename is {}, the error message is {}", fileName, localFileName, e.getMessage());
            throw new ServerException("download the resource file failed ,it may be related to your storage");
        }


    }

    /**
     * list all file
     *
     * @param loginUser login user
     * @param userId    user id
     * @return unauthorized result code
     */
    @Override
    public Map<String, Object> authorizeResourceTree(User loginUser, Integer userId) {
        Map<String, Object> result = new HashMap<>();

        List<Resource> resourceList;
        if (isAdmin(loginUser)) {
            // admin gets all resources except userId
            resourceList = resourcesMapper.queryResourceExceptUserId(userId);
        } else {
            // non-admins users get their own resources
            resourceList = resourcesMapper.queryResourceListAuthored(loginUser.getId(), -1);
        }
        List<ResourceComponent> list;
        if (CollectionUtils.isNotEmpty(resourceList)) {
            Visitor visitor = new ResourceTreeVisitor(resourceList);
            list = visitor.visit().getChildren();
        } else {
            list = new ArrayList<>(0);
        }

        result.put(Constants.DATA_LIST, list);
        putMsg(result, Status.SUCCESS);
        return result;
    }

    /**
     * unauthorized file
     *
     * @param loginUser login user
     * @param userId    user id
     * @return unauthorized result code
     */
    @Override
    public Map<String, Object> unauthorizedFile(User loginUser, Integer userId) {
        Map<String, Object> result = new HashMap<>();

        List<Resource> resourceList;
        if (isAdmin(loginUser)) {
            // admin gets all resources except userId
            resourceList = resourcesMapper.queryResourceExceptUserId(userId);
        } else {
            // non-admins users get their own resources
            resourceList = resourcesMapper.queryResourceListAuthored(loginUser.getId(), -1);
        }
        List<Resource> list;
        if (resourceList != null && !resourceList.isEmpty()) {
            Set<Resource> resourceSet = new HashSet<>(resourceList);
            List<Resource> authedResourceList = queryResourceList(userId, Constants.AUTHORIZE_WRITABLE_PERM);
            getAuthorizedResourceList(resourceSet, authedResourceList);
            list = new ArrayList<>(resourceSet);
        } else {
            list = new ArrayList<>(0);
        }
        Visitor visitor = new ResourceTreeVisitor(list);
        result.put(Constants.DATA_LIST, visitor.visit().getChildren());
        putMsg(result, Status.SUCCESS);
        return result;
    }

    /**
     * unauthorized udf function
     *
     * @param loginUser login user
     * @param userId    user id
     * @return unauthorized result code
     */
    @Override
    public Map<String, Object> unauthorizedUDFFunction(User loginUser, Integer userId) {
        Map<String, Object> result = new HashMap<>();

        List<UdfFunc> udfFuncList;
        if (isAdmin(loginUser)) {
            // admin gets all udfs except userId
            udfFuncList = udfFunctionMapper.queryUdfFuncExceptUserId(userId);
        } else {
            // non-admins users get their own udfs
            udfFuncList = udfFunctionMapper.selectByMap(Collections.singletonMap("user_id", loginUser.getId()));
        }
        List<UdfFunc> resultList = new ArrayList<>();
        Set<UdfFunc> udfFuncSet;
        if (CollectionUtils.isNotEmpty(udfFuncList)) {
            udfFuncSet = new HashSet<>(udfFuncList);

            List<UdfFunc> authedUDFFuncList = udfFunctionMapper.queryAuthedUdfFunc(userId);

            getAuthorizedResourceList(udfFuncSet, authedUDFFuncList);
            resultList = new ArrayList<>(udfFuncSet);
        }
        result.put(Constants.DATA_LIST, resultList);
        putMsg(result, Status.SUCCESS);
        return result;
    }

    /**
     * authorized udf function
     *
     * @param loginUser login user
     * @param userId    user id
     * @return authorized result code
     */
    @Override
    public Map<String, Object> authorizedUDFFunction(User loginUser, Integer userId) {
        Map<String, Object> result = new HashMap<>();

        List<UdfFunc> udfFuncs = udfFunctionMapper.queryAuthedUdfFunc(userId);
        result.put(Constants.DATA_LIST, udfFuncs);
        putMsg(result, Status.SUCCESS);
        return result;
    }

    /**
     * authorized file
     *
     * @param loginUser login user
     * @param userId    user id
     * @return authorized result
     */
    @Override
    public Map<String, Object> authorizedFile(User loginUser, Integer userId) {
        Map<String, Object> result = new HashMap<>();

        List<Resource> authedResources = queryResourceList(userId, Constants.AUTHORIZE_WRITABLE_PERM);
        Visitor visitor = new ResourceTreeVisitor(authedResources);
        String visit = JSONUtils.toJsonString(visitor.visit(), SerializationFeature.ORDER_MAP_ENTRIES_BY_KEYS);
        logger.info(visit);
        String jsonTreeStr = JSONUtils.toJsonString(visitor.visit().getChildren(), SerializationFeature.ORDER_MAP_ENTRIES_BY_KEYS);
        logger.info(jsonTreeStr);
        result.put(Constants.DATA_LIST, visitor.visit().getChildren());
        putMsg(result, Status.SUCCESS);
        return result;
    }

    /**
     * get authorized resource list
     *
     * @param resourceSet        resource set
     * @param authedResourceList authorized resource list
     */
    private void getAuthorizedResourceList(Set<?> resourceSet, List<?> authedResourceList) {
        Set<?> authedResourceSet;
        if (CollectionUtils.isNotEmpty(authedResourceList)) {
            authedResourceSet = new HashSet<>(authedResourceList);
            resourceSet.removeAll(authedResourceSet);
        }
    }

    /**
     * get tenantCode by UserId
     *
     * @param userId user id
     * @param result return result
     * @return tenant code
     */
    private String getTenantCode(int userId, Result<Object> result) {
        User user = userMapper.selectById(userId);
        if (user == null) {
            logger.error("user {} not exists", userId);
            putMsg(result, Status.USER_NOT_EXIST, userId);
            return null;
        }

        Tenant tenant = tenantMapper.queryById(user.getTenantId());
        if (tenant == null) {
            logger.error("tenant not exists");
            putMsg(result, Status.CURRENT_LOGIN_USER_TENANT_NOT_EXIST);
            return null;
        }
        return tenant.getTenantCode();
    }

    /**
     * list all children id
     *
     * @param resource    resource
     * @param containSelf whether add self to children list
     * @return all children id
     */
    List<Integer> listAllChildren(Resource resource, boolean containSelf) {
        List<Integer> childList = new ArrayList<>();
        if (resource.getId() != -1 && containSelf) {
            childList.add(resource.getId());
        }

        if (resource.isDirectory()) {
            listAllChildren(resource.getId(), childList);
        }
        return childList;
    }

    /**
     * list all children id
     *
     * @param resourceId resource id
     * @param childList  child list
     */
    void listAllChildren(int resourceId, List<Integer> childList) {
        List<Integer> children = resourcesMapper.listChildren(resourceId);
        for (int childId : children) {
            childList.add(childId);
            listAllChildren(childId, childList);
        }
    }

    /**
     * query authored resource list (own and authorized)
     *
     * @param loginUser login user
     * @param type      ResourceType
     * @return all authored resource list
     */
    private List<Resource> queryAuthoredResourceList(User loginUser, ResourceType type) {
        List<Resource> relationResources;
        int userId = loginUser.getId();
        if (isAdmin(loginUser)) {
            userId = 0;
            relationResources = new ArrayList<>();
        } else {
            // query resource relation
            relationResources = queryResourceList(userId, 0);
        }
        // filter by resource type
        List<Resource> relationTypeResources =
                relationResources.stream().filter(rs -> rs.getType() == type).collect(Collectors.toList());

        List<Resource> ownResourceList = resourcesMapper.queryResourceListAuthored(userId, type.ordinal());
        ownResourceList.addAll(relationTypeResources);

        return ownResourceList;
    }

    /**
     * query resource list by userId and perm
     *
     * @param userId userId
     * @param perm   perm
     * @return resource list
     */
    private List<Resource> queryResourceList(Integer userId, int perm) {
        List<Integer> resIds = resourceUserMapper.queryResourcesIdListByUserIdAndPerm(userId, perm);
        return CollectionUtils.isEmpty(resIds) ? new ArrayList<>() : resourcesMapper.queryResourceListById(resIds);
    }

}<|MERGE_RESOLUTION|>--- conflicted
+++ resolved
@@ -36,11 +36,8 @@
 import org.apache.dolphinscheduler.api.utils.Result;
 import org.apache.dolphinscheduler.common.Constants;
 import org.apache.dolphinscheduler.common.enums.ProgramType;
-<<<<<<< HEAD
 import org.apache.dolphinscheduler.common.enums.ResUploadType;
 import org.apache.dolphinscheduler.common.storage.StorageOperate;
-=======
->>>>>>> ddfd4a57
 import org.apache.dolphinscheduler.common.utils.FileUtils;
 import org.apache.dolphinscheduler.common.utils.JSONUtils;
 import org.apache.dolphinscheduler.common.utils.PropertyUtils;
@@ -48,8 +45,7 @@
 import org.apache.dolphinscheduler.dao.mapper.*;
 import org.apache.dolphinscheduler.dao.utils.ResourceProcessDefinitionUtils;
 import org.apache.dolphinscheduler.spi.enums.ResourceType;
-<<<<<<< HEAD
-=======
+import org.apache.dolphinscheduler.spi.enums.ResourceType;
 
 import org.apache.commons.beanutils.BeanMap;
 import org.apache.commons.collections.CollectionUtils;
@@ -70,7 +66,6 @@
 import java.util.regex.Matcher;
 import java.util.stream.Collectors;
 
->>>>>>> ddfd4a57
 import org.slf4j.Logger;
 import org.slf4j.LoggerFactory;
 import org.springframework.beans.factory.annotation.Autowired;
@@ -79,7 +74,6 @@
 import org.springframework.transaction.annotation.Transactional;
 import org.springframework.web.multipart.MultipartFile;
 
-<<<<<<< HEAD
 import java.io.IOException;
 import java.rmi.ServerException;
 import java.text.MessageFormat;
@@ -88,13 +82,11 @@
 import java.util.stream.Collectors;
 
 import static org.apache.dolphinscheduler.common.Constants.*;
-=======
 import com.baomidou.mybatisplus.core.metadata.IPage;
 import com.baomidou.mybatisplus.extension.plugins.pagination.Page;
 import com.fasterxml.jackson.databind.SerializationFeature;
 import com.google.common.base.Joiner;
 import com.google.common.io.Files;
->>>>>>> ddfd4a57
 
 /**
  * resources service impl
@@ -780,7 +772,7 @@
         if (CollectionUtils.isNotEmpty(resourceIdSet)) {
             logger.error("can't be deleted,because it is used of process definition");
             for (Integer resId : resourceIdSet) {
-                logger.error("resource id:{} is used of process definition {}", resId, resourceProcessMap.get(resId));
+                logger.error("resource id:{} is used of process definition {}",resId,resourceProcessMap.get(resId));
             }
             putMsg(result, Status.RESOURCE_IS_USED);
             return result;
@@ -795,14 +787,11 @@
         resourcesMapper.deleteIds(needDeleteResourceIdArray);
         resourceUserMapper.deleteResourceUserArray(0, needDeleteResourceIdArray);
 
-<<<<<<< HEAD
+        //delete file on hdfs
+        HadoopUtils.getInstance().delete(hdfsFilename, true);
+
         //delete file on storage
         storageOperate.delete(tenantCode, storageFilename, true);
-=======
-        //delete file on hdfs
-        HadoopUtils.getInstance().delete(hdfsFilename, true);
-
->>>>>>> ddfd4a57
         putMsg(result, Status.SUCCESS);
 
         return result;
@@ -1111,13 +1100,10 @@
         resource.setUpdateTime(new Date());
         resourcesMapper.updateById(resource);
 
-<<<<<<< HEAD
         result = uploadContentToStorage(resource.getFullName(), tenantCode, content);
-=======
         updateParentResourceSize(resource, resource.getSize() - originFileSize);
 
         result = uploadContentToHdfs(resource.getFullName(), tenantCode, content);
->>>>>>> ddfd4a57
         if (!result.getCode().equals(Status.SUCCESS.getCode())) {
             throw new ServiceException(result.getMsg());
         }
