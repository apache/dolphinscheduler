/*
 * Licensed to the Apache Software Foundation (ASF) under one or more
 * contributor license agreements.  See the NOTICE file distributed with
 * this work for additional information regarding copyright ownership.
 * The ASF licenses this file to You under the Apache License, Version 2.0
 * (the "License"); you may not use this file except in compliance with
 * the License.  You may obtain a copy of the License at
 *
 *    http://www.apache.org/licenses/LICENSE-2.0
 *
 * Unless required by applicable law or agreed to in writing, software
 * distributed under the License is distributed on an "AS IS" BASIS,
 * WITHOUT WARRANTIES OR CONDITIONS OF ANY KIND, either express or implied.
 * See the License for the specific language governing permissions and
 * limitations under the License.
 */

package org.apache.dolphinscheduler.api.service.impl;

import static org.apache.dolphinscheduler.api.constants.ApiFuncIdentificationConstant.DOWNLOAD_LOG;
import static org.apache.dolphinscheduler.api.constants.ApiFuncIdentificationConstant.VIEW_LOG;

import org.apache.dolphinscheduler.api.enums.Status;
import org.apache.dolphinscheduler.api.exceptions.ServiceException;
import org.apache.dolphinscheduler.api.service.LoggerService;
import org.apache.dolphinscheduler.api.service.ProjectService;
import org.apache.dolphinscheduler.api.utils.Result;
import org.apache.dolphinscheduler.common.Constants;
import org.apache.dolphinscheduler.dao.entity.Project;
import org.apache.dolphinscheduler.dao.entity.ResponseTaskLog;
import org.apache.dolphinscheduler.dao.entity.TaskDefinition;
import org.apache.dolphinscheduler.dao.entity.TaskInstance;
import org.apache.dolphinscheduler.dao.entity.User;
import org.apache.dolphinscheduler.dao.mapper.ProjectMapper;
import org.apache.dolphinscheduler.dao.mapper.TaskDefinitionMapper;
import org.apache.dolphinscheduler.remote.utils.Host;
import org.apache.dolphinscheduler.service.log.LogClient;
import org.apache.dolphinscheduler.service.process.ProcessService;

import org.apache.commons.lang3.StringUtils;

import java.nio.charset.StandardCharsets;
import java.util.HashMap;
import java.util.Map;

import org.slf4j.Logger;
import org.slf4j.LoggerFactory;
import org.springframework.beans.factory.annotation.Autowired;
import org.springframework.stereotype.Service;

import com.google.common.primitives.Bytes;

/**
 * logger service impl
 */
@Service
public class LoggerServiceImpl extends BaseServiceImpl implements LoggerService {

    private static final Logger logger = LoggerFactory.getLogger(LoggerServiceImpl.class);

    private static final String LOG_HEAD_FORMAT = "[LOG-PATH]: %s, [HOST]:  %s%s";

    @Autowired
    private ProcessService processService;

    @Autowired
    private LogClient logClient;

    @Autowired
    ProjectMapper projectMapper;

    @Autowired
    ProjectService projectService;

    @Autowired
    TaskDefinitionMapper taskDefinitionMapper;

    /**
     * view log
     *
     * @param taskInstId task instance id
     * @param skipLineNum skip line number
     * @param limit limit
     * @return log string data
     */
    @Override
    @SuppressWarnings("unchecked")
    public Result<ResponseTaskLog> queryLog(int taskInstId, int skipLineNum, int limit) {

        TaskInstance taskInstance = processService.findTaskInstanceById(taskInstId);

        if (taskInstance == null) {
            logger.error("Task instance does not exist, taskInstanceId:{}.", taskInstId);
            return Result.error(Status.TASK_INSTANCE_NOT_FOUND);
        }
        if (StringUtils.isBlank(taskInstance.getHost())) {
            logger.error("Host of task instance is null, taskInstanceId:{}.", taskInstId);
            return Result.error(Status.TASK_INSTANCE_HOST_IS_NULL);
        }
        Result<ResponseTaskLog> result = new Result<>(Status.SUCCESS.getCode(), Status.SUCCESS.getMsg());
        String log = queryLog(taskInstance, skipLineNum, limit);
        int lineNum = log.split("\\r\\n").length;
        result.setData(new ResponseTaskLog(lineNum, log));
        return result;
    }

    /**
     * get log size
     *
     * @param taskInstId task instance id
     * @return log byte array
     */
    @Override
    public byte[] getLogBytes(int taskInstId) {
        TaskInstance taskInstance = processService.findTaskInstanceById(taskInstId);
        if (taskInstance == null || StringUtils.isBlank(taskInstance.getHost())) {
            throw new ServiceException("task instance is null or host is null");
        }
        return getLogBytes(taskInstance);
    }

    /**
     * query log
     *
     * @param loginUser   login user
     * @param projectCode project code
     * @param taskInstId  task instance id
     * @param skipLineNum skip line number
     * @param limit       limit
     * @return log string data
     */
    @Override
    @SuppressWarnings("unchecked")
    public Map<String, Object> queryLog(User loginUser, long projectCode, int taskInstId, int skipLineNum, int limit) {
<<<<<<< HEAD
        //check user access for project
        projectService.hasProjectAndPerm(loginUser, projectCode, VIEW_LOG);

        Map<String, Object> result = new HashMap<>();
=======
        Project project = projectMapper.queryByCode(projectCode);
        // check user access for project
        Map<String, Object> result = projectService.checkProjectAndAuth(loginUser, project, projectCode, VIEW_LOG);
        if (result.get(Constants.STATUS) != Status.SUCCESS) {
            return result;
        }
>>>>>>> 70aef3ec
        // check whether the task instance can be found
        TaskInstance task = processService.findTaskInstanceById(taskInstId);
        if (task == null || StringUtils.isBlank(task.getHost())) {
            putMsg(result, Status.TASK_INSTANCE_NOT_FOUND);
            return result;
        }

        TaskDefinition taskDefinition = taskDefinitionMapper.queryByCode(task.getTaskCode());
        if (taskDefinition != null && projectCode != taskDefinition.getProjectCode()) {
            putMsg(result, Status.TASK_INSTANCE_NOT_FOUND, taskInstId);
            return result;
        }
        String log = queryLog(task, skipLineNum, limit);
        result.put(Constants.STATUS, Status.SUCCESS);
        result.put(Constants.DATA_LIST, log);
        return result;
    }

    /**
     * get log bytes
     *
     * @param loginUser   login user
     * @param projectCode project code
     * @param taskInstId  task instance id
     * @return log byte array
     */
    @Override
    public byte[] getLogBytes(User loginUser, long projectCode, int taskInstId) {
<<<<<<< HEAD
        //check user access for project
        projectService.hasProjectAndPerm(loginUser, projectCode, DOWNLOAD_LOG);

=======
        Project project = projectMapper.queryByCode(projectCode);
        // check user access for project
        Map<String, Object> result = projectService.checkProjectAndAuth(loginUser, project, projectCode, DOWNLOAD_LOG);
        if (result.get(Constants.STATUS) != Status.SUCCESS) {
            throw new ServiceException("user has no permission");
        }
>>>>>>> 70aef3ec
        // check whether the task instance can be found
        TaskInstance task = processService.findTaskInstanceById(taskInstId);
        if (task == null || StringUtils.isBlank(task.getHost())) {
            throw new ServiceException("task instance is null or host is null");
        }

        TaskDefinition taskDefinition = taskDefinitionMapper.queryByCode(task.getTaskCode());
        if (taskDefinition != null && projectCode != taskDefinition.getProjectCode()) {
            throw new ServiceException("task instance does not exist in project");
        }
        return getLogBytes(task);
    }

    /**
     * query log
     *
     * @param taskInstance  task instance
     * @param skipLineNum skip line number
     * @param limit       limit
     * @return log string data
     */
    private String queryLog(TaskInstance taskInstance, int skipLineNum, int limit) {
        Host host = Host.of(taskInstance.getHost());

        logger.info("Query task instance log, taskInstanceId:{}, taskInstanceName:{}, host:{}, logPath:{}, port:{}",
                taskInstance.getId(), taskInstance.getName(), host.getIp(), taskInstance.getLogPath(), host.getPort());

        StringBuilder log = new StringBuilder();
        if (skipLineNum == 0) {
            String head = String.format(LOG_HEAD_FORMAT,
                    taskInstance.getLogPath(),
                    host,
                    Constants.SYSTEM_LINE_SEPARATOR);
            log.append(head);
        }

        log.append(logClient
                .rollViewLog(host.getIp(), host.getPort(), taskInstance.getLogPath(), skipLineNum, limit));

        return log.toString();
    }

    /**
     * get log bytes
     *
     * @param taskInstance task instance
     * @return log byte array
     */
    private byte[] getLogBytes(TaskInstance taskInstance) {
        Host host = Host.of(taskInstance.getHost());
        byte[] head = String.format(LOG_HEAD_FORMAT,
                taskInstance.getLogPath(),
                host,
                Constants.SYSTEM_LINE_SEPARATOR).getBytes(StandardCharsets.UTF_8);
        return Bytes.concat(head,
                logClient.getLogBytes(host.getIp(), host.getPort(), taskInstance.getLogPath()));
    }
}<|MERGE_RESOLUTION|>--- conflicted
+++ resolved
@@ -132,19 +132,10 @@
     @Override
     @SuppressWarnings("unchecked")
     public Map<String, Object> queryLog(User loginUser, long projectCode, int taskInstId, int skipLineNum, int limit) {
-<<<<<<< HEAD
         //check user access for project
         projectService.hasProjectAndPerm(loginUser, projectCode, VIEW_LOG);
 
         Map<String, Object> result = new HashMap<>();
-=======
-        Project project = projectMapper.queryByCode(projectCode);
-        // check user access for project
-        Map<String, Object> result = projectService.checkProjectAndAuth(loginUser, project, projectCode, VIEW_LOG);
-        if (result.get(Constants.STATUS) != Status.SUCCESS) {
-            return result;
-        }
->>>>>>> 70aef3ec
         // check whether the task instance can be found
         TaskInstance task = processService.findTaskInstanceById(taskInstId);
         if (task == null || StringUtils.isBlank(task.getHost())) {
@@ -173,18 +164,9 @@
      */
     @Override
     public byte[] getLogBytes(User loginUser, long projectCode, int taskInstId) {
-<<<<<<< HEAD
         //check user access for project
         projectService.hasProjectAndPerm(loginUser, projectCode, DOWNLOAD_LOG);
 
-=======
-        Project project = projectMapper.queryByCode(projectCode);
-        // check user access for project
-        Map<String, Object> result = projectService.checkProjectAndAuth(loginUser, project, projectCode, DOWNLOAD_LOG);
-        if (result.get(Constants.STATUS) != Status.SUCCESS) {
-            throw new ServiceException("user has no permission");
-        }
->>>>>>> 70aef3ec
         // check whether the task instance can be found
         TaskInstance task = processService.findTaskInstanceById(taskInstId);
         if (task == null || StringUtils.isBlank(task.getHost())) {
