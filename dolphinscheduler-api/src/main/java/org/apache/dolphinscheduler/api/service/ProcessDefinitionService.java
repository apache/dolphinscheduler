/*
 * Licensed to the Apache Software Foundation (ASF) under one or more
 * contributor license agreements.  See the NOTICE file distributed with
 * this work for additional information regarding copyright ownership.
 * The ASF licenses this file to You under the Apache License, Version 2.0
 * (the "License"); you may not use this file except in compliance with
 * the License.  You may obtain a copy of the License at
 *
 *    http://www.apache.org/licenses/LICENSE-2.0
 *
 * Unless required by applicable law or agreed to in writing, software
 * distributed under the License is distributed on an "AS IS" BASIS,
 * WITHOUT WARRANTIES OR CONDITIONS OF ANY KIND, either express or implied.
 * See the License for the specific language governing permissions and
 * limitations under the License.
 */
package org.apache.dolphinscheduler.api.service;

<<<<<<< HEAD
import com.baomidou.mybatisplus.core.metadata.IPage;
import com.baomidou.mybatisplus.extension.plugins.pagination.Page;
import com.fasterxml.jackson.core.JsonProcessingException;
import com.fasterxml.jackson.databind.JsonNode;
import com.fasterxml.jackson.databind.node.ArrayNode;
import com.fasterxml.jackson.databind.node.ObjectNode;
import org.apache.dolphinscheduler.api.dto.ProcessMeta;
import org.apache.dolphinscheduler.api.dto.treeview.Instance;
import org.apache.dolphinscheduler.api.dto.treeview.TreeViewDto;
import org.apache.dolphinscheduler.api.enums.Status;
import org.apache.dolphinscheduler.api.utils.CheckUtils;
import org.apache.dolphinscheduler.api.utils.FileUtils;
import org.apache.dolphinscheduler.api.utils.PageInfo;
import org.apache.dolphinscheduler.api.utils.exportprocess.ProcessAddTaskParam;
import org.apache.dolphinscheduler.api.utils.exportprocess.TaskNodeParamFactory;
import org.apache.dolphinscheduler.common.Constants;
import org.apache.dolphinscheduler.common.enums.*;
import org.apache.dolphinscheduler.common.graph.DAG;
import org.apache.dolphinscheduler.common.model.TaskNode;
import org.apache.dolphinscheduler.common.model.TaskNodeRelation;
import org.apache.dolphinscheduler.common.process.ProcessDag;
import org.apache.dolphinscheduler.common.process.Property;
import org.apache.dolphinscheduler.common.task.AbstractParameters;
import org.apache.dolphinscheduler.common.thread.Stopper;
import org.apache.dolphinscheduler.common.utils.*;
import org.apache.dolphinscheduler.dao.entity.*;
import org.apache.dolphinscheduler.dao.mapper.*;
import org.apache.dolphinscheduler.dao.utils.DagHelper;
import org.apache.dolphinscheduler.service.permission.PermissionCheck;
import org.apache.dolphinscheduler.service.process.ProcessService;
import org.slf4j.Logger;
import org.slf4j.LoggerFactory;
import org.springframework.beans.factory.annotation.Autowired;
import org.springframework.http.MediaType;
import org.springframework.stereotype.Service;
import org.springframework.transaction.annotation.Transactional;
import org.springframework.web.multipart.MultipartFile;
import javax.servlet.ServletOutputStream;
=======
import java.util.Map;

>>>>>>> d6a32ac6
import javax.servlet.http.HttpServletResponse;

import org.apache.dolphinscheduler.dao.entity.ProcessData;
import org.apache.dolphinscheduler.dao.entity.User;
import org.springframework.web.multipart.MultipartFile;

import com.fasterxml.jackson.core.JsonProcessingException;

/**
 * process definition service
 */
public interface ProcessDefinitionService {

    /**
     * create process definition
     *
     * @param loginUser             login user
     * @param projectName           project name
     * @param name                  process definition name
     * @param processDefinitionJson process definition json
     * @param desc                  description
     * @param locations             locations for nodes
     * @param connects              connects for nodes
     * @return create result code
     * @throws JsonProcessingException JsonProcessingException
     */
<<<<<<< HEAD
    public Map<String, Object> createProcessDefinition(User loginUser,
                                                       String projectName,
                                                       String name,
                                                       String processDefinitionJson,
                                                       String desc,
                                                       String locations,
                                                       String connects) throws JsonProcessingException {

        Map<String, Object> result = new HashMap<>();
        Project project = projectMapper.queryByName(projectName);
        // check project auth
        Map<String, Object> checkResult = projectService.checkProjectAndAuth(loginUser, project, projectName);
        Status resultStatus = (Status) checkResult.get(Constants.STATUS);
        if (resultStatus != Status.SUCCESS) {
            return checkResult;
        }

        ProcessDefinition processDefine = new ProcessDefinition();
        Date now = new Date();

        ProcessData processData = JSONUtils.parseObject(processDefinitionJson, ProcessData.class);
        Map<String, Object> checkProcessJson = checkProcessNodeList(processData, processDefinitionJson);
        if (checkProcessJson.get(Constants.STATUS) != Status.SUCCESS) {
            return checkProcessJson;
        }

        processDefine.setName(name);
        processDefine.setReleaseState(ReleaseState.OFFLINE);
        processDefine.setProjectId(project.getId());
        processDefine.setUserId(loginUser.getId());
        processDefine.setProcessDefinitionJson(processDefinitionJson);
        processDefine.setDescription(desc);
        processDefine.setLocations(locations);
        processDefine.setConnects(connects);
        processDefine.setTimeout(processData.getTimeout());
        processDefine.setTenantId(processData.getTenantId());
        processDefine.setModifyBy(loginUser.getUserName());
        processDefine.setResourceIds(getResourceIds(processData));

        //custom global params
        List<Property> globalParamsList = processData.getGlobalParams();
        if (CollectionUtils.isNotEmpty(globalParamsList)) {
            Set<Property> globalParamsSet = new HashSet<>(globalParamsList);
            globalParamsList = new ArrayList<>(globalParamsSet);
            processDefine.setGlobalParamList(globalParamsList);
        }
        processDefine.setCreateTime(now);
        processDefine.setUpdateTime(now);
        processDefine.setFlag(Flag.YES);
        processDefineMapper.insert(processDefine);

        // return processDefinition object with ID
        result.put(Constants.DATA_LIST, processDefineMapper.selectById(processDefine.getId()));
        putMsg(result, Status.SUCCESS);
        result.put("processDefinitionId", processDefine.getId());
        return result;
    }

    /**
     * get resource ids
     *
     * @param processData process data
     * @return resource ids
     */
    private String getResourceIds(ProcessData processData) {
        List<TaskNode> tasks = processData.getTasks();
        Set<Integer> resourceIds = new HashSet<>();
        for (TaskNode taskNode : tasks) {
            String taskParameter = taskNode.getParams();
            AbstractParameters params = TaskParametersUtils.getParameters(taskNode.getType(), taskParameter);
            if (CollectionUtils.isNotEmpty(params.getResourceFilesList())) {
                Set<Integer> tempSet = params.getResourceFilesList().stream().map(t -> t.getId()).collect(Collectors.toSet());
                resourceIds.addAll(tempSet);
            }
        }

        StringBuilder sb = new StringBuilder();
        for (int i : resourceIds) {
            if (sb.length() > 0) {
                sb.append(",");
            }
            sb.append(i);
        }
        return sb.toString();
    }

=======
    Map<String, Object> createProcessDefinition(User loginUser,
                                                String projectName,
                                                String name,
                                                String processDefinitionJson,
                                                String desc,
                                                String locations,
                                                String connects) throws JsonProcessingException;
>>>>>>> d6a32ac6

    /**
     * query process definition list
     *
     * @param loginUser   login user
     * @param projectName project name
     * @return definition list
     */
<<<<<<< HEAD
    public Map<String, Object> queryProcessDefinitionList(User loginUser, String projectName) {

        HashMap<String, Object> result = new HashMap<>();
        Project project = projectMapper.queryByName(projectName);

        Map<String, Object> checkResult = projectService.checkProjectAndAuth(loginUser, project, projectName);
        Status resultStatus = (Status) checkResult.get(Constants.STATUS);
        if (resultStatus != Status.SUCCESS) {
            return checkResult;
        }

        List<ProcessDefinition> resourceList = processDefineMapper.queryAllDefinitionList(project.getId());
        result.put(Constants.DATA_LIST, resourceList);
        putMsg(result, Status.SUCCESS);

        return result;
    }

=======
    Map<String, Object> queryProcessDefinitionList(User loginUser,
                                                   String projectName);
>>>>>>> d6a32ac6

    /**
     * query process definition list paging
     *
     * @param loginUser   login user
     * @param projectName project name
     * @param searchVal   search value
     * @param pageNo      page number
     * @param pageSize    page size
     * @param userId      user id
     * @return process definition page
     */
<<<<<<< HEAD
    public Map<String, Object> queryProcessDefinitionListPaging(User loginUser, String projectName, String searchVal, Integer pageNo, Integer pageSize, Integer userId) {

        Map<String, Object> result = new HashMap<>();
        Project project = projectMapper.queryByName(projectName);

        Map<String, Object> checkResult = projectService.checkProjectAndAuth(loginUser, project, projectName);
        Status resultStatus = (Status) checkResult.get(Constants.STATUS);
        if (resultStatus != Status.SUCCESS) {
            return checkResult;
        }

        Page<ProcessDefinition> page = new Page(pageNo, pageSize);
        IPage<ProcessDefinition> processDefinitionIPage = processDefineMapper.queryDefineListPaging(
                page, searchVal, userId, project.getId(), isAdmin(loginUser));

        PageInfo pageInfo = new PageInfo<ProcessData>(pageNo, pageSize);
        pageInfo.setTotalCount((int) processDefinitionIPage.getTotal());
        pageInfo.setLists(processDefinitionIPage.getRecords());
        result.put(Constants.DATA_LIST, pageInfo);
        putMsg(result, Status.SUCCESS);

        return result;
    }
=======
    Map<String, Object> queryProcessDefinitionListPaging(User loginUser,
                                                         String projectName,
                                                         String searchVal,
                                                         Integer pageNo,
                                                         Integer pageSize,
                                                         Integer userId);
>>>>>>> d6a32ac6

    /**
     * query datail of process definition
     *
     * @param loginUser   login user
     * @param projectName project name
     * @param processId   process definition id
     * @return process definition detail
     */
<<<<<<< HEAD
    public Map<String, Object> queryProcessDefinitionById(User loginUser, String projectName, Integer processId) {


        Map<String, Object> result = new HashMap<>();
        Project project = projectMapper.queryByName(projectName);

        Map<String, Object> checkResult = projectService.checkProjectAndAuth(loginUser, project, projectName);
        Status resultStatus = (Status) checkResult.get(Constants.STATUS);
        if (resultStatus != Status.SUCCESS) {
            return checkResult;
        }

        ProcessDefinition processDefinition = processDefineMapper.selectById(processId);
        if (processDefinition == null) {
            putMsg(result, Status.PROCESS_INSTANCE_NOT_EXIST, processId);
        } else {
            result.put(Constants.DATA_LIST, processDefinition);
            putMsg(result, Status.SUCCESS);
        }
        return result;
    }
=======
    Map<String, Object> queryProcessDefinitionById(User loginUser,
                                                   String projectName,
                                                   Integer processId);
>>>>>>> d6a32ac6

    /**
     * copy process definition
     *
     * @param loginUser loginUser
     * @param processId processId
     * @param targetProject targetProject
     * @return
     * @throws JsonProcessingException
     */
<<<<<<< HEAD
    private Map<String, Object> copyProcessDefinition(User loginUser,
                                                     Integer processId,
                                                     Project targetProject) throws JsonProcessingException {

        Map<String, Object> result = new HashMap<>();

        ProcessDefinition processDefinition = processDefineMapper.selectById(processId);
        if (processDefinition == null) {
            putMsg(result, Status.PROCESS_DEFINE_NOT_EXIST, processId);
            return result;
        } else {
            return createProcessDefinition(
                    loginUser,
                    targetProject.getName(),
                    processDefinition.getName() + "_copy_" + System.currentTimeMillis(),
                    processDefinition.getProcessDefinitionJson(),
                    processDefinition.getDescription(),
                    processDefinition.getLocations(),
                    processDefinition.getConnects());

        }
    }

    /**
     * batch copy or move process definition
     * @param loginUser loginUser
     * @param projectName projectName
     * @param processDefinitionIds processDefinitionIds
     * @param targetProjectId targetProjectId
     * @param isCopy isCopy
     * @return
     */
    public Map<String, Object> batchCopyOrMoveProcessDefinition(User loginUser,
                                                          String projectName,
                                                          String processDefinitionIds,
                                                          int targetProjectId, boolean isCopy){
        Map<String, Object> result = new HashMap<>();
        List<String> failedProcessList = new ArrayList<>();

        if (StringUtils.isEmpty(processDefinitionIds)) {
            putMsg(result, Status.PROCESS_DEFINITION_IDS_IS_EMPTY, processDefinitionIds);
            return result;
        }

        //check src project auth
        Map<String, Object> checkResult = checkProjectAndAuth(loginUser, projectName);
        if (checkResult != null) {
            return checkResult;
        }

        Project targetProject = projectMapper.queryDetailById(targetProjectId);
        if(targetProject == null){
            putMsg(result, Status.PROJECT_NOT_FOUNT, targetProjectId);
            return result;
        }

        if(!(targetProject.getName()).equals(projectName)){
            Map<String, Object> checkTargetProjectResult = checkProjectAndAuth(loginUser, targetProject.getName());
            if (checkTargetProjectResult != null) {
                return checkTargetProjectResult;
            }
        }

        String[] processDefinitionIdList = processDefinitionIds.split(Constants.COMMA);
        if(isCopy){
            doBatchCopyProcessDefinition(loginUser, targetProject, failedProcessList, processDefinitionIdList);
        }else{
            doBatchMoveProcessDefinition(targetProject, failedProcessList, processDefinitionIdList);
        }

        checkBatchOperateResult(projectName,targetProject.getName(),result,failedProcessList,isCopy);

        return result;
    }

    /**
     * batch move process definition
     * @param targetProject targetProject
     * @param failedProcessList failedProcessList
     * @param processDefinitionIdList processDefinitionIdList
     */
    private void doBatchMoveProcessDefinition(Project targetProject, List<String> failedProcessList, String[] processDefinitionIdList) {
        for(String processDefinitionId:processDefinitionIdList){
            try {
                Map<String, Object> moveProcessDefinitionResult =
                        moveProcessDefinition(Integer.valueOf(processDefinitionId),targetProject);
                if (!Status.SUCCESS.equals(moveProcessDefinitionResult.get(Constants.STATUS))) {
                    setFailedProcessList(failedProcessList, processDefinitionId);
                    logger.error((String) moveProcessDefinitionResult.get(Constants.MSG));
                }
            } catch (Exception e) {
                setFailedProcessList(failedProcessList, processDefinitionId);
            }
        }
    }

    /**
     * batch copy process definition
     * @param loginUser loginUser
     * @param targetProject targetProject
     * @param failedProcessList failedProcessList
     * @param processDefinitionIdList processDefinitionIdList
     */
    private void doBatchCopyProcessDefinition(User loginUser, Project targetProject, List<String> failedProcessList, String[] processDefinitionIdList) {
        for(String processDefinitionId:processDefinitionIdList){
            try {
                Map<String, Object> copyProcessDefinitionResult =
                        copyProcessDefinition(loginUser,Integer.valueOf(processDefinitionId),targetProject);
                if (!Status.SUCCESS.equals(copyProcessDefinitionResult.get(Constants.STATUS))) {
                    setFailedProcessList(failedProcessList, processDefinitionId);
                    logger.error((String) copyProcessDefinitionResult.get(Constants.MSG));
                }
            } catch (Exception e) {
                setFailedProcessList(failedProcessList, processDefinitionId);
            }
        }
    }

    /**
     * set failed processList
     * @param failedProcessList failedProcessList
     * @param processDefinitionId processDefinitionId
     */
    private void setFailedProcessList(List<String> failedProcessList, String processDefinitionId) {
        ProcessDefinition processDefinition = processDefineMapper.queryByDefineId(Integer.valueOf(processDefinitionId));
        if(processDefinition != null){
            failedProcessList.add(processDefinitionId+"["+processDefinition.getName()+"]");
        }else{
            failedProcessList.add(processDefinitionId+"[null]");
        }
    }

    /**
     * check project and auth
     * @param loginUser loginUser
     * @param projectName projectName
     * @return
     */
    private Map<String, Object> checkProjectAndAuth(User loginUser, String projectName) {
        Project project = projectMapper.queryByName(projectName);

        //check user access for project
        Map<String, Object> checkResult = projectService.checkProjectAndAuth(loginUser, project, projectName);
        Status resultStatus = (Status) checkResult.get(Constants.STATUS);

        if (resultStatus != Status.SUCCESS) {
            return checkResult;
        }
        return null;
    }

    /**
     * move process definition
     * @param processId processId
     * @param targetProject targetProject
     * @return move result code
     */
    private Map<String, Object> moveProcessDefinition(Integer processId,
                                                     Project targetProject) {

        Map<String, Object> result = new HashMap<>();

        ProcessDefinition processDefinition = processDefineMapper.selectById(processId);
        if (processDefinition == null) {
            putMsg(result, Status.PROCESS_DEFINE_NOT_EXIST, processId);
            return result;
        } else {
            processDefinition.setProjectId(targetProject.getId());
            processDefinition.setUpdateTime(new Date());
            if (processDefineMapper.updateById(processDefinition) > 0) {
                putMsg(result, Status.SUCCESS);
            } else {
                putMsg(result, Status.UPDATE_PROCESS_DEFINITION_ERROR);
            }
            return result;
        }
    }

    /**
     * check batch operate result
     * @param srcProjectName srcProjectName
     * @param targetProjectName targetProjectName
     * @param result result
     * @param failedProcessList failedProcessList
     * @param isCopy isCopy
     */
    private void checkBatchOperateResult(String srcProjectName,String targetProjectName,
                                         Map<String, Object> result, List<String> failedProcessList,boolean isCopy) {
        if (!failedProcessList.isEmpty()) {
            if(isCopy){
                putMsg(result, Status.COPY_PROCESS_DEFINITION_ERROR, srcProjectName, targetProjectName,String.join(",", failedProcessList));
            }else{
                putMsg(result, Status.MOVE_PROCESS_DEFINITION_ERROR, srcProjectName, targetProjectName,String.join(",", failedProcessList));
            }
        } else {
            putMsg(result, Status.SUCCESS);
        }
    }
=======
    Map<String, Object> copyProcessDefinition(User loginUser,
                                             String projectName,
                                             Integer processId) throws JsonProcessingException;
>>>>>>> d6a32ac6

    /**
     * update  process definition
     *
     * @param loginUser             login user
     * @param projectName           project name
     * @param name                  process definition name
     * @param id                    process definition id
     * @param processDefinitionJson process definition json
     * @param desc                  description
     * @param locations             locations for nodes
     * @param connects              connects for nodes
     * @return update result code
     */
<<<<<<< HEAD
    public Map<String, Object> updateProcessDefinition(User loginUser, String projectName, int id, String name,
                                                       String processDefinitionJson, String desc,
                                                       String locations, String connects) {
        Map<String, Object> result = new HashMap<>();

        Project project = projectMapper.queryByName(projectName);
        Map<String, Object> checkResult = projectService.checkProjectAndAuth(loginUser, project, projectName);
        Status resultStatus = (Status) checkResult.get(Constants.STATUS);
        if (resultStatus != Status.SUCCESS) {
            return checkResult;
        }

        ProcessData processData = JSONUtils.parseObject(processDefinitionJson, ProcessData.class);
        Map<String, Object> checkProcessJson = checkProcessNodeList(processData, processDefinitionJson);
        if ((checkProcessJson.get(Constants.STATUS) != Status.SUCCESS)) {
            return checkProcessJson;
        }
        ProcessDefinition processDefine = processService.findProcessDefineById(id);
        if (processDefine == null) {
            // check process definition exists
            putMsg(result, Status.PROCESS_DEFINE_NOT_EXIST, id);
            return result;
        } else if (processDefine.getReleaseState() == ReleaseState.ONLINE) {
            // online can not permit edit
            putMsg(result, Status.PROCESS_DEFINE_NOT_ALLOWED_EDIT, processDefine.getName());
            return result;
        } else {
            putMsg(result, Status.SUCCESS);
        }

        Date now = new Date();

        processDefine.setId(id);
        processDefine.setName(name);
        processDefine.setReleaseState(ReleaseState.OFFLINE);
        processDefine.setProjectId(project.getId());
        processDefine.setProcessDefinitionJson(processDefinitionJson);
        processDefine.setDescription(desc);
        processDefine.setLocations(locations);
        processDefine.setConnects(connects);
        processDefine.setTimeout(processData.getTimeout());
        processDefine.setTenantId(processData.getTenantId());
        processDefine.setModifyBy(loginUser.getUserName());
        processDefine.setResourceIds(getResourceIds(processData));

        //custom global params
        List<Property> globalParamsList = new ArrayList<>();
        if (CollectionUtils.isNotEmpty(processData.getGlobalParams())) {
            Set<Property> userDefParamsSet = new HashSet<>(processData.getGlobalParams());
            globalParamsList = new ArrayList<>(userDefParamsSet);
        }
        processDefine.setGlobalParamList(globalParamsList);
        processDefine.setUpdateTime(now);
        processDefine.setFlag(Flag.YES);
        if (processDefineMapper.updateById(processDefine) > 0) {
            putMsg(result, Status.SUCCESS);
        } else {
            putMsg(result, Status.UPDATE_PROCESS_DEFINITION_ERROR);
        }
        return result;
    }
=======
    Map<String, Object> updateProcessDefinition(User loginUser,
                                                String projectName,
                                                int id,
                                                String name,
                                                String processDefinitionJson, String desc,
                                                String locations, String connects);
>>>>>>> d6a32ac6

    /**
     * verify process definition name unique
     *
     * @param loginUser   login user
     * @param projectName project name
     * @param name        name
     * @return true if process definition name not exists, otherwise false
     */
    Map<String, Object> verifyProcessDefinitionName(User loginUser,
                                                    String projectName,
                                                    String name);

    /**
     * delete process definition by id
     *
     * @param loginUser           login user
     * @param projectName         project name
     * @param processDefinitionId process definition id
     * @return delete result code
     */
<<<<<<< HEAD
    @Transactional(rollbackFor = RuntimeException.class)
    public Map<String, Object> deleteProcessDefinitionById(User loginUser, String projectName, Integer processDefinitionId) {

        Map<String, Object> result = new HashMap<>();
        Project project = projectMapper.queryByName(projectName);

        Map<String, Object> checkResult = projectService.checkProjectAndAuth(loginUser, project, projectName);
        Status resultEnum = (Status) checkResult.get(Constants.STATUS);
        if (resultEnum != Status.SUCCESS) {
            return checkResult;
        }

        ProcessDefinition processDefinition = processDefineMapper.selectById(processDefinitionId);

        if (processDefinition == null) {
            putMsg(result, Status.PROCESS_DEFINE_NOT_EXIST, processDefinitionId);
            return result;
        }

        // Determine if the login user is the owner of the process definition
        if (loginUser.getId() != processDefinition.getUserId() && loginUser.getUserType() != UserType.ADMIN_USER) {
            putMsg(result, Status.USER_NO_OPERATION_PERM);
            return result;
        }

        // check process definition is already online
        if (processDefinition.getReleaseState() == ReleaseState.ONLINE) {
            putMsg(result, Status.PROCESS_DEFINE_STATE_ONLINE, processDefinitionId);
            return result;
        }

        // get the timing according to the process definition
        List<Schedule> schedules = scheduleMapper.queryByProcessDefinitionId(processDefinitionId);
        if (!schedules.isEmpty() && schedules.size() > 1) {
            logger.warn("scheduler num is {},Greater than 1", schedules.size());
            putMsg(result, Status.DELETE_PROCESS_DEFINE_BY_ID_ERROR);
            return result;
        } else if (schedules.size() == 1) {
            Schedule schedule = schedules.get(0);
            if (schedule.getReleaseState() == ReleaseState.OFFLINE) {
                scheduleMapper.deleteById(schedule.getId());
            } else if (schedule.getReleaseState() == ReleaseState.ONLINE) {
                putMsg(result, Status.SCHEDULE_CRON_STATE_ONLINE, schedule.getId());
                return result;
            }
        }

        int delete = processDefineMapper.deleteById(processDefinitionId);

        if (delete > 0) {
            putMsg(result, Status.SUCCESS);
        } else {
            putMsg(result, Status.DELETE_PROCESS_DEFINE_BY_ID_ERROR);
        }
        return result;
    }
=======
    Map<String, Object> deleteProcessDefinitionById(User loginUser,
                                                    String projectName,
                                                    Integer processDefinitionId);
>>>>>>> d6a32ac6

    /**
     * release process definition: online / offline
     *
     * @param loginUser    login user
     * @param projectName  project name
     * @param id           process definition id
     * @param releaseState release state
     * @return release result code
     */
    Map<String, Object> releaseProcessDefinition(User loginUser,
                                                 String projectName,
                                                 int id,
                                                 int releaseState);

    /**
     * batch export process definition by ids
     *
     * @param loginUser            login user
     * @param projectName          project name
     * @param processDefinitionIds process definition ids
     * @param response             http servlet response
     */
    void batchExportProcessDefinitionByIds(User loginUser,
                                          String projectName,
                                          String processDefinitionIds,
                                          HttpServletResponse response);

    /**
     * import process definition
     *
     * @param loginUser          login user
     * @param file               process metadata json file
     * @param currentProjectName current project name
     * @return import process
     */
<<<<<<< HEAD
    @Transactional(rollbackFor = RuntimeException.class)
    public Map<String, Object> importProcessDefinition(User loginUser, MultipartFile file, String currentProjectName) {
        Map<String, Object> result = new HashMap<>();
        String processMetaJson = FileUtils.file2String(file);
        List<ProcessMeta>  processMetaList = JSONUtils.toList(processMetaJson, ProcessMeta.class);

        //check file content
        if (CollectionUtils.isEmpty(processMetaList)) {
            putMsg(result, Status.DATA_IS_NULL, "fileContent");
            return result;
        }

        for (ProcessMeta processMeta : processMetaList) {

            if (!checkAndImportProcessDefinition(loginUser, currentProjectName, result, processMeta)) {
                return result;
            }
        }

        return result;
    }

    /**
     * check and import process definition
     *
     * @param loginUser
     * @param currentProjectName
     * @param result
     * @param processMeta
     * @return
     */
    private boolean checkAndImportProcessDefinition(User loginUser, String currentProjectName, Map<String, Object> result, ProcessMeta processMeta) {

        if (!checkImportanceParams(processMeta, result)) {
            return false;
        }

        //deal with process name
        String processDefinitionName = processMeta.getProcessDefinitionName();
        //use currentProjectName to query
        Project targetProject = projectMapper.queryByName(currentProjectName);
        if (null != targetProject) {
            processDefinitionName = recursionProcessDefinitionName(targetProject.getId(),
                    processDefinitionName, 1);
        }

        //unique check
        Map<String, Object> checkResult = verifyProcessDefinitionName(loginUser, currentProjectName, processDefinitionName);
        Status status = (Status) checkResult.get(Constants.STATUS);
        if (Status.SUCCESS.equals(status)) {
            putMsg(result, Status.SUCCESS);
        } else {
            result.putAll(checkResult);
            return false;
        }

        // get create process result
        Map<String, Object> createProcessResult =
                getCreateProcessResult(loginUser,
                        currentProjectName,
                        result,
                        processMeta,
                        processDefinitionName,
                        addImportTaskNodeParam(loginUser, processMeta.getProcessDefinitionJson(), targetProject));

        if (createProcessResult == null) {
            return false;
        }

        //create process definition
        Integer processDefinitionId =
                Objects.isNull(createProcessResult.get(PROCESSDEFINITIONID)) ?
                        null : Integer.parseInt(createProcessResult.get(PROCESSDEFINITIONID).toString());

        //scheduler param
        return getImportProcessScheduleResult(loginUser,
                currentProjectName,
                result,
                processMeta,
                processDefinitionName,
                processDefinitionId);

    }

    /**
     * get create process result
     *
     * @param loginUser
     * @param currentProjectName
     * @param result
     * @param processMeta
     * @param processDefinitionName
     * @param importProcessParam
     * @return
     */
    private Map<String, Object> getCreateProcessResult(User loginUser,
                                                       String currentProjectName,
                                                       Map<String, Object> result,
                                                       ProcessMeta processMeta,
                                                       String processDefinitionName,
                                                       String importProcessParam) {
        Map<String, Object> createProcessResult = null;
        try {
            createProcessResult = createProcessDefinition(loginUser
                    , currentProjectName,
                    processDefinitionName + "_import_" + System.currentTimeMillis(),
                    importProcessParam,
                    processMeta.getProcessDefinitionDescription(),
                    processMeta.getProcessDefinitionLocations(),
                    processMeta.getProcessDefinitionConnects());
            putMsg(result, Status.SUCCESS);
        } catch (JsonProcessingException e) {
            logger.error("import process meta json data: {}", e.getMessage(), e);
            putMsg(result, Status.IMPORT_PROCESS_DEFINE_ERROR);
        }

        return createProcessResult;
    }

    /**
     * get import process schedule result
     *
     * @param loginUser
     * @param currentProjectName
     * @param result
     * @param processMeta
     * @param processDefinitionName
     * @param processDefinitionId
     * @return
     */
    private boolean getImportProcessScheduleResult(User loginUser,
                                                   String currentProjectName,
                                                   Map<String, Object> result,
                                                   ProcessMeta processMeta,
                                                   String processDefinitionName,
                                                   Integer processDefinitionId) {
        if (null != processMeta.getScheduleCrontab() && null != processDefinitionId) {
            int scheduleInsert = importProcessSchedule(loginUser,
                    currentProjectName,
                    processMeta,
                    processDefinitionName,
                    processDefinitionId);

            if (0 == scheduleInsert) {
                putMsg(result, Status.IMPORT_PROCESS_DEFINE_ERROR);
                return false;
            }
        }
        return true;
    }

    /**
     * check importance params
     *
     * @param processMeta
     * @param result
     * @return
     */
    private boolean checkImportanceParams(ProcessMeta processMeta, Map<String, Object> result) {
        if (StringUtils.isEmpty(processMeta.getProjectName())) {
            putMsg(result, Status.DATA_IS_NULL, "projectName");
            return false;
        }
        if (StringUtils.isEmpty(processMeta.getProcessDefinitionName())) {
            putMsg(result, Status.DATA_IS_NULL, "processDefinitionName");
            return false;
        }
        if (StringUtils.isEmpty(processMeta.getProcessDefinitionJson())) {
            putMsg(result, Status.DATA_IS_NULL, "processDefinitionJson");
            return false;
        }

        return true;
    }

    /**
     * import process add special task param
     *
     * @param loginUser             login user
     * @param processDefinitionJson process definition json
     * @param targetProject         target project
     * @return import process param
     */
    private String addImportTaskNodeParam(User loginUser, String processDefinitionJson, Project targetProject) {
        ObjectNode jsonObject = JSONUtils.parseObject(processDefinitionJson);
        ArrayNode jsonArray = (ArrayNode) jsonObject.get(TASKS);
        //add sql and dependent param
        for (int i = 0; i < jsonArray.size(); i++) {
            JsonNode taskNode = jsonArray.path(i);
            String taskType = taskNode.path("type").asText();
            ProcessAddTaskParam addTaskParam = TaskNodeParamFactory.getByTaskType(taskType);
            if (null != addTaskParam) {
                addTaskParam.addImportSpecialParam(taskNode);
            }
        }

        //recursive sub-process parameter correction map key for old process id value for new process id
        Map<Integer, Integer> subProcessIdMap = new HashMap<>(20);

        List<Object> subProcessList = StreamUtils.asStream(jsonArray.elements())
                .filter(elem -> checkTaskHasSubProcess(JSONUtils.parseObject(elem.toString()).path("type").asText()))
                .collect(Collectors.toList());

        if (CollectionUtils.isNotEmpty(subProcessList)) {
            importSubProcess(loginUser, targetProject, jsonArray, subProcessIdMap);
        }

        jsonObject.set(TASKS, jsonArray);
        return jsonObject.toString();
    }

    /**
     * import process schedule
     *
     * @param loginUser             login user
     * @param currentProjectName    current project name
     * @param processMeta           process meta data
     * @param processDefinitionName process definition name
     * @param processDefinitionId   process definition id
     * @return insert schedule flag
     */
    public int importProcessSchedule(User loginUser, String currentProjectName, ProcessMeta processMeta,
                                     String processDefinitionName, Integer processDefinitionId) {
        Date now = new Date();
        Schedule scheduleObj = new Schedule();
        scheduleObj.setProjectName(currentProjectName);
        scheduleObj.setProcessDefinitionId(processDefinitionId);
        scheduleObj.setProcessDefinitionName(processDefinitionName);
        scheduleObj.setCreateTime(now);
        scheduleObj.setUpdateTime(now);
        scheduleObj.setUserId(loginUser.getId());
        scheduleObj.setUserName(loginUser.getUserName());

        scheduleObj.setCrontab(processMeta.getScheduleCrontab());

        if (null != processMeta.getScheduleStartTime()) {
            scheduleObj.setStartTime(DateUtils.stringToDate(processMeta.getScheduleStartTime()));
        }
        if (null != processMeta.getScheduleEndTime()) {
            scheduleObj.setEndTime(DateUtils.stringToDate(processMeta.getScheduleEndTime()));
        }
        if (null != processMeta.getScheduleWarningType()) {
            scheduleObj.setWarningType(WarningType.valueOf(processMeta.getScheduleWarningType()));
        }
        if (null != processMeta.getScheduleWarningGroupId()) {
            scheduleObj.setWarningGroupId(processMeta.getScheduleWarningGroupId());
        }
        if (null != processMeta.getScheduleFailureStrategy()) {
            scheduleObj.setFailureStrategy(FailureStrategy.valueOf(processMeta.getScheduleFailureStrategy()));
        }
        if (null != processMeta.getScheduleReleaseState()) {
            scheduleObj.setReleaseState(ReleaseState.valueOf(processMeta.getScheduleReleaseState()));
        }
        if (null != processMeta.getScheduleProcessInstancePriority()) {
            scheduleObj.setProcessInstancePriority(Priority.valueOf(processMeta.getScheduleProcessInstancePriority()));
        }

        if (null != processMeta.getScheduleWorkerGroupName()) {
            scheduleObj.setWorkerGroup(processMeta.getScheduleWorkerGroupName());
        }

        return scheduleMapper.insert(scheduleObj);
    }

    /**
     * check import process has sub process
     * recursion create sub process
     *
     * @param loginUser       login user
     * @param targetProject   target project
     * @param jsonArray       process task array
     * @param subProcessIdMap correct sub process id map
     */
    public void importSubProcess(User loginUser, Project targetProject, ArrayNode jsonArray, Map<Integer, Integer> subProcessIdMap) {
        for (int i = 0; i < jsonArray.size(); i++) {
            ObjectNode taskNode = (ObjectNode) jsonArray.path(i);
            String taskType = taskNode.path("type").asText();

            if (!checkTaskHasSubProcess(taskType)) {
                continue;
            }
            //get sub process info
            ObjectNode subParams = (ObjectNode) taskNode.path("params");
            Integer subProcessId = subParams.path(PROCESSDEFINITIONID).asInt();
            ProcessDefinition subProcess = processDefineMapper.queryByDefineId(subProcessId);
            //check is sub process exist in db
            if (null == subProcess) {
                continue;
            }
            String subProcessJson = subProcess.getProcessDefinitionJson();
            //check current project has sub process
            ProcessDefinition currentProjectSubProcess = processDefineMapper.queryByDefineName(targetProject.getId(), subProcess.getName());

            if (null == currentProjectSubProcess) {
                ArrayNode subJsonArray = (ArrayNode) JSONUtils.parseObject(subProcess.getProcessDefinitionJson()).get(TASKS);

                List<Object> subProcessList = StreamUtils.asStream(subJsonArray.elements())
                        .filter(item -> checkTaskHasSubProcess(JSONUtils.parseObject(item.toString()).path("type").asText()))
                        .collect(Collectors.toList());

                if (CollectionUtils.isNotEmpty(subProcessList)) {
                    importSubProcess(loginUser, targetProject, subJsonArray, subProcessIdMap);
                    //sub process processId correct
                    if (!subProcessIdMap.isEmpty()) {

                        for (Map.Entry<Integer, Integer> entry : subProcessIdMap.entrySet()) {
                            String oldSubProcessId = "\"processDefinitionId\":" + entry.getKey();
                            String newSubProcessId = "\"processDefinitionId\":" + entry.getValue();
                            subProcessJson = subProcessJson.replaceAll(oldSubProcessId, newSubProcessId);
                        }

                        subProcessIdMap.clear();
                    }
                }

                //if sub-process recursion
                Date now = new Date();
                //create sub process in target project
                ProcessDefinition processDefine = new ProcessDefinition();
                processDefine.setName(subProcess.getName());
                processDefine.setVersion(subProcess.getVersion());
                processDefine.setReleaseState(subProcess.getReleaseState());
                processDefine.setProjectId(targetProject.getId());
                processDefine.setUserId(loginUser.getId());
                processDefine.setProcessDefinitionJson(subProcessJson);
                processDefine.setDescription(subProcess.getDescription());
                processDefine.setLocations(subProcess.getLocations());
                processDefine.setConnects(subProcess.getConnects());
                processDefine.setTimeout(subProcess.getTimeout());
                processDefine.setTenantId(subProcess.getTenantId());
                processDefine.setGlobalParams(subProcess.getGlobalParams());
                processDefine.setCreateTime(now);
                processDefine.setUpdateTime(now);
                processDefine.setFlag(subProcess.getFlag());
                processDefine.setReceivers(subProcess.getReceivers());
                processDefine.setReceiversCc(subProcess.getReceiversCc());
                processDefineMapper.insert(processDefine);

                logger.info("create sub process, project: {}, process name: {}", targetProject.getName(), processDefine.getName());

                //modify task node
                ProcessDefinition newSubProcessDefine = processDefineMapper.queryByDefineName(processDefine.getProjectId(), processDefine.getName());

                if (null != newSubProcessDefine) {
                    subProcessIdMap.put(subProcessId, newSubProcessDefine.getId());
                    subParams.put(PROCESSDEFINITIONID, newSubProcessDefine.getId());
                    taskNode.set("params", subParams);
                }
            }
        }
    }
=======
    Map<String, Object> importProcessDefinition(User loginUser,
                                                MultipartFile file,
                                                String currentProjectName);
>>>>>>> d6a32ac6


    /**
     * check the process definition node meets the specifications
     *
     * @param processData           process data
     * @param processDefinitionJson process definition json
     * @return check result code
     */
<<<<<<< HEAD
    public Map<String, Object> checkProcessNodeList(ProcessData processData, String processDefinitionJson) {

        Map<String, Object> result = new HashMap<>();
        try {
            if (processData == null) {
                logger.error("process data is null");
                putMsg(result, Status.DATA_IS_NOT_VALID, processDefinitionJson);
                return result;
            }

            // Check whether the task node is normal
            List<TaskNode> taskNodes = processData.getTasks();

            if (taskNodes == null) {
                logger.error("process node info is empty");
                putMsg(result, Status.DATA_IS_NULL, processDefinitionJson);
                return result;
            }

            // check has cycle
            if (graphHasCycle(taskNodes)) {
                logger.error("process DAG has cycle");
                putMsg(result, Status.PROCESS_NODE_HAS_CYCLE);
                return result;
            }

            // check whether the process definition json is normal
            for (TaskNode taskNode : taskNodes) {
                if (!CheckUtils.checkTaskNodeParameters(taskNode.getParams(), taskNode.getType())) {
                    logger.error("task node {} parameter invalid", taskNode.getName());
                    putMsg(result, Status.PROCESS_NODE_S_PARAMETER_INVALID, taskNode.getName());
                    return result;
                }

                // check extra params
                CheckUtils.checkOtherParams(taskNode.getExtras());
            }
            putMsg(result, Status.SUCCESS);
        } catch (Exception e) {
            result.put(Constants.STATUS, Status.REQUEST_PARAMS_NOT_VALID_ERROR);
            result.put(Constants.MSG, e.getMessage());
        }
        return result;
    }
=======
    Map<String, Object> checkProcessNodeList(ProcessData processData,
                                             String processDefinitionJson);
>>>>>>> d6a32ac6

    /**
     * get task node details based on process definition
     *
     * @param defineId define id
     * @return task node list
     */
    Map<String, Object> getTaskNodeListByDefinitionId(Integer defineId);

    /**
     * get task node details based on process definition
     *
     * @param defineIdList define id list
     * @return task node list
     */
    Map<String, Object> getTaskNodeListByDefinitionIdList(String defineIdList);


    /**
     * query process definition all by project id
     *
     * @param projectId project id
     * @return process definitions in the project
     */
<<<<<<< HEAD
    public Map<String, Object> queryProcessDefinitionAllByProjectId(Integer projectId) {

        HashMap<String, Object> result = new HashMap<>();

        List<ProcessDefinition> resourceList = processDefineMapper.queryAllDefinitionList(projectId);
        result.put(Constants.DATA_LIST, resourceList);
        putMsg(result, Status.SUCCESS);

        return result;
    }
=======
    Map<String, Object> queryProcessDefinitionAllByProjectId(Integer projectId);
>>>>>>> d6a32ac6

    /**
     * Encapsulates the TreeView structure
     *
     * @param processId process definition id
     * @param limit     limit
     * @return tree view json data
     * @throws Exception exception
     */
    Map<String, Object> viewTree(Integer processId,
                                 Integer limit) throws Exception;
}
<|MERGE_RESOLUTION|>--- conflicted
+++ resolved
@@ -16,55 +16,11 @@
  */
 package org.apache.dolphinscheduler.api.service;
 
-<<<<<<< HEAD
-import com.baomidou.mybatisplus.core.metadata.IPage;
-import com.baomidou.mybatisplus.extension.plugins.pagination.Page;
-import com.fasterxml.jackson.core.JsonProcessingException;
-import com.fasterxml.jackson.databind.JsonNode;
-import com.fasterxml.jackson.databind.node.ArrayNode;
-import com.fasterxml.jackson.databind.node.ObjectNode;
-import org.apache.dolphinscheduler.api.dto.ProcessMeta;
-import org.apache.dolphinscheduler.api.dto.treeview.Instance;
-import org.apache.dolphinscheduler.api.dto.treeview.TreeViewDto;
-import org.apache.dolphinscheduler.api.enums.Status;
-import org.apache.dolphinscheduler.api.utils.CheckUtils;
-import org.apache.dolphinscheduler.api.utils.FileUtils;
-import org.apache.dolphinscheduler.api.utils.PageInfo;
-import org.apache.dolphinscheduler.api.utils.exportprocess.ProcessAddTaskParam;
-import org.apache.dolphinscheduler.api.utils.exportprocess.TaskNodeParamFactory;
-import org.apache.dolphinscheduler.common.Constants;
-import org.apache.dolphinscheduler.common.enums.*;
-import org.apache.dolphinscheduler.common.graph.DAG;
-import org.apache.dolphinscheduler.common.model.TaskNode;
-import org.apache.dolphinscheduler.common.model.TaskNodeRelation;
-import org.apache.dolphinscheduler.common.process.ProcessDag;
-import org.apache.dolphinscheduler.common.process.Property;
-import org.apache.dolphinscheduler.common.task.AbstractParameters;
-import org.apache.dolphinscheduler.common.thread.Stopper;
-import org.apache.dolphinscheduler.common.utils.*;
-import org.apache.dolphinscheduler.dao.entity.*;
-import org.apache.dolphinscheduler.dao.mapper.*;
-import org.apache.dolphinscheduler.dao.utils.DagHelper;
-import org.apache.dolphinscheduler.service.permission.PermissionCheck;
-import org.apache.dolphinscheduler.service.process.ProcessService;
-import org.slf4j.Logger;
-import org.slf4j.LoggerFactory;
-import org.springframework.beans.factory.annotation.Autowired;
-import org.springframework.http.MediaType;
-import org.springframework.stereotype.Service;
-import org.springframework.transaction.annotation.Transactional;
-import org.springframework.web.multipart.MultipartFile;
-import javax.servlet.ServletOutputStream;
-=======
 import java.util.Map;
-
->>>>>>> d6a32ac6
 import javax.servlet.http.HttpServletResponse;
-
 import org.apache.dolphinscheduler.dao.entity.ProcessData;
 import org.apache.dolphinscheduler.dao.entity.User;
 import org.springframework.web.multipart.MultipartFile;
-
 import com.fasterxml.jackson.core.JsonProcessingException;
 
 /**
@@ -85,94 +41,6 @@
      * @return create result code
      * @throws JsonProcessingException JsonProcessingException
      */
-<<<<<<< HEAD
-    public Map<String, Object> createProcessDefinition(User loginUser,
-                                                       String projectName,
-                                                       String name,
-                                                       String processDefinitionJson,
-                                                       String desc,
-                                                       String locations,
-                                                       String connects) throws JsonProcessingException {
-
-        Map<String, Object> result = new HashMap<>();
-        Project project = projectMapper.queryByName(projectName);
-        // check project auth
-        Map<String, Object> checkResult = projectService.checkProjectAndAuth(loginUser, project, projectName);
-        Status resultStatus = (Status) checkResult.get(Constants.STATUS);
-        if (resultStatus != Status.SUCCESS) {
-            return checkResult;
-        }
-
-        ProcessDefinition processDefine = new ProcessDefinition();
-        Date now = new Date();
-
-        ProcessData processData = JSONUtils.parseObject(processDefinitionJson, ProcessData.class);
-        Map<String, Object> checkProcessJson = checkProcessNodeList(processData, processDefinitionJson);
-        if (checkProcessJson.get(Constants.STATUS) != Status.SUCCESS) {
-            return checkProcessJson;
-        }
-
-        processDefine.setName(name);
-        processDefine.setReleaseState(ReleaseState.OFFLINE);
-        processDefine.setProjectId(project.getId());
-        processDefine.setUserId(loginUser.getId());
-        processDefine.setProcessDefinitionJson(processDefinitionJson);
-        processDefine.setDescription(desc);
-        processDefine.setLocations(locations);
-        processDefine.setConnects(connects);
-        processDefine.setTimeout(processData.getTimeout());
-        processDefine.setTenantId(processData.getTenantId());
-        processDefine.setModifyBy(loginUser.getUserName());
-        processDefine.setResourceIds(getResourceIds(processData));
-
-        //custom global params
-        List<Property> globalParamsList = processData.getGlobalParams();
-        if (CollectionUtils.isNotEmpty(globalParamsList)) {
-            Set<Property> globalParamsSet = new HashSet<>(globalParamsList);
-            globalParamsList = new ArrayList<>(globalParamsSet);
-            processDefine.setGlobalParamList(globalParamsList);
-        }
-        processDefine.setCreateTime(now);
-        processDefine.setUpdateTime(now);
-        processDefine.setFlag(Flag.YES);
-        processDefineMapper.insert(processDefine);
-
-        // return processDefinition object with ID
-        result.put(Constants.DATA_LIST, processDefineMapper.selectById(processDefine.getId()));
-        putMsg(result, Status.SUCCESS);
-        result.put("processDefinitionId", processDefine.getId());
-        return result;
-    }
-
-    /**
-     * get resource ids
-     *
-     * @param processData process data
-     * @return resource ids
-     */
-    private String getResourceIds(ProcessData processData) {
-        List<TaskNode> tasks = processData.getTasks();
-        Set<Integer> resourceIds = new HashSet<>();
-        for (TaskNode taskNode : tasks) {
-            String taskParameter = taskNode.getParams();
-            AbstractParameters params = TaskParametersUtils.getParameters(taskNode.getType(), taskParameter);
-            if (CollectionUtils.isNotEmpty(params.getResourceFilesList())) {
-                Set<Integer> tempSet = params.getResourceFilesList().stream().map(t -> t.getId()).collect(Collectors.toSet());
-                resourceIds.addAll(tempSet);
-            }
-        }
-
-        StringBuilder sb = new StringBuilder();
-        for (int i : resourceIds) {
-            if (sb.length() > 0) {
-                sb.append(",");
-            }
-            sb.append(i);
-        }
-        return sb.toString();
-    }
-
-=======
     Map<String, Object> createProcessDefinition(User loginUser,
                                                 String projectName,
                                                 String name,
@@ -180,7 +48,6 @@
                                                 String desc,
                                                 String locations,
                                                 String connects) throws JsonProcessingException;
->>>>>>> d6a32ac6
 
     /**
      * query process definition list
@@ -189,30 +56,8 @@
      * @param projectName project name
      * @return definition list
      */
-<<<<<<< HEAD
-    public Map<String, Object> queryProcessDefinitionList(User loginUser, String projectName) {
-
-        HashMap<String, Object> result = new HashMap<>();
-        Project project = projectMapper.queryByName(projectName);
-
-        Map<String, Object> checkResult = projectService.checkProjectAndAuth(loginUser, project, projectName);
-        Status resultStatus = (Status) checkResult.get(Constants.STATUS);
-        if (resultStatus != Status.SUCCESS) {
-            return checkResult;
-        }
-
-        List<ProcessDefinition> resourceList = processDefineMapper.queryAllDefinitionList(project.getId());
-        result.put(Constants.DATA_LIST, resourceList);
-        putMsg(result, Status.SUCCESS);
-
-        return result;
-    }
-
-=======
     Map<String, Object> queryProcessDefinitionList(User loginUser,
                                                    String projectName);
->>>>>>> d6a32ac6
-
     /**
      * query process definition list paging
      *
@@ -224,38 +69,12 @@
      * @param userId      user id
      * @return process definition page
      */
-<<<<<<< HEAD
-    public Map<String, Object> queryProcessDefinitionListPaging(User loginUser, String projectName, String searchVal, Integer pageNo, Integer pageSize, Integer userId) {
-
-        Map<String, Object> result = new HashMap<>();
-        Project project = projectMapper.queryByName(projectName);
-
-        Map<String, Object> checkResult = projectService.checkProjectAndAuth(loginUser, project, projectName);
-        Status resultStatus = (Status) checkResult.get(Constants.STATUS);
-        if (resultStatus != Status.SUCCESS) {
-            return checkResult;
-        }
-
-        Page<ProcessDefinition> page = new Page(pageNo, pageSize);
-        IPage<ProcessDefinition> processDefinitionIPage = processDefineMapper.queryDefineListPaging(
-                page, searchVal, userId, project.getId(), isAdmin(loginUser));
-
-        PageInfo pageInfo = new PageInfo<ProcessData>(pageNo, pageSize);
-        pageInfo.setTotalCount((int) processDefinitionIPage.getTotal());
-        pageInfo.setLists(processDefinitionIPage.getRecords());
-        result.put(Constants.DATA_LIST, pageInfo);
-        putMsg(result, Status.SUCCESS);
-
-        return result;
-    }
-=======
     Map<String, Object> queryProcessDefinitionListPaging(User loginUser,
                                                          String projectName,
                                                          String searchVal,
                                                          Integer pageNo,
                                                          Integer pageSize,
                                                          Integer userId);
->>>>>>> d6a32ac6
 
     /**
      * query datail of process definition
@@ -265,247 +84,36 @@
      * @param processId   process definition id
      * @return process definition detail
      */
-<<<<<<< HEAD
-    public Map<String, Object> queryProcessDefinitionById(User loginUser, String projectName, Integer processId) {
-
-
-        Map<String, Object> result = new HashMap<>();
-        Project project = projectMapper.queryByName(projectName);
-
-        Map<String, Object> checkResult = projectService.checkProjectAndAuth(loginUser, project, projectName);
-        Status resultStatus = (Status) checkResult.get(Constants.STATUS);
-        if (resultStatus != Status.SUCCESS) {
-            return checkResult;
-        }
-
-        ProcessDefinition processDefinition = processDefineMapper.selectById(processId);
-        if (processDefinition == null) {
-            putMsg(result, Status.PROCESS_INSTANCE_NOT_EXIST, processId);
-        } else {
-            result.put(Constants.DATA_LIST, processDefinition);
-            putMsg(result, Status.SUCCESS);
-        }
-        return result;
-    }
-=======
+
     Map<String, Object> queryProcessDefinitionById(User loginUser,
                                                    String projectName,
                                                    Integer processId);
->>>>>>> d6a32ac6
-
-    /**
-     * copy process definition
-     *
-     * @param loginUser loginUser
-     * @param processId processId
-     * @param targetProject targetProject
-     * @return
-     * @throws JsonProcessingException
-     */
-<<<<<<< HEAD
-    private Map<String, Object> copyProcessDefinition(User loginUser,
-                                                     Integer processId,
-                                                     Project targetProject) throws JsonProcessingException {
-
-        Map<String, Object> result = new HashMap<>();
-
-        ProcessDefinition processDefinition = processDefineMapper.selectById(processId);
-        if (processDefinition == null) {
-            putMsg(result, Status.PROCESS_DEFINE_NOT_EXIST, processId);
-            return result;
-        } else {
-            return createProcessDefinition(
-                    loginUser,
-                    targetProject.getName(),
-                    processDefinition.getName() + "_copy_" + System.currentTimeMillis(),
-                    processDefinition.getProcessDefinitionJson(),
-                    processDefinition.getDescription(),
-                    processDefinition.getLocations(),
-                    processDefinition.getConnects());
-
-        }
-    }
-
-    /**
-     * batch copy or move process definition
+
+    /**
+     * batch copy process definition
      * @param loginUser loginUser
      * @param projectName projectName
      * @param processDefinitionIds processDefinitionIds
      * @param targetProjectId targetProjectId
-     * @param isCopy isCopy
      * @return
      */
-    public Map<String, Object> batchCopyOrMoveProcessDefinition(User loginUser,
+    Map<String, Object> batchCopyProcessDefinition(User loginUser,
                                                           String projectName,
                                                           String processDefinitionIds,
-                                                          int targetProjectId, boolean isCopy){
-        Map<String, Object> result = new HashMap<>();
-        List<String> failedProcessList = new ArrayList<>();
-
-        if (StringUtils.isEmpty(processDefinitionIds)) {
-            putMsg(result, Status.PROCESS_DEFINITION_IDS_IS_EMPTY, processDefinitionIds);
-            return result;
-        }
-
-        //check src project auth
-        Map<String, Object> checkResult = checkProjectAndAuth(loginUser, projectName);
-        if (checkResult != null) {
-            return checkResult;
-        }
-
-        Project targetProject = projectMapper.queryDetailById(targetProjectId);
-        if(targetProject == null){
-            putMsg(result, Status.PROJECT_NOT_FOUNT, targetProjectId);
-            return result;
-        }
-
-        if(!(targetProject.getName()).equals(projectName)){
-            Map<String, Object> checkTargetProjectResult = checkProjectAndAuth(loginUser, targetProject.getName());
-            if (checkTargetProjectResult != null) {
-                return checkTargetProjectResult;
-            }
-        }
-
-        String[] processDefinitionIdList = processDefinitionIds.split(Constants.COMMA);
-        if(isCopy){
-            doBatchCopyProcessDefinition(loginUser, targetProject, failedProcessList, processDefinitionIdList);
-        }else{
-            doBatchMoveProcessDefinition(targetProject, failedProcessList, processDefinitionIdList);
-        }
-
-        checkBatchOperateResult(projectName,targetProject.getName(),result,failedProcessList,isCopy);
-
-        return result;
-    }
+                                                          int targetProjectId);
 
     /**
      * batch move process definition
-     * @param targetProject targetProject
-     * @param failedProcessList failedProcessList
-     * @param processDefinitionIdList processDefinitionIdList
-     */
-    private void doBatchMoveProcessDefinition(Project targetProject, List<String> failedProcessList, String[] processDefinitionIdList) {
-        for(String processDefinitionId:processDefinitionIdList){
-            try {
-                Map<String, Object> moveProcessDefinitionResult =
-                        moveProcessDefinition(Integer.valueOf(processDefinitionId),targetProject);
-                if (!Status.SUCCESS.equals(moveProcessDefinitionResult.get(Constants.STATUS))) {
-                    setFailedProcessList(failedProcessList, processDefinitionId);
-                    logger.error((String) moveProcessDefinitionResult.get(Constants.MSG));
-                }
-            } catch (Exception e) {
-                setFailedProcessList(failedProcessList, processDefinitionId);
-            }
-        }
-    }
-
-    /**
-     * batch copy process definition
-     * @param loginUser loginUser
-     * @param targetProject targetProject
-     * @param failedProcessList failedProcessList
-     * @param processDefinitionIdList processDefinitionIdList
-     */
-    private void doBatchCopyProcessDefinition(User loginUser, Project targetProject, List<String> failedProcessList, String[] processDefinitionIdList) {
-        for(String processDefinitionId:processDefinitionIdList){
-            try {
-                Map<String, Object> copyProcessDefinitionResult =
-                        copyProcessDefinition(loginUser,Integer.valueOf(processDefinitionId),targetProject);
-                if (!Status.SUCCESS.equals(copyProcessDefinitionResult.get(Constants.STATUS))) {
-                    setFailedProcessList(failedProcessList, processDefinitionId);
-                    logger.error((String) copyProcessDefinitionResult.get(Constants.MSG));
-                }
-            } catch (Exception e) {
-                setFailedProcessList(failedProcessList, processDefinitionId);
-            }
-        }
-    }
-
-    /**
-     * set failed processList
-     * @param failedProcessList failedProcessList
-     * @param processDefinitionId processDefinitionId
-     */
-    private void setFailedProcessList(List<String> failedProcessList, String processDefinitionId) {
-        ProcessDefinition processDefinition = processDefineMapper.queryByDefineId(Integer.valueOf(processDefinitionId));
-        if(processDefinition != null){
-            failedProcessList.add(processDefinitionId+"["+processDefinition.getName()+"]");
-        }else{
-            failedProcessList.add(processDefinitionId+"[null]");
-        }
-    }
-
-    /**
-     * check project and auth
      * @param loginUser loginUser
      * @param projectName projectName
+     * @param processDefinitionIds processDefinitionIds
+     * @param targetProjectId targetProjectId
      * @return
      */
-    private Map<String, Object> checkProjectAndAuth(User loginUser, String projectName) {
-        Project project = projectMapper.queryByName(projectName);
-
-        //check user access for project
-        Map<String, Object> checkResult = projectService.checkProjectAndAuth(loginUser, project, projectName);
-        Status resultStatus = (Status) checkResult.get(Constants.STATUS);
-
-        if (resultStatus != Status.SUCCESS) {
-            return checkResult;
-        }
-        return null;
-    }
-
-    /**
-     * move process definition
-     * @param processId processId
-     * @param targetProject targetProject
-     * @return move result code
-     */
-    private Map<String, Object> moveProcessDefinition(Integer processId,
-                                                     Project targetProject) {
-
-        Map<String, Object> result = new HashMap<>();
-
-        ProcessDefinition processDefinition = processDefineMapper.selectById(processId);
-        if (processDefinition == null) {
-            putMsg(result, Status.PROCESS_DEFINE_NOT_EXIST, processId);
-            return result;
-        } else {
-            processDefinition.setProjectId(targetProject.getId());
-            processDefinition.setUpdateTime(new Date());
-            if (processDefineMapper.updateById(processDefinition) > 0) {
-                putMsg(result, Status.SUCCESS);
-            } else {
-                putMsg(result, Status.UPDATE_PROCESS_DEFINITION_ERROR);
-            }
-            return result;
-        }
-    }
-
-    /**
-     * check batch operate result
-     * @param srcProjectName srcProjectName
-     * @param targetProjectName targetProjectName
-     * @param result result
-     * @param failedProcessList failedProcessList
-     * @param isCopy isCopy
-     */
-    private void checkBatchOperateResult(String srcProjectName,String targetProjectName,
-                                         Map<String, Object> result, List<String> failedProcessList,boolean isCopy) {
-        if (!failedProcessList.isEmpty()) {
-            if(isCopy){
-                putMsg(result, Status.COPY_PROCESS_DEFINITION_ERROR, srcProjectName, targetProjectName,String.join(",", failedProcessList));
-            }else{
-                putMsg(result, Status.MOVE_PROCESS_DEFINITION_ERROR, srcProjectName, targetProjectName,String.join(",", failedProcessList));
-            }
-        } else {
-            putMsg(result, Status.SUCCESS);
-        }
-    }
-=======
-    Map<String, Object> copyProcessDefinition(User loginUser,
-                                             String projectName,
-                                             Integer processId) throws JsonProcessingException;
->>>>>>> d6a32ac6
+    Map<String, Object> batchMoveProcessDefinition(User loginUser,
+                                                          String projectName,
+                                                          String processDefinitionIds,
+                                                          int targetProjectId);
 
     /**
      * update  process definition
@@ -520,76 +128,12 @@
      * @param connects              connects for nodes
      * @return update result code
      */
-<<<<<<< HEAD
-    public Map<String, Object> updateProcessDefinition(User loginUser, String projectName, int id, String name,
-                                                       String processDefinitionJson, String desc,
-                                                       String locations, String connects) {
-        Map<String, Object> result = new HashMap<>();
-
-        Project project = projectMapper.queryByName(projectName);
-        Map<String, Object> checkResult = projectService.checkProjectAndAuth(loginUser, project, projectName);
-        Status resultStatus = (Status) checkResult.get(Constants.STATUS);
-        if (resultStatus != Status.SUCCESS) {
-            return checkResult;
-        }
-
-        ProcessData processData = JSONUtils.parseObject(processDefinitionJson, ProcessData.class);
-        Map<String, Object> checkProcessJson = checkProcessNodeList(processData, processDefinitionJson);
-        if ((checkProcessJson.get(Constants.STATUS) != Status.SUCCESS)) {
-            return checkProcessJson;
-        }
-        ProcessDefinition processDefine = processService.findProcessDefineById(id);
-        if (processDefine == null) {
-            // check process definition exists
-            putMsg(result, Status.PROCESS_DEFINE_NOT_EXIST, id);
-            return result;
-        } else if (processDefine.getReleaseState() == ReleaseState.ONLINE) {
-            // online can not permit edit
-            putMsg(result, Status.PROCESS_DEFINE_NOT_ALLOWED_EDIT, processDefine.getName());
-            return result;
-        } else {
-            putMsg(result, Status.SUCCESS);
-        }
-
-        Date now = new Date();
-
-        processDefine.setId(id);
-        processDefine.setName(name);
-        processDefine.setReleaseState(ReleaseState.OFFLINE);
-        processDefine.setProjectId(project.getId());
-        processDefine.setProcessDefinitionJson(processDefinitionJson);
-        processDefine.setDescription(desc);
-        processDefine.setLocations(locations);
-        processDefine.setConnects(connects);
-        processDefine.setTimeout(processData.getTimeout());
-        processDefine.setTenantId(processData.getTenantId());
-        processDefine.setModifyBy(loginUser.getUserName());
-        processDefine.setResourceIds(getResourceIds(processData));
-
-        //custom global params
-        List<Property> globalParamsList = new ArrayList<>();
-        if (CollectionUtils.isNotEmpty(processData.getGlobalParams())) {
-            Set<Property> userDefParamsSet = new HashSet<>(processData.getGlobalParams());
-            globalParamsList = new ArrayList<>(userDefParamsSet);
-        }
-        processDefine.setGlobalParamList(globalParamsList);
-        processDefine.setUpdateTime(now);
-        processDefine.setFlag(Flag.YES);
-        if (processDefineMapper.updateById(processDefine) > 0) {
-            putMsg(result, Status.SUCCESS);
-        } else {
-            putMsg(result, Status.UPDATE_PROCESS_DEFINITION_ERROR);
-        }
-        return result;
-    }
-=======
     Map<String, Object> updateProcessDefinition(User loginUser,
                                                 String projectName,
                                                 int id,
                                                 String name,
                                                 String processDefinitionJson, String desc,
                                                 String locations, String connects);
->>>>>>> d6a32ac6
 
     /**
      * verify process definition name unique
@@ -611,68 +155,9 @@
      * @param processDefinitionId process definition id
      * @return delete result code
      */
-<<<<<<< HEAD
-    @Transactional(rollbackFor = RuntimeException.class)
-    public Map<String, Object> deleteProcessDefinitionById(User loginUser, String projectName, Integer processDefinitionId) {
-
-        Map<String, Object> result = new HashMap<>();
-        Project project = projectMapper.queryByName(projectName);
-
-        Map<String, Object> checkResult = projectService.checkProjectAndAuth(loginUser, project, projectName);
-        Status resultEnum = (Status) checkResult.get(Constants.STATUS);
-        if (resultEnum != Status.SUCCESS) {
-            return checkResult;
-        }
-
-        ProcessDefinition processDefinition = processDefineMapper.selectById(processDefinitionId);
-
-        if (processDefinition == null) {
-            putMsg(result, Status.PROCESS_DEFINE_NOT_EXIST, processDefinitionId);
-            return result;
-        }
-
-        // Determine if the login user is the owner of the process definition
-        if (loginUser.getId() != processDefinition.getUserId() && loginUser.getUserType() != UserType.ADMIN_USER) {
-            putMsg(result, Status.USER_NO_OPERATION_PERM);
-            return result;
-        }
-
-        // check process definition is already online
-        if (processDefinition.getReleaseState() == ReleaseState.ONLINE) {
-            putMsg(result, Status.PROCESS_DEFINE_STATE_ONLINE, processDefinitionId);
-            return result;
-        }
-
-        // get the timing according to the process definition
-        List<Schedule> schedules = scheduleMapper.queryByProcessDefinitionId(processDefinitionId);
-        if (!schedules.isEmpty() && schedules.size() > 1) {
-            logger.warn("scheduler num is {},Greater than 1", schedules.size());
-            putMsg(result, Status.DELETE_PROCESS_DEFINE_BY_ID_ERROR);
-            return result;
-        } else if (schedules.size() == 1) {
-            Schedule schedule = schedules.get(0);
-            if (schedule.getReleaseState() == ReleaseState.OFFLINE) {
-                scheduleMapper.deleteById(schedule.getId());
-            } else if (schedule.getReleaseState() == ReleaseState.ONLINE) {
-                putMsg(result, Status.SCHEDULE_CRON_STATE_ONLINE, schedule.getId());
-                return result;
-            }
-        }
-
-        int delete = processDefineMapper.deleteById(processDefinitionId);
-
-        if (delete > 0) {
-            putMsg(result, Status.SUCCESS);
-        } else {
-            putMsg(result, Status.DELETE_PROCESS_DEFINE_BY_ID_ERROR);
-        }
-        return result;
-    }
-=======
     Map<String, Object> deleteProcessDefinitionById(User loginUser,
                                                     String projectName,
                                                     Integer processDefinitionId);
->>>>>>> d6a32ac6
 
     /**
      * release process definition: online / offline
@@ -709,364 +194,10 @@
      * @param currentProjectName current project name
      * @return import process
      */
-<<<<<<< HEAD
-    @Transactional(rollbackFor = RuntimeException.class)
-    public Map<String, Object> importProcessDefinition(User loginUser, MultipartFile file, String currentProjectName) {
-        Map<String, Object> result = new HashMap<>();
-        String processMetaJson = FileUtils.file2String(file);
-        List<ProcessMeta>  processMetaList = JSONUtils.toList(processMetaJson, ProcessMeta.class);
-
-        //check file content
-        if (CollectionUtils.isEmpty(processMetaList)) {
-            putMsg(result, Status.DATA_IS_NULL, "fileContent");
-            return result;
-        }
-
-        for (ProcessMeta processMeta : processMetaList) {
-
-            if (!checkAndImportProcessDefinition(loginUser, currentProjectName, result, processMeta)) {
-                return result;
-            }
-        }
-
-        return result;
-    }
-
-    /**
-     * check and import process definition
-     *
-     * @param loginUser
-     * @param currentProjectName
-     * @param result
-     * @param processMeta
-     * @return
-     */
-    private boolean checkAndImportProcessDefinition(User loginUser, String currentProjectName, Map<String, Object> result, ProcessMeta processMeta) {
-
-        if (!checkImportanceParams(processMeta, result)) {
-            return false;
-        }
-
-        //deal with process name
-        String processDefinitionName = processMeta.getProcessDefinitionName();
-        //use currentProjectName to query
-        Project targetProject = projectMapper.queryByName(currentProjectName);
-        if (null != targetProject) {
-            processDefinitionName = recursionProcessDefinitionName(targetProject.getId(),
-                    processDefinitionName, 1);
-        }
-
-        //unique check
-        Map<String, Object> checkResult = verifyProcessDefinitionName(loginUser, currentProjectName, processDefinitionName);
-        Status status = (Status) checkResult.get(Constants.STATUS);
-        if (Status.SUCCESS.equals(status)) {
-            putMsg(result, Status.SUCCESS);
-        } else {
-            result.putAll(checkResult);
-            return false;
-        }
-
-        // get create process result
-        Map<String, Object> createProcessResult =
-                getCreateProcessResult(loginUser,
-                        currentProjectName,
-                        result,
-                        processMeta,
-                        processDefinitionName,
-                        addImportTaskNodeParam(loginUser, processMeta.getProcessDefinitionJson(), targetProject));
-
-        if (createProcessResult == null) {
-            return false;
-        }
-
-        //create process definition
-        Integer processDefinitionId =
-                Objects.isNull(createProcessResult.get(PROCESSDEFINITIONID)) ?
-                        null : Integer.parseInt(createProcessResult.get(PROCESSDEFINITIONID).toString());
-
-        //scheduler param
-        return getImportProcessScheduleResult(loginUser,
-                currentProjectName,
-                result,
-                processMeta,
-                processDefinitionName,
-                processDefinitionId);
-
-    }
-
-    /**
-     * get create process result
-     *
-     * @param loginUser
-     * @param currentProjectName
-     * @param result
-     * @param processMeta
-     * @param processDefinitionName
-     * @param importProcessParam
-     * @return
-     */
-    private Map<String, Object> getCreateProcessResult(User loginUser,
-                                                       String currentProjectName,
-                                                       Map<String, Object> result,
-                                                       ProcessMeta processMeta,
-                                                       String processDefinitionName,
-                                                       String importProcessParam) {
-        Map<String, Object> createProcessResult = null;
-        try {
-            createProcessResult = createProcessDefinition(loginUser
-                    , currentProjectName,
-                    processDefinitionName + "_import_" + System.currentTimeMillis(),
-                    importProcessParam,
-                    processMeta.getProcessDefinitionDescription(),
-                    processMeta.getProcessDefinitionLocations(),
-                    processMeta.getProcessDefinitionConnects());
-            putMsg(result, Status.SUCCESS);
-        } catch (JsonProcessingException e) {
-            logger.error("import process meta json data: {}", e.getMessage(), e);
-            putMsg(result, Status.IMPORT_PROCESS_DEFINE_ERROR);
-        }
-
-        return createProcessResult;
-    }
-
-    /**
-     * get import process schedule result
-     *
-     * @param loginUser
-     * @param currentProjectName
-     * @param result
-     * @param processMeta
-     * @param processDefinitionName
-     * @param processDefinitionId
-     * @return
-     */
-    private boolean getImportProcessScheduleResult(User loginUser,
-                                                   String currentProjectName,
-                                                   Map<String, Object> result,
-                                                   ProcessMeta processMeta,
-                                                   String processDefinitionName,
-                                                   Integer processDefinitionId) {
-        if (null != processMeta.getScheduleCrontab() && null != processDefinitionId) {
-            int scheduleInsert = importProcessSchedule(loginUser,
-                    currentProjectName,
-                    processMeta,
-                    processDefinitionName,
-                    processDefinitionId);
-
-            if (0 == scheduleInsert) {
-                putMsg(result, Status.IMPORT_PROCESS_DEFINE_ERROR);
-                return false;
-            }
-        }
-        return true;
-    }
-
-    /**
-     * check importance params
-     *
-     * @param processMeta
-     * @param result
-     * @return
-     */
-    private boolean checkImportanceParams(ProcessMeta processMeta, Map<String, Object> result) {
-        if (StringUtils.isEmpty(processMeta.getProjectName())) {
-            putMsg(result, Status.DATA_IS_NULL, "projectName");
-            return false;
-        }
-        if (StringUtils.isEmpty(processMeta.getProcessDefinitionName())) {
-            putMsg(result, Status.DATA_IS_NULL, "processDefinitionName");
-            return false;
-        }
-        if (StringUtils.isEmpty(processMeta.getProcessDefinitionJson())) {
-            putMsg(result, Status.DATA_IS_NULL, "processDefinitionJson");
-            return false;
-        }
-
-        return true;
-    }
-
-    /**
-     * import process add special task param
-     *
-     * @param loginUser             login user
-     * @param processDefinitionJson process definition json
-     * @param targetProject         target project
-     * @return import process param
-     */
-    private String addImportTaskNodeParam(User loginUser, String processDefinitionJson, Project targetProject) {
-        ObjectNode jsonObject = JSONUtils.parseObject(processDefinitionJson);
-        ArrayNode jsonArray = (ArrayNode) jsonObject.get(TASKS);
-        //add sql and dependent param
-        for (int i = 0; i < jsonArray.size(); i++) {
-            JsonNode taskNode = jsonArray.path(i);
-            String taskType = taskNode.path("type").asText();
-            ProcessAddTaskParam addTaskParam = TaskNodeParamFactory.getByTaskType(taskType);
-            if (null != addTaskParam) {
-                addTaskParam.addImportSpecialParam(taskNode);
-            }
-        }
-
-        //recursive sub-process parameter correction map key for old process id value for new process id
-        Map<Integer, Integer> subProcessIdMap = new HashMap<>(20);
-
-        List<Object> subProcessList = StreamUtils.asStream(jsonArray.elements())
-                .filter(elem -> checkTaskHasSubProcess(JSONUtils.parseObject(elem.toString()).path("type").asText()))
-                .collect(Collectors.toList());
-
-        if (CollectionUtils.isNotEmpty(subProcessList)) {
-            importSubProcess(loginUser, targetProject, jsonArray, subProcessIdMap);
-        }
-
-        jsonObject.set(TASKS, jsonArray);
-        return jsonObject.toString();
-    }
-
-    /**
-     * import process schedule
-     *
-     * @param loginUser             login user
-     * @param currentProjectName    current project name
-     * @param processMeta           process meta data
-     * @param processDefinitionName process definition name
-     * @param processDefinitionId   process definition id
-     * @return insert schedule flag
-     */
-    public int importProcessSchedule(User loginUser, String currentProjectName, ProcessMeta processMeta,
-                                     String processDefinitionName, Integer processDefinitionId) {
-        Date now = new Date();
-        Schedule scheduleObj = new Schedule();
-        scheduleObj.setProjectName(currentProjectName);
-        scheduleObj.setProcessDefinitionId(processDefinitionId);
-        scheduleObj.setProcessDefinitionName(processDefinitionName);
-        scheduleObj.setCreateTime(now);
-        scheduleObj.setUpdateTime(now);
-        scheduleObj.setUserId(loginUser.getId());
-        scheduleObj.setUserName(loginUser.getUserName());
-
-        scheduleObj.setCrontab(processMeta.getScheduleCrontab());
-
-        if (null != processMeta.getScheduleStartTime()) {
-            scheduleObj.setStartTime(DateUtils.stringToDate(processMeta.getScheduleStartTime()));
-        }
-        if (null != processMeta.getScheduleEndTime()) {
-            scheduleObj.setEndTime(DateUtils.stringToDate(processMeta.getScheduleEndTime()));
-        }
-        if (null != processMeta.getScheduleWarningType()) {
-            scheduleObj.setWarningType(WarningType.valueOf(processMeta.getScheduleWarningType()));
-        }
-        if (null != processMeta.getScheduleWarningGroupId()) {
-            scheduleObj.setWarningGroupId(processMeta.getScheduleWarningGroupId());
-        }
-        if (null != processMeta.getScheduleFailureStrategy()) {
-            scheduleObj.setFailureStrategy(FailureStrategy.valueOf(processMeta.getScheduleFailureStrategy()));
-        }
-        if (null != processMeta.getScheduleReleaseState()) {
-            scheduleObj.setReleaseState(ReleaseState.valueOf(processMeta.getScheduleReleaseState()));
-        }
-        if (null != processMeta.getScheduleProcessInstancePriority()) {
-            scheduleObj.setProcessInstancePriority(Priority.valueOf(processMeta.getScheduleProcessInstancePriority()));
-        }
-
-        if (null != processMeta.getScheduleWorkerGroupName()) {
-            scheduleObj.setWorkerGroup(processMeta.getScheduleWorkerGroupName());
-        }
-
-        return scheduleMapper.insert(scheduleObj);
-    }
-
-    /**
-     * check import process has sub process
-     * recursion create sub process
-     *
-     * @param loginUser       login user
-     * @param targetProject   target project
-     * @param jsonArray       process task array
-     * @param subProcessIdMap correct sub process id map
-     */
-    public void importSubProcess(User loginUser, Project targetProject, ArrayNode jsonArray, Map<Integer, Integer> subProcessIdMap) {
-        for (int i = 0; i < jsonArray.size(); i++) {
-            ObjectNode taskNode = (ObjectNode) jsonArray.path(i);
-            String taskType = taskNode.path("type").asText();
-
-            if (!checkTaskHasSubProcess(taskType)) {
-                continue;
-            }
-            //get sub process info
-            ObjectNode subParams = (ObjectNode) taskNode.path("params");
-            Integer subProcessId = subParams.path(PROCESSDEFINITIONID).asInt();
-            ProcessDefinition subProcess = processDefineMapper.queryByDefineId(subProcessId);
-            //check is sub process exist in db
-            if (null == subProcess) {
-                continue;
-            }
-            String subProcessJson = subProcess.getProcessDefinitionJson();
-            //check current project has sub process
-            ProcessDefinition currentProjectSubProcess = processDefineMapper.queryByDefineName(targetProject.getId(), subProcess.getName());
-
-            if (null == currentProjectSubProcess) {
-                ArrayNode subJsonArray = (ArrayNode) JSONUtils.parseObject(subProcess.getProcessDefinitionJson()).get(TASKS);
-
-                List<Object> subProcessList = StreamUtils.asStream(subJsonArray.elements())
-                        .filter(item -> checkTaskHasSubProcess(JSONUtils.parseObject(item.toString()).path("type").asText()))
-                        .collect(Collectors.toList());
-
-                if (CollectionUtils.isNotEmpty(subProcessList)) {
-                    importSubProcess(loginUser, targetProject, subJsonArray, subProcessIdMap);
-                    //sub process processId correct
-                    if (!subProcessIdMap.isEmpty()) {
-
-                        for (Map.Entry<Integer, Integer> entry : subProcessIdMap.entrySet()) {
-                            String oldSubProcessId = "\"processDefinitionId\":" + entry.getKey();
-                            String newSubProcessId = "\"processDefinitionId\":" + entry.getValue();
-                            subProcessJson = subProcessJson.replaceAll(oldSubProcessId, newSubProcessId);
-                        }
-
-                        subProcessIdMap.clear();
-                    }
-                }
-
-                //if sub-process recursion
-                Date now = new Date();
-                //create sub process in target project
-                ProcessDefinition processDefine = new ProcessDefinition();
-                processDefine.setName(subProcess.getName());
-                processDefine.setVersion(subProcess.getVersion());
-                processDefine.setReleaseState(subProcess.getReleaseState());
-                processDefine.setProjectId(targetProject.getId());
-                processDefine.setUserId(loginUser.getId());
-                processDefine.setProcessDefinitionJson(subProcessJson);
-                processDefine.setDescription(subProcess.getDescription());
-                processDefine.setLocations(subProcess.getLocations());
-                processDefine.setConnects(subProcess.getConnects());
-                processDefine.setTimeout(subProcess.getTimeout());
-                processDefine.setTenantId(subProcess.getTenantId());
-                processDefine.setGlobalParams(subProcess.getGlobalParams());
-                processDefine.setCreateTime(now);
-                processDefine.setUpdateTime(now);
-                processDefine.setFlag(subProcess.getFlag());
-                processDefine.setReceivers(subProcess.getReceivers());
-                processDefine.setReceiversCc(subProcess.getReceiversCc());
-                processDefineMapper.insert(processDefine);
-
-                logger.info("create sub process, project: {}, process name: {}", targetProject.getName(), processDefine.getName());
-
-                //modify task node
-                ProcessDefinition newSubProcessDefine = processDefineMapper.queryByDefineName(processDefine.getProjectId(), processDefine.getName());
-
-                if (null != newSubProcessDefine) {
-                    subProcessIdMap.put(subProcessId, newSubProcessDefine.getId());
-                    subParams.put(PROCESSDEFINITIONID, newSubProcessDefine.getId());
-                    taskNode.set("params", subParams);
-                }
-            }
-        }
-    }
-=======
+
     Map<String, Object> importProcessDefinition(User loginUser,
                                                 MultipartFile file,
                                                 String currentProjectName);
->>>>>>> d6a32ac6
-
 
     /**
      * check the process definition node meets the specifications
@@ -1075,55 +206,8 @@
      * @param processDefinitionJson process definition json
      * @return check result code
      */
-<<<<<<< HEAD
-    public Map<String, Object> checkProcessNodeList(ProcessData processData, String processDefinitionJson) {
-
-        Map<String, Object> result = new HashMap<>();
-        try {
-            if (processData == null) {
-                logger.error("process data is null");
-                putMsg(result, Status.DATA_IS_NOT_VALID, processDefinitionJson);
-                return result;
-            }
-
-            // Check whether the task node is normal
-            List<TaskNode> taskNodes = processData.getTasks();
-
-            if (taskNodes == null) {
-                logger.error("process node info is empty");
-                putMsg(result, Status.DATA_IS_NULL, processDefinitionJson);
-                return result;
-            }
-
-            // check has cycle
-            if (graphHasCycle(taskNodes)) {
-                logger.error("process DAG has cycle");
-                putMsg(result, Status.PROCESS_NODE_HAS_CYCLE);
-                return result;
-            }
-
-            // check whether the process definition json is normal
-            for (TaskNode taskNode : taskNodes) {
-                if (!CheckUtils.checkTaskNodeParameters(taskNode.getParams(), taskNode.getType())) {
-                    logger.error("task node {} parameter invalid", taskNode.getName());
-                    putMsg(result, Status.PROCESS_NODE_S_PARAMETER_INVALID, taskNode.getName());
-                    return result;
-                }
-
-                // check extra params
-                CheckUtils.checkOtherParams(taskNode.getExtras());
-            }
-            putMsg(result, Status.SUCCESS);
-        } catch (Exception e) {
-            result.put(Constants.STATUS, Status.REQUEST_PARAMS_NOT_VALID_ERROR);
-            result.put(Constants.MSG, e.getMessage());
-        }
-        return result;
-    }
-=======
     Map<String, Object> checkProcessNodeList(ProcessData processData,
                                              String processDefinitionJson);
->>>>>>> d6a32ac6
 
     /**
      * get task node details based on process definition
@@ -1141,27 +225,13 @@
      */
     Map<String, Object> getTaskNodeListByDefinitionIdList(String defineIdList);
 
-
     /**
      * query process definition all by project id
      *
      * @param projectId project id
      * @return process definitions in the project
      */
-<<<<<<< HEAD
-    public Map<String, Object> queryProcessDefinitionAllByProjectId(Integer projectId) {
-
-        HashMap<String, Object> result = new HashMap<>();
-
-        List<ProcessDefinition> resourceList = processDefineMapper.queryAllDefinitionList(projectId);
-        result.put(Constants.DATA_LIST, resourceList);
-        putMsg(result, Status.SUCCESS);
-
-        return result;
-    }
-=======
     Map<String, Object> queryProcessDefinitionAllByProjectId(Integer projectId);
->>>>>>> d6a32ac6
 
     /**
      * Encapsulates the TreeView structure
