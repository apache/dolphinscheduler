/*
 * Licensed to the Apache Software Foundation (ASF) under one or more
 * contributor license agreements.  See the NOTICE file distributed with
 * this work for additional information regarding copyright ownership.
 * The ASF licenses this file to You under the Apache License, Version 2.0
 * (the "License"); you may not use this file except in compliance with
 * the License.  You may obtain a copy of the License at
 *
 *    http://www.apache.org/licenses/LICENSE-2.0
 *
 * Unless required by applicable law or agreed to in writing, software
 * distributed under the License is distributed on an "AS IS" BASIS,
 * WITHOUT WARRANTIES OR CONDITIONS OF ANY KIND, either express or implied.
 * See the License for the specific language governing permissions and
 * limitations under the License.
 */
package org.apache.dolphinscheduler.api.service;

import com.alibaba.fastjson.JSON;
import com.baomidou.mybatisplus.core.metadata.IPage;
import com.baomidou.mybatisplus.extension.plugins.pagination.Page;
import com.fasterxml.jackson.core.JsonProcessingException;
import com.fasterxml.jackson.databind.JsonNode;
import com.fasterxml.jackson.databind.node.ArrayNode;
import com.fasterxml.jackson.databind.node.ObjectNode;
import org.apache.dolphinscheduler.api.dto.ProcessMeta;
import org.apache.dolphinscheduler.api.dto.treeview.Instance;
import org.apache.dolphinscheduler.api.dto.treeview.TreeViewDto;
import org.apache.dolphinscheduler.api.enums.Status;
import org.apache.dolphinscheduler.api.utils.CheckUtils;
import org.apache.dolphinscheduler.api.utils.FileUtils;
import org.apache.dolphinscheduler.api.utils.PageInfo;
import org.apache.dolphinscheduler.api.utils.exportprocess.ProcessAddTaskParam;
import org.apache.dolphinscheduler.api.utils.exportprocess.TaskNodeParamFactory;
import org.apache.dolphinscheduler.common.Constants;
import org.apache.dolphinscheduler.common.enums.*;
import org.apache.dolphinscheduler.common.graph.DAG;
import org.apache.dolphinscheduler.common.model.TaskNode;
import org.apache.dolphinscheduler.common.model.TaskNodeRelation;
import org.apache.dolphinscheduler.common.process.ProcessDag;
import org.apache.dolphinscheduler.common.process.Property;
import org.apache.dolphinscheduler.common.task.AbstractParameters;
import org.apache.dolphinscheduler.common.task.datax.DataxParameters;
import org.apache.dolphinscheduler.common.task.sql.SqlParameters;
import org.apache.dolphinscheduler.common.thread.Stopper;
import org.apache.dolphinscheduler.common.utils.*;
import org.apache.dolphinscheduler.common.utils.DependUnionKeyUtils;
import org.apache.dolphinscheduler.dao.datasource.BaseDataSource;
import org.apache.dolphinscheduler.dao.datasource.DataSourceFactory;
import org.apache.dolphinscheduler.dao.entity.*;
import org.apache.dolphinscheduler.dao.mapper.*;
import org.apache.dolphinscheduler.dao.utils.DagHelper;
import org.apache.dolphinscheduler.service.permission.PermissionCheck;
import org.apache.dolphinscheduler.service.process.ProcessService;
import org.slf4j.Logger;
import org.slf4j.LoggerFactory;
import org.springframework.beans.factory.annotation.Autowired;
import org.springframework.http.MediaType;
import org.springframework.stereotype.Service;
import org.springframework.transaction.annotation.Transactional;
import org.springframework.web.multipart.MultipartFile;

import javax.servlet.ServletOutputStream;
import javax.servlet.http.HttpServletResponse;
import java.io.BufferedOutputStream;
import java.io.IOException;
import java.nio.charset.StandardCharsets;
import java.sql.SQLException;
import java.util.*;
import java.util.concurrent.ConcurrentHashMap;
import java.util.stream.Collectors;

import static org.apache.dolphinscheduler.common.Constants.CMDPARAM_SUB_PROCESS_DEFINE_ID;
import static org.apache.dolphinscheduler.common.Constants.COMMA;

/**
 * process definition service
 */
@Service
public class ProcessDefinitionService extends BaseDAGService {

    private static final Logger logger = LoggerFactory.getLogger(ProcessDefinitionService.class);

    private static final String PROCESSDEFINITIONID = "processDefinitionId";

    private static final String RELEASESTATE = "releaseState";

    private static final String TASKS = "tasks";

    @Autowired
    private ProjectMapper projectMapper;

    @Autowired
    private ProjectService projectService;

    @Autowired
    private ProcessDefinitionMapper processDefineMapper;

    @Autowired
    private ProcessInstanceMapper processInstanceMapper;


    @Autowired
    private TaskInstanceMapper taskInstanceMapper;

    @Autowired
    private ScheduleMapper scheduleMapper;

    @Autowired
    private ProcessService processService;

    @Autowired
    private DataSourceMapper dataSourceMapper;

    /**
     * create process definition
     *
     * @param loginUser             login user
     * @param projectName           project name
     * @param name                  process definition name
     * @param processDefinitionJson process definition json
     * @param desc                  description
     * @param locations             locations for nodes
     * @param connects              connects for nodes
     * @return create result code
     * @throws JsonProcessingException JsonProcessingException
     */
    public Map<String, Object> createProcessDefinition(User loginUser,
                                                       String projectName,
                                                       String name,
                                                       String processDefinitionJson,
                                                       String desc,
                                                       String locations,
                                                       String connects) throws Exception {

        Map<String, Object> result = new HashMap<>(5);
        Project project = projectMapper.queryByName(projectName);
        // check project auth
        Map<String, Object> checkResult = projectService.checkProjectAndAuth(loginUser, project, projectName);
        Status resultStatus = (Status) checkResult.get(Constants.STATUS);
        if (resultStatus != Status.SUCCESS) {
            return checkResult;
        }

        ProcessDefinition processDefine = new ProcessDefinition();
        Date now = new Date();

        ProcessData processData = JSONUtils.parseObject(processDefinitionJson, ProcessData.class);
        Map<String, Object> checkProcessJson = checkProcessNodeList(processData, processDefinitionJson);
        if (checkProcessJson.get(Constants.STATUS) != Status.SUCCESS) {
            return checkProcessJson;
        }

        processDefine.setName(name);
        processDefine.setReleaseState(ReleaseState.OFFLINE);
        processDefine.setProjectId(project.getId());
        processDefine.setUserId(loginUser.getId());
        processDefine.setProcessDefinitionJson(refreshTaskNodeDependParams(processDefinitionJson));
        processDefine.setDescription(desc);
        processDefine.setLocations(locations);
        processDefine.setConnects(connects);
        processDefine.setTimeout(processData.getTimeout());
        processDefine.setTenantId(processData.getTenantId());
        processDefine.setModifyBy(loginUser.getUserName());
        processDefine.setResourceIds(getResourceIds(processData));

        //custom global params
        List<Property> globalParamsList = processData.getGlobalParams();
        if (CollectionUtils.isNotEmpty(globalParamsList)) {
            Set<Property> globalParamsSet = new HashSet<>(globalParamsList);
            globalParamsList = new ArrayList<>(globalParamsSet);
            processDefine.setGlobalParamList(globalParamsList);
        }
        processDefine.setCreateTime(now);
        processDefine.setUpdateTime(now);
        processDefine.setFlag(Flag.YES);
        processDefineMapper.insert(processDefine);

        // return processDefinition object with ID
        result.put(Constants.DATA_LIST, processDefineMapper.selectById(processDefine.getId()));
        putMsg(result, Status.SUCCESS);
        result.put("processDefinitionId", processDefine.getId());
        return result;
    }

    public String refreshTaskNodeDependParams(String processDefinitionJson) throws Exception {
        if (StringUtils.isEmpty(processDefinitionJson)) {
            return processDefinitionJson;
        }

        ProcessData processData = JSONUtils.parseObject(processDefinitionJson, ProcessData.class);

        if (CollectionUtils.isEmpty(processData.getTasks())) {
            return processDefinitionJson;
        }

        String taskNodeName = "";
        try {
            for (TaskNode taskNode : processData.getTasks()) {
                taskNodeName = taskNode.getName();
                if (taskNode.getType().equals(TaskType.SQL.toString())) {
                    logger.info("task node [{}] set depend params", taskNode.getName());
                    SqlParameters sqlParameters = (SqlParameters) TaskParametersUtils.getParameters(taskNode.getType(), taskNode.getParams());
                    initSqlNodeDependParams(sqlParameters);
                    taskNode.setParams(JSONUtils.writeValueAsString(sqlParameters));
                } else if (taskNode.getType().equals(TaskType.DATAX.toString())) {
                    logger.info("task node [{}] set depend params", taskNode.getName());
                    DataxParameters etlParameters = (DataxParameters) TaskParametersUtils.getParameters(taskNode.getType(), taskNode.getParams());
                    initEtlNodeDependParams(etlParameters);
                    taskNode.setParams(JSONUtils.writeValueAsString(etlParameters));
                }
            }
        } catch (Exception e) {
            throw new SQLException(String.format("node [%s] refresh depend parameter fail : %s", taskNodeName, e.getMessage()));
        }

        return JSONUtils.writeValueAsString(processData);
    }

    private SqlParameters initSqlNodeDependParams(SqlParameters parameters) throws SQLException {
        DataSource dataSource = dataSourceMapper.selectById(parameters.getDatasource());
        BaseDataSource dataSourceForm = DataSourceFactory.getDatasource(dataSource.getType(), dataSource.getConnectionParams());
        String[] hostsPorts = JdbcUtils.getHostsAndPort(dataSourceForm.getAddress());

        List<String> selectTableList = SqlUtils.resolveSqlSelectTables(DbType.valueOf(parameters.getType()), parameters.getSql());
        List<String> insertTableList = SqlUtils.resolveSqlInsertTables(DbType.valueOf(parameters.getType()), parameters.getSql());

        selectTableList.removeAll(insertTableList);

        parameters.setDependNodeKeys(DependUnionKeyUtils.buildDependTableUnionKey(hostsPorts[0], dataSourceForm.getDatabase(), selectTableList));

        if (CollectionUtils.isNotEmpty(insertTableList)) {
            parameters.setTargetNodeKeys(DependUnionKeyUtils.buildTargetTableUnionKey(hostsPorts[0], dataSourceForm.getDatabase(), insertTableList));
        }

        String targetTable = DependUnionKeyUtils.clearIllegalChars(parameters.getTargetTable());
        if (StringUtils.isNotEmpty(targetTable)) {
            String[] targetTables = targetTable.split(COMMA);

            DataSource dataTarget = dataSourceMapper.selectById(parameters.getDataTarget());
            BaseDataSource dataTargetForm = DataSourceFactory.getDatasource(dataTarget.getType(), dataTarget.getConnectionParams());
            String[] targetHostsPorts = JdbcUtils.getHostsAndPort(dataTargetForm.getAddress());
            String targetTableKey = DependUnionKeyUtils.buildTargetTableUnionKey(targetHostsPorts[0], dataTargetForm.getDatabase(), targetTables);

            if(StringUtils.isEmpty(parameters.getTargetNodeKeys())) {
                parameters.setTargetNodeKeys(targetTableKey);
            } else {
                parameters.setTargetNodeKeys(parameters.getTargetNodeKeys() + COMMA + targetTableKey);
            }
        }

        return parameters;
    }

    private DataxParameters initEtlNodeDependParams(DataxParameters parameters) throws SQLException {
        List<String> tableList = SqlUtils.resolveSqlSelectTables(DbType.valueOf(parameters.getDsType()), parameters.getSql());
        if (CollectionUtils.isEmpty(tableList)) {
            return parameters;
        }

        DataSource dataSource = dataSourceMapper.selectById(parameters.getDataSource());
        BaseDataSource dataSourceForm = DataSourceFactory.getDatasource(dataSource.getType(), dataSource.getConnectionParams());
        String[] hostsPorts = JdbcUtils.getHostsAndPort(dataSourceForm.getAddress());

        DataSource dataTarget = dataSourceMapper.selectById(parameters.getDataTarget());
        BaseDataSource dataTargetForm = DataSourceFactory.getDatasource(dataTarget.getType(), dataTarget.getConnectionParams());
        String[] targetHostsPorts = JdbcUtils.getHostsAndPort(dataTargetForm.getAddress());

        parameters.setDependNodeKeys(DependUnionKeyUtils.buildDependTableUnionKey(hostsPorts[0], dataSourceForm.getDatabase(), tableList));
        parameters.setTargetNodeKeys(DependUnionKeyUtils.buildTargetTableUnionKey(targetHostsPorts[0], dataTargetForm.getDatabase(), parameters.getTargetTable()));

        return parameters;
    }

    /**
     * get resource ids
     *
     * @param processData process data
     * @return resource ids
     */
    private String getResourceIds(ProcessData processData) {
        List<TaskNode> tasks = processData.getTasks();
        Set<Integer> resourceIds = new HashSet<>();
        for (TaskNode taskNode : tasks) {
            String taskParameter = taskNode.getParams();
            AbstractParameters params = TaskParametersUtils.getParameters(taskNode.getType(), taskParameter);
            if (CollectionUtils.isNotEmpty(params.getResourceFilesList())) {
                Set<Integer> tempSet = params.getResourceFilesList().stream().map(t -> t.getId()).collect(Collectors.toSet());
                resourceIds.addAll(tempSet);
            }
        }

        StringBuilder sb = new StringBuilder();
        for (int i : resourceIds) {
            if (sb.length() > 0) {
                sb.append(",");
            }
            sb.append(i);
        }
        return sb.toString();
    }


    /**
     * query process definition list
     *
     * @param loginUser   login user
     * @param projectName project name
     * @return definition list
     */
    public Map<String, Object> queryProcessDefinitionList(User loginUser, String projectName) {

        HashMap<String, Object> result = new HashMap<>(5);
        Project project = projectMapper.queryByName(projectName);

        Map<String, Object> checkResult = projectService.checkProjectAndAuth(loginUser, project, projectName);
        Status resultStatus = (Status) checkResult.get(Constants.STATUS);
        if (resultStatus != Status.SUCCESS) {
            return checkResult;
        }

        List<ProcessDefinition> resourceList = processDefineMapper.queryAllDefinitionList(project.getId());
        result.put(Constants.DATA_LIST, resourceList);
        putMsg(result, Status.SUCCESS);

        return result;
    }


    /**
     * query process definition list paging
     *
     * @param loginUser   login user
     * @param projectName project name
     * @param searchVal   search value
     * @param pageNo      page number
     * @param pageSize    page size
     * @param userId      user id
     * @return process definition page
     */
    public Map<String, Object> queryProcessDefinitionListPaging(User loginUser, String projectName, String searchVal, Integer pageNo, Integer pageSize, Integer userId) {

        Map<String, Object> result = new HashMap<>(5);
        Project project = projectMapper.queryByName(projectName);

        Map<String, Object> checkResult = projectService.checkProjectAndAuth(loginUser, project, projectName);
        Status resultStatus = (Status) checkResult.get(Constants.STATUS);
        if (resultStatus != Status.SUCCESS) {
            return checkResult;
        }

        Page<ProcessDefinition> page = new Page(pageNo, pageSize);
        IPage<ProcessDefinition> processDefinitionIPage = processDefineMapper.queryDefineListPaging(
                page, searchVal, userId, project.getId(), isAdmin(loginUser));

        PageInfo pageInfo = new PageInfo<ProcessData>(pageNo, pageSize);
        pageInfo.setTotalCount((int) processDefinitionIPage.getTotal());
        pageInfo.setLists(processDefinitionIPage.getRecords());
        result.put(Constants.DATA_LIST, pageInfo);
        putMsg(result, Status.SUCCESS);

        return result;
    }

    /**
     * query datail of process definition
     *
     * @param loginUser   login user
     * @param projectName project name
     * @param processId   process definition id
     * @return process definition detail
     */
    public Map<String, Object> queryProcessDefinitionById(User loginUser, String projectName, Integer processId) {


        Map<String, Object> result = new HashMap<>(5);
        Project project = projectMapper.queryByName(projectName);

        Map<String, Object> checkResult = projectService.checkProjectAndAuth(loginUser, project, projectName);
        Status resultStatus = (Status) checkResult.get(Constants.STATUS);
        if (resultStatus != Status.SUCCESS) {
            return checkResult;
        }

        ProcessDefinition processDefinition = processDefineMapper.selectById(processId);
        if (processDefinition == null) {
            putMsg(result, Status.PROCESS_INSTANCE_NOT_EXIST, processId);
        } else {
            result.put(Constants.DATA_LIST, processDefinition);
            putMsg(result, Status.SUCCESS);
        }
        return result;
    }

    /**
     * copy process definition
     *
     * @param loginUser   login user
     * @param projectName project name
     * @param processId   process definition id
     * @return copy result code
     */
<<<<<<< HEAD
    public Map<String, Object> copyProcessDefinition(User loginUser, String projectName, Integer processId) throws Exception{
=======
    public Map<String, Object> copyProcessDefinition(User loginUser, String projectName, Integer processId) throws JsonProcessingException {
>>>>>>> 8f8ddae0

        Map<String, Object> result = new HashMap<>(5);
        Project project = projectMapper.queryByName(projectName);

        Map<String, Object> checkResult = projectService.checkProjectAndAuth(loginUser, project, projectName);
        Status resultStatus = (Status) checkResult.get(Constants.STATUS);
        if (resultStatus != Status.SUCCESS) {
            return checkResult;
        }

        ProcessDefinition processDefinition = processDefineMapper.selectById(processId);
        if (processDefinition == null) {
            putMsg(result, Status.PROCESS_DEFINE_NOT_EXIST, processId);
            return result;
        } else {
            return createProcessDefinition(
                    loginUser,
                    projectName,
                    processDefinition.getName() + "_copy_" + System.currentTimeMillis(),
                    processDefinition.getProcessDefinitionJson(),
                    processDefinition.getDescription(),
                    processDefinition.getLocations(),
                    processDefinition.getConnects());
        }
    }

    /**
     * update  process definition
     *
     * @param loginUser             login user
     * @param projectName           project name
     * @param name                  process definition name
     * @param id                    process definition id
     * @param processDefinitionJson process definition json
     * @param desc                  description
     * @param locations             locations for nodes
     * @param connects              connects for nodes
     * @return update result code
     */
    public Map<String, Object> updateProcessDefinition(User loginUser, String projectName, int id, String name,
                                                       String processDefinitionJson, String desc,
                                                       String locations, String connects) throws Exception {
        Map<String, Object> result = new HashMap<>(5);

        Project project = projectMapper.queryByName(projectName);
        Map<String, Object> checkResult = projectService.checkProjectAndAuth(loginUser, project, projectName);
        Status resultStatus = (Status) checkResult.get(Constants.STATUS);
        if (resultStatus != Status.SUCCESS) {
            return checkResult;
        }

        ProcessData processData = JSONUtils.parseObject(processDefinitionJson, ProcessData.class);
        Map<String, Object> checkProcessJson = checkProcessNodeList(processData, processDefinitionJson);
        if ((checkProcessJson.get(Constants.STATUS) != Status.SUCCESS)) {
            return checkProcessJson;
        }
        ProcessDefinition processDefine = processService.findProcessDefineById(id);
        if (processDefine == null) {
            // check process definition exists
            putMsg(result, Status.PROCESS_DEFINE_NOT_EXIST, id);
            return result;
        } else if (processDefine.getReleaseState() == ReleaseState.ONLINE) {
            // online can not permit edit
            putMsg(result, Status.PROCESS_DEFINE_NOT_ALLOWED_EDIT, processDefine.getName());
            return result;
        } else {
            putMsg(result, Status.SUCCESS);
        }

        Date now = new Date();

        processDefine.setId(id);
        processDefine.setName(name);
        processDefine.setReleaseState(ReleaseState.OFFLINE);
        processDefine.setProjectId(project.getId());
        processDefine.setProcessDefinitionJson(refreshTaskNodeDependParams(processDefinitionJson));
        processDefine.setDescription(desc);
        processDefine.setLocations(locations);
        processDefine.setConnects(connects);
        processDefine.setTimeout(processData.getTimeout());
        processDefine.setTenantId(processData.getTenantId());
        processDefine.setModifyBy(loginUser.getUserName());
        processDefine.setResourceIds(getResourceIds(processData));

        //custom global params
        List<Property> globalParamsList = new ArrayList<>();
        if (CollectionUtils.isNotEmpty(processData.getGlobalParams())) {
            Set<Property> userDefParamsSet = new HashSet<>(processData.getGlobalParams());
            globalParamsList = new ArrayList<>(userDefParamsSet);
        }
        processDefine.setGlobalParamList(globalParamsList);
        processDefine.setUpdateTime(now);
        processDefine.setFlag(Flag.YES);
        if (processDefineMapper.updateById(processDefine) > 0) {
            putMsg(result, Status.SUCCESS);

        } else {
            putMsg(result, Status.UPDATE_PROCESS_DEFINITION_ERROR);
        }
        return result;
    }

    /**
     * verify process definition name unique
     *
     * @param loginUser   login user
     * @param projectName project name
     * @param name        name
     * @return true if process definition name not exists, otherwise false
     */
    public Map<String, Object> verifyProcessDefinitionName(User loginUser, String projectName, String name) {

        Map<String, Object> result = new HashMap<>();
        Project project = projectMapper.queryByName(projectName);

        Map<String, Object> checkResult = projectService.checkProjectAndAuth(loginUser, project, projectName);
        Status resultEnum = (Status) checkResult.get(Constants.STATUS);
        if (resultEnum != Status.SUCCESS) {
            return checkResult;
        }
        ProcessDefinition processDefinition = processDefineMapper.queryByDefineName(project.getId(), name);
        if (processDefinition == null) {
            putMsg(result, Status.SUCCESS);
        } else {
            putMsg(result, Status.PROCESS_INSTANCE_EXIST, name);
        }
        return result;
    }

    /**
     * delete process definition by id
     *
     * @param loginUser           login user
     * @param projectName         project name
     * @param processDefinitionId process definition id
     * @return delete result code
     */
    @Transactional(rollbackFor = Exception.class)
    public Map<String, Object> deleteProcessDefinitionById(User loginUser, String projectName, Integer processDefinitionId) {

        Map<String, Object> result = new HashMap<>(5);
        Project project = projectMapper.queryByName(projectName);

        Map<String, Object> checkResult = projectService.checkProjectAndAuth(loginUser, project, projectName);
        Status resultEnum = (Status) checkResult.get(Constants.STATUS);
        if (resultEnum != Status.SUCCESS) {
            return checkResult;
        }

        ProcessDefinition processDefinition = processDefineMapper.selectById(processDefinitionId);

        if (processDefinition == null) {
            putMsg(result, Status.PROCESS_DEFINE_NOT_EXIST, processDefinitionId);
            return result;
        }

        // Determine if the login user is the owner of the process definition
        if (loginUser.getId() != processDefinition.getUserId() && loginUser.getUserType() != UserType.ADMIN_USER) {
            putMsg(result, Status.USER_NO_OPERATION_PERM);
            return result;
        }

        // check process definition is already online
        if (processDefinition.getReleaseState() == ReleaseState.ONLINE) {
            putMsg(result, Status.PROCESS_DEFINE_STATE_ONLINE, processDefinitionId);
            return result;
        }

        // get the timing according to the process definition
        List<Schedule> schedules = scheduleMapper.queryByProcessDefinitionId(processDefinitionId);
        if (!schedules.isEmpty() && schedules.size() > 1) {
            logger.warn("scheduler num is {},Greater than 1", schedules.size());
            putMsg(result, Status.DELETE_PROCESS_DEFINE_BY_ID_ERROR);
            return result;
        } else if (schedules.size() == 1) {
            Schedule schedule = schedules.get(0);
            if (schedule.getReleaseState() == ReleaseState.OFFLINE) {
                scheduleMapper.deleteById(schedule.getId());
            } else if (schedule.getReleaseState() == ReleaseState.ONLINE) {
                putMsg(result, Status.SCHEDULE_CRON_STATE_ONLINE, schedule.getId());
                return result;
            }
        }

        int delete = processDefineMapper.deleteById(processDefinitionId);

        if (delete > 0) {
            putMsg(result, Status.SUCCESS);
        } else {
            putMsg(result, Status.DELETE_PROCESS_DEFINE_BY_ID_ERROR);
        }
        return result;
    }

    /**
     * release process definition: online / offline
     *
     * @param loginUser    login user
     * @param projectName  project name
     * @param id           process definition id
     * @param releaseState release state
     * @return release result code
     */
    @Transactional(rollbackFor = Exception.class)
    public Map<String, Object> releaseProcessDefinition(User loginUser, String projectName, int id, int releaseState) {
        HashMap<String, Object> result = new HashMap<>();
        Project project = projectMapper.queryByName(projectName);

        Map<String, Object> checkResult = projectService.checkProjectAndAuth(loginUser, project, projectName);
        Status resultEnum = (Status) checkResult.get(Constants.STATUS);
        if (resultEnum != Status.SUCCESS) {
            return checkResult;
        }

        ReleaseState state = ReleaseState.getEnum(releaseState);

        // check state
        if (null == state) {
            putMsg(result, Status.REQUEST_PARAMS_NOT_VALID_ERROR, RELEASESTATE);
            return result;
        }

        ProcessDefinition processDefinition = processDefineMapper.selectById(id);

        switch (state) {
            case ONLINE:
                // To check resources whether they are already cancel authorized or deleted
                String resourceIds = processDefinition.getResourceIds();
                if (StringUtils.isNotBlank(resourceIds)) {
                    Integer[] resourceIdArray = Arrays.stream(resourceIds.split(",")).map(Integer::parseInt).toArray(Integer[]::new);
                    PermissionCheck<Integer> permissionCheck = new PermissionCheck<>(AuthorizationType.RESOURCE_FILE_ID, processService, resourceIdArray, loginUser.getId(), logger);
                    try {
                        permissionCheck.checkPermission();
                    } catch (Exception e) {
                        logger.error(e.getMessage(), e);
                        putMsg(result, Status.RESOURCE_NOT_EXIST_OR_NO_PERMISSION, RELEASESTATE);
                        return result;
                    }
                }

                processDefinition.setReleaseState(state);
                processDefineMapper.updateById(processDefinition);
                break;
            case OFFLINE:
                processDefinition.setReleaseState(state);
                processDefineMapper.updateById(processDefinition);
                List<Schedule> scheduleList = scheduleMapper.selectAllByProcessDefineArray(
                        new int[]{processDefinition.getId()}
                );

                for (Schedule schedule : scheduleList) {
                    logger.info("set schedule offline, project id: {}, schedule id: {}, process definition id: {}", project.getId(), schedule.getId(), id);
                    // set status
                    schedule.setReleaseState(ReleaseState.OFFLINE);
                    scheduleMapper.updateById(schedule);
                    SchedulerService.deleteSchedule(project.getId(), schedule.getId());
                }
                break;
            default:
                putMsg(result, Status.REQUEST_PARAMS_NOT_VALID_ERROR, RELEASESTATE);
                return result;
        }

        putMsg(result, Status.SUCCESS);
        return result;
    }

    /**
     * batch export process definition by ids
     *
     * @param loginUser
     * @param projectName
     * @param processDefinitionIds
     * @param response
     */
    public void batchExportProcessDefinitionByIds(User loginUser, String projectName, String processDefinitionIds, HttpServletResponse response) {

        if (StringUtils.isEmpty(processDefinitionIds)) {
            return;
        }

        //export project info
        Project project = projectMapper.queryByName(projectName);

        //check user access for project
        Map<String, Object> checkResult = projectService.checkProjectAndAuth(loginUser, project, projectName);
        Status resultStatus = (Status) checkResult.get(Constants.STATUS);

        if (resultStatus != Status.SUCCESS) {
            return;
        }

        List<ProcessMeta> processDefinitionList =
                getProcessDefinitionList(processDefinitionIds);

        if (CollectionUtils.isNotEmpty(processDefinitionList)) {
            downloadProcessDefinitionFile(response, processDefinitionList);
        }
    }

    /**
     * get process definition list by ids
     *
     * @param processDefinitionIds
     * @return
     */
    private List<ProcessMeta> getProcessDefinitionList(String processDefinitionIds) {
        List<ProcessMeta> processDefinitionList = new ArrayList<>();
        String[] processDefinitionIdArray = processDefinitionIds.split(",");
        for (String strProcessDefinitionId : processDefinitionIdArray) {
            //get workflow info
            int processDefinitionId = Integer.parseInt(strProcessDefinitionId);
            ProcessDefinition processDefinition = processDefineMapper.queryByDefineId(processDefinitionId);
            if (null != processDefinition) {
                processDefinitionList.add(exportProcessMetaData(processDefinitionId, processDefinition));
            }
        }

        return processDefinitionList;
    }

    /**
     * download the process definition file
     *
     * @param response
     * @param processDefinitionList
     */
    private void downloadProcessDefinitionFile(HttpServletResponse response, List<ProcessMeta> processDefinitionList) {
        response.setContentType(MediaType.APPLICATION_JSON_UTF8_VALUE);
        BufferedOutputStream buff = null;
        ServletOutputStream out = null;
        try {
            out = response.getOutputStream();
            buff = new BufferedOutputStream(out);
            buff.write(JSON.toJSONString(processDefinitionList).getBytes(StandardCharsets.UTF_8));
            buff.flush();
            buff.close();
        } catch (IOException e) {
            logger.warn("export process fail", e);
        } finally {
            if (null != buff) {
                try {
                    buff.close();
                } catch (Exception e) {
                    logger.warn("export process buffer not close", e);
                }
            }
            if (null != out) {
                try {
                    out.close();
                } catch (Exception e) {
                    logger.warn("export process output stream not close", e);
                }
            }
        }
    }

    /**
     * get export process metadata string
     *
     * @param processDefinitionId process definition id
     * @param processDefinition   process definition
     * @return export process metadata string
     */
    public String exportProcessMetaDataStr(Integer processDefinitionId, ProcessDefinition processDefinition) {
        //create workflow json file
        return JSONUtils.toJsonString(exportProcessMetaData(processDefinitionId, processDefinition));
    }

    /**
     * get export process metadata string
     *
     * @param processDefinitionId process definition id
     * @param processDefinition   process definition
     * @return export process metadata string
     */
    public ProcessMeta exportProcessMetaData(Integer processDefinitionId, ProcessDefinition processDefinition) {
        //correct task param which has data source or dependent param
        String correctProcessDefinitionJson = addExportTaskNodeSpecialParam(processDefinition.getProcessDefinitionJson());
        processDefinition.setProcessDefinitionJson(correctProcessDefinitionJson);

        //export process metadata
        ProcessMeta exportProcessMeta = new ProcessMeta();
        exportProcessMeta.setProjectName(processDefinition.getProjectName());
        exportProcessMeta.setProcessDefinitionName(processDefinition.getName());
        exportProcessMeta.setProcessDefinitionJson(processDefinition.getProcessDefinitionJson());
        exportProcessMeta.setProcessDefinitionLocations(processDefinition.getLocations());
        exportProcessMeta.setProcessDefinitionConnects(processDefinition.getConnects());

        //schedule info
        List<Schedule> schedules = scheduleMapper.queryByProcessDefinitionId(processDefinitionId);
        if (!schedules.isEmpty()) {
            Schedule schedule = schedules.get(0);
            exportProcessMeta.setScheduleWarningType(schedule.getWarningType().toString());
            exportProcessMeta.setScheduleWarningGroupId(schedule.getWarningGroupId());
            exportProcessMeta.setScheduleStartTime(DateUtils.dateToString(schedule.getStartTime()));
            exportProcessMeta.setScheduleEndTime(DateUtils.dateToString(schedule.getEndTime()));
            exportProcessMeta.setScheduleCrontab(schedule.getCrontab());
            exportProcessMeta.setScheduleFailureStrategy(String.valueOf(schedule.getFailureStrategy()));
            exportProcessMeta.setScheduleReleaseState(String.valueOf(ReleaseState.OFFLINE));
            exportProcessMeta.setScheduleProcessInstancePriority(String.valueOf(schedule.getProcessInstancePriority()));
            exportProcessMeta.setScheduleWorkerGroupName(schedule.getWorkerGroup());
        }
        //create workflow json file
        return exportProcessMeta;
    }

    /**
     * correct task param which has datasource or dependent
     *
     * @param processDefinitionJson processDefinitionJson
     * @return correct processDefinitionJson
     */
    public String addExportTaskNodeSpecialParam(String processDefinitionJson) {
        ObjectNode jsonObject = JSONUtils.parseObject(processDefinitionJson);
        ArrayNode jsonArray = (ArrayNode) jsonObject.path(TASKS);

        for (int i = 0; i < jsonArray.size(); i++) {
            JsonNode taskNode = jsonArray.path(i);
            if (StringUtils.isNotEmpty(taskNode.path("type").asText())) {
                String taskType = taskNode.path("type").asText();

                ProcessAddTaskParam addTaskParam = TaskNodeParamFactory.getByTaskType(taskType);
                if (null != addTaskParam) {
                    addTaskParam.addExportSpecialParam(taskNode);
                }
            }
        }
        jsonObject.set(TASKS, jsonArray);
        return jsonObject.toString();
    }

    /**
     * check task if has sub process
     *
     * @param taskType task type
     * @return if task has sub process return true else false
     */
    private boolean checkTaskHasSubProcess(String taskType) {
        return taskType.equals(TaskType.SUB_PROCESS.name());
    }

    /**
     * import process definition
     *
     * @param loginUser          login user
     * @param file               process metadata json file
     * @param currentProjectName current project name
     * @return import process
     */
    @Transactional(rollbackFor = Exception.class)
    public Map<String, Object> importProcessDefinition(User loginUser, MultipartFile file, String currentProjectName) throws Exception {
        Map<String, Object> result = new HashMap<>(5);
        String processMetaJson = FileUtils.file2String(file);
        List<ProcessMeta> processMetaList = JSON.parseArray(processMetaJson, ProcessMeta.class);

        //check file content
        if (CollectionUtils.isEmpty(processMetaList)) {
            putMsg(result, Status.DATA_IS_NULL, "fileContent");
            return result;
        }

        for (ProcessMeta processMeta : processMetaList) {

            if (!checkAndImportProcessDefinition(loginUser, currentProjectName, result, processMeta)) {
                return result;
            }
        }

        return result;
    }

    /**
     * check and import process definition
     *
     * @param loginUser
     * @param currentProjectName
     * @param result
     * @param processMeta
     * @return
     */
    private boolean checkAndImportProcessDefinition(User loginUser, String currentProjectName, Map<String, Object> result, ProcessMeta processMeta) throws Exception {

        if (!checkImportanceParams(processMeta, result)) {
            return false;
        }

        //deal with process name
        String processDefinitionName = processMeta.getProcessDefinitionName();
        //use currentProjectName to query
        Project targetProject = projectMapper.queryByName(currentProjectName);
        if (null != targetProject) {
            processDefinitionName = recursionProcessDefinitionName(targetProject.getId(),
                    processDefinitionName, 1);
        }

        //unique check
        Map<String, Object> checkResult = verifyProcessDefinitionName(loginUser, currentProjectName, processDefinitionName);
        Status status = (Status) checkResult.get(Constants.STATUS);
        if (Status.SUCCESS.equals(status)) {
            putMsg(result, Status.SUCCESS);
        } else {
            result.putAll(checkResult);
            return false;
        }

        // get create process result
        Map<String, Object> createProcessResult =
                getCreateProcessResult(loginUser,
                        currentProjectName,
                        result,
                        processMeta,
                        processDefinitionName,
                        addImportTaskNodeParam(loginUser, processMeta.getProcessDefinitionJson(), targetProject));

        if (createProcessResult == null) {
            return false;
        }

        //create process definition
        Integer processDefinitionId =
                Objects.isNull(createProcessResult.get(PROCESSDEFINITIONID)) ?
                        null : Integer.parseInt(createProcessResult.get(PROCESSDEFINITIONID).toString());

        //scheduler param
        return getImportProcessScheduleResult(loginUser,
                currentProjectName,
                result,
                processMeta,
                processDefinitionName,
                processDefinitionId);

    }

    /**
     * get create process result
     *
     * @param loginUser
     * @param currentProjectName
     * @param result
     * @param processMeta
     * @param processDefinitionName
     * @param importProcessParam
     * @return
     */
    private Map<String, Object> getCreateProcessResult(User loginUser,
                                                       String currentProjectName,
                                                       Map<String, Object> result,
                                                       ProcessMeta processMeta,
                                                       String processDefinitionName,
<<<<<<< HEAD
                                                       String importProcessParam) throws Exception {
=======
                                                       String importProcessParam) {
>>>>>>> 8f8ddae0
        Map<String, Object> createProcessResult = null;
        try {
            createProcessResult = createProcessDefinition(loginUser
                    , currentProjectName,
                    processDefinitionName + "_import_" + System.currentTimeMillis(),
                    importProcessParam,
                    processMeta.getProcessDefinitionDescription(),
                    processMeta.getProcessDefinitionLocations(),
                    processMeta.getProcessDefinitionConnects());
            putMsg(result, Status.SUCCESS);
        } catch (JsonProcessingException e) {
            logger.error("import process meta json data: {}", e.getMessage(), e);
            putMsg(result, Status.IMPORT_PROCESS_DEFINE_ERROR);
        }

        return createProcessResult;
    }

    /**
     * get import process schedule result
     *
     * @param loginUser
     * @param currentProjectName
     * @param result
     * @param processMeta
     * @param processDefinitionName
     * @param processDefinitionId
     * @return
     */
    private boolean getImportProcessScheduleResult(User loginUser,
                                                   String currentProjectName,
                                                   Map<String, Object> result,
                                                   ProcessMeta processMeta,
                                                   String processDefinitionName,
                                                   Integer processDefinitionId) {
        if (null != processMeta.getScheduleCrontab() && null != processDefinitionId) {
            int scheduleInsert = importProcessSchedule(loginUser,
                    currentProjectName,
                    processMeta,
                    processDefinitionName,
                    processDefinitionId);

            if (0 == scheduleInsert) {
                putMsg(result, Status.IMPORT_PROCESS_DEFINE_ERROR);
                return false;
            }
        }
        return true;
    }

    /**
     * check importance params
     *
     * @param processMeta
     * @param result
     * @return
     */
    private boolean checkImportanceParams(ProcessMeta processMeta, Map<String, Object> result) {
        if (StringUtils.isEmpty(processMeta.getProjectName())) {
            putMsg(result, Status.DATA_IS_NULL, "projectName");
            return false;
        }
        if (StringUtils.isEmpty(processMeta.getProcessDefinitionName())) {
            putMsg(result, Status.DATA_IS_NULL, "processDefinitionName");
            return false;
        }
        if (StringUtils.isEmpty(processMeta.getProcessDefinitionJson())) {
            putMsg(result, Status.DATA_IS_NULL, "processDefinitionJson");
            return false;
        }

        return true;
    }

    /**
     * import process add special task param
     *
     * @param loginUser             login user
     * @param processDefinitionJson process definition json
     * @param targetProject         target project
     * @return import process param
     */
    private String addImportTaskNodeParam(User loginUser, String processDefinitionJson, Project targetProject) {
        ObjectNode jsonObject = JSONUtils.parseObject(processDefinitionJson);
        ArrayNode jsonArray = (ArrayNode) jsonObject.get(TASKS);
        //add sql and dependent param
        for (int i = 0; i < jsonArray.size(); i++) {
            JsonNode taskNode = jsonArray.path(i);
            String taskType = taskNode.path("type").asText();
            ProcessAddTaskParam addTaskParam = TaskNodeParamFactory.getByTaskType(taskType);
            if (null != addTaskParam) {
                addTaskParam.addImportSpecialParam(taskNode);
            }
        }

        //recursive sub-process parameter correction map key for old process id value for new process id
        Map<Integer, Integer> subProcessIdMap = new HashMap<>(20);

        List<Object> subProcessList = StreamUtils.asStream(jsonArray.elements())
                .filter(elem -> checkTaskHasSubProcess(JSONUtils.parseObject(elem.toString()).path("type").asText()))
                .collect(Collectors.toList());

        if (CollectionUtils.isNotEmpty(subProcessList)) {
            importSubProcess(loginUser, targetProject, jsonArray, subProcessIdMap);
        }

        jsonObject.set(TASKS, jsonArray);
        return jsonObject.toString();
    }

    /**
     * import process schedule
     *
     * @param loginUser             login user
     * @param currentProjectName    current project name
     * @param processMeta           process meta data
     * @param processDefinitionName process definition name
     * @param processDefinitionId   process definition id
     * @return insert schedule flag
     */
    public int importProcessSchedule(User loginUser, String currentProjectName, ProcessMeta processMeta,
                                     String processDefinitionName, Integer processDefinitionId) {
        Date now = new Date();
        Schedule scheduleObj = new Schedule();
        scheduleObj.setProjectName(currentProjectName);
        scheduleObj.setProcessDefinitionId(processDefinitionId);
        scheduleObj.setProcessDefinitionName(processDefinitionName);
        scheduleObj.setCreateTime(now);
        scheduleObj.setUpdateTime(now);
        scheduleObj.setUserId(loginUser.getId());
        scheduleObj.setUserName(loginUser.getUserName());

        scheduleObj.setCrontab(processMeta.getScheduleCrontab());

        if (null != processMeta.getScheduleStartTime()) {
            scheduleObj.setStartTime(DateUtils.stringToDate(processMeta.getScheduleStartTime()));
        }
        if (null != processMeta.getScheduleEndTime()) {
            scheduleObj.setEndTime(DateUtils.stringToDate(processMeta.getScheduleEndTime()));
        }
        if (null != processMeta.getScheduleWarningType()) {
            scheduleObj.setWarningType(WarningType.valueOf(processMeta.getScheduleWarningType()));
        }
        if (null != processMeta.getScheduleWarningGroupId()) {
            scheduleObj.setWarningGroupId(processMeta.getScheduleWarningGroupId());
        }
        if (null != processMeta.getScheduleFailureStrategy()) {
            scheduleObj.setFailureStrategy(FailureStrategy.valueOf(processMeta.getScheduleFailureStrategy()));
        }
        if (null != processMeta.getScheduleReleaseState()) {
            scheduleObj.setReleaseState(ReleaseState.valueOf(processMeta.getScheduleReleaseState()));
        }
        if (null != processMeta.getScheduleProcessInstancePriority()) {
            scheduleObj.setProcessInstancePriority(Priority.valueOf(processMeta.getScheduleProcessInstancePriority()));
        }

        if (null != processMeta.getScheduleWorkerGroupName()) {
            scheduleObj.setWorkerGroup(processMeta.getScheduleWorkerGroupName());
        }

        return scheduleMapper.insert(scheduleObj);
    }

    /**
     * check import process has sub process
     * recursion create sub process
     *
     * @param loginUser       login user
     * @param targetProject   target project
     * @param jsonArray       process task array
     * @param subProcessIdMap correct sub process id map
     */
    public void importSubProcess(User loginUser, Project targetProject, ArrayNode jsonArray, Map<Integer, Integer> subProcessIdMap) {
        for (int i = 0; i < jsonArray.size(); i++) {
            ObjectNode taskNode = (ObjectNode) jsonArray.path(i);
            String taskType = taskNode.path("type").asText();

            if (!checkTaskHasSubProcess(taskType)) {
                continue;
            }
            //get sub process info
            ObjectNode subParams = (ObjectNode) taskNode.path("params");
            Integer subProcessId = subParams.path(PROCESSDEFINITIONID).asInt();
            ProcessDefinition subProcess = processDefineMapper.queryByDefineId(subProcessId);
            //check is sub process exist in db
            if (null == subProcess) {
                continue;
            }
            String subProcessJson = subProcess.getProcessDefinitionJson();
            //check current project has sub process
            ProcessDefinition currentProjectSubProcess = processDefineMapper.queryByDefineName(targetProject.getId(), subProcess.getName());

            if (null == currentProjectSubProcess) {
                ArrayNode subJsonArray = (ArrayNode) JSONUtils.parseObject(subProcess.getProcessDefinitionJson()).get(TASKS);

                List<Object> subProcessList = StreamUtils.asStream(subJsonArray.elements())
                        .filter(item -> checkTaskHasSubProcess(JSONUtils.parseObject(item.toString()).path("type").asText()))
                        .collect(Collectors.toList());

                if (CollectionUtils.isNotEmpty(subProcessList)) {
                    importSubProcess(loginUser, targetProject, subJsonArray, subProcessIdMap);
                    //sub process processId correct
                    if (!subProcessIdMap.isEmpty()) {

                        for (Map.Entry<Integer, Integer> entry : subProcessIdMap.entrySet()) {
                            String oldSubProcessId = "\"processDefinitionId\":" + entry.getKey();
                            String newSubProcessId = "\"processDefinitionId\":" + entry.getValue();
                            subProcessJson = subProcessJson.replaceAll(oldSubProcessId, newSubProcessId);
                        }

                        subProcessIdMap.clear();
                    }
                }

                //if sub-process recursion
                Date now = new Date();
                //create sub process in target project
                ProcessDefinition processDefine = new ProcessDefinition();
                processDefine.setName(subProcess.getName());
                processDefine.setVersion(subProcess.getVersion());
                processDefine.setReleaseState(subProcess.getReleaseState());
                processDefine.setProjectId(targetProject.getId());
                processDefine.setUserId(loginUser.getId());
                processDefine.setProcessDefinitionJson(subProcessJson);
                processDefine.setDescription(subProcess.getDescription());
                processDefine.setLocations(subProcess.getLocations());
                processDefine.setConnects(subProcess.getConnects());
                processDefine.setTimeout(subProcess.getTimeout());
                processDefine.setTenantId(subProcess.getTenantId());
                processDefine.setGlobalParams(subProcess.getGlobalParams());
                processDefine.setCreateTime(now);
                processDefine.setUpdateTime(now);
                processDefine.setFlag(subProcess.getFlag());
                processDefine.setReceivers(subProcess.getReceivers());
                processDefine.setReceiversCc(subProcess.getReceiversCc());
                processDefineMapper.insert(processDefine);

                logger.info("create sub process, project: {}, process name: {}", targetProject.getName(), processDefine.getName());

                //modify task node
                ProcessDefinition newSubProcessDefine = processDefineMapper.queryByDefineName(processDefine.getProjectId(), processDefine.getName());

                if (null != newSubProcessDefine) {
                    subProcessIdMap.put(subProcessId, newSubProcessDefine.getId());
                    subParams.put(PROCESSDEFINITIONID, newSubProcessDefine.getId());
                    taskNode.set("params", subParams);
                }
            }
        }
    }


    /**
     * check the process definition node meets the specifications
     *
     * @param processData           process data
     * @param processDefinitionJson process definition json
     * @return check result code
     */
    public Map<String, Object> checkProcessNodeList(ProcessData processData, String processDefinitionJson) {

        Map<String, Object> result = new HashMap<>(5);
        try {
            if (processData == null) {
                logger.error("process data is null");
                putMsg(result, Status.DATA_IS_NOT_VALID, processDefinitionJson);
                return result;
            }

            // Check whether the task node is normal
            List<TaskNode> taskNodes = processData.getTasks();

            if (taskNodes == null) {
                logger.error("process node info is empty");
                putMsg(result, Status.DATA_IS_NULL, processDefinitionJson);
                return result;
            }

            // check has cycle
            if (graphHasCycle(taskNodes)) {
                logger.error("process DAG has cycle");
                putMsg(result, Status.PROCESS_NODE_HAS_CYCLE);
                return result;
            }

            // check whether the process definition json is normal
            for (TaskNode taskNode : taskNodes) {
                if (!CheckUtils.checkTaskNodeParameters(taskNode.getParams(), taskNode.getType())) {
                    logger.error("task node {} parameter invalid", taskNode.getName());
                    putMsg(result, Status.PROCESS_NODE_S_PARAMETER_INVALID, taskNode.getName());
                    return result;
                }

                // check extra params
                CheckUtils.checkOtherParams(taskNode.getExtras());
            }
            putMsg(result, Status.SUCCESS);
        } catch (Exception e) {
            result.put(Constants.STATUS, Status.REQUEST_PARAMS_NOT_VALID_ERROR);
            result.put(Constants.MSG, e.getMessage());
        }
        return result;
    }

    /**
     * get task node details based on process definition
     *
     * @param defineId define id
     * @return task node list
     */
    public Map<String, Object> getTaskNodeListByDefinitionId(Integer defineId) {
        Map<String, Object> result = new HashMap<>();

        ProcessDefinition processDefinition = processDefineMapper.selectById(defineId);
        if (processDefinition == null) {
            logger.info("process define not exists");
            putMsg(result, Status.PROCESS_DEFINE_NOT_EXIST, defineId);
            return result;
        }


        String processDefinitionJson = processDefinition.getProcessDefinitionJson();

        ProcessData processData = JSONUtils.parseObject(processDefinitionJson, ProcessData.class);

        //process data check
        if (null == processData) {
            logger.error("process data is null");
            putMsg(result, Status.DATA_IS_NOT_VALID, processDefinitionJson);
            return result;
        }

        List<TaskNode> taskNodeList = (processData.getTasks() == null) ? new ArrayList<>() : processData.getTasks();

        result.put(Constants.DATA_LIST, taskNodeList);
        putMsg(result, Status.SUCCESS);

        return result;

    }

    /**
     * get task node details based on process definition
     *
     * @param defineIdList define id list
     * @return task node list
     */
    public Map<String, Object> getTaskNodeListByDefinitionIdList(String defineIdList) {
        Map<String, Object> result = new HashMap<>();

        Map<Integer, List<TaskNode>> taskNodeMap = new HashMap<>();
        String[] idList = defineIdList.split(",");
        List<Integer> idIntList = new ArrayList<>();
        for (String definitionId : idList) {
            idIntList.add(Integer.parseInt(definitionId));
        }
        Integer[] idArray = idIntList.toArray(new Integer[idIntList.size()]);
        List<ProcessDefinition> processDefinitionList = processDefineMapper.queryDefinitionListByIdList(idArray);
        if (CollectionUtils.isEmpty(processDefinitionList)) {
            logger.info("process definition not exists");
            putMsg(result, Status.PROCESS_DEFINE_NOT_EXIST, defineIdList);
            return result;
        }

        for (ProcessDefinition processDefinition : processDefinitionList) {
            String processDefinitionJson = processDefinition.getProcessDefinitionJson();
            ProcessData processData = JSONUtils.parseObject(processDefinitionJson, ProcessData.class);
            List<TaskNode> taskNodeList = (processData.getTasks() == null) ? new ArrayList<>() : processData.getTasks();
            taskNodeMap.put(processDefinition.getId(), taskNodeList);
        }

        result.put(Constants.DATA_LIST, taskNodeMap);
        putMsg(result, Status.SUCCESS);

        return result;

    }


    /**
     * query process definition all by project id
     *
     * @param projectId project id
     * @return process definitions in the project
     */
    public Map<String, Object> queryProcessDefinitionAllByProjectId(Integer projectId) {

        HashMap<String, Object> result = new HashMap<>(5);

        List<ProcessDefinition> resourceList = processDefineMapper.queryAllDefinitionList(projectId);
        result.put(Constants.DATA_LIST, resourceList);
        putMsg(result, Status.SUCCESS);

        return result;
    }

    /**
     * Encapsulates the TreeView structure
     *
     * @param processId process definition id
     * @param limit     limit
     * @return tree view json data
     * @throws Exception exception
     */
    public Map<String, Object> viewTree(Integer processId, Integer limit) throws Exception {
        Map<String, Object> result = new HashMap<>();

        ProcessDefinition processDefinition = processDefineMapper.selectById(processId);
        if (null == processDefinition) {
            logger.info("process define not exists");
            putMsg(result, Status.PROCESS_DEFINE_NOT_EXIST, processDefinition);
            return result;
        }
        DAG<String, TaskNode, TaskNodeRelation> dag = genDagGraph(processDefinition);
        /**
         * nodes that is running
         */
        Map<String, List<TreeViewDto>> runningNodeMap = new ConcurrentHashMap<>();

        /**
         * nodes that is waiting torun
         */
        Map<String, List<TreeViewDto>> waitingRunningNodeMap = new ConcurrentHashMap<>();

        /**
         * List of process instances
         */
        List<ProcessInstance> processInstanceList = processInstanceMapper.queryByProcessDefineId(processId, limit);

        for (ProcessInstance processInstance : processInstanceList) {
            processInstance.setDuration(DateUtils.differSec(processInstance.getStartTime(), processInstance.getEndTime()));
        }

        if (limit > processInstanceList.size()) {
            limit = processInstanceList.size();
        }

        TreeViewDto parentTreeViewDto = new TreeViewDto();
        parentTreeViewDto.setName("DAG");
        parentTreeViewDto.setType("");
        // Specify the process definition, because it is a TreeView for a process definition

        for (int i = limit - 1; i >= 0; i--) {
            ProcessInstance processInstance = processInstanceList.get(i);

            Date endTime = processInstance.getEndTime() == null ? new Date() : processInstance.getEndTime();
            parentTreeViewDto.getInstances().add(new Instance(processInstance.getId(), processInstance.getName(), "", processInstance.getState().toString()
                    , processInstance.getStartTime(), endTime, processInstance.getHost(), DateUtils.format2Readable(endTime.getTime() - processInstance.getStartTime().getTime())));
        }

        List<TreeViewDto> parentTreeViewDtoList = new ArrayList<>();
        parentTreeViewDtoList.add(parentTreeViewDto);
        // Here is the encapsulation task instance
        for (String startNode : dag.getBeginNode()) {
            runningNodeMap.put(startNode, parentTreeViewDtoList);
        }

        while (Stopper.isRunning()) {
            Set<String> postNodeList = null;
            Iterator<Map.Entry<String, List<TreeViewDto>>> iter = runningNodeMap.entrySet().iterator();
            while (iter.hasNext()) {
                Map.Entry<String, List<TreeViewDto>> en = iter.next();
                String nodeName = en.getKey();
                parentTreeViewDtoList = en.getValue();

                TreeViewDto treeViewDto = new TreeViewDto();
                treeViewDto.setName(nodeName);
                TaskNode taskNode = dag.getNode(nodeName);
                treeViewDto.setType(taskNode.getType());


                //set treeViewDto instances
                for (int i = limit - 1; i >= 0; i--) {
                    ProcessInstance processInstance = processInstanceList.get(i);
                    TaskInstance taskInstance = taskInstanceMapper.queryByInstanceIdAndName(processInstance.getId(), nodeName);
                    if (taskInstance == null) {
                        treeViewDto.getInstances().add(new Instance(-1, "not running", "null"));
                    } else {
                        Date startTime = taskInstance.getStartTime() == null ? new Date() : taskInstance.getStartTime();
                        Date endTime = taskInstance.getEndTime() == null ? new Date() : taskInstance.getEndTime();

                        int subProcessId = 0;
                        /**
                         * if process is sub process, the return sub id, or sub id=0
                         */
                        if (taskInstance.getTaskType().equals(TaskType.SUB_PROCESS.name())) {
                            String taskJson = taskInstance.getTaskJson();
                            taskNode = JSON.parseObject(taskJson, TaskNode.class);
                            subProcessId = Integer.parseInt(JSON.parseObject(
                                    taskNode.getParams()).getString(CMDPARAM_SUB_PROCESS_DEFINE_ID));
                        }
                        treeViewDto.getInstances().add(new Instance(taskInstance.getId(), taskInstance.getName(), taskInstance.getTaskType(), taskInstance.getState().toString()
                                , taskInstance.getStartTime(), taskInstance.getEndTime(), taskInstance.getHost(), DateUtils.format2Readable(endTime.getTime() - startTime.getTime()), subProcessId));
                    }
                }
                for (TreeViewDto pTreeViewDto : parentTreeViewDtoList) {
                    pTreeViewDto.getChildren().add(treeViewDto);
                }
                postNodeList = dag.getSubsequentNodes(nodeName);
                if (CollectionUtils.isNotEmpty(postNodeList)) {
                    for (String nextNodeName : postNodeList) {
                        List<TreeViewDto> treeViewDtoList = waitingRunningNodeMap.get(nextNodeName);
                        if (CollectionUtils.isNotEmpty(treeViewDtoList)) {
                            treeViewDtoList.add(treeViewDto);
                            waitingRunningNodeMap.put(nextNodeName, treeViewDtoList);
                        } else {
                            treeViewDtoList = new ArrayList<>();
                            treeViewDtoList.add(treeViewDto);
                            waitingRunningNodeMap.put(nextNodeName, treeViewDtoList);
                        }
                    }
                }
                runningNodeMap.remove(nodeName);
            }
            if (waitingRunningNodeMap == null || waitingRunningNodeMap.size() == 0) {
                break;
            } else {
                runningNodeMap.putAll(waitingRunningNodeMap);
                waitingRunningNodeMap.clear();
            }
        }
        result.put(Constants.DATA_LIST, parentTreeViewDto);
        result.put(Constants.STATUS, Status.SUCCESS);
        result.put(Constants.MSG, Status.SUCCESS.getMsg());
        return result;
    }

    /**
     * Generate the DAG Graph based on the process definition id
     *
     * @param processDefinition process definition
     * @return dag graph
     */
    private DAG<String, TaskNode, TaskNodeRelation> genDagGraph(ProcessDefinition processDefinition) {

        String processDefinitionJson = processDefinition.getProcessDefinitionJson();

        ProcessData processData = JSONUtils.parseObject(processDefinitionJson, ProcessData.class);

        List<TaskNode> taskNodeList = processData.getTasks();

        processDefinition.setGlobalParamList(processData.getGlobalParams());


        List<TaskNodeRelation> taskNodeRelations = new ArrayList<>();

        // Traverse node information and build relationships
        for (TaskNode taskNode : taskNodeList) {
            String preTasks = taskNode.getPreTasks();
            List<String> preTasksList = JSONUtils.toList(preTasks, String.class);

            // If the dependency is not empty
            if (preTasksList != null) {
                for (String depNode : preTasksList) {
                    taskNodeRelations.add(new TaskNodeRelation(depNode, taskNode.getName()));
                }
            }
        }

        ProcessDag processDag = new ProcessDag();
        processDag.setEdges(taskNodeRelations);
        processDag.setNodes(taskNodeList);

        // Generate concrete Dag to be executed
        return genDagGraph(processDag);
    }

    /**
     * Generate the DAG of process
     *
     * @return DAG
     */
    private DAG<String, TaskNode, TaskNodeRelation> genDagGraph(ProcessDag processDag) {
        DAG<String, TaskNode, TaskNodeRelation> dag = new DAG<>();

        /**
         * Add the ndoes
         */
        if (CollectionUtils.isNotEmpty(processDag.getNodes())) {
            for (TaskNode node : processDag.getNodes()) {
                dag.addNode(node.getName(), node);
            }
        }

        /**
         * Add the edges
         */
        if (CollectionUtils.isNotEmpty(processDag.getEdges())) {
            for (TaskNodeRelation edge : processDag.getEdges()) {
                dag.addEdge(edge.getStartNode(), edge.getEndNode());
            }
        }

        return dag;
    }

    /**
     * Encapsulates the TreeView structure (dependence)
     *
     * @param processId process definition id
     * @return tree view json data
     * @throws Exception exception
     */
    public Map<String, Object> viewTreeByDepend(Integer processId) throws Exception {
        Map<String, Object> result = new HashMap<>();

        ProcessDefinition processDefinition = processDefineMapper.selectById(processId);
        if (processDefinition == null) {
            logger.info("process define not exists");
            throw new RuntimeException("process define not exists");
        }
        DAG<String, TaskNode, TaskNodeRelation> dag = genDagGraphByDepend(processDefinition);
        /**
         * nodes that is running
         */
        Map<String, List<TreeViewDto>> runningNodeMap = new ConcurrentHashMap<>();

<<<<<<< HEAD
        /**
         * nodes that is waiting torun
         */
        Map<String, List<TreeViewDto>> waitingRunningNodeMap = new ConcurrentHashMap<>();

        TreeViewDto parentTreeViewDto = new TreeViewDto();
        parentTreeViewDto.setName("DAG");
        parentTreeViewDto.setType("");

        // Specify the process definition, because it is a TreeView for a process definition
        List<TreeViewDto> parentTreeViewDtoList = new ArrayList<>();
        parentTreeViewDtoList.add(parentTreeViewDto);
        // Here is the encapsulation task instance
        for (String startNode : dag.getBeginNode()) {
            runningNodeMap.put(startNode, parentTreeViewDtoList);
        }

        while (Stopper.isRunning()) {
            Set<String> postNodeList = null;
            Iterator<Map.Entry<String, List<TreeViewDto>>> iter = runningNodeMap.entrySet().iterator();
            while (iter.hasNext()) {
                Map.Entry<String, List<TreeViewDto>> en = iter.next();
                String nodeName = en.getKey();
                parentTreeViewDtoList = en.getValue();

                TreeViewDto treeViewDto = new TreeViewDto();
                treeViewDto.setName(nodeName);
                TaskNode taskNode = dag.getNode(nodeName);
                treeViewDto.setType(taskNode.getType());

                for (TreeViewDto pTreeViewDto : parentTreeViewDtoList) {
                    pTreeViewDto.getChildren().add(treeViewDto);
                }
                postNodeList = dag.getSubsequentNodes(nodeName);
                if (postNodeList != null && postNodeList.size() > 0) {
                    for (String nextNodeName : postNodeList) {
                        List<TreeViewDto> treeViewDtoList = waitingRunningNodeMap.get(nextNodeName);
                        if (treeViewDtoList != null && treeViewDtoList.size() > 0) {
                            treeViewDtoList.add(treeViewDto);
                            waitingRunningNodeMap.put(nextNodeName, treeViewDtoList);
                        } else {
                            treeViewDtoList = new ArrayList<>();
                            treeViewDtoList.add(treeViewDto);
                            waitingRunningNodeMap.put(nextNodeName, treeViewDtoList);
                        }
                    }
                }
                runningNodeMap.remove(nodeName);
            }

            if (waitingRunningNodeMap == null || waitingRunningNodeMap.size() == 0) {
                break;
            } else {
                runningNodeMap.putAll(waitingRunningNodeMap);
                waitingRunningNodeMap.clear();
            }
        }
        result.put(Constants.DATA_LIST, parentTreeViewDto);
        result.put(Constants.STATUS, Status.SUCCESS);
        result.put(Constants.MSG, Status.SUCCESS.getMsg());
        return result;
    }

    /**
     * Generate the DAG Graph based on the process definition id
     *
     * @param processDefinition process definition
     * @return dag graph
     * @throws Exception if exception happens
     */
    private DAG<String, TaskNode, TaskNodeRelation> genDagGraphByDepend(ProcessDefinition processDefinition) throws Exception {
        ProcessData processData = JSONUtils.parseObject(processDefinition.getProcessDefinitionJson(), ProcessData.class);
        processDefinition.setGlobalParamList(processData.getGlobalParams());

        ProcessDag processDag = DagHelper.getProcessDag(processData.getTasks());

        // analyse dependence
        resetDagTaskNodesByDataLineage(processDag, processDefinition.getId());

        // Generate concrete Dag to be executed
        return genDagGraph(processDag);
    }

    /**
     * reset dag task nodes by data lineage
     * @param processDag
     * @param processDefinitionId
     */
    private void resetDagTaskNodesByDataLineage(ProcessDag processDag, int processDefinitionId) {
        Map<String, TaskNode> existedTaskNodeMap = new HashMap<>();

        for(TaskNode taskNode : processDag.getNodes()) {
            if (taskNode.isForbidden()) {
                continue;
            }

            existedTaskNodeMap.put(processDefinitionId + taskNode.getName(), taskNode);
        }

        int nodeSize = processDag.getNodes().size();
        for(int i = 0; i < nodeSize; i++) {
            TaskNode taskNode = processDag.getNodes().get(i);

            if (taskNode.isForbidden()) {
                continue;
            }

            AbstractParameters parameters = TaskParametersUtils.getParameters(taskNode.getType(), taskNode.getParams());
            if (!parameters.isCheckDepend()) {
                continue;
            }

            analyseNodeDependByTableLineage(processDag, taskNode, taskNode, existedTaskNodeMap);
        }
    }

    /**
     * analyse node depend by table lineage
     * @param processDag
     * @param analyseNode
     * @param postNode
     * @param existedTaskNodeMap
     */
    private void analyseNodeDependByTableLineage(ProcessDag processDag, TaskNode analyseNode, TaskNode postNode, Map<String, TaskNode> existedTaskNodeMap) {
        // exist depend tag
        AbstractParameters parameters = TaskParametersUtils.getParameters(analyseNode.getType(), analyseNode.getParams());
        if (StringUtils.isEmpty(parameters.getDependNodeKeys())) {
            return;
        }

        // query all dependent processes
        String[] dependNodeKeys = parameters.getDependNodeKeys().split(COMMA);
        List<ProcessDefinition> processDefinitionList = processService.queryDependDefinitionList(dependNodeKeys);
        if (CollectionUtils.isEmpty(processDefinitionList)) {
            return;
        }

        for (ProcessDefinition processDefinition : processDefinitionList) {
            ProcessData processData = JSONUtils.parseObject(processDefinition.getProcessDefinitionJson(), ProcessData.class);
            List<TaskNode> dependTaskNodeList = (processData.getTasks() == null) ? new ArrayList<>() : processData.getTasks();

            for (TaskNode realNode : dependTaskNodeList) {
                /**
                 * 1. non forbidden
                 * 2. non oneself node
                 * 3. exist depend relation
                 */
                if (!realNode.isForbidden()
                        && !analyseNode.getName().equals(realNode.getName())
                        && DependUnionKeyUtils.existDependRelation(realNode, dependNodeKeys)) {

                    // check if the depend node exists
                    if (existedTaskNodeMap.containsKey(processDefinition.getId() + realNode.getName())) {
                        TaskNode dependNode = existedTaskNodeMap.get(processDefinition.getId() + realNode.getName());
                        processDag.getEdges().add(new TaskNodeRelation(dependNode.getName(), postNode.getName()));
                        postNode.setPreTasks(JSONUtils.writeValueAsString(new String[]{dependNode.getName()}));
                        continue;
                    }

                    // new depend node
                    TaskNode dependNode = TaskNodeUtils.buildDependTaskNode(processDefinition.getName(), realNode.getName(), 0, 0);

                    // add node relation
                    processDag.getNodes().add(dependNode);
                    processDag.getEdges().add(new TaskNodeRelation(dependNode.getName(), postNode.getName()));
                    postNode.setPreTasks(JSONUtils.writeValueAsString(new String[]{dependNode.getName()}));

                    existedTaskNodeMap.put(processDefinition.getId() + realNode.getName(), dependNode);

                    analyseNodeDependByTableLineage(processDag, realNode, dependNode, existedTaskNodeMap);
                }
            }
        }
    }

=======
>>>>>>> 8f8ddae0
    /**
     * whether the graph has a ring
     *
     * @param taskNodeResponseList task node response list
     * @return if graph has cycle flag
     */
    private boolean graphHasCycle(List<TaskNode> taskNodeResponseList) {
        DAG<String, TaskNode, String> graph = new DAG<>();

        // Fill the vertices
        for (TaskNode taskNodeResponse : taskNodeResponseList) {
            graph.addNode(taskNodeResponse.getName(), taskNodeResponse);
        }

        // Fill edge relations
        for (TaskNode taskNodeResponse : taskNodeResponseList) {
            taskNodeResponse.getPreTasks();
            List<String> preTasks = JSONUtils.toList(taskNodeResponse.getPreTasks(), String.class);
            if (CollectionUtils.isNotEmpty(preTasks)) {
                for (String preTask : preTasks) {
                    if (!graph.addEdge(preTask, taskNodeResponse.getName())) {
                        return true;
                    }
                }
            }
        }

        return graph.hasCycle();
    }

    private String recursionProcessDefinitionName(Integer projectId, String processDefinitionName, int num) {
        ProcessDefinition processDefinition = processDefineMapper.queryByDefineName(projectId, processDefinitionName);
        if (processDefinition != null) {
            if (num > 1) {
                String str = processDefinitionName.substring(0, processDefinitionName.length() - 3);
                processDefinitionName = str + "(" + num + ")";
            } else {
                processDefinitionName = processDefinition.getName() + "(" + num + ")";
            }
        } else {
            return processDefinitionName;
        }
        return recursionProcessDefinitionName(projectId, processDefinitionName, num + 1);
    }

}
<|MERGE_RESOLUTION|>--- conflicted
+++ resolved
@@ -400,12 +400,7 @@
      * @param processId   process definition id
      * @return copy result code
      */
-<<<<<<< HEAD
     public Map<String, Object> copyProcessDefinition(User loginUser, String projectName, Integer processId) throws Exception{
-=======
-    public Map<String, Object> copyProcessDefinition(User loginUser, String projectName, Integer processId) throws JsonProcessingException {
->>>>>>> 8f8ddae0
-
         Map<String, Object> result = new HashMap<>(5);
         Project project = projectMapper.queryByName(projectName);
 
@@ -955,11 +950,7 @@
                                                        Map<String, Object> result,
                                                        ProcessMeta processMeta,
                                                        String processDefinitionName,
-<<<<<<< HEAD
                                                        String importProcessParam) throws Exception {
-=======
-                                                       String importProcessParam) {
->>>>>>> 8f8ddae0
         Map<String, Object> createProcessResult = null;
         try {
             createProcessResult = createProcessDefinition(loginUser
@@ -1577,7 +1568,6 @@
          */
         Map<String, List<TreeViewDto>> runningNodeMap = new ConcurrentHashMap<>();
 
-<<<<<<< HEAD
         /**
          * nodes that is waiting torun
          */
@@ -1753,8 +1743,6 @@
         }
     }
 
-=======
->>>>>>> 8f8ddae0
     /**
      * whether the graph has a ring
      *
