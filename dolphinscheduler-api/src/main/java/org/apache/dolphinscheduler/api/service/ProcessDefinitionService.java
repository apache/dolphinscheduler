/*
 * Licensed to the Apache Software Foundation (ASF) under one or more
 * contributor license agreements.  See the NOTICE file distributed with
 * this work for additional information regarding copyright ownership.
 * The ASF licenses this file to You under the Apache License, Version 2.0
 * (the "License"); you may not use this file except in compliance with
 * the License.  You may obtain a copy of the License at
 *
 *    http://www.apache.org/licenses/LICENSE-2.0
 *
 * Unless required by applicable law or agreed to in writing, software
 * distributed under the License is distributed on an "AS IS" BASIS,
 * WITHOUT WARRANTIES OR CONDITIONS OF ANY KIND, either express or implied.
 * See the License for the specific language governing permissions and
 * limitations under the License.
 */

package org.apache.dolphinscheduler.api.service;

import org.apache.dolphinscheduler.common.enums.ReleaseState;
import org.apache.dolphinscheduler.dao.entity.ProcessData;
import org.apache.dolphinscheduler.dao.entity.User;

import java.util.Map;

import javax.servlet.http.HttpServletResponse;

import org.springframework.web.multipart.MultipartFile;

import com.fasterxml.jackson.core.JsonProcessingException;

/**
 * process definition service
 */
public interface ProcessDefinitionService {

    /**
     * create process definition
     *
     * @param loginUser login user
     * @param projectName project name
     * @param name process definition name
     * @param processDefinitionJson process definition json
     * @param desc description
     * @param locations locations for nodes
     * @param connects connects for nodes
     * @return create result code
     * @throws JsonProcessingException JsonProcessingException
     */
    Map<String, Object> createProcessDefinition(User loginUser,
                                                String projectName,
                                                String name,
                                                String processDefinitionJson,
                                                String desc,
                                                String locations,
                                                String connects) throws JsonProcessingException;

    /**
     * query process definition list
     *
     * @param loginUser login user
     * @param projectName project name
     * @return definition list
     */
    Map<String, Object> queryProcessDefinitionList(User loginUser,
                                                   String projectName);

    /**
     * query process definition list paging
     *
     * @param loginUser login user
     * @param projectName project name
     * @param searchVal search value
     * @param pageNo page number
     * @param pageSize page size
     * @param userId user id
     * @return process definition page
     */
    Map<String, Object> queryProcessDefinitionListPaging(User loginUser,
                                                         String projectName,
                                                         String searchVal,
                                                         Integer pageNo,
                                                         Integer pageSize,
                                                         Integer userId);

    /**
     * query datail of process definition
     *
     * @param loginUser login user
     * @param projectName project name
     * @param processId process definition id
     * @return process definition detail
     */

    Map<String, Object> queryProcessDefinitionById(User loginUser,
                                                   String projectName,
                                                   Integer processId);

    /**
     * query datail of process definition
     *
     * @param loginUser login user
     * @param projectName project name
     * @param processDefinitionName process definition name
     * @return process definition detail
     */

    Map<String, Object> queryProcessDefinitionByName(User loginUser,
                                                   String projectName,
                                                   String processDefinitionName);

    /**
     * batch copy process definition
     *
     * @param loginUser loginUser
     * @param projectName projectName
     * @param processDefinitionIds processDefinitionIds
     * @param targetProjectId targetProjectId
     */
    Map<String, Object> batchCopyProcessDefinition(User loginUser,
                                                   String projectName,
                                                   String processDefinitionIds,
                                                   int targetProjectId);

    /**
     * batch move process definition
     *
     * @param loginUser loginUser
     * @param projectName projectName
     * @param processDefinitionIds processDefinitionIds
     * @param targetProjectId targetProjectId
     */
    Map<String, Object> batchMoveProcessDefinition(User loginUser,
                                                   String projectName,
                                                   String processDefinitionIds,
                                                   int targetProjectId);

    /**
     * update  process definition
     *
     * @param loginUser login user
     * @param projectName project name
     * @param name process definition name
     * @param id process definition id
     * @param processDefinitionJson process definition json
     * @param desc description
     * @param locations locations for nodes
     * @param connects connects for nodes
     * @return update result code
     */
    Map<String, Object> updateProcessDefinition(User loginUser,
                                                String projectName,
                                                int id,
                                                String name,
                                                String processDefinitionJson, String desc,
                                                String locations, String connects);

    /**
     * verify process definition name unique
     *
     * @param loginUser login user
     * @param projectName project name
     * @param name name
     * @return true if process definition name not exists, otherwise false
     */
    Map<String, Object> verifyProcessDefinitionName(User loginUser,
                                                    String projectName,
                                                    String name);

    /**
     * delete process definition by id
     *
     * @param loginUser login user
     * @param projectName project name
     * @param processDefinitionId process definition id
     * @return delete result code
     */
    Map<String, Object> deleteProcessDefinitionById(User loginUser,
                                                    String projectName,
                                                    Integer processDefinitionId);

    /**
     * release process definition: online / offline
     *
     * @param loginUser login user
     * @param projectName project name
     * @param id process definition id
     * @param releaseState release state
     * @return release result code
     */
    Map<String, Object> releaseProcessDefinition(User loginUser,
                                                 String projectName,
                                                 int id,
                                                 ReleaseState releaseState);

    /**
     * batch export process definition by ids
     *
     * @param loginUser login user
     * @param projectName project name
     * @param processDefinitionIds process definition ids
     * @param response http servlet response
     */
    void batchExportProcessDefinitionByIds(User loginUser,
                                           String projectName,
                                           String processDefinitionIds,
                                           HttpServletResponse response);

    /**
     * import process definition
     *
     * @param loginUser login user
     * @param file process metadata json file
     * @param currentProjectName current project name
     * @return import process
     */
    Map<String, Object> importProcessDefinition(User loginUser,
                                                MultipartFile file,
                                                String currentProjectName);

    /**
     * check the process definition node meets the specifications
     *
     * @param processData process data
     * @param processDefinitionJson process definition json
     * @return check result code
     */
    Map<String, Object> checkProcessNodeList(ProcessData processData,
                                             String processDefinitionJson);

    /**
     * get task node details based on process definition
     *
     * @param defineId define id
     * @return task node list
     */
    Map<String, Object> getTaskNodeListByDefinitionId(Integer defineId);

    /**
     * get task node details based on process definition
     *
     * @param defineIdList define id list
     * @return task node list
     */
    Map<String, Object> getTaskNodeListByDefinitionIdList(String defineIdList);

    /**
     * query process definition all by project id
     *
     * @param projectId project id
     * @return process definitions in the project
     */
    Map<String, Object> queryProcessDefinitionAllByProjectId(Integer projectId);

    /**
     * Encapsulates the TreeView structure
     *
     * @param processId process definition id
     * @param limit limit
     * @return tree view json data
     * @throws Exception exception
     */
    Map<String, Object> viewTree(Integer processId,
                                 Integer limit) throws Exception;

    /**
     * switch the defined process definition verison
     *
     * @param loginUser login user
     * @param projectName project name
     * @param processDefinitionId process definition id
     * @param version the version user want to switch
     * @return switch process definition version result code
     */
    Map<String, Object> switchProcessDefinitionVersion(User loginUser, String projectName
            , int processDefinitionId, long version);

    /**
<<<<<<< HEAD
     * query upstream task dependencies by task name
     *
     * @param processId process id
     * @param taskName task name
     * @return task dependencies list
     */
    Map<String, Object> queryUpstreamTaskDependencies(Integer processId, String taskName);

    /**
     * query downstream task dependencies by task name
     *
     * @param processId process id
     * @param taskName task name
     * @return task dependencies list
     */
    Map<String, Object> queryDownstreamTaskDependencies(Integer processId, String taskName);
=======
     * check has associated process definition
     *
     * @param processDefinitionId process definition id
     * @param version version
     * @return The query result has a specific process definition return true
     */
    boolean checkHasAssociatedProcessDefinition(int processDefinitionId, long version);
>>>>>>> 5f1fc462
}
<|MERGE_RESOLUTION|>--- conflicted
+++ resolved
@@ -276,7 +276,6 @@
             , int processDefinitionId, long version);
 
     /**
-<<<<<<< HEAD
      * query upstream task dependencies by task name
      *
      * @param processId process id
@@ -293,7 +292,8 @@
      * @return task dependencies list
      */
     Map<String, Object> queryDownstreamTaskDependencies(Integer processId, String taskName);
-=======
+  
+    /**
      * check has associated process definition
      *
      * @param processDefinitionId process definition id
@@ -301,5 +301,4 @@
      * @return The query result has a specific process definition return true
      */
     boolean checkHasAssociatedProcessDefinition(int processDefinitionId, long version);
->>>>>>> 5f1fc462
 }
