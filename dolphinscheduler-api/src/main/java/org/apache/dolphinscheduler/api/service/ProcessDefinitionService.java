/*
 * Licensed to the Apache Software Foundation (ASF) under one or more
 * contributor license agreements.  See the NOTICE file distributed with
 * this work for additional information regarding copyright ownership.
 * The ASF licenses this file to You under the Apache License, Version 2.0
 * (the "License"); you may not use this file except in compliance with
 * the License.  You may obtain a copy of the License at
 *
 *    http://www.apache.org/licenses/LICENSE-2.0
 *
 * Unless required by applicable law or agreed to in writing, software
 * distributed under the License is distributed on an "AS IS" BASIS,
 * WITHOUT WARRANTIES OR CONDITIONS OF ANY KIND, either express or implied.
 * See the License for the specific language governing permissions and
 * limitations under the License.
 */
package org.apache.dolphinscheduler.api.service;

import org.apache.dolphinscheduler.api.dto.treeview.Instance;
import org.apache.dolphinscheduler.api.dto.treeview.TreeViewDto;
import org.apache.dolphinscheduler.api.enums.Status;
import org.apache.dolphinscheduler.api.utils.PageInfo;
import org.apache.dolphinscheduler.common.Constants;
import org.apache.dolphinscheduler.common.enums.*;
import org.apache.dolphinscheduler.common.graph.DAG;
import org.apache.dolphinscheduler.common.model.TaskNode;
import org.apache.dolphinscheduler.common.model.TaskNodeRelation;
import org.apache.dolphinscheduler.common.process.ProcessDag;
import org.apache.dolphinscheduler.common.process.Property;
import org.apache.dolphinscheduler.common.thread.Stopper;
import org.apache.dolphinscheduler.common.utils.CollectionUtils;
import org.apache.dolphinscheduler.common.utils.DateUtils;
import org.apache.dolphinscheduler.common.utils.JSONUtils;
import org.apache.dolphinscheduler.dao.ProcessDao;
import com.alibaba.fastjson.JSON;
import com.alibaba.fastjson.JSONArray;
import com.alibaba.fastjson.JSONObject;
import com.baomidou.mybatisplus.core.metadata.IPage;
import com.baomidou.mybatisplus.extension.plugins.pagination.Page;
import com.fasterxml.jackson.core.JsonProcessingException;
import org.apache.commons.lang3.ObjectUtils;
import org.apache.dolphinscheduler.api.utils.CheckUtils;
import org.apache.dolphinscheduler.dao.entity.*;
import org.apache.dolphinscheduler.dao.mapper.*;
import org.slf4j.Logger;
import org.slf4j.LoggerFactory;
import org.springframework.beans.factory.annotation.Autowired;
import org.springframework.http.MediaType;
import org.springframework.stereotype.Service;
import org.springframework.transaction.annotation.Transactional;
import org.springframework.web.multipart.MultipartFile;

import javax.servlet.ServletOutputStream;
import javax.servlet.http.HttpServletResponse;
import java.io.BufferedOutputStream;
import java.io.BufferedReader;
import java.io.IOException;
import java.io.InputStreamReader;
import java.util.*;
import java.util.concurrent.ConcurrentHashMap;

import static org.apache.dolphinscheduler.common.Constants.CMDPARAM_SUB_PROCESS_DEFINE_ID;

/**
 * process definition service
 */
@Service
public class ProcessDefinitionService extends BaseDAGService {

    private static final Logger logger = LoggerFactory.getLogger(ProcessDefinitionService.class);


    @Autowired
    private ProjectMapper projectMapper;

    @Autowired
    private ProjectService projectService;

    @Autowired
    private ProcessDefinitionMapper processDefineMapper;

    @Autowired
    private ProcessInstanceMapper processInstanceMapper;


    @Autowired
    private TaskInstanceMapper taskInstanceMapper;

    @Autowired
    private ScheduleMapper scheduleMapper;

    @Autowired
    private ProcessDao processDao;

    @Autowired
    private DataSourceMapper dataSourceMapper;

    @Autowired
    private WorkerGroupMapper workerGroupMapper;

    /**
     * create process definition
     *
     * @param loginUser login user
     * @param projectName project name
     * @param name process definition name
     * @param processDefinitionJson process definition json
     * @param desc description
     * @param locations locations for nodes
     * @param connects connects for nodes
     * @return create result code
     * @throws JsonProcessingException JsonProcessingException
     */
    public Map<String, Object> createProcessDefinition(User loginUser, String projectName, String name,
                                                       String processDefinitionJson, String desc, String locations, String connects) throws JsonProcessingException {

        Map<String, Object> result = new HashMap<>(5);
        Project project = projectMapper.queryByName(projectName);
        // check project auth
        Map<String, Object> checkResult = projectService.checkProjectAndAuth(loginUser, project, projectName);
        Status resultStatus = (Status) checkResult.get(Constants.STATUS);
        if (resultStatus != Status.SUCCESS) {
            return checkResult;
        }

        ProcessDefinition processDefine = new ProcessDefinition();
        Date now = new Date();

        ProcessData processData = JSONUtils.parseObject(processDefinitionJson, ProcessData.class);
        Map<String, Object> checkProcessJson = checkProcessNodeList(processData, processDefinitionJson);
        if (checkProcessJson.get(Constants.STATUS) != Status.SUCCESS) {
            return checkProcessJson;
        }

        processDefine.setName(name);
        processDefine.setReleaseState(ReleaseState.OFFLINE);
        processDefine.setProjectId(project.getId());
        processDefine.setUserId(loginUser.getId());
        processDefine.setProcessDefinitionJson(processDefinitionJson);
        processDefine.setDescription(desc);
        processDefine.setLocations(locations);
        processDefine.setConnects(connects);
        processDefine.setTimeout(processData.getTimeout());
        processDefine.setTenantId(processData.getTenantId());

        //custom global params
        List<Property> globalParamsList = processData.getGlobalParams();
        if (globalParamsList != null && globalParamsList.size() > 0) {
            Set<Property> globalParamsSet = new HashSet<>(globalParamsList);
            globalParamsList = new ArrayList<>(globalParamsSet);
            processDefine.setGlobalParamList(globalParamsList);
        }
        processDefine.setCreateTime(now);
        processDefine.setUpdateTime(now);
        processDefine.setFlag(Flag.YES);
        processDefineMapper.insert(processDefine);
        putMsg(result, Status.SUCCESS);
        result.put("processDefinitionId",processDefine.getId());
        return result;
    }


    /**
     * query proccess definition list
     *
     * @param loginUser login user
     * @param projectName project name
     * @return definition list
     */
    public Map<String, Object> queryProccessDefinitionList(User loginUser, String projectName) {

        HashMap<String, Object> result = new HashMap<>(5);
        Project project = projectMapper.queryByName(projectName);

        Map<String, Object> checkResult = projectService.checkProjectAndAuth(loginUser, project, projectName);
        Status resultStatus = (Status) checkResult.get(Constants.STATUS);
        if (resultStatus != Status.SUCCESS) {
            return checkResult;
        }

        List<ProcessDefinition> resourceList = processDefineMapper.queryAllDefinitionList(project.getId());
        result.put(Constants.DATA_LIST, resourceList);
        putMsg(result, Status.SUCCESS);

        return result;
    }


    /**
     * query proccess definition list paging
     *
     * @param loginUser login user
     * @param projectName project name
     * @param searchVal search value
     * @param pageNo page number
     * @param pageSize page size
     * @param userId user id
     * @return process definition page
     */
    public Map<String, Object> queryProcessDefinitionListPaging(User loginUser, String projectName, String searchVal, Integer pageNo, Integer pageSize, Integer userId) {

        Map<String, Object> result = new HashMap<>(5);
        Project project = projectMapper.queryByName(projectName);

        Map<String, Object> checkResult = projectService.checkProjectAndAuth(loginUser, project, projectName);
        Status resultStatus = (Status) checkResult.get(Constants.STATUS);
        if (resultStatus != Status.SUCCESS) {
            return checkResult;
        }

        Page<ProcessDefinition> page = new Page(pageNo, pageSize);
        IPage<ProcessDefinition> processDefinitionIPage = processDefineMapper.queryDefineListPaging(
                page, searchVal, userId, project.getId(),isAdmin(loginUser));

        PageInfo pageInfo = new PageInfo<ProcessData>(pageNo, pageSize);
        pageInfo.setTotalCount((int)processDefinitionIPage.getTotal());
        pageInfo.setLists(processDefinitionIPage.getRecords());
        result.put(Constants.DATA_LIST, pageInfo);
        putMsg(result, Status.SUCCESS);

        return result;
    }

    /**
     * query datail of process definition
     *
     * @param loginUser login user
     * @param projectName project name
     * @param processId process definition id
     * @return process definition detail
     */
    public Map<String, Object> queryProccessDefinitionById(User loginUser, String projectName, Integer processId) {


        Map<String, Object> result = new HashMap<>(5);
        Project project = projectMapper.queryByName(projectName);

        Map<String, Object> checkResult = projectService.checkProjectAndAuth(loginUser, project, projectName);
        Status resultStatus = (Status) checkResult.get(Constants.STATUS);
        if (resultStatus != Status.SUCCESS) {
            return checkResult;
        }

        ProcessDefinition processDefinition = processDefineMapper.selectById(processId);
        if (processDefinition == null) {
            putMsg(result, Status.PROCESS_INSTANCE_NOT_EXIST, processId);
        } else {
            result.put(Constants.DATA_LIST, processDefinition);
            putMsg(result, Status.SUCCESS);
        }
        return result;
    }

    /**
     * update  process definition
     *
     * @param loginUser login user
     * @param projectName project name
     * @param name process definition name
     * @param id process definition id
     * @param processDefinitionJson process definition json
     * @param desc description
     * @param locations locations for nodes
     * @param connects connects for nodes
     * @return update result code
     */
    public Map<String, Object> updateProcessDefinition(User loginUser, String projectName, int id, String name,
                                                       String processDefinitionJson, String desc,
                                                       String locations, String connects) {
        Map<String, Object> result = new HashMap<>(5);

        Project project = projectMapper.queryByName(projectName);
        Map<String, Object> checkResult = projectService.checkProjectAndAuth(loginUser, project, projectName);
        Status resultStatus = (Status) checkResult.get(Constants.STATUS);
        if (resultStatus != Status.SUCCESS) {
            return checkResult;
        }

        ProcessData processData = JSONUtils.parseObject(processDefinitionJson, ProcessData.class);
        Map<String, Object> checkProcessJson = checkProcessNodeList(processData, processDefinitionJson);
        if ((checkProcessJson.get(Constants.STATUS) != Status.SUCCESS)) {
            return checkProcessJson;
        }
        ProcessDefinition processDefinition = processDao.findProcessDefineById(id);
        if (processDefinition == null) {
            // check process definition exists
            putMsg(result, Status.PROCESS_DEFINE_NOT_EXIST, id);
            return result;
        } else if (processDefinition.getReleaseState() == ReleaseState.ONLINE) {
            // online can not permit edit
            putMsg(result, Status.PROCESS_DEFINE_NOT_ALLOWED_EDIT, processDefinition.getName());
            return result;
        } else {
            putMsg(result, Status.SUCCESS);
        }

        ProcessDefinition processDefine = processDao.findProcessDefineById(id);
        Date now = new Date();

        processDefine.setId(id);
        processDefine.setName(name);
        processDefine.setReleaseState(ReleaseState.OFFLINE);
        processDefine.setProjectId(project.getId());
        processDefine.setProcessDefinitionJson(processDefinitionJson);
        processDefine.setDescription(desc);
        processDefine.setLocations(locations);
        processDefine.setConnects(connects);
        processDefine.setTimeout(processData.getTimeout());
        processDefine.setTenantId(processData.getTenantId());

        //custom global params
        List<Property> globalParamsList = new ArrayList<>();
        if (processData.getGlobalParams() != null && processData.getGlobalParams().size() > 0) {
            Set<Property> userDefParamsSet = new HashSet<>(processData.getGlobalParams());
            globalParamsList = new ArrayList<>(userDefParamsSet);
        }
        processDefine.setGlobalParamList(globalParamsList);
        processDefine.setUpdateTime(now);
        processDefine.setFlag(Flag.YES);
        if (processDefineMapper.updateById(processDefine) > 0) {
            putMsg(result, Status.SUCCESS);

        } else {
            putMsg(result, Status.UPDATE_PROCESS_DEFINITION_ERROR);
        }
        return result;
    }

    /**
     * verify process definition name unique
     *
     * @param loginUser login user
     * @param projectName project name
     * @param name name
     * @return true if process definition name not exists, otherwise false
     */
    public Map<String, Object> verifyProccessDefinitionName(User loginUser, String projectName, String name) {

        Map<String, Object> result = new HashMap<>();
            Project project = projectMapper.queryByName(projectName);

            Map<String, Object> checkResult = projectService.checkProjectAndAuth(loginUser, project, projectName);
            Status resultEnum = (Status) checkResult.get(Constants.STATUS);
            if (resultEnum != Status.SUCCESS) {
                return checkResult;
            }
            ProcessDefinition processDefinition = processDefineMapper.queryByDefineName(project.getId(), name);
            if (processDefinition == null) {
                putMsg(result, Status.SUCCESS);
            } else {
                putMsg(result, Status.PROCESS_INSTANCE_EXIST, name);
            }
        return result;
    }

    /**
     * delete process definition by id
     *
     * @param loginUser login user
     * @param projectName project name
     * @param processDefinitionId process definition id
     * @return delete result code
     */
    @Transactional(rollbackFor = Exception.class)
    public Map<String, Object> deleteProcessDefinitionById(User loginUser, String projectName, Integer processDefinitionId) {

        Map<String, Object> result = new HashMap<>(5);
        Project project = projectMapper.queryByName(projectName);

        Map<String, Object> checkResult = projectService.checkProjectAndAuth(loginUser, project, projectName);
        Status resultEnum = (Status) checkResult.get(Constants.STATUS);
        if (resultEnum != Status.SUCCESS) {
            return checkResult;
        }

        ProcessDefinition processDefinition = processDefineMapper.selectById(processDefinitionId);

        if (processDefinition == null) {
            putMsg(result, Status.PROCESS_DEFINE_NOT_EXIST, processDefinitionId);
            return result;
        }

        // Determine if the login user is the owner of the process definition
        if (loginUser.getId() != processDefinition.getUserId() && loginUser.getUserType() != UserType.ADMIN_USER) {
            putMsg(result, Status.USER_NO_OPERATION_PERM);
            return result;
        }

        // check process definition is already online
        if (processDefinition.getReleaseState() == ReleaseState.ONLINE) {
            putMsg(result, Status.PROCESS_DEFINE_STATE_ONLINE,processDefinitionId);
            return result;
        }

        // get the timing according to the process definition
        List<Schedule> schedules = scheduleMapper.queryByProcessDefinitionId(processDefinitionId);
        if (!schedules.isEmpty() && schedules.size() > 1) {
            logger.warn("scheduler num is {},Greater than 1",schedules.size());
            putMsg(result, Status.DELETE_PROCESS_DEFINE_BY_ID_ERROR);
            return result;
        }else if(schedules.size() == 1){
            Schedule schedule = schedules.get(0);
            if(schedule.getReleaseState() == ReleaseState.OFFLINE){
                scheduleMapper.deleteById(schedule.getId());
            }else if(schedule.getReleaseState() == ReleaseState.ONLINE){
                putMsg(result, Status.SCHEDULE_CRON_STATE_ONLINE,schedule.getId());
                return result;
            }
        }

        int delete = processDefineMapper.deleteById(processDefinitionId);

        if (delete > 0) {
            putMsg(result, Status.SUCCESS);
        } else {
            putMsg(result, Status.DELETE_PROCESS_DEFINE_BY_ID_ERROR);
        }
        return result;
    }

    /**
<<<<<<< HEAD
     * batch delete process definition by ids
     *
     * @param loginUser login user
     * @param projectName project name
     * @param processDefinitionIds process definition id
     * @return delete result code
     */
    public Map<String, Object> batchDeleteProcessDefinitionByIds(User loginUser, String projectName, String processDefinitionIds) {

        Map<String, Object> result = new HashMap<>(5);

        Map<String, Object> deleteReuslt = new HashMap<>(5);

        List<Integer> deleteFailedIdList = new ArrayList<Integer>();
        Project project = projectMapper.queryByName(projectName);

        Map<String, Object> checkResult = projectService.checkProjectAndAuth(loginUser, project, projectName);
        Status resultEnum = (Status) checkResult.get(Constants.STATUS);
        if (resultEnum != Status.SUCCESS) {
            return checkResult;
        }


        if(StringUtils.isNotEmpty(processDefinitionIds)){
            String[] processInstanceIdArray = processDefinitionIds.split(",");

            for (String strProcessInstanceId:processInstanceIdArray) {
                int processInstanceId = Integer.parseInt(strProcessInstanceId);
                try {
                    deleteReuslt = deleteProcessDefinitionById(loginUser, projectName, processInstanceId);
                    if(!Status.SUCCESS.equals(deleteReuslt.get(Constants.STATUS))){
                        deleteFailedIdList.add(processInstanceId);
                        logger.error((String)deleteReuslt.get(Constants.MSG));
                    }
                } catch (Exception e) {
                    deleteFailedIdList.add(processInstanceId);
                }
            }
        }

        if(deleteFailedIdList.size() > 0){
            putMsg(result, Status.BATCH_DELETE_PROCESS_DEFINE_BY_IDS_ERROR,StringUtils.join(deleteFailedIdList.toArray(),","));
        }else{
            putMsg(result, Status.SUCCESS);
        }
        return result;
    }

    /**
=======
>>>>>>> 8c21de8d
     * release process definition: online / offline
     *
     * @param loginUser login user
     * @param projectName project name
     * @param id process definition id
     * @param releaseState release state
     * @return release result code
     */
    @Transactional(rollbackFor = Exception.class)
    public Map<String, Object> releaseProcessDefinition(User loginUser, String projectName, int id, int releaseState) {
        HashMap<String, Object> result = new HashMap<>();
        Project project = projectMapper.queryByName(projectName);

        Map<String, Object> checkResult = projectService.checkProjectAndAuth(loginUser, project, projectName);
        Status resultEnum = (Status) checkResult.get(Constants.STATUS);
        if (resultEnum != Status.SUCCESS) {
            return checkResult;
        }

        ReleaseState state = ReleaseState.getEnum(releaseState);
        ProcessDefinition processDefinition = processDefineMapper.selectById(id);

        switch (state) {
            case ONLINE: {
                processDefinition.setReleaseState(state);
                processDefineMapper.updateById(processDefinition);
                break;
            }
            case OFFLINE: {
                processDefinition.setReleaseState(state);
                processDefineMapper.updateById(processDefinition);
                List<Schedule> scheduleList = scheduleMapper.selectAllByProcessDefineArray(
                        new int[]{processDefinition.getId()}
                );

                for(Schedule schedule:scheduleList){
                    logger.info("set schedule offline, schedule id: {}, process definition id: {}", project.getId(), schedule.getId(), id);
                    // set status
                    schedule.setReleaseState(ReleaseState.OFFLINE);
                    scheduleMapper.updateById(schedule);
                    SchedulerService.deleteSchedule(project.getId(), schedule.getId());
                }
                break;
            }
            default: {
                putMsg(result, Status.REQUEST_PARAMS_NOT_VALID_ERROR, "releaseState");
                return result;
            }
        }

        putMsg(result, Status.SUCCESS);
        return result;
    }

    /**
     * export process definition by id
     *
     * @param loginUser login user
     * @param projectName project name
     * @param processDefinitionId process definition id
     * @param response response
     */
    public void exportProcessDefinitionById(User loginUser, String projectName, Integer processDefinitionId, HttpServletResponse response) {
        Project project = projectMapper.queryByName(projectName);

        Map<String, Object> checkResult = projectService.checkProjectAndAuth(loginUser, project, projectName);
        Status resultStatus = (Status) checkResult.get(Constants.STATUS);
        if (resultStatus == Status.SUCCESS) {
            ProcessDefinition processDefinition = processDefineMapper.queryByDefineId(processDefinitionId);
            if (processDefinition != null) {
                JSONObject jsonObject = JSONUtils.parseObject(processDefinition.getProcessDefinitionJson());
                JSONArray jsonArray = (JSONArray) jsonObject.get("tasks");
                for (int i = 0; i < jsonArray.size(); i++) {
                    JSONObject taskNode = jsonArray.getJSONObject(i);
                    if (taskNode.get("type") != null && taskNode.get("type") != "") {
                        String taskType = taskNode.getString("type");
                        if(taskType.equals(TaskType.SQL.name())  || taskType.equals(TaskType.PROCEDURE.name())){
                            JSONObject sqlParameters = JSONUtils.parseObject(taskNode.getString("params"));
                            DataSource dataSource = dataSourceMapper.selectById((Integer) sqlParameters.get("datasource"));
                            if (dataSource != null) {
                                sqlParameters.put("datasourceName", dataSource.getName());
                            }
                            taskNode.put("params", sqlParameters);
                        }else if(taskType.equals(TaskType.DEPENDENT.name())){
                            JSONObject dependentParameters =  JSONUtils.parseObject(taskNode.getString("dependence"));
                            if(dependentParameters != null){
                                JSONArray dependTaskList = (JSONArray) dependentParameters.get("dependTaskList");
                                for (int j = 0; j < dependTaskList.size(); j++) {
                                    JSONObject dependentTaskModel = dependTaskList.getJSONObject(j);
                                    JSONArray dependItemList = (JSONArray) dependentTaskModel.get("dependItemList");
                                    for (int k = 0; k < dependItemList.size(); k++) {
                                        JSONObject dependentItem = dependItemList.getJSONObject(k);
                                        int definitionId = dependentItem.getInteger("definitionId");
                                        ProcessDefinition definition = processDefineMapper.selectById(definitionId);
                                        if(definition != null){
                                            dependentItem.put("projectName",definition.getProjectName());
                                            dependentItem.put("definitionName",definition.getName());
                                        }
                                    }
                                }
                                taskNode.put("dependence", dependentParameters);
                            }
                        }
                    }
                }
                jsonObject.put("tasks", jsonArray);
                processDefinition.setProcessDefinitionJson(jsonObject.toString());

                Map<String, Object> row = new LinkedHashMap<>();
                row.put("projectName", processDefinition.getProjectName());
                row.put("processDefinitionName", processDefinition.getName());
                row.put("processDefinitionJson", processDefinition.getProcessDefinitionJson());
                row.put("processDefinitionDescription", processDefinition.getDescription());
                row.put("processDefinitionLocations", processDefinition.getLocations());
                row.put("processDefinitionConnects", processDefinition.getConnects());

                List<Schedule> schedules = scheduleMapper.queryByProcessDefinitionId(processDefinitionId);
                if (schedules.size() > 0) {
                    Schedule schedule = schedules.get(0);
                    row.put("scheduleWarningType", schedule.getWarningType());
                    row.put("scheduleWarningGroupId", schedule.getWarningGroupId());
                    row.put("scheduleStartTime", DateUtils.dateToString(schedule.getStartTime()));
                    row.put("scheduleEndTime", DateUtils.dateToString(schedule.getEndTime()));
                    row.put("scheduleCrontab", schedule.getCrontab());
                    row.put("scheduleFailureStrategy", schedule.getFailureStrategy());
                    row.put("scheduleReleaseState", ReleaseState.OFFLINE);
                    row.put("scheduleProcessInstancePriority", schedule.getProcessInstancePriority());
                    if(schedule.getId() == -1){
                        row.put("scheduleWorkerGroupId", -1);
                    }else{
                        WorkerGroup workerGroup = workerGroupMapper.selectById(schedule.getWorkerGroupId());
                        if(workerGroup != null){
                            row.put("scheduleWorkerGroupName", workerGroup.getName());
                        }
                    }

                }
                String rowsJson = JSONUtils.toJsonString(row);
                response.setContentType(MediaType.APPLICATION_JSON_UTF8_VALUE);
                response.setHeader("Content-Disposition", "attachment;filename="+processDefinition.getName()+".json");
                BufferedOutputStream buff = null;
                ServletOutputStream out = null;
                try {
                    out = response.getOutputStream();
                    buff = new BufferedOutputStream(out);
                    buff.write(rowsJson.getBytes("UTF-8"));
                    buff.flush();
                    buff.close();
                } catch (IOException e) {
                    e.printStackTrace();
                }finally {
                    try {
                        buff.close();
                        out.close();
                    } catch (Exception e) {
                        e.printStackTrace();
                    }
                }
            }
        }
    }

    @Transactional(rollbackFor = Exception.class)
    public Map<String, Object> importProcessDefinition(User loginUser, MultipartFile file) {
        Map<String, Object> result = new HashMap<>(5);

        JSONObject json = null;
        try(InputStreamReader inputStreamReader = new InputStreamReader( file.getInputStream(), "UTF-8" )) {
            BufferedReader streamReader = new BufferedReader(inputStreamReader);
            StringBuilder respomseStrBuilder = new StringBuilder();
            String inputStr = "";
            while ((inputStr = streamReader.readLine())!= null){
                respomseStrBuilder.append( inputStr );
            }
            json = JSONObject.parseObject( respomseStrBuilder.toString() );
            if(json != null){
                String projectName = null;
                String processDefinitionName = null;
                String processDefinitionJson = null;
                String processDefinitionDesc = null;
                String processDefinitionLocations = null;
                String processDefinitionConnects = null;

                String scheduleWarningType = null;
                String scheduleWarningGroupId = null;
                String scheduleStartTime = null;
                String scheduleEndTime = null;
                String scheduleCrontab = null;
                String scheduleFailureStrategy = null;
                String scheduleReleaseState = null;
                String scheduleProcessInstancePriority = null;
                String scheduleWorkerGroupId = null;
                String scheduleWorkerGroupName = null;

                if (ObjectUtils.allNotNull(json.get("projectName"))) {
                    projectName = json.get("projectName").toString();
                } else {
                    putMsg(result, Status.DATA_IS_NULL, "processDefinitionName");
                    return result;
                }
                if (ObjectUtils.allNotNull(json.get("processDefinitionName"))) {
                    processDefinitionName = json.get("processDefinitionName").toString();
                } else {
                    putMsg(result, Status.DATA_IS_NULL, "processDefinitionName");
                    return result;
                }
                if (ObjectUtils.allNotNull(json.get("processDefinitionJson"))) {
                    processDefinitionJson = json.get("processDefinitionJson").toString();
                } else {
                    putMsg(result, Status.DATA_IS_NULL, "processDefinitionJson");
                    return result;
                }
                if (ObjectUtils.allNotNull(json.get("processDefinitionDescription"))) {
                    processDefinitionDesc = json.get("processDefinitionDescription").toString();
                }
                if (ObjectUtils.allNotNull(json.get("processDefinitionLocations"))) {
                    processDefinitionLocations = json.get("processDefinitionLocations").toString();
                }
                if (ObjectUtils.allNotNull(json.get("processDefinitionConnects"))) {
                    processDefinitionConnects = json.get("processDefinitionConnects").toString();
                }

                Project project = projectMapper.queryByName(projectName);
                if(project != null){
                    processDefinitionName = recursionProcessDefinitionName(project.getId(), processDefinitionName, 1);
                }

                JSONObject jsonObject = JSONUtils.parseObject(processDefinitionJson);
                JSONArray jsonArray = (JSONArray) jsonObject.get("tasks");
                for (int j = 0; j < jsonArray.size(); j++) {
                    JSONObject taskNode = jsonArray.getJSONObject(j);
                    String taskType = taskNode.getString("type");
                    if(taskType.equals(TaskType.SQL.name())  || taskType.equals(TaskType.PROCEDURE.name())) {
                        JSONObject sqlParameters = JSONUtils.parseObject(taskNode.getString("params"));
                        List<DataSource> dataSources = dataSourceMapper.queryDataSourceByName(sqlParameters.getString("datasourceName"));
                        if (dataSources.size() > 0) {
                            DataSource dataSource = dataSources.get(0);
                            sqlParameters.put("datasource", dataSource.getId());
                        }
                        taskNode.put("params", sqlParameters);
                    }else if(taskType.equals(TaskType.DEPENDENT.name())){
                        JSONObject dependentParameters =  JSONUtils.parseObject(taskNode.getString("dependence"));
                        if(dependentParameters != null){
                            JSONArray dependTaskList = (JSONArray) dependentParameters.get("dependTaskList");
                            for (int h = 0; h < dependTaskList.size(); h++) {
                                JSONObject dependentTaskModel = dependTaskList.getJSONObject(h);
                                JSONArray dependItemList = (JSONArray) dependentTaskModel.get("dependItemList");
                                for (int k = 0; k < dependItemList.size(); k++) {
                                    JSONObject dependentItem = dependItemList.getJSONObject(k);
                                    Project dependentItemProject = projectMapper.queryByName(dependentItem.getString("projectName"));
                                    if(dependentItemProject != null){
                                        ProcessDefinition definition = processDefineMapper.queryByDefineName(dependentItemProject.getId(),dependentItem.getString("definitionName"));
                                        if(definition != null){
                                            dependentItem.put("projectId",dependentItemProject.getId());
                                            dependentItem.put("definitionId",definition.getId());
                                        }
                                    }
                                }
                            }
                            taskNode.put("dependence", dependentParameters);
                        }
                    }
                }
                jsonObject.put("tasks", jsonArray);

                Map<String, Object> createProcessDefinitionResult = createProcessDefinition(loginUser,projectName,processDefinitionName,jsonObject.toString(),processDefinitionDesc,processDefinitionLocations,processDefinitionConnects);
                Integer processDefinitionId = null;
                if (ObjectUtils.allNotNull(createProcessDefinitionResult.get("processDefinitionId"))) {
                    processDefinitionId = Integer.parseInt(createProcessDefinitionResult.get("processDefinitionId").toString());
                }
                if (ObjectUtils.allNotNull(json.get("scheduleCrontab")) && processDefinitionId != null) {
                    Date now = new Date();
                    Schedule scheduleObj = new Schedule();
                    scheduleObj.setProjectName(projectName);
                    scheduleObj.setProcessDefinitionId(processDefinitionId);
                    scheduleObj.setProcessDefinitionName(processDefinitionName);
                    scheduleObj.setCreateTime(now);
                    scheduleObj.setUpdateTime(now);
                    scheduleObj.setUserId(loginUser.getId());
                    scheduleObj.setUserName(loginUser.getUserName());


                    scheduleCrontab = json.get("scheduleCrontab").toString();
                    scheduleObj.setCrontab(scheduleCrontab);
                    if (ObjectUtils.allNotNull(json.get("scheduleStartTime"))) {
                        scheduleStartTime = json.get("scheduleStartTime").toString();
                        scheduleObj.setStartTime(DateUtils.stringToDate(scheduleStartTime));
                    }
                    if (ObjectUtils.allNotNull(json.get("scheduleEndTime"))) {
                        scheduleEndTime = json.get("scheduleEndTime").toString();
                        scheduleObj.setEndTime(DateUtils.stringToDate(scheduleEndTime));
                    }
                    if (ObjectUtils.allNotNull(json.get("scheduleWarningType"))) {
                        scheduleWarningType = json.get("scheduleWarningType").toString();
                        scheduleObj.setWarningType(WarningType.valueOf(scheduleWarningType));
                    }
                    if (ObjectUtils.allNotNull(json.get("scheduleWarningGroupId"))) {
                        scheduleWarningGroupId = json.get("scheduleWarningGroupId").toString();
                        scheduleObj.setWarningGroupId(Integer.parseInt(scheduleWarningGroupId));
                    }
                    if (ObjectUtils.allNotNull(json.get("scheduleFailureStrategy"))) {
                        scheduleFailureStrategy = json.get("scheduleFailureStrategy").toString();
                        scheduleObj.setFailureStrategy(FailureStrategy.valueOf(scheduleFailureStrategy));
                    }
                    if (ObjectUtils.allNotNull(json.get("scheduleReleaseState"))) {
                        scheduleReleaseState = json.get("scheduleReleaseState").toString();
                        scheduleObj.setReleaseState(ReleaseState.valueOf(scheduleReleaseState));
                    }
                    if (ObjectUtils.allNotNull(json.get("scheduleProcessInstancePriority"))) {
                        scheduleProcessInstancePriority = json.get("scheduleProcessInstancePriority").toString();
                        scheduleObj.setProcessInstancePriority(Priority.valueOf(scheduleProcessInstancePriority));
                    }
                    if (ObjectUtils.allNotNull(json.get("scheduleWorkerGroupId"))) {
                        scheduleWorkerGroupId = json.get("scheduleWorkerGroupId").toString();
                        if(scheduleWorkerGroupId != null){
                            scheduleObj.setWorkerGroupId(Integer.parseInt(scheduleWorkerGroupId));
                        }else{
                            if (ObjectUtils.allNotNull(json.get("scheduleWorkerGroupName"))) {
                                scheduleWorkerGroupName = json.get("scheduleWorkerGroupName").toString();
                                List<WorkerGroup> workerGroups = workerGroupMapper.queryWorkerGroupByName(scheduleWorkerGroupName);
                                if(workerGroups.size() > 0){
                                    scheduleObj.setWorkerGroupId(workerGroups.get(0).getId());
                                }
                            }
                        }
                    }
                    scheduleMapper.insert(scheduleObj);
                }
            }else{
                putMsg(result, Status.EXPORT_PROCESS_DEFINE_BY_ID_ERROR);
                return result;
            }
        } catch (IOException e) {
            throw new RuntimeException(e.getMessage(), e);
        }
        putMsg(result, Status.SUCCESS);
        return result;
    }



    /**
     * check the process definition node meets the specifications
     *
     * @param processData process data
     * @param processDefinitionJson process definition json
     * @return check result code
     */
    public Map<String, Object> checkProcessNodeList(ProcessData processData, String processDefinitionJson) {

        Map<String, Object> result = new HashMap<>(5);
        try {
            if (processData == null) {
                logger.error("process data is null");
                putMsg(result,Status.DATA_IS_NOT_VALID, processDefinitionJson);
                return result;
            }

            // Check whether the task node is normal
            List<TaskNode> taskNodes = processData.getTasks();

            if (taskNodes == null) {
                logger.error("process node info is empty");
                putMsg(result, Status.DATA_IS_NULL, processDefinitionJson);
                return result;
            }

            // check has cycle
            if (graphHasCycle(taskNodes)) {
                logger.error("process DAG has cycle");
                putMsg(result, Status.PROCESS_NODE_HAS_CYCLE);
                return result;
            }

            // check whether the process definition json is normal
            for (TaskNode taskNode : taskNodes) {
                if (!CheckUtils.checkTaskNodeParameters(taskNode.getParams(), taskNode.getType())) {
                    logger.error("task node {} parameter invalid", taskNode.getName());
                    putMsg(result, Status.PROCESS_NODE_S_PARAMETER_INVALID, taskNode.getName());
                    return result;
                }

                // check extra params
                CheckUtils.checkOtherParams(taskNode.getExtras());
            }
            putMsg(result,Status.SUCCESS);
        } catch (Exception e) {
            result.put(Constants.STATUS, Status.REQUEST_PARAMS_NOT_VALID_ERROR);
            result.put(Constants.MSG, e.getMessage());
        }
        return result;
    }

    /**
     * get task node details based on process definition
     *
     * @param defineId define id
     * @return task node list
     * @throws Exception exception
     */
    public Map<String, Object> getTaskNodeListByDefinitionId(Integer defineId) throws Exception {
        Map<String, Object> result = new HashMap<>();

        ProcessDefinition processDefinition = processDefineMapper.selectById(defineId);
        if (processDefinition == null) {
            logger.info("process define not exists");
            putMsg(result, Status.PROCESS_DEFINE_NOT_EXIST, defineId);
            return result;
        }


        String processDefinitionJson = processDefinition.getProcessDefinitionJson();

        ProcessData processData = JSONUtils.parseObject(processDefinitionJson, ProcessData.class);

        List<TaskNode> taskNodeList = (processData.getTasks() == null) ? new ArrayList<>() : processData.getTasks();

        result.put(Constants.DATA_LIST, taskNodeList);
        putMsg(result, Status.SUCCESS);

        return result;

    }

    /**
     * get task node details based on process definition
     *
     * @param defineIdList define id list
     * @return task node list
     * @throws Exception exception
     */
    public Map<String, Object> getTaskNodeListByDefinitionIdList(String defineIdList) throws Exception {
        Map<String, Object> result = new HashMap<>();

        Map<Integer, List<TaskNode>> taskNodeMap = new HashMap<>();
        String[] idList = defineIdList.split(",");
        List<String> definitionIdList = Arrays.asList(idList);
        List<Integer> idIntList = new ArrayList<>();
        for(String definitionId : definitionIdList) {
            idIntList.add(Integer.parseInt(definitionId));
        }
        Integer[] idArray = idIntList.toArray(new Integer[idIntList.size()]);
        List<ProcessDefinition> processDefinitionList = processDefineMapper.queryDefinitionListByIdList(idArray);
        if (processDefinitionList == null || processDefinitionList.size() ==0) {
            logger.info("process definition not exists");
            putMsg(result, Status.PROCESS_DEFINE_NOT_EXIST, defineIdList);
            return result;
        }

        for(ProcessDefinition processDefinition : processDefinitionList){
            String processDefinitionJson = processDefinition.getProcessDefinitionJson();
            ProcessData processData = JSONUtils.parseObject(processDefinitionJson, ProcessData.class);
            List<TaskNode> taskNodeList = (processData.getTasks() == null) ? new ArrayList<>() : processData.getTasks();
            taskNodeMap.put(processDefinition.getId(), taskNodeList);
        }

        result.put(Constants.DATA_LIST, taskNodeMap);
        putMsg(result, Status.SUCCESS);

        return result;

    }


    /**
     * query proccess definition all by project id
     *
     * @param projectId project id
     * @return process definitions in the project
     */
    public Map<String, Object> queryProccessDefinitionAllByProjectId(Integer projectId) {

        HashMap<String, Object> result = new HashMap<>(5);

        List<ProcessDefinition> resourceList = processDefineMapper.queryAllDefinitionList(projectId);
        result.put(Constants.DATA_LIST, resourceList);
        putMsg(result, Status.SUCCESS);

        return result;
    }

    /**
     * Encapsulates the TreeView structure
     *
     * @param processId process definition id
     * @param limit limit
     * @return tree view json data
     * @throws Exception exception
     */
    public Map<String, Object> viewTree(Integer processId, Integer limit) throws Exception {
        Map<String, Object> result = new HashMap<>();

        ProcessDefinition processDefinition = processDefineMapper.selectById(processId);
        if (processDefinition == null) {
            logger.info("process define not exists");
            throw new RuntimeException("process define not exists");
        }
        DAG<String, TaskNode, TaskNodeRelation> dag = genDagGraph(processDefinition);
        /**
         * nodes that is running
         */
        Map<String, List<TreeViewDto>> runningNodeMap = new ConcurrentHashMap<>();

        /**
         * nodes that is waiting torun
         */
        Map<String, List<TreeViewDto>> waitingRunningNodeMap = new ConcurrentHashMap<>();

        /**
         * List of process instances
         */
        List<ProcessInstance> processInstanceList = processInstanceMapper.queryByProcessDefineId(processId, limit);

        for(ProcessInstance processInstance:processInstanceList){
            processInstance.setDuration(DateUtils.differSec(processInstance.getStartTime(),processInstance.getEndTime()));
        }

        if (limit > processInstanceList.size()) {
            limit = processInstanceList.size();
        }

        TreeViewDto parentTreeViewDto = new TreeViewDto();
        parentTreeViewDto.setName("DAG");
        parentTreeViewDto.setType("");
        // Specify the process definition, because it is a TreeView for a process definition

        for (int i = limit - 1; i >= 0; i--) {
            ProcessInstance processInstance = processInstanceList.get(i);

            Date endTime = processInstance.getEndTime() == null ? new Date() : processInstance.getEndTime();
            parentTreeViewDto.getInstances().add(new Instance(processInstance.getId(), processInstance.getName(), "", processInstance.getState().toString()
                    , processInstance.getStartTime(), endTime, processInstance.getHost(), DateUtils.format2Readable(endTime.getTime() - processInstance.getStartTime().getTime())));
        }

        List<TreeViewDto> parentTreeViewDtoList = new ArrayList<>();
        parentTreeViewDtoList.add(parentTreeViewDto);
        // Here is the encapsulation task instance
        for (String startNode : dag.getBeginNode()) {
            runningNodeMap.put(startNode, parentTreeViewDtoList);
        }

        while (Stopper.isRunning()) {
            Set<String> postNodeList = null;
            Iterator<Map.Entry<String, List<TreeViewDto>>> iter = runningNodeMap.entrySet().iterator();
            while (iter.hasNext()) {
                Map.Entry<String, List<TreeViewDto>> en = iter.next();
                String nodeName = en.getKey();
                parentTreeViewDtoList = en.getValue();

                TreeViewDto treeViewDto = new TreeViewDto();
                treeViewDto.setName(nodeName);
                TaskNode taskNode = dag.getNode(nodeName);
                treeViewDto.setType(taskNode.getType());


                //set treeViewDto instances
                for (int i = limit - 1; i >= 0; i--) {
                    ProcessInstance processInstance = processInstanceList.get(i);
                    TaskInstance taskInstance = taskInstanceMapper.queryByInstanceIdAndName(processInstance.getId(), nodeName);
                    if (taskInstance == null) {
                        treeViewDto.getInstances().add(new Instance(-1, "not running", "null"));
                    } else {
                        Date startTime = taskInstance.getStartTime() == null ? new Date() : taskInstance.getStartTime();
                        Date endTime = taskInstance.getEndTime() == null ? new Date() : taskInstance.getEndTime();

                        int subProcessId = 0;
                        /**
                         * if process is sub process, the return sub id, or sub id=0
                         */
                        if (taskInstance.getTaskType().equals(TaskType.SUB_PROCESS.name())) {
                            String taskJson = taskInstance.getTaskJson();
                            taskNode = JSON.parseObject(taskJson, TaskNode.class);
                            subProcessId = Integer.parseInt(JSON.parseObject(
                                    taskNode.getParams()).getString(CMDPARAM_SUB_PROCESS_DEFINE_ID));
                        }
                        treeViewDto.getInstances().add(new Instance(taskInstance.getId(), taskInstance.getName(), taskInstance.getTaskType(), taskInstance.getState().toString()
                                , taskInstance.getStartTime(), taskInstance.getEndTime(), taskInstance.getHost(), DateUtils.format2Readable(endTime.getTime() - startTime.getTime()), subProcessId));
                    }
                }
                for (TreeViewDto pTreeViewDto : parentTreeViewDtoList) {
                    pTreeViewDto.getChildren().add(treeViewDto);
                }
                postNodeList = dag.getSubsequentNodes(nodeName);
                if (postNodeList != null && postNodeList.size() > 0) {
                    for (String nextNodeName : postNodeList) {
                        List<TreeViewDto> treeViewDtoList = waitingRunningNodeMap.get(nextNodeName);
                        if (treeViewDtoList != null && treeViewDtoList.size() > 0) {
                            treeViewDtoList.add(treeViewDto);
                            waitingRunningNodeMap.put(nextNodeName, treeViewDtoList);
                        } else {
                            treeViewDtoList = new ArrayList<>();
                            treeViewDtoList.add(treeViewDto);
                            waitingRunningNodeMap.put(nextNodeName, treeViewDtoList);
                        }
                    }
                }
                runningNodeMap.remove(nodeName);
            }

            if (waitingRunningNodeMap == null || waitingRunningNodeMap.size() == 0) {
                break;
            } else {
                runningNodeMap.putAll(waitingRunningNodeMap);
                waitingRunningNodeMap.clear();
            }
        }
        result.put(Constants.DATA_LIST, parentTreeViewDto);
        result.put(Constants.STATUS, Status.SUCCESS);
        result.put(Constants.MSG, Status.SUCCESS.getMsg());
        return result;
    }


    /**
     * Generate the DAG Graph based on the process definition id
     *
     * @param processDefinition process definition
     * @return dag graph
     * @throws Exception if exception happens
     */
    private DAG<String, TaskNode, TaskNodeRelation> genDagGraph(ProcessDefinition processDefinition) throws Exception {

        String processDefinitionJson = processDefinition.getProcessDefinitionJson();

        ProcessData processData = JSONUtils.parseObject(processDefinitionJson, ProcessData.class);

        List<TaskNode> taskNodeList = processData.getTasks();

        processDefinition.setGlobalParamList(processData.getGlobalParams());


        List<TaskNodeRelation> taskNodeRelations = new ArrayList<>();

        // Traverse node information and build relationships
        for (TaskNode taskNode : taskNodeList) {
            String preTasks = taskNode.getPreTasks();
            List<String> preTasksList = JSONUtils.toList(preTasks, String.class);

            // If the dependency is not empty
            if (preTasksList != null) {
                for (String depNode : preTasksList) {
                    taskNodeRelations.add(new TaskNodeRelation(depNode, taskNode.getName()));
                }
            }
        }

        ProcessDag processDag = new ProcessDag();
        processDag.setEdges(taskNodeRelations);
        processDag.setNodes(taskNodeList);


        // Generate concrete Dag to be executed
        return genDagGraph(processDag);


    }

    /**
     * Generate the DAG of process
     *
     * @return DAG
     */
    private DAG<String, TaskNode, TaskNodeRelation> genDagGraph(ProcessDag processDag) {
        DAG<String, TaskNode, TaskNodeRelation> dag = new DAG<>();

        /**
         * Add the ndoes
         */
        if (CollectionUtils.isNotEmpty(processDag.getNodes())) {
            for (TaskNode node : processDag.getNodes()) {
                dag.addNode(node.getName(), node);
            }
        }

        /**
         * Add the edges
         */
        if (CollectionUtils.isNotEmpty(processDag.getEdges())) {
            for (TaskNodeRelation edge : processDag.getEdges()) {
                dag.addEdge(edge.getStartNode(), edge.getEndNode());
            }
        }

        return dag;
    }


    /**
     * whether the graph has a ring
     *
     * @param taskNodeResponseList
     * @return
     */
    private boolean graphHasCycle(List<TaskNode> taskNodeResponseList) {
        DAG<String, TaskNode, String> graph = new DAG<>();

        // Fill the vertices
        for (TaskNode taskNodeResponse : taskNodeResponseList) {
            graph.addNode(taskNodeResponse.getName(), taskNodeResponse);
        }

        // Fill edge relations
        for (TaskNode taskNodeResponse : taskNodeResponseList) {
            taskNodeResponse.getPreTasks();
            List<String> preTasks = JSONUtils.toList(taskNodeResponse.getPreTasks(),String.class);
            if (CollectionUtils.isNotEmpty(preTasks)) {
                for (String preTask : preTasks) {
                    if (!graph.addEdge(preTask, taskNodeResponse.getName())) {
                        return true;
                    }
                }
            }
        }

        return graph.hasCycle();
    }

    private String recursionProcessDefinitionName(Integer projectId,String processDefinitionName,int num){
        ProcessDefinition processDefinition = processDefineMapper.queryByDefineName(projectId, processDefinitionName);
        if (processDefinition != null) {
            if(num>1){
                String str = processDefinitionName.substring(0,processDefinitionName.length() - 3);
                processDefinitionName = str + "("+num+")";
            }else{
                processDefinitionName = processDefinition.getName() + "("+num+")";
            }
        }else{
            return processDefinitionName;
        }
        return recursionProcessDefinitionName(projectId,processDefinitionName,num + 1);
    }

}
<|MERGE_RESOLUTION|>--- conflicted
+++ resolved
@@ -419,58 +419,6 @@
     }
 
     /**
-<<<<<<< HEAD
-     * batch delete process definition by ids
-     *
-     * @param loginUser login user
-     * @param projectName project name
-     * @param processDefinitionIds process definition id
-     * @return delete result code
-     */
-    public Map<String, Object> batchDeleteProcessDefinitionByIds(User loginUser, String projectName, String processDefinitionIds) {
-
-        Map<String, Object> result = new HashMap<>(5);
-
-        Map<String, Object> deleteReuslt = new HashMap<>(5);
-
-        List<Integer> deleteFailedIdList = new ArrayList<Integer>();
-        Project project = projectMapper.queryByName(projectName);
-
-        Map<String, Object> checkResult = projectService.checkProjectAndAuth(loginUser, project, projectName);
-        Status resultEnum = (Status) checkResult.get(Constants.STATUS);
-        if (resultEnum != Status.SUCCESS) {
-            return checkResult;
-        }
-
-
-        if(StringUtils.isNotEmpty(processDefinitionIds)){
-            String[] processInstanceIdArray = processDefinitionIds.split(",");
-
-            for (String strProcessInstanceId:processInstanceIdArray) {
-                int processInstanceId = Integer.parseInt(strProcessInstanceId);
-                try {
-                    deleteReuslt = deleteProcessDefinitionById(loginUser, projectName, processInstanceId);
-                    if(!Status.SUCCESS.equals(deleteReuslt.get(Constants.STATUS))){
-                        deleteFailedIdList.add(processInstanceId);
-                        logger.error((String)deleteReuslt.get(Constants.MSG));
-                    }
-                } catch (Exception e) {
-                    deleteFailedIdList.add(processInstanceId);
-                }
-            }
-        }
-
-        if(deleteFailedIdList.size() > 0){
-            putMsg(result, Status.BATCH_DELETE_PROCESS_DEFINE_BY_IDS_ERROR,StringUtils.join(deleteFailedIdList.toArray(),","));
-        }else{
-            putMsg(result, Status.SUCCESS);
-        }
-        return result;
-    }
-
-    /**
-=======
->>>>>>> 8c21de8d
      * release process definition: online / offline
      *
      * @param loginUser login user
