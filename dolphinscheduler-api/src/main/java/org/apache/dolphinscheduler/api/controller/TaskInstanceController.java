/*
 * Licensed to the Apache Software Foundation (ASF) under one or more
 * contributor license agreements.  See the NOTICE file distributed with
 * this work for additional information regarding copyright ownership.
 * The ASF licenses this file to You under the Apache License, Version 2.0
 * (the "License"); you may not use this file except in compliance with
 * the License.  You may obtain a copy of the License at
 *
 *    http://www.apache.org/licenses/LICENSE-2.0
 *
 * Unless required by applicable law or agreed to in writing, software
 * distributed under the License is distributed on an "AS IS" BASIS,
 * WITHOUT WARRANTIES OR CONDITIONS OF ANY KIND, either express or implied.
 * See the License for the specific language governing permissions and
 * limitations under the License.
 */

package org.apache.dolphinscheduler.api.controller;

import static org.apache.dolphinscheduler.api.enums.Status.FORCE_TASK_SUCCESS_ERROR;
import static org.apache.dolphinscheduler.api.enums.Status.QUERY_TASK_LIST_PAGING_ERROR;

<<<<<<< HEAD
import org.apache.dolphinscheduler.api.aspect.AccessLogAnnotation;
=======
import org.apache.dolphinscheduler.api.enums.Status;
>>>>>>> 837c9ba2
import org.apache.dolphinscheduler.api.exceptions.ApiException;
import org.apache.dolphinscheduler.api.service.TaskInstanceService;
import org.apache.dolphinscheduler.api.utils.RegexUtils;
import org.apache.dolphinscheduler.api.utils.Result;
import org.apache.dolphinscheduler.common.Constants;
import org.apache.dolphinscheduler.common.enums.ExecutionStatus;
import org.apache.dolphinscheduler.common.utils.ParameterUtils;
import org.apache.dolphinscheduler.dao.entity.User;

import java.util.Map;

import org.slf4j.Logger;
import org.slf4j.LoggerFactory;
import org.springframework.beans.factory.annotation.Autowired;
import org.springframework.http.HttpStatus;
import org.springframework.web.bind.annotation.GetMapping;
import org.springframework.web.bind.annotation.PathVariable;
import org.springframework.web.bind.annotation.PostMapping;
import org.springframework.web.bind.annotation.RequestAttribute;
import org.springframework.web.bind.annotation.RequestMapping;
import org.springframework.web.bind.annotation.RequestParam;
import org.springframework.web.bind.annotation.ResponseStatus;
import org.springframework.web.bind.annotation.RestController;

import io.swagger.annotations.Api;
import io.swagger.annotations.ApiImplicitParam;
import io.swagger.annotations.ApiImplicitParams;
import io.swagger.annotations.ApiOperation;
import io.swagger.annotations.ApiParam;
import springfox.documentation.annotations.ApiIgnore;

/**
 * task instance controller
 */
@Api(tags = "TASK_INSTANCE_TAG")
@RestController
@RequestMapping("/projects/{projectName}/task-instance")
public class TaskInstanceController extends BaseController {


    @Autowired
    TaskInstanceService taskInstanceService;

    /**
     * query task list paging
     *
     * @param loginUser         login user
     * @param projectName       project name
     * @param processInstanceId process instance id
     * @param searchVal         search value
     * @param taskName          task name
     * @param stateType         state type
     * @param host              host
     * @param startTime         start time
     * @param endTime           end time
     * @param pageNo            page number
     * @param pageSize          page size
     * @return task list page
     */
    @ApiOperation(value = "queryTaskListPaging", notes = "QUERY_TASK_INSTANCE_LIST_PAGING_NOTES")
    @ApiImplicitParams({
            @ApiImplicitParam(name = "processInstanceId", value = "PROCESS_INSTANCE_ID", required = false, dataType = "Int", example = "100"),
            @ApiImplicitParam(name = "processInstanceName", value = "PROCESS_INSTANCE_NAME", required = false, type = "String"),
            @ApiImplicitParam(name = "searchVal", value = "SEARCH_VAL", type = "String"),
            @ApiImplicitParam(name = "taskName", value = "TASK_NAME", type = "String"),
            @ApiImplicitParam(name = "executorName", value = "EXECUTOR_NAME", type = "String"),
            @ApiImplicitParam(name = "stateType", value = "EXECUTION_STATUS", type = "ExecutionStatus"),
            @ApiImplicitParam(name = "host", value = "HOST", type = "String"),
            @ApiImplicitParam(name = "startDate", value = "START_DATE", type = "String"),
            @ApiImplicitParam(name = "endDate", value = "END_DATE", type = "String"),
            @ApiImplicitParam(name = "pageNo", value = "PAGE_NO", dataType = "Int", example = "1"),
            @ApiImplicitParam(name = "pageSize", value = "PAGE_SIZE", dataType = "Int", example = "20")
    })
    @GetMapping("/list-paging")
    @ResponseStatus(HttpStatus.OK)
    @ApiException(QUERY_TASK_LIST_PAGING_ERROR)
    @AccessLogAnnotation(ignoreRequestArgs = "loginUser")
    public Result queryTaskListPaging(@ApiIgnore @RequestAttribute(value = Constants.SESSION_USER) User loginUser,
                                      @ApiParam(name = "projectName", value = "PROJECT_NAME", required = true) @PathVariable String projectName,
                                      @RequestParam(value = "processInstanceId", required = false, defaultValue = "0") Integer processInstanceId,
                                      @RequestParam(value = "processInstanceName", required = false) String processInstanceName,
                                      @RequestParam(value = "searchVal", required = false) String searchVal,
                                      @RequestParam(value = "taskName", required = false) String taskName,
                                      @RequestParam(value = "executorName", required = false) String executorName,
                                      @RequestParam(value = "stateType", required = false) ExecutionStatus stateType,
                                      @RequestParam(value = "host", required = false) String host,
                                      @RequestParam(value = "startDate", required = false) String startTime,
                                      @RequestParam(value = "endDate", required = false) String endTime,
                                      @RequestParam("pageNo") Integer pageNo,
                                      @RequestParam("pageSize") Integer pageSize) {

<<<<<<< HEAD
=======
        logger.info("query task instance list, projectName:{}, processInstanceId:{}, processInstanceName:{}, search value:{}, taskName:{}, executorName: {}, stateType:{}, host:{}, start:{}, end:{}",
                RegexUtils.escapeNRT(projectName),
                processInstanceId,
                RegexUtils.escapeNRT(processInstanceName),
                RegexUtils.escapeNRT(searchVal),
                RegexUtils.escapeNRT(taskName),
                RegexUtils.escapeNRT(executorName),
                stateType,
                RegexUtils.escapeNRT(host),
                RegexUtils.escapeNRT(startTime),
                RegexUtils.escapeNRT(endTime));

        Map<String, Object> result = checkPageParams(pageNo, pageSize);
        if (result.get(Constants.STATUS) != Status.SUCCESS) {
            return returnDataListPaging(result);
        }
>>>>>>> 837c9ba2
        searchVal = ParameterUtils.handleEscapes(searchVal);
        result = taskInstanceService.queryTaskListPaging(
                loginUser, projectName, processInstanceId, processInstanceName, taskName, executorName, startTime, endTime, searchVal, stateType, host, pageNo, pageSize);
        return returnDataListPaging(result);
    }

    /**
     * change one task instance's state from FAILURE to FORCED_SUCCESS
     *
     * @param loginUser      login user
     * @param projectName    project name
     * @param taskInstanceId task instance id
     * @return the result code and msg
     */
    @ApiOperation(value = "force-success", notes = "FORCE_TASK_SUCCESS")
    @ApiImplicitParams({
            @ApiImplicitParam(name = "taskInstanceId", value = "TASK_INSTANCE_ID", required = true, dataType = "Int", example = "12")
    })
    @PostMapping(value = "/force-success")
    @ResponseStatus(HttpStatus.OK)
    @ApiException(FORCE_TASK_SUCCESS_ERROR)
    @AccessLogAnnotation(ignoreRequestArgs = "loginUser")
    public Result<Object> forceTaskSuccess(@ApiIgnore @RequestAttribute(value = Constants.SESSION_USER) User loginUser,
                                           @ApiParam(name = "projectName", value = "PROJECT_NAME", required = true) @PathVariable String projectName,
                                           @RequestParam(value = "taskInstanceId") Integer taskInstanceId) {
        Map<String, Object> result = taskInstanceService.forceTaskSuccess(loginUser, projectName, taskInstanceId);
        return returnDataList(result);
    }

}<|MERGE_RESOLUTION|>--- conflicted
+++ resolved
@@ -20,14 +20,10 @@
 import static org.apache.dolphinscheduler.api.enums.Status.FORCE_TASK_SUCCESS_ERROR;
 import static org.apache.dolphinscheduler.api.enums.Status.QUERY_TASK_LIST_PAGING_ERROR;
 
-<<<<<<< HEAD
 import org.apache.dolphinscheduler.api.aspect.AccessLogAnnotation;
-=======
 import org.apache.dolphinscheduler.api.enums.Status;
->>>>>>> 837c9ba2
 import org.apache.dolphinscheduler.api.exceptions.ApiException;
 import org.apache.dolphinscheduler.api.service.TaskInstanceService;
-import org.apache.dolphinscheduler.api.utils.RegexUtils;
 import org.apache.dolphinscheduler.api.utils.Result;
 import org.apache.dolphinscheduler.common.Constants;
 import org.apache.dolphinscheduler.common.enums.ExecutionStatus;
@@ -36,8 +32,6 @@
 
 import java.util.Map;
 
-import org.slf4j.Logger;
-import org.slf4j.LoggerFactory;
 import org.springframework.beans.factory.annotation.Autowired;
 import org.springframework.http.HttpStatus;
 import org.springframework.web.bind.annotation.GetMapping;
@@ -116,25 +110,11 @@
                                       @RequestParam("pageNo") Integer pageNo,
                                       @RequestParam("pageSize") Integer pageSize) {
 
-<<<<<<< HEAD
-=======
-        logger.info("query task instance list, projectName:{}, processInstanceId:{}, processInstanceName:{}, search value:{}, taskName:{}, executorName: {}, stateType:{}, host:{}, start:{}, end:{}",
-                RegexUtils.escapeNRT(projectName),
-                processInstanceId,
-                RegexUtils.escapeNRT(processInstanceName),
-                RegexUtils.escapeNRT(searchVal),
-                RegexUtils.escapeNRT(taskName),
-                RegexUtils.escapeNRT(executorName),
-                stateType,
-                RegexUtils.escapeNRT(host),
-                RegexUtils.escapeNRT(startTime),
-                RegexUtils.escapeNRT(endTime));
 
         Map<String, Object> result = checkPageParams(pageNo, pageSize);
         if (result.get(Constants.STATUS) != Status.SUCCESS) {
             return returnDataListPaging(result);
         }
->>>>>>> 837c9ba2
         searchVal = ParameterUtils.handleEscapes(searchVal);
         result = taskInstanceService.queryTaskListPaging(
                 loginUser, projectName, processInstanceId, processInstanceName, taskName, executorName, startTime, endTime, searchVal, stateType, host, pageNo, pageSize);
