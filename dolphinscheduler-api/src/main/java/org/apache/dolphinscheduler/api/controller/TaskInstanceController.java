--- conflicted
+++ resolved
@@ -32,11 +32,9 @@
 import org.apache.dolphinscheduler.plugin.task.api.enums.TaskExecutionStatus;
 import org.apache.dolphinscheduler.plugin.task.api.utils.ParameterUtils;
 
-<<<<<<< HEAD
 import springfox.documentation.annotations.ApiIgnore;
-=======
 import java.util.Map;
->>>>>>> c916c608
+
 
 import org.springframework.beans.factory.annotation.Autowired;
 import org.springframework.http.HttpStatus;
@@ -145,18 +143,10 @@
     @ResponseStatus(HttpStatus.OK)
     @ApiException(FORCE_TASK_SUCCESS_ERROR)
     @AccessLogAnnotation(ignoreRequestArgs = "loginUser")
-<<<<<<< HEAD
     public Result forceTaskSuccess(@ApiIgnore @RequestAttribute(value = Constants.SESSION_USER) User loginUser,
                                    @ApiParam(name = "projectCode", value = "PROJECT_CODE", required = true) @PathVariable long projectCode,
                                    @PathVariable(value = "id") Integer id) {
         return taskInstanceService.forceTaskSuccess(loginUser, projectCode, id);
-=======
-    public Result<Object> forceTaskSuccess(@Parameter(hidden = true) @RequestAttribute(value = Constants.SESSION_USER) User loginUser,
-                                           @Parameter(name = "projectCode", description = "PROJECT_CODE", required = true) @PathVariable long projectCode,
-                                           @PathVariable(value = "id") Integer id) {
-        Map<String, Object> result = taskInstanceService.forceTaskSuccess(loginUser, projectCode, id);
-        return returnDataList(result);
->>>>>>> c916c608
     }
 
     /**
