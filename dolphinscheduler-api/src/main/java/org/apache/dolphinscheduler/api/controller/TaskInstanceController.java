--- conflicted
+++ resolved
@@ -82,20 +82,6 @@
      */
     @ApiOperation(value = "queryTaskListPaging", notes = "QUERY_TASK_INSTANCE_LIST_PAGING_NOTES")
     @ApiImplicitParams({
-<<<<<<< HEAD
-        @ApiImplicitParam(name = "processInstanceId", value = "PROCESS_INSTANCE_ID", required = false, dataType = "Int", example = "100"),
-        @ApiImplicitParam(name = "processInstanceName", value = "PROCESS_INSTANCE_NAME", required = false, type = "String"),
-        @ApiImplicitParam(name = "searchVal", value = "SEARCH_VAL", type = "String"),
-        @ApiImplicitParam(name = "taskName", value = "TASK_NAME", type = "String"),
-        @ApiImplicitParam(name = "executorName", value = "EXECUTOR_NAME", type = "String"),
-        @ApiImplicitParam(name = "stateType", value = "EXECUTION_STATUS", type = "ExecutionStatus"),
-        @ApiImplicitParam(name = "host", value = "HOST", type = "String"),
-        @ApiImplicitParam(name = "startDate", value = "START_DATE", type = "String"),
-        @ApiImplicitParam(name = "endDate", value = "END_DATE", type = "String"),
-        @ApiImplicitParam(name = "taskExecuteType", value = "TASK_EXECUTE_TYPE", required = false, dataType = "TaskExecuteType", example = "STREAM"),
-        @ApiImplicitParam(name = "pageNo", value = "PAGE_NO", required = true, dataType = "Int", example = "1"),
-        @ApiImplicitParam(name = "pageSize", value = "PAGE_SIZE", required = true, dataType = "Int", example = "20")
-=======
             @ApiImplicitParam(name = "processInstanceId", value = "PROCESS_INSTANCE_ID", required = false, dataType = "Int", example = "100"),
             @ApiImplicitParam(name = "processInstanceName", value = "PROCESS_INSTANCE_NAME", required = false, type = "String"),
             @ApiImplicitParam(name = "searchVal", value = "SEARCH_VAL", type = "String"),
@@ -105,9 +91,9 @@
             @ApiImplicitParam(name = "host", value = "HOST", type = "String"),
             @ApiImplicitParam(name = "startDate", value = "START_DATE", type = "String"),
             @ApiImplicitParam(name = "endDate", value = "END_DATE", type = "String"),
+            @ApiImplicitParam(name = "taskExecuteType", value = "TASK_EXECUTE_TYPE", required = false, dataType = "TaskExecuteType", example = "STREAM"),
             @ApiImplicitParam(name = "pageNo", value = "PAGE_NO", required = true, dataType = "Int", example = "1"),
-            @ApiImplicitParam(name = "pageSize", value = "PAGE_SIZE", required = true, dataType = "Int", example = "20")
->>>>>>> 87744151
+            @ApiImplicitParam(name = "pageSize", value = "PAGE_SIZE", required = true, dataType = "Int", example = "20"),
     })
     @GetMapping()
     @ResponseStatus(HttpStatus.OK)
