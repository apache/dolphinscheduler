--- conflicted
+++ resolved
@@ -189,13 +189,10 @@
         ProcessInstance processInstance = processService.findProcessInstanceDetailById(processId);
 
         ProcessDefinition processDefinition = processService.findProcessDefineById(processInstance.getProcessDefinitionId());
-<<<<<<< HEAD
         processInstance.setReceivers(processDefinition.getReceivers());
         processInstance.setReceiversCc(processDefinition.getReceiversCc());
         processInstance.setIsParallel(processDefinition.getIsParallel());
         processInstance.setSerialCommandLengh(processDefinition.getSerialCommandLengh());
-=======
->>>>>>> 0b8fcac3
         processInstance.setWarningGroupId(processDefinition.getWarningGroupId());
         result.put(DATA_LIST, processInstance);
         putMsg(result, Status.SUCCESS);
