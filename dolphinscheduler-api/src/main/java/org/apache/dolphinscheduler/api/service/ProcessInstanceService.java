--- conflicted
+++ resolved
@@ -556,53 +556,6 @@
     }
 
     /**
-<<<<<<< HEAD
-     * batch delete process instance by ids, at the same time，delete task instance and their mapping relation data
-     *
-     * @param loginUser login user
-     * @param projectName project name
-     * @param processInstanceIds process instance id
-     * @return delete result code
-     */
-    public Map<String, Object> batchDeleteProcessInstanceByIds(User loginUser, String projectName, String processInstanceIds) {
-        // task queue
-        ITaskQueue tasksQueue = TaskQueueFactory.getTaskQueueInstance();
-
-        Map<String, Object> result = new HashMap<>(5);
-        List<Integer> deleteFailedIdList = new ArrayList<Integer>();
-
-        Project project = projectMapper.queryByName(projectName);
-
-        Map<String, Object> checkResult = projectService.checkProjectAndAuth(loginUser, project, projectName);
-        Status resultEnum = (Status) checkResult.get(Constants.STATUS);
-        if (resultEnum != Status.SUCCESS) {
-            return checkResult;
-        }
-
-        if(StringUtils.isNotEmpty(processInstanceIds)){
-            String[] processInstanceIdArray = processInstanceIds.split(",");
-
-            for (String strProcessInstanceId:processInstanceIdArray) {
-                int processInstanceId = Integer.parseInt(strProcessInstanceId);
-                try {
-                    deleteProcessInstanceById(loginUser, projectName, processInstanceId,tasksQueue);
-                } catch (Exception e) {
-                    deleteFailedIdList.add(processInstanceId);
-                }
-            }
-        }
-        if(deleteFailedIdList.size() > 0){
-            putMsg(result, Status.BATCH_DELETE_PROCESS_INSTANCE_BY_IDS_ERROR,StringUtils.join(deleteFailedIdList.toArray(),","));
-        }else{
-            putMsg(result, Status.SUCCESS);
-        }
-
-        return result;
-    }
-
-    /**
-=======
->>>>>>> 8c21de8d
      * view process instance variables
      *
      * @param processInstanceId process instance id
