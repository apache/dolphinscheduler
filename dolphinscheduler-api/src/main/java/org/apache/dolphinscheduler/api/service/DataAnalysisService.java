/*
 * Licensed to the Apache Software Foundation (ASF) under one or more
 * contributor license agreements.  See the NOTICE file distributed with
 * this work for additional information regarding copyright ownership.
 * The ASF licenses this file to You under the Apache License, Version 2.0
 * (the "License"); you may not use this file except in compliance with
 * the License.  You may obtain a copy of the License at
 *
 *    http://www.apache.org/licenses/LICENSE-2.0
 *
 * Unless required by applicable law or agreed to in writing, software
 * distributed under the License is distributed on an "AS IS" BASIS,
 * WITHOUT WARRANTIES OR CONDITIONS OF ANY KIND, either express or implied.
 * See the License for the specific language governing permissions and
 * limitations under the License.
 */

package org.apache.dolphinscheduler.api.service;

<<<<<<< HEAD
import org.apache.dolphinscheduler.api.utils.Result;
=======
import org.apache.dolphinscheduler.api.dto.project.StatisticsStateRequest;
>>>>>>> b9ef4a71
import org.apache.dolphinscheduler.dao.entity.ExecuteStatusCount;
import org.apache.dolphinscheduler.dao.entity.User;

import org.apache.ibatis.annotations.Param;

import java.util.Date;
import java.util.List;

/**
 * data analysis service
 */
public interface DataAnalysisService {

    /**
     * statistical task instance status data
     *
     * @param loginUser   login user
     * @param projectCode project code
     * @param startDate   start date
     * @param endDate     end date
     * @return task state count data
     */
    Result countTaskStateByProject(User loginUser, long projectCode, String startDate, String endDate);

    /**
     * statistical process instance status data
     *
     * @param loginUser   login user
     * @param projectCode project code
     * @param startDate   start date
     * @param endDate     end date
     * @return process instance state count data
     */
    Result countProcessInstanceStateByProject(User loginUser, long projectCode, String startDate, String endDate);

    /**
     * statistics the process definition quantities of a certain person
     * <p>
     * We only need projects which users have permission to see to determine whether the definition belongs to the user or not.
     *
     * @param loginUser   login user
     * @param projectCode project code
     * @return workflow count data
     */
<<<<<<< HEAD
    Result countDefinitionByUser(User loginUser, long projectCode);
=======
    Map<String, Object> countDefinitionByUser(User loginUser, long projectCode);
    /**
     * statistics the workflow quantities of certain user
     * <p>
     * We only need projects which users have permission to see to determine whether the definition belongs to the user or not.
     *
     * @param loginUser   login user
     * @param projectCode project code
     * @param userId userId
     * @param releaseState releaseState
     * @return workflow count data
     */
    Map<String, Object> countDefinitionByUserV2(User loginUser, Long projectCode, Integer userId, Integer releaseState);
>>>>>>> b9ef4a71

    /**
     * statistical command status data
     *
     * @param loginUser login user
     * @return command state count data
     */
    Result countCommandState(User loginUser);

    /**
     * count queue state
     *
     * @param loginUser login user
     * @return queue state count data
     */
    Result countQueueState(User loginUser);

    /**
     * Statistics task instance group by given project codes list
     * <p>
     * We only need project codes to determine whether the task instance belongs to the user or not.
     *
     * @param startTime    Statistics start time
     * @param endTime      Statistics end time
     * @param projectCodes Project codes list to filter
     * @return List of ExecuteStatusCount
     */
    List<ExecuteStatusCount> countTaskInstanceAllStatesByProjectCodes(@Param("startTime") Date startTime,
                                                                      @Param("endTime") Date endTime,
                                                                      @Param("projectCodes") Long[] projectCodes);

    /**
     * query all workflow count
     * @param loginUser login user
     * @return workflow count
     */
    Map<String, Object> queryAllWorkflowCounts(User loginUser);

    /**
     * query all workflow states count
     * @param loginUser login user
     * @param statisticsStateRequest statisticsStateRequest
     * @return workflow states count
     */
    Map<String, Object> countWorkflowStates(User loginUser,
                                            StatisticsStateRequest statisticsStateRequest);

    /**
     * query one workflow states count
     * @param loginUser login user
     * @param workflowCode workflowCode
     * @return workflow states count
     */
    Map<String, Object> countOneWorkflowStates(User loginUser, Long workflowCode);

    /**
     * query all task states count
     * @param loginUser login user
     * @param statisticsStateRequest statisticsStateRequest
     * @return tasks states count
     */
    Map<String, Object> countTaskStates(User loginUser, StatisticsStateRequest statisticsStateRequest);

    /**
     * query one task states count
     * @param loginUser login user
     * @param taskCode taskCode
     * @return tasks states count
     */
    Map<String, Object> countOneTaskStates(User loginUser, Long taskCode);

    Long getProjectCodeByName(String projectName);
}<|MERGE_RESOLUTION|>--- conflicted
+++ resolved
@@ -17,11 +17,8 @@
 
 package org.apache.dolphinscheduler.api.service;
 
-<<<<<<< HEAD
 import org.apache.dolphinscheduler.api.utils.Result;
-=======
 import org.apache.dolphinscheduler.api.dto.project.StatisticsStateRequest;
->>>>>>> b9ef4a71
 import org.apache.dolphinscheduler.dao.entity.ExecuteStatusCount;
 import org.apache.dolphinscheduler.dao.entity.User;
 
@@ -66,10 +63,8 @@
      * @param projectCode project code
      * @return workflow count data
      */
-<<<<<<< HEAD
     Result countDefinitionByUser(User loginUser, long projectCode);
-=======
-    Map<String, Object> countDefinitionByUser(User loginUser, long projectCode);
+
     /**
      * statistics the workflow quantities of certain user
      * <p>
@@ -82,7 +77,6 @@
      * @return workflow count data
      */
     Map<String, Object> countDefinitionByUserV2(User loginUser, Long projectCode, Integer userId, Integer releaseState);
->>>>>>> b9ef4a71
 
     /**
      * statistical command status data
