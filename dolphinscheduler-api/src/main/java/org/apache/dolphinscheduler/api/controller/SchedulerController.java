--- conflicted
+++ resolved
@@ -17,7 +17,7 @@
 package org.apache.dolphinscheduler.api.controller;
 
 
-import org.apache.dolphinscheduler.api.exceptions.ApiException;
+import org.apache.dolphinscheduler.api.enums.Status;
 import org.apache.dolphinscheduler.api.service.SchedulerService;
 import org.apache.dolphinscheduler.api.utils.Result;
 import org.apache.dolphinscheduler.common.enums.FailureStrategy;
@@ -90,7 +90,6 @@
     })
     @PostMapping("/create")
     @ResponseStatus(HttpStatus.CREATED)
-    @ApiException(CREATE_SCHEDULE_ERROR)
     public Result createSchedule(@ApiIgnore @RequestAttribute(value = SESSION_USER) User loginUser,
                                  @ApiParam(name = "projectName", value = "PROJECT_NAME", required = true) @PathVariable String projectName,
                                  @RequestParam(value = "processDefinitionId") Integer processDefinitionId,
@@ -112,67 +111,6 @@
         return returnDataList(result);
     }
 
-
-
-    /**
-     * create schedule
-     *
-     * @param loginUser login user
-     * @param projectName project name
-     * @param processDefinitionIds process definition ids
-     * @param schedule scheduler
-     * @param warningType  warning type
-     * @param warningGroupId warning group id
-     * @param failureStrategy failure strategy
-     * @param processInstancePriority process instance priority
-     * @param receivers receivers
-     * @param receiversCc receivers cc
-     * @param workerGroup  worker group
-     * @return create result code
-     */
-    @ApiOperation(value = "createScheduleBatch", notes= "CREATE_SCHEDULE_BATCH_NOTES")
-    @ApiImplicitParams({
-            @ApiImplicitParam(name = "processDefinitionIds", value = "PROCESS_DEFINITION_IDS", required = true),
-            @ApiImplicitParam(name = "schedule", value = "SCHEDULE", dataType = "String", example = "{'startTime':'2019-06-10 00:00:00','endTime':'2019-06-13 00:00:00','crontab':'0 0 3/6 * * ? *'}"),
-            @ApiImplicitParam(name = "warningType", value = "WARNING_TYPE", type ="WarningType"),
-            @ApiImplicitParam(name = "warningGroupId", value = "WARNING_GROUP_ID", dataType = "Int", example = "100"),
-            @ApiImplicitParam(name = "failureStrategy", value = "FAILURE_STRATEGY", type ="FailureStrategy"),
-            @ApiImplicitParam(name = "receivers", value = "RECEIVERS", type ="String"),
-            @ApiImplicitParam(name = "receiversCc", value = "RECEIVERS_CC", type ="String"),
-            @ApiImplicitParam(name = "workerGroupId", value = "WORKER_GROUP_ID", dataType = "Int", example = "100"),
-            @ApiImplicitParam(name = "processInstancePriority", value = "PROCESS_INSTANCE_PRIORITY", type ="Priority"),
-    })
-    @PostMapping("/createBatch")
-    @ResponseStatus(HttpStatus.CREATED)
-    @SourceCodeConstraint.RevisedBy(SourceCodeConstraint.Author.ZHANGLONG)
-    public Result createBatchSchedule(@ApiIgnore @RequestAttribute(value = SESSION_USER) User loginUser,
-            @ApiParam(name = "projectName", value = "PROJECT_NAME", required = true) @PathVariable String projectName,
-            @RequestParam(value = "processDefinitionIds") String processDefinitionIds,
-            @RequestParam(value = "schedule") String schedule,
-            @RequestParam(value = "warningType", required = false, defaultValue = DEFAULT_WARNING_TYPE) WarningType warningType,
-            @RequestParam(value = "warningGroupId", required = false, defaultValue = DEFAULT_NOTIFY_GROUP_ID) int warningGroupId,
-            @RequestParam(value = "failureStrategy", required = false, defaultValue = DEFAULT_FAILURE_POLICY) FailureStrategy failureStrategy,
-            @RequestParam(value = "receivers", required = false) String receivers,
-            @RequestParam(value = "receiversCc", required = false) String receiversCc,
-            @RequestParam(value = "workerGroup", required = false, defaultValue = "default") String workerGroup,
-            @RequestParam(value = "processInstancePriority", required = false) Priority processInstancePriority) {
-        logger.info("login user {}, project name: {}, process name: {}, create schedule: {}, warning type: {}, warning group id: {}," +
-                        "failure policy: {},receivers : {},receiversCc : {},processInstancePriority : {}, workGroupId:{}",
-                loginUser.getUserName(), projectName, processDefinitionIds, schedule, warningType, warningGroupId,
-                failureStrategy, receivers, receiversCc, processInstancePriority, workerGroup);
-        try {
-
-
-            Map<String, Object> result = schedulerService.insertScheduleBatch(loginUser, projectName, processDefinitionIds, schedule,
-                    warningType, warningGroupId, failureStrategy, receivers, receiversCc, processInstancePriority, workerGroup);
-
-            return returnDataList(result);
-        } catch (Exception e) {
-            logger.error(CREATE_SCHEDULE_ERROR.getMsg(), e);
-            return error(CREATE_SCHEDULE_ERROR.getCode(), CREATE_SCHEDULE_ERROR.getMsg());
-        }
-    }
-
     /**
      * updateProcessInstance schedule
      *
@@ -202,7 +140,6 @@
             @ApiImplicitParam(name = "processInstancePriority", value = "PROCESS_INSTANCE_PRIORITY", type = "Priority"),
     })
     @PostMapping("/update")
-    @ApiException(UPDATE_SCHEDULE_ERROR)
     public Result updateSchedule(@ApiIgnore @RequestAttribute(value = SESSION_USER) User loginUser,
                                  @ApiParam(name = "projectName", value = "PROJECT_NAME", required = true) @PathVariable String projectName,
                                  @RequestParam(value = "id") Integer id,
@@ -250,12 +187,12 @@
     /**
      * offline schedule
      *
-     * @param loginUser   login user
-     * @param projectName project name
-     * @param id          schedule id
+     * @param loginUser login user
+     * @param projectName project name
+     * @param id schedule id
      * @return operation result code
      */
-    @ApiOperation(value = "offline", notes = "OFFLINE_SCHEDULE_NOTES")
+    @ApiOperation(value = "offline", notes= "OFFLINE_SCHEDULE_NOTES")
     @ApiImplicitParams({
             @ApiImplicitParam(name = "id", value = "SCHEDULE_ID", required = true, dataType = "Int", example = "100")
     })
@@ -317,27 +254,10 @@
     @ApiImplicitParams({
             @ApiImplicitParam(name = "scheduleId", value = "SCHEDULE_ID", required = true, dataType = "Int", example = "100")
     })
-    @GetMapping(value = "/delete")
+    @GetMapping(value="/delete")
     @ResponseStatus(HttpStatus.OK)
     @ApiException(DELETE_SCHEDULE_CRON_BY_ID_ERROR)
     public Result deleteScheduleById(@RequestAttribute(value = SESSION_USER) User loginUser,
-<<<<<<< HEAD
-                                              @PathVariable String projectName,
-                                              @RequestParam("scheduleId") Integer scheduleId
-    ){
-        try{
-            logger.info("delete schedule by id, login user:{}, project name:{}, schedule id:{}",
-                    loginUser.getUserName(), projectName, scheduleId);
-            Map<String, Object> result = schedulerService.deleteScheduleById(loginUser, projectName, scheduleId);
-
-
-
-            return returnDataList(result);
-        }catch (Exception e){
-            logger.error(DELETE_SCHEDULE_CRON_BY_ID_ERROR.getMsg(),e);
-            return error(Status.DELETE_SCHEDULE_CRON_BY_ID_ERROR.getCode(), Status.DELETE_SCHEDULE_CRON_BY_ID_ERROR.getMsg());
-        }
-=======
                                      @PathVariable String projectName,
                                      @RequestParam("scheduleId") Integer scheduleId
     ) {
@@ -345,7 +265,6 @@
                 loginUser.getUserName(), projectName, scheduleId);
         Map<String, Object> result = schedulerService.deleteScheduleById(loginUser, projectName, scheduleId);
         return returnDataList(result);
->>>>>>> 27c1d4ca
     }
 
     /**
