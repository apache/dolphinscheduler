/*
 * Licensed to the Apache Software Foundation (ASF) under one or more
 * contributor license agreements.  See the NOTICE file distributed with
 * this work for additional information regarding copyright ownership.
 * The ASF licenses this file to You under the Apache License, Version 2.0
 * (the "License"); you may not use this file except in compliance with
 * the License.  You may obtain a copy of the License at
 *
 *    http://www.apache.org/licenses/LICENSE-2.0
 *
 * Unless required by applicable law or agreed to in writing, software
 * distributed under the License is distributed on an "AS IS" BASIS,
 * WITHOUT WARRANTIES OR CONDITIONS OF ANY KIND, either express or implied.
 * See the License for the specific language governing permissions and
 * limitations under the License.
 */

package org.apache.dolphinscheduler.api.controller;

import static org.apache.dolphinscheduler.api.enums.Status.CREATE_SCHEDULE_ERROR;
import static org.apache.dolphinscheduler.api.enums.Status.DELETE_SCHEDULE_CRON_BY_ID_ERROR;
import static org.apache.dolphinscheduler.api.enums.Status.OFFLINE_SCHEDULE_ERROR;
import static org.apache.dolphinscheduler.api.enums.Status.PREVIEW_SCHEDULE_ERROR;
import static org.apache.dolphinscheduler.api.enums.Status.PUBLISH_SCHEDULE_ONLINE_ERROR;
import static org.apache.dolphinscheduler.api.enums.Status.QUERY_SCHEDULE_LIST_ERROR;
import static org.apache.dolphinscheduler.api.enums.Status.QUERY_SCHEDULE_LIST_PAGING_ERROR;
import static org.apache.dolphinscheduler.api.enums.Status.UPDATE_SCHEDULE_ERROR;
import static org.apache.dolphinscheduler.common.Constants.SESSION_USER;

<<<<<<< HEAD
import org.apache.dolphinscheduler.api.aspect.AccessLogAnnotation;
=======
import org.apache.dolphinscheduler.api.enums.Status;
>>>>>>> 837c9ba2
import org.apache.dolphinscheduler.api.exceptions.ApiException;
import org.apache.dolphinscheduler.api.service.SchedulerService;
import org.apache.dolphinscheduler.api.utils.RegexUtils;
import org.apache.dolphinscheduler.api.utils.Result;
import org.apache.dolphinscheduler.common.Constants;
import org.apache.dolphinscheduler.common.enums.FailureStrategy;
import org.apache.dolphinscheduler.common.enums.Priority;
import org.apache.dolphinscheduler.common.enums.ReleaseState;
import org.apache.dolphinscheduler.common.enums.WarningType;
import org.apache.dolphinscheduler.common.utils.ParameterUtils;
import org.apache.dolphinscheduler.dao.entity.User;

import java.util.Map;

import org.slf4j.Logger;
import org.slf4j.LoggerFactory;
import org.springframework.beans.factory.annotation.Autowired;
import org.springframework.http.HttpStatus;
import org.springframework.web.bind.annotation.GetMapping;
import org.springframework.web.bind.annotation.PathVariable;
import org.springframework.web.bind.annotation.PostMapping;
import org.springframework.web.bind.annotation.RequestAttribute;
import org.springframework.web.bind.annotation.RequestMapping;
import org.springframework.web.bind.annotation.RequestParam;
import org.springframework.web.bind.annotation.ResponseStatus;
import org.springframework.web.bind.annotation.RestController;

import io.swagger.annotations.Api;
import io.swagger.annotations.ApiImplicitParam;
import io.swagger.annotations.ApiImplicitParams;
import io.swagger.annotations.ApiOperation;
import io.swagger.annotations.ApiParam;
import springfox.documentation.annotations.ApiIgnore;

/**
 * scheduler controller
 */
@Api(tags = "SCHEDULER_TAG")
@RestController
@RequestMapping("/projects/{projectName}/schedule")
public class SchedulerController extends BaseController {

    public static final String DEFAULT_WARNING_TYPE = "NONE";
    public static final String DEFAULT_NOTIFY_GROUP_ID = "1";
    public static final String DEFAULT_FAILURE_POLICY = "CONTINUE";
    public static final String DEFAULT_PROCESS_INSTANCE_PRIORITY = "MEDIUM";

    @Autowired
    private SchedulerService schedulerService;


    /**
     * create schedule
     *
     * @param loginUser login user
     * @param projectName project name
     * @param processDefinitionId process definition id
     * @param schedule scheduler
     * @param warningType warning type
     * @param warningGroupId warning group id
     * @param failureStrategy failure strategy
     * @param processInstancePriority process instance priority
     * @param workerGroup worker group
     * @return create result code
     */
    @ApiOperation(value = "createSchedule", notes = "CREATE_SCHEDULE_NOTES")
    @ApiImplicitParams({
            @ApiImplicitParam(name = "processDefinitionId", value = "PROCESS_DEFINITION_ID", required = true, dataType = "Int", example = "100"),
            @ApiImplicitParam(name = "schedule", value = "SCHEDULE", dataType = "String", example = "{'startTime':'2019-06-10 00:00:00','endTime':'2019-06-13 00:00:00','crontab':'0 0 3/6 * * ? *'}"),
            @ApiImplicitParam(name = "warningType", value = "WARNING_TYPE", type = "WarningType"),
            @ApiImplicitParam(name = "warningGroupId", value = "WARNING_GROUP_ID", dataType = "Int", example = "100"),
            @ApiImplicitParam(name = "failureStrategy", value = "FAILURE_STRATEGY", type = "FailureStrategy"),
            @ApiImplicitParam(name = "workerGroupId", value = "WORKER_GROUP_ID", dataType = "Int", example = "100"),
            @ApiImplicitParam(name = "processInstancePriority", value = "PROCESS_INSTANCE_PRIORITY", type = "Priority"),
    })
    @PostMapping("/create")
    @ResponseStatus(HttpStatus.CREATED)
    @ApiException(CREATE_SCHEDULE_ERROR)
    @AccessLogAnnotation(ignoreRequestArgs = "loginUser")
    public Result createSchedule(@ApiIgnore @RequestAttribute(value = SESSION_USER) User loginUser,
                                 @ApiParam(name = "projectName", value = "PROJECT_NAME", required = true) @PathVariable String projectName,
                                 @RequestParam(value = "processDefinitionId") Integer processDefinitionId,
                                 @RequestParam(value = "schedule") String schedule,
                                 @RequestParam(value = "warningType", required = false, defaultValue = DEFAULT_WARNING_TYPE) WarningType warningType,
                                 @RequestParam(value = "warningGroupId", required = false, defaultValue = DEFAULT_NOTIFY_GROUP_ID) int warningGroupId,
                                 @RequestParam(value = "failureStrategy", required = false, defaultValue = DEFAULT_FAILURE_POLICY) FailureStrategy failureStrategy,
                                 @RequestParam(value = "workerGroup", required = false, defaultValue = "default") String workerGroup,
                                 @RequestParam(value = "processInstancePriority", required = false, defaultValue = DEFAULT_PROCESS_INSTANCE_PRIORITY) Priority processInstancePriority) {
        Map<String, Object> result = schedulerService.insertSchedule(loginUser, projectName, processDefinitionId, schedule,
                warningType, warningGroupId, failureStrategy, processInstancePriority, workerGroup);

        return returnDataList(result);
    }

    /**
     * updateProcessInstance schedule
     *
     * @param loginUser login user
     * @param projectName project name
     * @param id scheduler id
     * @param schedule scheduler
     * @param warningType warning type
     * @param warningGroupId warning group id
     * @param failureStrategy failure strategy
     * @param workerGroup worker group
     * @param processInstancePriority process instance priority
     * @return update result code
     */
    @ApiOperation(value = "updateSchedule", notes = "UPDATE_SCHEDULE_NOTES")
    @ApiImplicitParams({
            @ApiImplicitParam(name = "id", value = "SCHEDULE_ID", required = true, dataType = "Int", example = "100"),
            @ApiImplicitParam(name = "schedule", value = "SCHEDULE", dataType = "String", example = "{'startTime':'2019-06-10 00:00:00','endTime':'2019-06-13 00:00:00','crontab':'0 0 3/6 * * ? *'}"),
            @ApiImplicitParam(name = "warningType", value = "WARNING_TYPE", type = "WarningType"),
            @ApiImplicitParam(name = "warningGroupId", value = "WARNING_GROUP_ID", dataType = "Int", example = "100"),
            @ApiImplicitParam(name = "failureStrategy", value = "FAILURE_STRATEGY", type = "FailureStrategy"),
            @ApiImplicitParam(name = "workerGroupId", value = "WORKER_GROUP_ID", dataType = "Int", example = "100"),
            @ApiImplicitParam(name = "processInstancePriority", value = "PROCESS_INSTANCE_PRIORITY", type = "Priority"),
    })
    @PostMapping("/update")
    @ApiException(UPDATE_SCHEDULE_ERROR)
    @AccessLogAnnotation(ignoreRequestArgs = "loginUser")
    public Result updateSchedule(@ApiIgnore @RequestAttribute(value = SESSION_USER) User loginUser,
                                 @ApiParam(name = "projectName", value = "PROJECT_NAME", required = true) @PathVariable String projectName,
                                 @RequestParam(value = "id") Integer id,
                                 @RequestParam(value = "schedule") String schedule,
                                 @RequestParam(value = "warningType", required = false, defaultValue = DEFAULT_WARNING_TYPE) WarningType warningType,
                                 @RequestParam(value = "warningGroupId", required = false) int warningGroupId,
                                 @RequestParam(value = "failureStrategy", required = false, defaultValue = "END") FailureStrategy failureStrategy,
                                 @RequestParam(value = "workerGroup", required = false, defaultValue = "default") String workerGroup,
                                 @RequestParam(value = "processInstancePriority", required = false) Priority processInstancePriority) {

        Map<String, Object> result = schedulerService.updateSchedule(loginUser, projectName, id, schedule,
                warningType, warningGroupId, failureStrategy, null, processInstancePriority, workerGroup);
        return returnDataList(result);
    }

    /**
     * publish schedule setScheduleState
     *
     * @param loginUser login user
     * @param projectName project name
     * @param id scheduler id
     * @return publish result code
     */
    @ApiOperation(value = "online", notes = "ONLINE_SCHEDULE_NOTES")
    @ApiImplicitParams({
            @ApiImplicitParam(name = "id", value = "SCHEDULE_ID", required = true, dataType = "Int", example = "100")
    })
    @PostMapping("/online")
    @ApiException(PUBLISH_SCHEDULE_ONLINE_ERROR)
    @AccessLogAnnotation(ignoreRequestArgs = "loginUser")
    public Result online(@ApiIgnore @RequestAttribute(value = SESSION_USER) User loginUser,
                         @ApiParam(name = "projectName", value = "PROJECT_NAME", required = true) @PathVariable String projectName,
                         @RequestParam("id") Integer id) {
        Map<String, Object> result = schedulerService.setScheduleState(loginUser, projectName, id, ReleaseState.ONLINE);
        return returnDataList(result);
    }

    /**
     * offline schedule
     *
     * @param loginUser login user
     * @param projectName project name
     * @param id schedule id
     * @return operation result code
     */
    @ApiOperation(value = "offline", notes = "OFFLINE_SCHEDULE_NOTES")
    @ApiImplicitParams({
            @ApiImplicitParam(name = "id", value = "SCHEDULE_ID", required = true, dataType = "Int", example = "100")
    })
    @PostMapping("/offline")
    @ApiException(OFFLINE_SCHEDULE_ERROR)
    @AccessLogAnnotation(ignoreRequestArgs = "loginUser")
    public Result offline(@ApiIgnore @RequestAttribute(value = SESSION_USER) User loginUser,
                          @ApiParam(name = "projectName", value = "PROJECT_NAME", required = true) @PathVariable String projectName,
                          @RequestParam("id") Integer id) {

        Map<String, Object> result = schedulerService.setScheduleState(loginUser, projectName, id, ReleaseState.OFFLINE);
        return returnDataList(result);
    }

    /**
     * query schedule list paging
     *
     * @param loginUser login user
     * @param projectName project name
     * @param processDefinitionId process definition id
     * @param pageNo page number
     * @param pageSize page size
     * @param searchVal search value
     * @return schedule list page
     */
    @ApiOperation(value = "queryScheduleListPaging", notes = "QUERY_SCHEDULE_LIST_PAGING_NOTES")
    @ApiImplicitParams({
            @ApiImplicitParam(name = "processDefinitionId", value = "PROCESS_DEFINITION_ID", required = true, dataType = "Int", example = "100"),
            @ApiImplicitParam(name = "searchVal", value = "SEARCH_VAL", type = "String"),
            @ApiImplicitParam(name = "pageNo", value = "PAGE_NO", dataType = "Int", example = "100"),
            @ApiImplicitParam(name = "pageSize", value = "PAGE_SIZE", dataType = "Int", example = "100")

    })
    @GetMapping("/list-paging")
    @ApiException(QUERY_SCHEDULE_LIST_PAGING_ERROR)
    @AccessLogAnnotation(ignoreRequestArgs = "loginUser")
    public Result queryScheduleListPaging(@ApiIgnore @RequestAttribute(value = SESSION_USER) User loginUser,
                                          @ApiParam(name = "projectName", value = "PROJECT_NAME", required = true) @PathVariable String projectName,
                                          @RequestParam Integer processDefinitionId,
                                          @RequestParam(value = "searchVal", required = false) String searchVal,
                                          @RequestParam("pageNo") Integer pageNo,
                                          @RequestParam("pageSize") Integer pageSize) {
<<<<<<< HEAD
=======
        logger.info("login user {}, query schedule, project name: {}, process definition id: {}",
                loginUser.getUserName(), projectName, processDefinitionId);
        Map<String, Object> result = checkPageParams(pageNo, pageSize);
        if (result.get(Constants.STATUS) != Status.SUCCESS) {
            return returnDataListPaging(result);
        }
>>>>>>> 837c9ba2
        searchVal = ParameterUtils.handleEscapes(searchVal);
        result = schedulerService.querySchedule(loginUser, projectName, processDefinitionId, searchVal, pageNo, pageSize);
        return returnDataListPaging(result);
    }

    /**
     * delete schedule by id
     *
     * @param loginUser login user
     * @param projectName project name
     * @param scheduleId scheule id
     * @return delete result code
     */
    @ApiOperation(value = "deleteScheduleById", notes = "OFFLINE_SCHEDULE_NOTES")
    @ApiImplicitParams({
            @ApiImplicitParam(name = "scheduleId", value = "SCHEDULE_ID", required = true, dataType = "Int", example = "100")
    })
    @GetMapping(value = "/delete")
    @ResponseStatus(HttpStatus.OK)
    @ApiException(DELETE_SCHEDULE_CRON_BY_ID_ERROR)
    @AccessLogAnnotation(ignoreRequestArgs = "loginUser")
    public Result deleteScheduleById(@RequestAttribute(value = SESSION_USER) User loginUser,
                                     @PathVariable String projectName,
                                     @RequestParam("scheduleId") Integer scheduleId
    ) {
        Map<String, Object> result = schedulerService.deleteScheduleById(loginUser, projectName, scheduleId);
        return returnDataList(result);
    }

    /**
     * query schedule list
     *
     * @param loginUser login user
     * @param projectName project name
     * @return schedule list
     */
    @ApiOperation(value = "queryScheduleList", notes = "QUERY_SCHEDULE_LIST_NOTES")
    @PostMapping("/list")
    @ApiException(QUERY_SCHEDULE_LIST_ERROR)
    @AccessLogAnnotation(ignoreRequestArgs = "loginUser")
    public Result queryScheduleList(@ApiIgnore @RequestAttribute(value = SESSION_USER) User loginUser,
                                    @ApiParam(name = "projectName", value = "PROJECT_NAME", required = true) @PathVariable String projectName) {
        Map<String, Object> result = schedulerService.queryScheduleList(loginUser, projectName);
        return returnDataList(result);
    }

    /**
     * preview schedule
     *
     * @param loginUser login user
     * @param projectName project name
     * @param schedule schedule expression
     * @return the next five fire time
     */
    @ApiOperation(value = "previewSchedule", notes = "PREVIEW_SCHEDULE_NOTES")
    @ApiImplicitParams({
            @ApiImplicitParam(name = "schedule", value = "SCHEDULE", dataType = "String", example = "{'startTime':'2019-06-10 00:00:00','endTime':'2019-06-13 00:00:00','crontab':'0 0 3/6 * * ? *'}"),
    })
    @PostMapping("/preview")
    @ResponseStatus(HttpStatus.CREATED)
    @ApiException(PREVIEW_SCHEDULE_ERROR)
    @AccessLogAnnotation(ignoreRequestArgs = "loginUser")
    public Result previewSchedule(@ApiIgnore @RequestAttribute(value = SESSION_USER) User loginUser,
                                  @ApiParam(name = "projectName", value = "PROJECT_NAME", required = true) @PathVariable String projectName,
                                  @RequestParam(value = "schedule") String schedule
    ) {
        Map<String, Object> result = schedulerService.previewSchedule(loginUser, projectName, schedule);
        return returnDataList(result);
    }
}<|MERGE_RESOLUTION|>--- conflicted
+++ resolved
@@ -27,14 +27,10 @@
 import static org.apache.dolphinscheduler.api.enums.Status.UPDATE_SCHEDULE_ERROR;
 import static org.apache.dolphinscheduler.common.Constants.SESSION_USER;
 
-<<<<<<< HEAD
 import org.apache.dolphinscheduler.api.aspect.AccessLogAnnotation;
-=======
 import org.apache.dolphinscheduler.api.enums.Status;
->>>>>>> 837c9ba2
 import org.apache.dolphinscheduler.api.exceptions.ApiException;
 import org.apache.dolphinscheduler.api.service.SchedulerService;
-import org.apache.dolphinscheduler.api.utils.RegexUtils;
 import org.apache.dolphinscheduler.api.utils.Result;
 import org.apache.dolphinscheduler.common.Constants;
 import org.apache.dolphinscheduler.common.enums.FailureStrategy;
@@ -46,8 +42,6 @@
 
 import java.util.Map;
 
-import org.slf4j.Logger;
-import org.slf4j.LoggerFactory;
 import org.springframework.beans.factory.annotation.Autowired;
 import org.springframework.http.HttpStatus;
 import org.springframework.web.bind.annotation.GetMapping;
@@ -241,15 +235,11 @@
                                           @RequestParam(value = "searchVal", required = false) String searchVal,
                                           @RequestParam("pageNo") Integer pageNo,
                                           @RequestParam("pageSize") Integer pageSize) {
-<<<<<<< HEAD
-=======
-        logger.info("login user {}, query schedule, project name: {}, process definition id: {}",
-                loginUser.getUserName(), projectName, processDefinitionId);
+
         Map<String, Object> result = checkPageParams(pageNo, pageSize);
         if (result.get(Constants.STATUS) != Status.SUCCESS) {
             return returnDataListPaging(result);
         }
->>>>>>> 837c9ba2
         searchVal = ParameterUtils.handleEscapes(searchVal);
         result = schedulerService.querySchedule(loginUser, projectName, processDefinitionId, searchVal, pageNo, pageSize);
         return returnDataListPaging(result);
