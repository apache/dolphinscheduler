--- conflicted
+++ resolved
@@ -34,27 +34,7 @@
      * @param pageSize page size
      * @return token list for page number and page size
      */
-<<<<<<< HEAD
-    public Map<String, Object> queryAccessTokenList(User loginUser, String searchVal, Integer pageNo, Integer pageSize) {
-        Map<String, Object> result = new HashMap<>();
-
-        PageInfo<AccessToken> pageInfo = new PageInfo<>(pageNo, pageSize);
-        Page<AccessToken> page = new Page(pageNo, pageSize);
-        int userId = loginUser.getId();
-        if (loginUser.getUserType() == UserType.ADMIN_USER){
-            userId = 0;
-        }
-        IPage<AccessToken> accessTokenList = accessTokenMapper.selectAccessTokenPage(page, searchVal, userId);
-        pageInfo.setTotalCount((int)accessTokenList.getTotal());
-        pageInfo.setLists(accessTokenList.getRecords());
-        result.put(Constants.DATA_LIST, pageInfo);
-        putMsg(result, Status.SUCCESS);
-
-        return result;
-    }
-=======
     Map<String, Object> queryAccessTokenList(User loginUser, String searchVal, Integer pageNo, Integer pageSize);
->>>>>>> d6a32ac6
 
     /**
      * create token
@@ -64,34 +44,7 @@
      * @param token token string
      * @return create result code
      */
-<<<<<<< HEAD
-    public Map<String, Object> createToken(int userId, String expireTime, String token) {
-        Map<String, Object> result = new HashMap<>();
-
-        if (userId <= 0) {
-            throw new IllegalArgumentException("User id should not less than or equals to 0.");
-        }
-        AccessToken accessToken = new AccessToken();
-        accessToken.setUserId(userId);
-        accessToken.setExpireTime(DateUtils.stringToDate(expireTime));
-        accessToken.setToken(token);
-        accessToken.setCreateTime(new Date());
-        accessToken.setUpdateTime(new Date());
-
-        // insert
-        int insert = accessTokenMapper.insert(accessToken);
-
-        if (insert > 0) {
-            putMsg(result, Status.SUCCESS);
-        } else {
-            putMsg(result, Status.CREATE_ACCESS_TOKEN_ERROR);
-        }
-
-        return result;
-    }
-=======
     Map<String, Object> createToken(int userId, String expireTime, String token);
->>>>>>> d6a32ac6
 
     /**
      * generate token
@@ -100,17 +53,7 @@
      * @param expireTime token expire time
      * @return token string
      */
-<<<<<<< HEAD
-    public Map<String, Object> generateToken(int userId, String expireTime) {
-        Map<String, Object> result = new HashMap<>();
-        String token = EncryptionUtils.getMd5(userId + expireTime + String.valueOf(System.currentTimeMillis()));
-        result.put(Constants.DATA_LIST, token);
-        putMsg(result, Status.SUCCESS);
-        return result;
-    }
-=======
     Map<String, Object> generateToken(int userId, String expireTime);
->>>>>>> d6a32ac6
 
     /**
      * delete access token
@@ -119,31 +62,7 @@
      * @param id token id
      * @return delete result code
      */
-<<<<<<< HEAD
-    public Map<String, Object> delAccessTokenById(User loginUser, int id) {
-        Map<String, Object> result = new HashMap<>();
-
-        AccessToken accessToken = accessTokenMapper.selectById(id);
-
-        if (accessToken == null) {
-            logger.error("access token not exist,  access token id {}", id);
-            putMsg(result, Status.ACCESS_TOKEN_NOT_EXIST);
-            return result;
-        }
-
-        if (loginUser.getId() != accessToken.getUserId() &&
-                loginUser.getUserType() != UserType.ADMIN_USER) {
-            putMsg(result, Status.USER_NO_OPERATION_PERM);
-            return result;
-        }
-
-        accessTokenMapper.deleteById(id);
-        putMsg(result, Status.SUCCESS);
-        return result;
-    }
-=======
     Map<String, Object> delAccessTokenById(User loginUser, int id);
->>>>>>> d6a32ac6
 
     /**
      * update token by id
@@ -154,27 +73,5 @@
      * @param token token string
      * @return update result code
      */
-<<<<<<< HEAD
-    public Map<String, Object> updateToken(int id,int userId, String expireTime, String token) {
-        Map<String, Object> result = new HashMap<>();
-
-        AccessToken accessToken = accessTokenMapper.selectById(id);
-        if (accessToken == null) {
-            logger.error("access token not exist,  access token id {}", id);
-            putMsg(result, Status.ACCESS_TOKEN_NOT_EXIST);
-            return result;
-        }
-        accessToken.setUserId(userId);
-        accessToken.setExpireTime(DateUtils.stringToDate(expireTime));
-        accessToken.setToken(token);
-        accessToken.setUpdateTime(new Date());
-
-        accessTokenMapper.updateById(accessToken);
-
-        putMsg(result, Status.SUCCESS);
-        return result;
-    }
-=======
     Map<String, Object> updateToken(int id, int userId, String expireTime, String token);
->>>>>>> d6a32ac6
 }