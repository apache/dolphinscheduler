--- conflicted
+++ resolved
@@ -171,20 +171,12 @@
      */
     @ApiOperation(value = "updateResource", notes = "UPDATE_RESOURCE_NOTES")
     @ApiImplicitParams({
-<<<<<<< HEAD
-            @ApiImplicitParam(name = "id", value = "RESOURCE_ID", required = true, dataType = "Int", example = "100"),
-            @ApiImplicitParam(name = "fullName", value = "RESOURCE_FULLNAME", required = true, dataType = "String"),
-            @ApiImplicitParam(name = "type", value = "RESOURCE_TYPE", required = true, dataType = "ResourceType"),
-            @ApiImplicitParam(name = "name", value = "RESOURCE_NAME", required = true, dataType = "String"),
-            @ApiImplicitParam(name = "description", value = "RESOURCE_DESC", dataType = "String"),
-            @ApiImplicitParam(name = "file", value = "RESOURCE_FILE", required = true, dataType = "MultipartFile")
-=======
             @ApiImplicitParam(name = "id", value = "RESOURCE_ID", required = true, dataTypeClass = int.class, example = "100"),
+            @ApiImplicitParam(name = "fullName", value = "RESOURCE_FULLNAME", required = true, dataTypeClass = String.class),
             @ApiImplicitParam(name = "type", value = "RESOURCE_TYPE", required = true, dataTypeClass = ResourceType.class),
             @ApiImplicitParam(name = "name", value = "RESOURCE_NAME", required = true, dataTypeClass = String.class),
             @ApiImplicitParam(name = "description", value = "RESOURCE_DESC", dataTypeClass = String.class),
             @ApiImplicitParam(name = "file", value = "RESOURCE_FILE", required = true, dataTypeClass = MultipartFile.class)
->>>>>>> db925f32
     })
     @PutMapping(value = "/{id}")
     @ApiException(UPDATE_RESOURCE_ERROR)
@@ -197,13 +189,8 @@
                                          @RequestParam(value = "name") String alias,
                                          @RequestParam(value = "description", required = false) String description,
                                          @RequestParam(value = "file", required = false) MultipartFile file) {
-<<<<<<< HEAD
         //todo verify the resource name
         return resourceService.updateResource(loginUser, resourceId, fullName, tenantCode, alias, description, type, file);
-=======
-        // todo verify the resource name
-        return resourceService.updateResource(loginUser, resourceId, alias, description, type, file);
->>>>>>> db925f32
     }
 
     /**
@@ -215,27 +202,18 @@
      */
     @ApiOperation(value = "queryResourceList", notes = "QUERY_RESOURCE_LIST_NOTES")
     @ApiImplicitParams({
-<<<<<<< HEAD
-            @ApiImplicitParam(name = "type", value = "RESOURCE_TYPE", required = true, dataType = "ResourceType"),
-            @ApiImplicitParam(name = "fullName", value = "RESOURCE_FULLNAME", required = true, dataType = "String")
-=======
-            @ApiImplicitParam(name = "type", value = "RESOURCE_TYPE", required = true, dataTypeClass = ResourceType.class)
->>>>>>> db925f32
+            @ApiImplicitParam(name = "type", value = "RESOURCE_TYPE", required = true, dataTypeClass = ResourceType.class),
+            @ApiImplicitParam(name = "fullName", value = "RESOURCE_FULLNAME", required = true, dataTypeClass = String.class)
     })
     @GetMapping(value = "/list")
     @ResponseStatus(HttpStatus.OK)
     @ApiException(QUERY_RESOURCES_LIST_ERROR)
     @AccessLogAnnotation(ignoreRequestArgs = "loginUser")
     public Result<Object> queryResourceList(@ApiIgnore @RequestAttribute(value = Constants.SESSION_USER) User loginUser,
-<<<<<<< HEAD
                                             @RequestParam(value = "type") ResourceType type,
                                             @RequestParam(value = "fullName") String fullName
     ) {
         Map<String, Object> result = resourceService.queryResourceList(loginUser, type, fullName);
-=======
-                                            @RequestParam(value = "type") ResourceType type) {
-        Map<String, Object> result = resourceService.queryResourceList(loginUser, type);
->>>>>>> db925f32
         return returnDataList(result);
     }
 
@@ -251,20 +229,12 @@
      */
     @ApiOperation(value = "queryResourceListPaging", notes = "QUERY_RESOURCE_LIST_PAGING_NOTES")
     @ApiImplicitParams({
-<<<<<<< HEAD
-            @ApiImplicitParam(name = "type", value = "RESOURCE_TYPE", required = true, dataType = "ResourceType"),
-            @ApiImplicitParam(name = "id", value = "RESOURCE_ID", required = true, dataType = "int", example = "10"),
-            @ApiImplicitParam(name = "fullName", value = "RESOURCE_FULLNAME", required = true, dataType = "String", example = "ds"),
-            @ApiImplicitParam(name = "searchVal", value = "SEARCH_VAL", dataType = "String"),
-            @ApiImplicitParam(name = "pageNo", value = "PAGE_NO", required = true, dataType = "Int", example = "1"),
-            @ApiImplicitParam(name = "pageSize", value = "PAGE_SIZE", required = true, dataType = "Int", example = "20")
-=======
             @ApiImplicitParam(name = "type", value = "RESOURCE_TYPE", required = true, dataTypeClass = ResourceType.class),
             @ApiImplicitParam(name = "id", value = "RESOURCE_ID", required = true, dataTypeClass = int.class, example = "10"),
+            @ApiImplicitParam(name = "fullName", value = "RESOURCE_FULLNAME", required = true, dataTypeClass = String.class, example = "bucket_name/tenant_name/type/ds"),
             @ApiImplicitParam(name = "searchVal", value = "SEARCH_VAL", dataTypeClass = String.class),
             @ApiImplicitParam(name = "pageNo", value = "PAGE_NO", required = true, dataTypeClass = int.class, example = "1"),
             @ApiImplicitParam(name = "pageSize", value = "PAGE_SIZE", required = true, dataTypeClass = int.class, example = "20")
->>>>>>> db925f32
     })
     @GetMapping()
     @ResponseStatus(HttpStatus.OK)
@@ -297,28 +267,19 @@
      */
     @ApiOperation(value = "deleteResource", notes = "DELETE_RESOURCE_BY_ID_NOTES")
     @ApiImplicitParams({
-<<<<<<< HEAD
-            @ApiImplicitParam(name = "id", value = "RESOURCE_ID", required = true, dataType = "Int", example = "100"),
-            @ApiImplicitParam(name = "fullName", value = "RESOURCE_ID", required = true, dataType = "String", example = "test/")
-=======
-            @ApiImplicitParam(name = "id", value = "RESOURCE_ID", required = true, dataTypeClass = int.class, example = "100")
->>>>>>> db925f32
+            @ApiImplicitParam(name = "id", value = "RESOURCE_ID", required = true, dataTypeClass = int.class, example = "100"),
+            @ApiImplicitParam(name = "fullName", value = "RESOURCE_ID", required = true, dataTypeClass = String.class, example = "test/")
     })
     @DeleteMapping(value = "/{id}")
     @ResponseStatus(HttpStatus.OK)
     @ApiException(DELETE_RESOURCE_ERROR)
     @AccessLogAnnotation(ignoreRequestArgs = "loginUser")
     public Result<Object> deleteResource(@ApiIgnore @RequestAttribute(value = Constants.SESSION_USER) User loginUser,
-<<<<<<< HEAD
                                          @PathVariable(value = "id") int resourceId,
                                          @RequestParam(value = "fullName") String fullName,
                                          @RequestParam(value = "tenantCode", required = false) String tenantCode
     ) throws Exception {
         return resourceService.delete(loginUser, resourceId, fullName, tenantCode);
-=======
-                                         @PathVariable(value = "id") int resourceId) throws Exception {
-        return resourceService.delete(loginUser, resourceId);
->>>>>>> db925f32
     }
 
     /**
@@ -369,7 +330,7 @@
      * query resource by full name and type
      *
      * @param loginUser login user
-     * @param fileName resource full name
+     * @param fullName resource full name
      * @param tenantCode tenantcode of the owner of the resource
      * @param type resource type
      * @param id resource id
@@ -379,6 +340,7 @@
     @ApiImplicitParams({
             @ApiImplicitParam(name = "type", value = "RESOURCE_TYPE", required = true, dataTypeClass = ResourceType.class),
             @ApiImplicitParam(name = "fullName", value = "RESOURCE_FULL_NAME", required = true, dataTypeClass = String.class),
+            @ApiImplicitParam(name = "tenantCode", value = "TENANT_CODE", required = true, dataTypeClass = String.class),
             @ApiImplicitParam(name = "id", value = "RESOURCE_ID", required = false, dataTypeClass = int.class, example = "10")
     })
     @GetMapping(value = "/{id}")
@@ -386,12 +348,12 @@
     @ApiException(RESOURCE_NOT_EXIST)
     @AccessLogAnnotation(ignoreRequestArgs = "loginUser")
     public Result<Object> queryResource(@ApiIgnore @RequestAttribute(value = Constants.SESSION_USER) User loginUser,
-                                        @RequestParam(value = "fileName", required = false) String fileName,
+                                        @RequestParam(value = "fullName", required = false) String fullName,
                                         @RequestParam(value = "tenantCode", required = false) String tenantCode,
                                         @PathVariable(value = "id", required = false) Integer id,
                                         @RequestParam(value = "type") ResourceType type) {
 
-        return resourceService.queryResource(loginUser, fileName, id, type, tenantCode);
+        return resourceService.queryResource(loginUser, fullName, id, type, tenantCode);
     }
 
     /**
@@ -405,15 +367,10 @@
      */
     @ApiOperation(value = "viewResource", notes = "VIEW_RESOURCE_BY_ID_NOTES")
     @ApiImplicitParams({
-<<<<<<< HEAD
-        @ApiImplicitParam(name = "id", value = "RESOURCE_ID", required = true, dataType = "String", example = "tenant/1.png"),
-        @ApiImplicitParam(name = "skipLineNum", value = "SKIP_LINE_NUM", required = true, dataType = "Int", example = "100"),
-        @ApiImplicitParam(name = "limit", value = "LIMIT", required = true, dataType = "Int", example = "100")
-=======
             @ApiImplicitParam(name = "id", value = "RESOURCE_ID", required = true, dataTypeClass = int.class, example = "100"),
+            @ApiImplicitParam(name = "fullName", value = "RESOURCE_FULLNAME", required = true, dataTypeClass = String.class, example = "tenant/1.png"),
             @ApiImplicitParam(name = "skipLineNum", value = "SKIP_LINE_NUM", required = true, dataTypeClass = int.class, example = "100"),
             @ApiImplicitParam(name = "limit", value = "LIMIT", required = true, dataTypeClass = int.class, example = "100")
->>>>>>> db925f32
     })
     @GetMapping(value = "/{id}/view")
     @ApiException(VIEW_RESOURCE_FILE_ON_LINE_ERROR)
@@ -421,15 +378,9 @@
     public Result viewResource(@ApiIgnore @RequestAttribute(value = Constants.SESSION_USER) User loginUser,
                                @PathVariable(value = "id") String resourceId,
                                @RequestParam(value = "skipLineNum") int skipLineNum,
-<<<<<<< HEAD
                                @RequestParam(value = "limit") int limit,
-                               @RequestParam(value = "fullName") String fullName
-    ) {
+                               @RequestParam(value = "fullName") String fullName) {
         return resourceService.readResource(loginUser, resourceId, fullName,skipLineNum, limit);
-=======
-                               @RequestParam(value = "limit") int limit) {
-        return resourceService.readResource(loginUser, resourceId, skipLineNum, limit);
->>>>>>> db925f32
     }
 
     /**
@@ -476,29 +427,19 @@
      */
     @ApiOperation(value = "updateResourceContent", notes = "UPDATE_RESOURCE_NOTES")
     @ApiImplicitParams({
-<<<<<<< HEAD
-        @ApiImplicitParam(name = "id", value = "RESOURCE_ID", required = true, dataType = "Int", example = "100"),
-        @ApiImplicitParam(name = "content", value = "CONTENT", required = true, dataType = "String"),
-        @ApiImplicitParam(name = "fullName", value = "FULLNAME", required = true, dataType = "String"),
-        @ApiImplicitParam(name = "tenantCode", value = "TENANTCODE", required = true, dataType = "String")
-=======
             @ApiImplicitParam(name = "id", value = "RESOURCE_ID", required = true, dataTypeClass = int.class, example = "100"),
-            @ApiImplicitParam(name = "content", value = "CONTENT", required = true, dataTypeClass = String.class)
->>>>>>> db925f32
+            @ApiImplicitParam(name = "content", value = "CONTENT", required = true, dataTypeClass = String.class),
+            @ApiImplicitParam(name = "fullName", value = "FULL_NAME", required = true, dataTypeClass = String.class),
+            @ApiImplicitParam(name = "tenantCode", value = "TENANT_CODE", required = true, dataTypeClass = String.class)
     })
     @PutMapping(value = "/{id}/update-content")
     @ApiException(EDIT_RESOURCE_FILE_ON_LINE_ERROR)
     @AccessLogAnnotation(ignoreRequestArgs = "loginUser")
     public Result updateResourceContent(@ApiIgnore @RequestAttribute(value = Constants.SESSION_USER) User loginUser,
                                         @PathVariable(value = "id") int resourceId,
-<<<<<<< HEAD
                                         @RequestParam(value = "fullName") String fullName,
                                         @RequestParam(value = "tenantCode") String tenantCode,
-                                        @RequestParam(value = "content") String content
-    ) {
-=======
                                         @RequestParam(value = "content") String content) {
->>>>>>> db925f32
         if (StringUtils.isEmpty(content)) {
             logger.error("The resource file contents are not allowed to be empty");
             return error(RESOURCE_FILE_IS_EMPTY.getCode(), RESOURCE_FILE_IS_EMPTY.getMsg());
@@ -515,12 +456,8 @@
      */
     @ApiOperation(value = "downloadResource", notes = "DOWNLOAD_RESOURCE_NOTES")
     @ApiImplicitParams({
-<<<<<<< HEAD
-        @ApiImplicitParam(name = "id", value = "RESOURCE_ID", required = true, dataType = "Int", example = "100"),
+        @ApiImplicitParam(name = "id", value = "RESOURCE_ID", required = true, dataTypeClass = int.class, example = "100"),
         @ApiImplicitParam(name = "fullName", value = "RESOURCE_FULLNAME", required = true, dataType = "String", example = "test/")
-=======
-            @ApiImplicitParam(name = "id", value = "RESOURCE_ID", required = true, dataTypeClass = int.class, example = "100")
->>>>>>> db925f32
     })
     @GetMapping(value = "/{id}/download")
     @ResponseBody
@@ -576,14 +513,8 @@
                                 @RequestParam(value = "database", required = false) String database,
                                 @RequestParam(value = "description", required = false) String description,
                                 @PathVariable(value = "resourceId") int resourceId) {
-<<<<<<< HEAD
-        //todo verify the sourceName
+        // todo verify the sourceName
         return udfFuncService.createUdfFunction(loginUser, funcName, className, fullName, argTypes, database, description, type, resourceId);
-=======
-        // todo verify the sourceName
-        return udfFuncService.createUdfFunction(loginUser, funcName, className, argTypes, database, description, type,
-                resourceId);
->>>>>>> db925f32
     }
 
     /**
@@ -646,12 +577,7 @@
                                 @RequestParam(value = "description", required = false) String description,
                                 @RequestParam(value = "fullName") String fullName,
                                 @PathVariable(value = "resourceId") int resourceId) {
-<<<<<<< HEAD
         return udfFuncService.updateUdfFunc(loginUser, udfFuncId, funcName, className, argTypes, database, description, type, resourceId, fullName);
-=======
-        return udfFuncService.updateUdfFunc(loginUser, udfFuncId, funcName, className, argTypes, database, description,
-                type, resourceId);
->>>>>>> db925f32
     }
 
     /**
@@ -839,28 +765,19 @@
      */
     @ApiOperation(value = "queryResourceById", notes = "QUERY_BY_RESOURCE_NAME")
     @ApiImplicitParams({
-<<<<<<< HEAD
-        @ApiImplicitParam(name = "id", value = "RESOURCE_ID", required = true, dataType = "Int", example = "10"),
-        @ApiImplicitParam(name = "type", value = "RESOURCE_TYPE", required = true, dataType = "ResourceType"),
-        @ApiImplicitParam(name = "fullName", value = "RESOURCE_FULLNAME", required = true, dataType = "String"),
-=======
-            @ApiImplicitParam(name = "id", value = "RESOURCE_ID", required = true, dataTypeClass = int.class, example = "10")
->>>>>>> db925f32
+            @ApiImplicitParam(name = "id", value = "RESOURCE_ID", required = true, dataTypeClass = int.class, example = "10"),
+            @ApiImplicitParam(name = "type", value = "RESOURCE_TYPE", required = true, dataTypeClass = ResourceType.class),
+            @ApiImplicitParam(name = "fullName", value = "RESOURCE_FULL_NAME", required = true, dataTypeClass = String.class),
     })
     @GetMapping(value = "/{id}/query")
     @ResponseStatus(HttpStatus.OK)
     @ApiException(RESOURCE_NOT_EXIST)
     @AccessLogAnnotation(ignoreRequestArgs = "loginUser")
     public Result queryResourceById(@ApiIgnore @RequestAttribute(value = Constants.SESSION_USER) User loginUser,
-<<<<<<< HEAD
                                     @PathVariable(value = "id", required = true) Integer id,
                                     @RequestParam(value = "type") ResourceType type,
                                     @RequestParam(value = "fullName") String fullName,
-                                    @RequestParam(value = "tenantCode") String tenantCode
-    ) throws IOException {
-=======
-                                    @PathVariable(value = "id", required = true) Integer id) {
->>>>>>> db925f32
+                                    @RequestParam(value = "tenantCode") String tenantCode) throws IOException {
 
         return resourceService.queryResourceById(loginUser, id, fullName, tenantCode, type);
     }
