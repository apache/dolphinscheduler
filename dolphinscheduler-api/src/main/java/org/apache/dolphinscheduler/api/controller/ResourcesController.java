--- conflicted
+++ resolved
@@ -41,6 +41,7 @@
 import static org.apache.dolphinscheduler.api.enums.Status.VIEW_RESOURCE_FILE_ON_LINE_ERROR;
 import static org.apache.dolphinscheduler.api.enums.Status.VIEW_UDF_FUNCTION_ERROR;
 
+import io.swagger.annotations.ApiImplicitParam;
 import org.apache.dolphinscheduler.api.aspect.AccessLogAnnotation;
 import org.apache.dolphinscheduler.api.exceptions.ApiException;
 import org.apache.dolphinscheduler.api.service.ResourcesService;
@@ -134,24 +135,13 @@
      *
      * @return create result code
      */
-<<<<<<< HEAD
-    @ApiOperation(value = "createResource", notes = "CREATE_RESOURCE_NOTES")
-    @ApiImplicitParams({
-            @ApiImplicitParam(name = "type", value = "RESOURCE_TYPE", required = true, dataTypeClass = ResourceType.class),
-            @ApiImplicitParam(name = "name", value = "RESOURCE_NAME", required = true, dataTypeClass = String.class),
-            @ApiImplicitParam(name = "description", value = "RESOURCE_DESC", dataTypeClass = String.class),
-            @ApiImplicitParam(name = "file", value = "RESOURCE_FILE", required = true, dataTypeClass = MultipartFile.class),
-            @ApiImplicitParam(name = "currentDir", value = "RESOURCE_CURRENT_DIR", required = true, dataTypeClass = String.class)
-=======
     @Operation(summary = "createResource", description = "CREATE_RESOURCE_NOTES")
     @Parameters({
             @Parameter(name = "type", description = "RESOURCE_TYPE", required = true, schema = @Schema(implementation = ResourceType.class)),
             @Parameter(name = "name", description = "RESOURCE_NAME", required = true, schema = @Schema(implementation = String.class)),
             @Parameter(name = "description", description = "RESOURCE_DESC", schema = @Schema(implementation = String.class)),
             @Parameter(name = "file", description = "RESOURCE_FILE", required = true, schema = @Schema(implementation = MultipartFile.class)),
-            @Parameter(name = "pid", description = "RESOURCE_PID", required = true, schema = @Schema(implementation = int.class, example = "10")),
             @Parameter(name = "currentDir", description = "RESOURCE_CURRENT_DIR", required = true, schema = @Schema(implementation = String.class))
->>>>>>> 233bbdb0
     })
     @PostMapping()
     @ApiException(CREATE_RESOURCE_ERROR)
@@ -176,35 +166,21 @@
      * @param file resource file
      * @return update result code
      */
-<<<<<<< HEAD
-    @ApiOperation(value = "updateResource", notes = "UPDATE_RESOURCE_NOTES")
-    @ApiImplicitParams({
-            @ApiImplicitParam(name = "fullName", value = "RESOURCE_FULLNAME", required = true, dataTypeClass = String.class),
-            @ApiImplicitParam(name = "type", value = "RESOURCE_TYPE", required = true, dataTypeClass = ResourceType.class),
-            @ApiImplicitParam(name = "name", value = "RESOURCE_NAME", required = true, dataTypeClass = String.class),
-            @ApiImplicitParam(name = "description", value = "RESOURCE_DESC", dataTypeClass = String.class),
-            @ApiImplicitParam(name = "file", value = "RESOURCE_FILE", required = true, dataTypeClass = MultipartFile.class)
-=======
     @Operation(summary = "updateResource", description = "UPDATE_RESOURCE_NOTES")
     @Parameters({
-            @Parameter(name = "id", description = "RESOURCE_ID", required = true, schema = @Schema(implementation = int.class, example = "100")),
+            @Parameter(name = "fullName", description = "RESOURCE_FULLNAME", required = true, schema = @Schema(implementation = String.class)),
+            @Parameter(name = "tenantCode", description = "TENANT_CODE", required = true, schema = @Schema(implementation = String.class)),
             @Parameter(name = "type", description = "RESOURCE_TYPE", required = true, schema = @Schema(implementation = ResourceType.class)),
             @Parameter(name = "name", description = "RESOURCE_NAME", required = true, schema = @Schema(implementation = String.class)),
             @Parameter(name = "description", description = "RESOURCE_DESC", schema = @Schema(implementation = String.class)),
             @Parameter(name = "file", description = "RESOURCE_FILE", required = true, schema = @Schema(implementation = MultipartFile.class))
->>>>>>> 233bbdb0
     })
     @PutMapping()
     @ApiException(UPDATE_RESOURCE_ERROR)
     @AccessLogAnnotation(ignoreRequestArgs = "loginUser")
-<<<<<<< HEAD
-    public Result<Object> updateResource(@ApiIgnore @RequestAttribute(value = Constants.SESSION_USER) User loginUser,
+    public Result<Object> updateResource(@Parameter(hidden = true) @RequestAttribute(value = Constants.SESSION_USER) User loginUser,
                                          @RequestParam(value = "fullName") String fullName,
                                          @RequestParam(value = "tenantCode", required = false) String tenantCode,
-=======
-    public Result<Object> updateResource(@Parameter(hidden = true) @RequestAttribute(value = Constants.SESSION_USER) User loginUser,
-                                         @PathVariable(value = "id") int resourceId,
->>>>>>> 233bbdb0
                                          @RequestParam(value = "type") ResourceType type,
                                          @RequestParam(value = "name") String alias,
                                          @RequestParam(value = "description", required = false) String description,
@@ -219,31 +195,19 @@
      * @param type resource type
      * @return resource list
      */
-<<<<<<< HEAD
-    @ApiOperation(value = "queryResourceList", notes = "QUERY_RESOURCE_LIST_NOTES")
-    @ApiImplicitParams({
-            @ApiImplicitParam(name = "type", value = "RESOURCE_TYPE", required = true, dataTypeClass = ResourceType.class),
-            @ApiImplicitParam(name = "fullName", value = "RESOURCE_FULLNAME", required = true, dataTypeClass = String.class)
-=======
     @Operation(summary = "queryResourceList", description = "QUERY_RESOURCE_LIST_NOTES")
     @Parameters({
-            @Parameter(name = "type", description = "RESOURCE_TYPE", required = true, schema = @Schema(implementation = ResourceType.class))
->>>>>>> 233bbdb0
+            @Parameter(name = "type", description = "RESOURCE_TYPE", required = true, schema = @Schema(implementation = ResourceType.class)),
+            @Parameter(name = "fullName", description = "RESOURCE_FULLNAME", required = true, schema = @Schema(implementation = String.class))
     })
     @GetMapping(value = "/list")
     @ResponseStatus(HttpStatus.OK)
     @ApiException(QUERY_RESOURCES_LIST_ERROR)
     @AccessLogAnnotation(ignoreRequestArgs = "loginUser")
-<<<<<<< HEAD
-    public Result<Object> queryResourceList(@ApiIgnore @RequestAttribute(value = Constants.SESSION_USER) User loginUser,
+    public Result<Object> queryResourceList(@Parameter(hidden = true) @RequestAttribute(value = Constants.SESSION_USER) User loginUser,
                                             @RequestParam(value = "type") ResourceType type,
                                             @RequestParam(value = "fullName") String fullName) {
         Map<String, Object> result = resourceService.queryResourceList(loginUser, type, fullName);
-=======
-    public Result<Object> queryResourceList(@Parameter(hidden = true) @RequestAttribute(value = Constants.SESSION_USER) User loginUser,
-                                            @RequestParam(value = "type") ResourceType type) {
-        Map<String, Object> result = resourceService.queryResourceList(loginUser, type);
->>>>>>> 233bbdb0
         return returnDataList(result);
     }
 
@@ -257,35 +221,21 @@
      * @param pageSize page size
      * @return resource list page
      */
-<<<<<<< HEAD
-    @ApiOperation(value = "queryResourceListPaging", notes = "QUERY_RESOURCE_LIST_PAGING_NOTES")
-    @ApiImplicitParams({
-            @ApiImplicitParam(name = "type", value = "RESOURCE_TYPE", required = true, dataTypeClass = ResourceType.class),
-            @ApiImplicitParam(name = "fullName", value = "RESOURCE_FULLNAME", required = true, dataTypeClass = String.class, example = "bucket_name/tenant_name/type/ds"),
-            @ApiImplicitParam(name = "searchVal", value = "SEARCH_VAL", dataTypeClass = String.class),
-            @ApiImplicitParam(name = "pageNo", value = "PAGE_NO", required = true, dataTypeClass = int.class, example = "1"),
-            @ApiImplicitParam(name = "pageSize", value = "PAGE_SIZE", required = true, dataTypeClass = int.class, example = "20")
-=======
     @Operation(summary = "queryResourceListPaging", description = "QUERY_RESOURCE_LIST_PAGING_NOTES")
     @Parameters({
             @Parameter(name = "type", description = "RESOURCE_TYPE", required = true, schema = @Schema(implementation = ResourceType.class)),
-            @Parameter(name = "id", description = "RESOURCE_ID", required = true, schema = @Schema(implementation = int.class, example = "10")),
+            @Parameter(name = "fullName", description = "RESOURCE_FULLNAME", required = true, schema = @Schema(implementation = String.class, example = "bucket_name/tenant_name/type/ds")),
             @Parameter(name = "searchVal", description = "SEARCH_VAL", schema = @Schema(implementation = String.class)),
             @Parameter(name = "pageNo", description = "PAGE_NO", required = true, schema = @Schema(implementation = int.class, example = "1")),
             @Parameter(name = "pageSize", description = "PAGE_SIZE", required = true, schema = @Schema(implementation = int.class, example = "20"))
->>>>>>> 233bbdb0
     })
     @GetMapping()
     @ResponseStatus(HttpStatus.OK)
     @ApiException(QUERY_RESOURCES_LIST_PAGING)
     @AccessLogAnnotation(ignoreRequestArgs = "loginUser")
-<<<<<<< HEAD
-    public Result<Object> queryResourceListPaging(@ApiIgnore @RequestAttribute(value = Constants.SESSION_USER) User loginUser,
+    public Result<Object> queryResourceListPaging(@Parameter(hidden = true) @RequestAttribute(value = Constants.SESSION_USER) User loginUser,
                                                   @RequestParam(value = "fullName") String fullName,
                                                   @RequestParam(value = "tenantCode") String tenantCode,
-=======
-    public Result<Object> queryResourceListPaging(@Parameter(hidden = true) @RequestAttribute(value = Constants.SESSION_USER) User loginUser,
->>>>>>> 233bbdb0
                                                   @RequestParam(value = "type") ResourceType type,
                                                   @RequestParam("pageNo") Integer pageNo,
                                                   @RequestParam(value = "searchVal", required = false) String searchVal,
@@ -307,30 +257,18 @@
      * @param loginUser login user
      * @return delete result code
      */
-<<<<<<< HEAD
-    @ApiOperation(value = "deleteResource", notes = "DELETE_RESOURCE_BY_ID_NOTES")
-    @ApiImplicitParams({
-            @ApiImplicitParam(name = "fullName", value = "RESOURCE_ID", required = true, dataTypeClass = String.class, example = "test/")
-=======
     @Operation(summary = "deleteResource", description = "DELETE_RESOURCE_BY_ID_NOTES")
     @Parameters({
-            @Parameter(name = "id", description = "RESOURCE_ID", required = true, schema = @Schema(implementation = int.class, example = "100"))
->>>>>>> 233bbdb0
+            @Parameter(name = "fullName", description = "RESOURCE_FULLNAME", required = true, schema = @Schema(implementation = String.class, example = "test/"))
     })
     @DeleteMapping()
     @ResponseStatus(HttpStatus.OK)
     @ApiException(DELETE_RESOURCE_ERROR)
     @AccessLogAnnotation(ignoreRequestArgs = "loginUser")
-<<<<<<< HEAD
-    public Result<Object> deleteResource(@ApiIgnore @RequestAttribute(value = Constants.SESSION_USER) User loginUser,
+    public Result<Object> deleteResource(@Parameter(hidden = true) @RequestAttribute(value = Constants.SESSION_USER) User loginUser,
                                          @RequestParam(value = "fullName") String fullName,
                                          @RequestParam(value = "tenantCode", required = false) String tenantCode) throws Exception {
         return resourceService.delete(loginUser, fullName, tenantCode);
-=======
-    public Result<Object> deleteResource(@Parameter(hidden = true) @RequestAttribute(value = Constants.SESSION_USER) User loginUser,
-                                         @PathVariable(value = "id") int resourceId) throws Exception {
-        return resourceService.delete(loginUser, resourceId);
->>>>>>> 233bbdb0
     }
 
     /**
@@ -381,40 +319,25 @@
      * query resource by file name and type
      *
      * @param loginUser login user
-     * @param fileName resource file name, it is not full name
+     * @param fileName resource full name
      * @param tenantCode tenantcode of the owner of the resource
      * @param type resource type
      * @return true if the resource name not exists, otherwise return false
      */
-<<<<<<< HEAD
-    @ApiOperation(value = "queryResourceByFileName", notes = "QUERY_BY_RESOURCE_FILE_NAME")
-    @ApiImplicitParams({
-            @ApiImplicitParam(name = "type", value = "RESOURCE_TYPE", required = true, dataTypeClass = ResourceType.class),
-            @ApiImplicitParam(name = "fileName", value = "RESOURCE_FILE_NAME", required = true, dataTypeClass = String.class),
-            @ApiImplicitParam(name = "tenantCode", value = "TENANT_CODE", required = true, dataTypeClass = String.class),
-=======
-    @Operation(summary = "queryResource", description = "QUERY_BY_RESOURCE_NAME")
-    @Parameters({
-            @Parameter(name = "type", description = "RESOURCE_TYPE", required = true, schema = @Schema(implementation = ResourceType.class)),
-            @Parameter(name = "fullName", description = "RESOURCE_FULL_NAME", required = true, schema = @Schema(implementation = String.class)),
-            @Parameter(name = "id", description = "RESOURCE_ID", required = false, schema = @Schema(implementation = int.class, example = "10"))
->>>>>>> 233bbdb0
+    @Operation(summary = "queryResourceByFileName", description = "QUERY_BY_RESOURCE_FILE_NAME")
+    @Parameters({
+            @Parameter(name = "type", description = "RESOURCE_TYPE", required = true, schema = @Schema(implementation = ResourceType.class)),
+            @Parameter(name = "fileName", description = "RESOURCE_FILE_NAME", required = true, schema = @Schema(implementation = String.class)),
+            @Parameter(name = "tenantCode", description = "TENANT_CODE", required = true, schema = @Schema(implementation = String.class)),
     })
     @GetMapping(value = "/query-file-name")
     @ResponseStatus(HttpStatus.OK)
     @ApiException(RESOURCE_NOT_EXIST)
     @AccessLogAnnotation(ignoreRequestArgs = "loginUser")
-<<<<<<< HEAD
-    public Result<Object> queryResourceByFileName(@ApiIgnore @RequestAttribute(value = Constants.SESSION_USER) User loginUser,
+    public Result<Object> queryResourceByFileName(@Parameter(hidden = true) @RequestAttribute(value = Constants.SESSION_USER) User loginUser,
                                                   @RequestParam(value = "fileName", required = false) String fileName,
                                                   @RequestParam(value = "tenantCode", required = false) String tenantCode,
                                                   @RequestParam(value = "type") ResourceType type) {
-=======
-    public Result<Object> queryResource(@Parameter(hidden = true) @RequestAttribute(value = Constants.SESSION_USER) User loginUser,
-                                        @RequestParam(value = "fullName", required = false) String fullName,
-                                        @PathVariable(value = "id", required = false) Integer id,
-                                        @RequestParam(value = "type") ResourceType type) {
->>>>>>> 233bbdb0
 
         return resourceService.queryResourceByFileName(loginUser, fileName, type, tenantCode);
     }
@@ -423,35 +346,21 @@
      * view resource file online
      *
      * @param loginUser login user
-     * @param resourceId DEPRECATED
      * @param skipLineNum skip line number
      * @param limit limit
      * @return resource content
      */
-<<<<<<< HEAD
-    @ApiOperation(value = "viewResource", notes = "VIEW_RESOURCE_BY_ID_NOTES")
-    @ApiImplicitParams({
-            @ApiImplicitParam(name = "fullName", value = "RESOURCE_FULL_NAME", required = true, dataTypeClass = String.class, example = "tenant/1.png"),
-            @ApiImplicitParam(name = "tenantCode", value = "TENANT_CODE", required = true, dataTypeClass = String.class),
-            @ApiImplicitParam(name = "skipLineNum", value = "SKIP_LINE_NUM", required = true, dataTypeClass = int.class, example = "100"),
-            @ApiImplicitParam(name = "limit", value = "LIMIT", required = true, dataTypeClass = int.class, example = "100")
-=======
     @Operation(summary = "viewResource", description = "VIEW_RESOURCE_BY_ID_NOTES")
     @Parameters({
-            @Parameter(name = "id", description = "RESOURCE_ID", required = true, schema = @Schema(implementation = int.class, example = "100")),
+            @Parameter(name = "fullName", description = "RESOURCE_FULL_NAME", required = true, schema = @Schema(implementation = String.class, example = "tenant/1.png")),
+            @Parameter(name = "tenantCode", description = "TENANT_CODE", required = true, schema = @Schema(implementation = String.class)),
             @Parameter(name = "skipLineNum", description = "SKIP_LINE_NUM", required = true, schema = @Schema(implementation = int.class, example = "100")),
             @Parameter(name = "limit", description = "LIMIT", required = true, schema = @Schema(implementation = int.class, example = "100"))
->>>>>>> 233bbdb0
     })
     @GetMapping(value = "/view")
     @ApiException(VIEW_RESOURCE_FILE_ON_LINE_ERROR)
     @AccessLogAnnotation(ignoreRequestArgs = "loginUser")
-<<<<<<< HEAD
-    public Result viewResource(@ApiIgnore @RequestAttribute(value = Constants.SESSION_USER) User loginUser,
-=======
     public Result viewResource(@Parameter(hidden = true) @RequestAttribute(value = Constants.SESSION_USER) User loginUser,
-                               @PathVariable(value = "id") int resourceId,
->>>>>>> 233bbdb0
                                @RequestParam(value = "skipLineNum") int skipLineNum,
                                @RequestParam(value = "limit") int limit,
                                @RequestParam(value = "fullName") String fullName,
@@ -464,16 +373,6 @@
      *
      * @return create result code
      */
-<<<<<<< HEAD
-    @ApiOperation(value = "onlineCreateResource", notes = "ONLINE_CREATE_RESOURCE_NOTES")
-    @ApiImplicitParams({
-            @ApiImplicitParam(name = "type", value = "RESOURCE_TYPE", required = true, dataTypeClass = ResourceType.class),
-            @ApiImplicitParam(name = "fileName", value = "RESOURCE_NAME", required = true, dataTypeClass = String.class),
-            @ApiImplicitParam(name = "suffix", value = "SUFFIX", required = true, dataTypeClass = String.class),
-            @ApiImplicitParam(name = "description", value = "RESOURCE_DESC", dataTypeClass = String.class),
-            @ApiImplicitParam(name = "content", value = "CONTENT", required = true, dataTypeClass = String.class),
-            @ApiImplicitParam(name = "currentDir", value = "RESOURCE_CURRENTDIR", required = true, dataTypeClass = String.class)
-=======
     @Operation(summary = "onlineCreateResource", description = "ONLINE_CREATE_RESOURCE_NOTES")
     @Parameters({
             @Parameter(name = "type", description = "RESOURCE_TYPE", required = true, schema = @Schema(implementation = ResourceType.class)),
@@ -481,9 +380,7 @@
             @Parameter(name = "suffix", description = "SUFFIX", required = true, schema = @Schema(implementation = String.class)),
             @Parameter(name = "description", description = "RESOURCE_DESC", schema = @Schema(implementation = String.class)),
             @Parameter(name = "content", description = "CONTENT", required = true, schema = @Schema(implementation = String.class)),
-            @Parameter(name = "pid", description = "RESOURCE_PID", required = true, schema = @Schema(implementation = int.class, example = "10")),
             @Parameter(name = "currentDir", description = "RESOURCE_CURRENTDIR", required = true, schema = @Schema(implementation = String.class))
->>>>>>> 233bbdb0
     })
     @PostMapping(value = "/online-create")
     @ApiException(CREATE_RESOURCE_FILE_ON_LINE_ERROR)
@@ -510,30 +407,18 @@
      * @param content content
      * @return update result code
      */
-<<<<<<< HEAD
-    @ApiOperation(value = "updateResourceContent", notes = "UPDATE_RESOURCE_NOTES")
-    @ApiImplicitParams({
-            @ApiImplicitParam(name = "content", value = "CONTENT", required = true, dataTypeClass = String.class),
-            @ApiImplicitParam(name = "fullName", value = "FULL_NAME", required = true, dataTypeClass = String.class),
-            @ApiImplicitParam(name = "tenantCode", value = "TENANT_CODE", required = true, dataTypeClass = String.class)
-=======
     @Operation(summary = "updateResourceContent", description = "UPDATE_RESOURCE_NOTES")
     @Parameters({
-            @Parameter(name = "id", description = "RESOURCE_ID", required = true, schema = @Schema(implementation = int.class, example = "100")),
-            @Parameter(name = "content", description = "CONTENT", required = true, schema = @Schema(implementation = String.class))
->>>>>>> 233bbdb0
+            @Parameter(name = "content", description = "CONTENT", required = true, schema = @Schema(implementation = String.class)),
+            @Parameter(name = "fullName", description = "FULL_NAME", required = true, schema = @Schema(implementation = String.class)),
+            @Parameter(name = "tenantCode", description = "TENANT_CODE", required = true, schema = @Schema(implementation = String.class))
     })
     @PutMapping(value = "/update-content")
     @ApiException(EDIT_RESOURCE_FILE_ON_LINE_ERROR)
     @AccessLogAnnotation(ignoreRequestArgs = "loginUser")
-<<<<<<< HEAD
-    public Result updateResourceContent(@ApiIgnore @RequestAttribute(value = Constants.SESSION_USER) User loginUser,
+    public Result updateResourceContent(@Parameter(hidden = true) @RequestAttribute(value = Constants.SESSION_USER) User loginUser,
                                         @RequestParam(value = "fullName") String fullName,
                                         @RequestParam(value = "tenantCode") String tenantCode,
-=======
-    public Result updateResourceContent(@Parameter(hidden = true) @RequestAttribute(value = Constants.SESSION_USER) User loginUser,
-                                        @PathVariable(value = "id") int resourceId,
->>>>>>> 233bbdb0
                                         @RequestParam(value = "content") String content) {
         if (StringUtils.isEmpty(content)) {
             logger.error("The resource file contents are not allowed to be empty");
@@ -548,29 +433,17 @@
      * @param loginUser login user
      * @return resource content
      */
-<<<<<<< HEAD
-    @ApiOperation(value = "downloadResource", notes = "DOWNLOAD_RESOURCE_NOTES")
-    @ApiImplicitParams({
-            @ApiImplicitParam(name = "fullName", value = "RESOURCE_FULLNAME", required = true, dataType = "String", example = "test/")
-=======
     @Operation(summary = "downloadResource", description = "DOWNLOAD_RESOURCE_NOTES")
     @Parameters({
-            @Parameter(name = "id", description = "RESOURCE_ID", required = true, schema = @Schema(implementation = int.class, example = "100"))
->>>>>>> 233bbdb0
+            @Parameter(name = "fullName", description = "RESOURCE_FULLNAME", required = true, schema = @Schema(implementation = String.class, example = "test/"))
     })
     @GetMapping(value = "/download")
     @ResponseBody
     @ApiException(DOWNLOAD_RESOURCE_FILE_ERROR)
     @AccessLogAnnotation(ignoreRequestArgs = "loginUser")
-<<<<<<< HEAD
-    public ResponseEntity downloadResource(@ApiIgnore @RequestAttribute(value = Constants.SESSION_USER) User loginUser,
+    public ResponseEntity downloadResource(@Parameter(hidden = true) @RequestAttribute(value = Constants.SESSION_USER) User loginUser,
                                            @RequestParam(value = "fullName") String fullName) throws Exception {
         Resource file = resourceService.downloadResource(loginUser, fullName);
-=======
-    public ResponseEntity downloadResource(@Parameter(hidden = true) @RequestAttribute(value = Constants.SESSION_USER) User loginUser,
-                                           @PathVariable(value = "id") int resourceId) throws Exception {
-        Resource file = resourceService.downloadResource(loginUser, resourceId);
->>>>>>> 233bbdb0
         if (file == null) {
             return ResponseEntity.status(HttpStatus.BAD_REQUEST).body(RESOURCE_NOT_EXIST.getMsg());
         }
@@ -590,7 +463,6 @@
      * @param database database
      * @param description description
      * @param className class name
-     * @param resourceId DEPRECATED
      * @return create result code
      */
     @Operation(summary = "createUdfFunc", description = "CREATE_UDF_FUNCTION_NOTES")
@@ -655,17 +527,6 @@
      * @param udfFuncId udf function id
      * @return update result code
      */
-<<<<<<< HEAD
-    @ApiOperation(value = "updateUdfFunc", notes = "UPDATE_UDF_FUNCTION_NOTES")
-    @ApiImplicitParams({
-            @ApiImplicitParam(name = "id", value = "UDF_ID", required = true, dataTypeClass = int.class),
-            @ApiImplicitParam(name = "type", value = "UDF_TYPE", required = true, dataTypeClass = UdfType.class),
-            @ApiImplicitParam(name = "funcName", value = "FUNC_NAME", required = true, dataTypeClass = String.class),
-            @ApiImplicitParam(name = "className", value = "CLASS_NAME", required = true, dataTypeClass = String.class),
-            @ApiImplicitParam(name = "argTypes", value = "ARG_TYPES", dataTypeClass = String.class),
-            @ApiImplicitParam(name = "database", value = "DATABASE_NAME", dataTypeClass = String.class),
-            @ApiImplicitParam(name = "description", value = "UDF_DESC", dataTypeClass = String.class)
-=======
     @Operation(summary = "updateUdfFunc", description = "UPDATE_UDF_FUNCTION_NOTES")
     @Parameters({
             @Parameter(name = "id", description = "UDF_ID", required = true, schema = @Schema(implementation = int.class)),
@@ -674,10 +535,7 @@
             @Parameter(name = "className", description = "CLASS_NAME", required = true, schema = @Schema(implementation = String.class)),
             @Parameter(name = "argTypes", description = "ARG_TYPES", schema = @Schema(implementation = String.class)),
             @Parameter(name = "database", description = "DATABASE_NAME", schema = @Schema(implementation = String.class)),
-            @Parameter(name = "description", description = "UDF_DESC", schema = @Schema(implementation = String.class)),
-            @Parameter(name = "resourceId", description = "RESOURCE_ID", required = true, schema = @Schema(implementation = int.class, example = "100"))
-
->>>>>>> 233bbdb0
+            @Parameter(name = "description", description = "UDF_DESC", schema = @Schema(implementation = String.class))
     })
     @PutMapping(value = "/udf-func/{id}")
     @ApiException(UPDATE_UDF_FUNCTION_ERROR)
@@ -878,30 +736,19 @@
      * @param fullName resource full name
      * @return resource
      */
-<<<<<<< HEAD
-    @ApiOperation(value = "queryResourceByFullName", notes = "QUERY_BY_RESOURCE_FULL_NAME")
-    @ApiImplicitParams({
-            @ApiImplicitParam(name = "type", value = "RESOURCE_TYPE", required = true, dataTypeClass = ResourceType.class),
-            @ApiImplicitParam(name = "fullName", value = "RESOURCE_FULL_NAME", required = true, dataTypeClass = String.class),
-=======
-    @Operation(summary = "queryResourceById", description = "QUERY_BY_RESOURCE_NAME")
-    @Parameters({
-            @Parameter(name = "id", description = "RESOURCE_ID", required = true, schema = @Schema(implementation = int.class, example = "10"))
->>>>>>> 233bbdb0
+    @Operation(summary = "queryResourceByFullName", description = "QUERY_BY_RESOURCE_FULL_NAME")
+    @Parameters({
+            @Parameter(name = "type", description = "RESOURCE_TYPE", required = true, schema = @Schema(implementation = ResourceType.class)),
+            @Parameter(name = "fullName", description = "RESOURCE_FULL_NAME", required = true, schema = @Schema(implementation = String.class)),
     })
     @GetMapping(value = "/query-full-name")
     @ResponseStatus(HttpStatus.OK)
     @ApiException(RESOURCE_NOT_EXIST)
     @AccessLogAnnotation(ignoreRequestArgs = "loginUser")
-<<<<<<< HEAD
-    public Result queryResourceByFullName(@ApiIgnore @RequestAttribute(value = Constants.SESSION_USER) User loginUser,
+    public Result queryResourceByFullName(@Parameter(hidden = true) @RequestAttribute(value = Constants.SESSION_USER) User loginUser,
                                           @RequestParam(value = "type") ResourceType type,
                                           @RequestParam(value = "fullName") String fullName,
                                           @RequestParam(value = "tenantCode") String tenantCode) throws IOException {
-=======
-    public Result queryResourceById(@Parameter(hidden = true) @RequestAttribute(value = Constants.SESSION_USER) User loginUser,
-                                    @PathVariable(value = "id", required = true) Integer id) {
->>>>>>> 233bbdb0
 
         return resourceService.queryResourceByFullName(loginUser, fullName, tenantCode, type);
     }
