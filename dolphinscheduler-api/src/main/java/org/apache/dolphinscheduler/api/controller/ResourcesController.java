/*
 * Licensed to the Apache Software Foundation (ASF) under one or more
 * contributor license agreements.  See the NOTICE file distributed with
 * this work for additional information regarding copyright ownership.
 * The ASF licenses this file to You under the Apache License, Version 2.0
 * (the "License"); you may not use this file except in compliance with
 * the License.  You may obtain a copy of the License at
 *
 *    http://www.apache.org/licenses/LICENSE-2.0
 *
 * Unless required by applicable law or agreed to in writing, software
 * distributed under the License is distributed on an "AS IS" BASIS,
 * WITHOUT WARRANTIES OR CONDITIONS OF ANY KIND, either express or implied.
 * See the License for the specific language governing permissions and
 * limitations under the License.
 */

package org.apache.dolphinscheduler.api.controller;

import static org.apache.dolphinscheduler.api.enums.Status.CREATE_RESOURCE_ERROR;
import static org.apache.dolphinscheduler.api.enums.Status.CREATE_RESOURCE_FILE_ON_LINE_ERROR;
import static org.apache.dolphinscheduler.api.enums.Status.CREATE_UDF_FUNCTION_ERROR;
import static org.apache.dolphinscheduler.api.enums.Status.DELETE_RESOURCE_ERROR;
import static org.apache.dolphinscheduler.api.enums.Status.DELETE_UDF_FUNCTION_ERROR;
import static org.apache.dolphinscheduler.api.enums.Status.DOWNLOAD_RESOURCE_FILE_ERROR;
import static org.apache.dolphinscheduler.api.enums.Status.EDIT_RESOURCE_FILE_ON_LINE_ERROR;
import static org.apache.dolphinscheduler.api.enums.Status.QUERY_DATASOURCE_BY_TYPE_ERROR;
import static org.apache.dolphinscheduler.api.enums.Status.QUERY_RESOURCES_LIST_ERROR;
import static org.apache.dolphinscheduler.api.enums.Status.QUERY_RESOURCES_LIST_PAGING;
import static org.apache.dolphinscheduler.api.enums.Status.QUERY_UDF_FUNCTION_LIST_PAGING_ERROR;
import static org.apache.dolphinscheduler.api.enums.Status.RESOURCE_FILE_IS_EMPTY;
import static org.apache.dolphinscheduler.api.enums.Status.RESOURCE_NOT_EXIST;
import static org.apache.dolphinscheduler.api.enums.Status.UPDATE_RESOURCE_ERROR;
import static org.apache.dolphinscheduler.api.enums.Status.UPDATE_UDF_FUNCTION_ERROR;
import static org.apache.dolphinscheduler.api.enums.Status.VERIFY_RESOURCE_BY_NAME_AND_TYPE_ERROR;
import static org.apache.dolphinscheduler.api.enums.Status.VERIFY_UDF_FUNCTION_NAME_ERROR;
import static org.apache.dolphinscheduler.api.enums.Status.VIEW_RESOURCE_FILE_ON_LINE_ERROR;
import static org.apache.dolphinscheduler.api.enums.Status.VIEW_UDF_FUNCTION_ERROR;

import org.apache.dolphinscheduler.api.audit.OperatorLog;
import org.apache.dolphinscheduler.api.audit.enums.AuditType;
import org.apache.dolphinscheduler.api.dto.resources.DeleteDataTransferResponse;
import org.apache.dolphinscheduler.api.exceptions.ApiException;
import org.apache.dolphinscheduler.api.service.ResourcesService;
import org.apache.dolphinscheduler.api.service.UdfFuncService;
import org.apache.dolphinscheduler.api.utils.PageInfo;
import org.apache.dolphinscheduler.api.utils.Result;
import org.apache.dolphinscheduler.common.constants.Constants;
import org.apache.dolphinscheduler.common.enums.ProgramType;
import org.apache.dolphinscheduler.common.enums.UdfType;
import org.apache.dolphinscheduler.dao.entity.User;
import org.apache.dolphinscheduler.plugin.storage.api.StorageEntity;
import org.apache.dolphinscheduler.plugin.task.api.utils.ParameterUtils;
import org.apache.dolphinscheduler.spi.enums.ResourceType;

import org.apache.commons.lang3.StringUtils;

import java.util.Map;

import lombok.extern.slf4j.Slf4j;

import org.springframework.beans.factory.annotation.Autowired;
import org.springframework.core.io.Resource;
import org.springframework.http.HttpHeaders;
import org.springframework.http.HttpStatus;
import org.springframework.http.ResponseEntity;
import org.springframework.web.bind.annotation.DeleteMapping;
import org.springframework.web.bind.annotation.GetMapping;
import org.springframework.web.bind.annotation.PathVariable;
import org.springframework.web.bind.annotation.PostMapping;
import org.springframework.web.bind.annotation.PutMapping;
import org.springframework.web.bind.annotation.RequestAttribute;
import org.springframework.web.bind.annotation.RequestMapping;
import org.springframework.web.bind.annotation.RequestParam;
import org.springframework.web.bind.annotation.ResponseBody;
import org.springframework.web.bind.annotation.ResponseStatus;
import org.springframework.web.bind.annotation.RestController;
import org.springframework.web.multipart.MultipartFile;

import io.swagger.v3.oas.annotations.Operation;
import io.swagger.v3.oas.annotations.Parameter;
import io.swagger.v3.oas.annotations.Parameters;
import io.swagger.v3.oas.annotations.media.Schema;
import io.swagger.v3.oas.annotations.tags.Tag;

/**
 * resources controller
 */
@Tag(name = "RESOURCES_TAG")
@RestController
@RequestMapping("resources")
@Slf4j
public class ResourcesController extends BaseController {

    @Autowired
    private ResourcesService resourceService;
    @Autowired
    private UdfFuncService udfFuncService;

    /**
     * @param loginUser  login user
     * @param type       type
     * @param alias      alias
     * @param pid        parent id
     * @param currentDir current directory
     * @return create result code
     */
    @Operation(summary = "createDirectory", description = "CREATE_RESOURCE_NOTES")
    @Parameters({
            @Parameter(name = "type", description = "RESOURCE_TYPE", required = true, schema = @Schema(implementation = ResourceType.class)),
            @Parameter(name = "name", description = "RESOURCE_NAME", required = true, schema = @Schema(implementation = String.class)),
            @Parameter(name = "pid", description = "RESOURCE_PID", required = true, schema = @Schema(implementation = int.class, example = "10")),
            @Parameter(name = "currentDir", description = "RESOURCE_CURRENT_DIR", required = true, schema = @Schema(implementation = String.class))})
    @PostMapping(value = "/directory")
    @ApiException(CREATE_RESOURCE_ERROR)
    @OperatorLog(auditType = AuditType.FOLDER_CREATE)
    public Result<Object> createDirectory(@Parameter(hidden = true) @RequestAttribute(value = Constants.SESSION_USER) User loginUser,
                                          @RequestParam(value = "type") ResourceType type,
                                          @RequestParam(value = "name") String alias,
                                          @RequestParam(value = "pid") int pid,
                                          @RequestParam(value = "currentDir") String currentDir) {
        // todo verify the directory name
        return resourceService.createDirectory(loginUser, alias, type, pid, currentDir);
    }

    /**
     * create resource
     *
     * @return create result code
     */
    @Operation(summary = "createResource", description = "CREATE_RESOURCE_NOTES")
    @Parameters({
            @Parameter(name = "type", description = "RESOURCE_TYPE", required = true, schema = @Schema(implementation = ResourceType.class)),
            @Parameter(name = "name", description = "RESOURCE_NAME", required = true, schema = @Schema(implementation = String.class)),
            @Parameter(name = "file", description = "RESOURCE_FILE", required = true, schema = @Schema(implementation = MultipartFile.class)),
            @Parameter(name = "currentDir", description = "RESOURCE_CURRENT_DIR", required = true, schema = @Schema(implementation = String.class))})
    @PostMapping()
    @ApiException(CREATE_RESOURCE_ERROR)
    @OperatorLog(auditType = AuditType.FILE_CREATE)
    public Result<Object> createResource(@Parameter(hidden = true) @RequestAttribute(value = Constants.SESSION_USER) User loginUser,
                                         @RequestParam(value = "type") ResourceType type,
                                         @RequestParam(value = "name") String alias,
                                         @RequestParam("file") MultipartFile file,
                                         @RequestParam(value = "currentDir") String currentDir) {
        // todo verify the file name
        return resourceService.uploadResource(loginUser, alias, type, file, currentDir);
    }

    /**
     * update resource
     *
     * @param loginUser login user
     * @param alias     alias
     * @param type      resource type
     * @param file      resource file
     * @return update result code
     */
    @Operation(summary = "updateResource", description = "UPDATE_RESOURCE_NOTES")
    @Parameters({
            @Parameter(name = "fullName", description = "RESOURCE_FULLNAME", required = true, schema = @Schema(implementation = String.class)),
            @Parameter(name = "tenantCode", description = "TENANT_CODE", required = true, schema = @Schema(implementation = String.class)),
            @Parameter(name = "type", description = "RESOURCE_TYPE", required = true, schema = @Schema(implementation = ResourceType.class)),
            @Parameter(name = "name", description = "RESOURCE_NAME", required = true, schema = @Schema(implementation = String.class)),
            @Parameter(name = "file", description = "RESOURCE_FILE", required = true, schema = @Schema(implementation = MultipartFile.class))})
    @PutMapping()
    @ApiException(UPDATE_RESOURCE_ERROR)
    @OperatorLog(auditType = AuditType.FILE_UPDATE)
    public Result<Object> updateResource(@Parameter(hidden = true) @RequestAttribute(value = Constants.SESSION_USER) User loginUser,
                                         @RequestParam(value = "fullName") String fullName,
                                         @RequestParam(value = "tenantCode", required = false) String tenantCode,
                                         @RequestParam(value = "type") ResourceType type,
                                         @RequestParam(value = "name") String alias,
                                         @RequestParam(value = "file", required = false) MultipartFile file) {
        return resourceService.updateResource(loginUser, fullName, tenantCode, alias, type, file);
    }

    /**
     * query resources list
     *
     * @param loginUser login user
     * @param type      resource type
     * @return resource list
     */
    @Operation(summary = "queryResourceList", description = "QUERY_RESOURCE_LIST_NOTES")
    @Parameters({
            @Parameter(name = "type", description = "RESOURCE_TYPE", required = true, schema = @Schema(implementation = ResourceType.class)),
            @Parameter(name = "fullName", description = "RESOURCE_FULLNAME", required = true, schema = @Schema(implementation = String.class))})
    @GetMapping(value = "/list")
    @ResponseStatus(HttpStatus.OK)
    @ApiException(QUERY_RESOURCES_LIST_ERROR)
    public Result<Object> queryResourceList(@Parameter(hidden = true) @RequestAttribute(value = Constants.SESSION_USER) User loginUser,
                                            @RequestParam(value = "type") ResourceType type,
                                            @RequestParam(value = "fullName") String fullName) {
        Map<String, Object> result = resourceService.queryResourceList(loginUser, type, fullName);
        return returnDataList(result);
    }

    /**
     * query resources list paging
     *
     * @param loginUser login user
     * @param type      resource type
     * @param searchVal search value
     * @param pageNo    page number
     * @param pageSize  page size
     * @return resource list page
     */
    @Operation(summary = "queryResourceListPaging", description = "QUERY_RESOURCE_LIST_PAGING_NOTES")
    @Parameters({
            @Parameter(name = "type", description = "RESOURCE_TYPE", required = true, schema = @Schema(implementation = ResourceType.class)),
            @Parameter(name = "fullName", description = "RESOURCE_FULLNAME", required = true, schema = @Schema(implementation = String.class, example = "bucket_name/tenant_name/type/ds")),
            @Parameter(name = "searchVal", description = "SEARCH_VAL", schema = @Schema(implementation = String.class)),
            @Parameter(name = "pageNo", description = "PAGE_NO", required = true, schema = @Schema(implementation = int.class, example = "1")),
            @Parameter(name = "pageSize", description = "PAGE_SIZE", required = true, schema = @Schema(implementation = int.class, example = "20"))})
    @GetMapping()
    @ResponseStatus(HttpStatus.OK)
    @ApiException(QUERY_RESOURCES_LIST_PAGING)
    public Result<PageInfo<StorageEntity>> queryResourceListPaging(@Parameter(hidden = true) @RequestAttribute(value = Constants.SESSION_USER) User loginUser,
                                                                   @RequestParam(value = "fullName") String fullName,
                                                                   @RequestParam(value = "tenantCode") String tenantCode,
                                                                   @RequestParam(value = "type") ResourceType type,
                                                                   @RequestParam("pageNo") Integer pageNo,
                                                                   @RequestParam(value = "searchVal", required = false) String searchVal,
                                                                   @RequestParam("pageSize") Integer pageSize) {
        checkPageParams(pageNo, pageSize);

        searchVal = ParameterUtils.handleEscapes(searchVal);
        return resourceService.queryResourceListPaging(loginUser, fullName, tenantCode, type, searchVal, pageNo,
                pageSize);
    }

    /**
     * delete resource
     *
     * @param loginUser login user
     * @return delete result code
     */
    @Operation(summary = "deleteResource", description = "DELETE_RESOURCE_BY_ID_NOTES")
    @Parameters({
            @Parameter(name = "fullName", description = "RESOURCE_FULLNAME", required = true, schema = @Schema(implementation = String.class, example = "test/"))})
    @DeleteMapping()
    @ResponseStatus(HttpStatus.OK)
    @ApiException(DELETE_RESOURCE_ERROR)
    @OperatorLog(auditType = AuditType.FILE_DELETE)
    public Result<Object> deleteResource(@Parameter(hidden = true) @RequestAttribute(value = Constants.SESSION_USER) User loginUser,
                                         @RequestParam(value = "fullName") String fullName,
                                         @RequestParam(value = "tenantCode", required = false) String tenantCode) throws Exception {
        return resourceService.delete(loginUser, fullName, tenantCode);
    }

    /**
     * delete DATA_TRANSFER data
     *
     * @param loginUser login user
     * @return delete result code
     */
    @Operation(summary = "deleteDataTransferData", description = "Delete the N days ago data of DATA_TRANSFER ")
    @Parameters({
            @Parameter(name = "days", description = "N days ago", required = true, schema = @Schema(implementation = Integer.class))})
    @DeleteMapping(value = "/data-transfer")
    @ResponseStatus(HttpStatus.OK)
    @ApiException(DELETE_RESOURCE_ERROR)
    // todo @OperatorLog(auditType = AuditType.FILE_DELETE)
    public DeleteDataTransferResponse deleteDataTransferData(@Parameter(hidden = true) @RequestAttribute(value = Constants.SESSION_USER) User loginUser,
                                                             @RequestParam(value = "days") Integer days) {
        return resourceService.deleteDataTransferData(loginUser, days);
    }

    /**
     * verify resource by alias and type
     *
     * @param loginUser login user
     * @param fullName  resource full name
     * @param type      resource type
     * @return true if the resource name not exists, otherwise return false
     */
    @Operation(summary = "verifyResourceName", description = "VERIFY_RESOURCE_NAME_NOTES")
    @Parameters({
            @Parameter(name = "type", description = "RESOURCE_TYPE", required = true, schema = @Schema(implementation = ResourceType.class)),
            @Parameter(name = "fullName", description = "RESOURCE_FULL_NAME", required = true, schema = @Schema(implementation = String.class))})
    @GetMapping(value = "/verify-name")
    @ResponseStatus(HttpStatus.OK)
    @ApiException(VERIFY_RESOURCE_BY_NAME_AND_TYPE_ERROR)
    public Result<Object> verifyResourceName(@Parameter(hidden = true) @RequestAttribute(value = Constants.SESSION_USER) User loginUser,
                                             @RequestParam(value = "fullName") String fullName,
                                             @RequestParam(value = "type") ResourceType type) {
        return resourceService.verifyResourceName(fullName, type, loginUser);
    }

    /**
     * query resources by type
     *
     * @param loginUser login user
     * @param type      resource type
     * @return resource list
     */
    @Operation(summary = "queryResourceByProgramType", description = "QUERY_RESOURCE_LIST_NOTES")
    @Parameters({
            @Parameter(name = "type", description = "RESOURCE_TYPE", required = true, schema = @Schema(implementation = ResourceType.class))})
    @GetMapping(value = "/query-by-type")
    @ResponseStatus(HttpStatus.OK)
    @ApiException(QUERY_RESOURCES_LIST_ERROR)
    public Result<Object> queryResourceJarList(@Parameter(hidden = true) @RequestAttribute(value = Constants.SESSION_USER) User loginUser,
                                               @RequestParam(value = "type") ResourceType type,
                                               @RequestParam(value = "programType", required = false) ProgramType programType) {
        return resourceService.queryResourceByProgramType(loginUser, type, programType);
    }

    /**
     * query resource by file name and type
     *
     * @param loginUser  login user
     * @param fileName   resource full name
     * @param tenantCode tenantCode of the owner of the resource
     * @param type       resource type
     * @return true if the resource name not exists, otherwise return false
     */
    @Operation(summary = "queryResourceByFileName", description = "QUERY_BY_RESOURCE_FILE_NAME")
    @Parameters({
            @Parameter(name = "type", description = "RESOURCE_TYPE", required = true, schema = @Schema(implementation = ResourceType.class)),
            @Parameter(name = "fileName", description = "RESOURCE_FILE_NAME", required = true, schema = @Schema(implementation = String.class)),
            @Parameter(name = "tenantCode", description = "TENANT_CODE", required = true, schema = @Schema(implementation = String.class)),})
    @GetMapping(value = "/query-file-name")
    @ResponseStatus(HttpStatus.OK)
    @ApiException(RESOURCE_NOT_EXIST)
    public Result<Object> queryResourceByFileName(@Parameter(hidden = true) @RequestAttribute(value = Constants.SESSION_USER) User loginUser,
                                                  @RequestParam(value = "fileName", required = false) String fileName,
                                                  @RequestParam(value = "tenantCode", required = false) String tenantCode,
                                                  @RequestParam(value = "type") ResourceType type) {

        return resourceService.queryResourceByFileName(loginUser, fileName, type, tenantCode);
    }

    /**
     * view resource file online
     *
     * @param loginUser   login user
     * @param skipLineNum skip line number
     * @param limit       limit
     * @return resource content
     */
    @Operation(summary = "viewResource", description = "VIEW_RESOURCE_BY_ID_NOTES")
    @Parameters({
            @Parameter(name = "fullName", description = "RESOURCE_FULL_NAME", required = true, schema = @Schema(implementation = String.class, example = "tenant/1.png")),
            @Parameter(name = "tenantCode", description = "TENANT_CODE", required = true, schema = @Schema(implementation = String.class)),
            @Parameter(name = "skipLineNum", description = "SKIP_LINE_NUM", required = true, schema = @Schema(implementation = int.class, example = "100")),
            @Parameter(name = "limit", description = "LIMIT", required = true, schema = @Schema(implementation = int.class, example = "100"))})
    @GetMapping(value = "/view")
    @ApiException(VIEW_RESOURCE_FILE_ON_LINE_ERROR)
    public Result viewResource(@Parameter(hidden = true) @RequestAttribute(value = Constants.SESSION_USER) User loginUser,
                               @RequestParam(value = "skipLineNum") int skipLineNum,
                               @RequestParam(value = "limit") int limit,
                               @RequestParam(value = "fullName") String fullName,
                               @RequestParam(value = "tenantCode") String tenantCode) {
        return resourceService.readResource(loginUser, fullName, tenantCode, skipLineNum, limit);
    }

    @Operation(summary = "onlineCreateResource", description = "ONLINE_CREATE_RESOURCE_NOTES")
    @Parameters({
            @Parameter(name = "type", description = "RESOURCE_TYPE", required = true, schema = @Schema(implementation = ResourceType.class)),
            @Parameter(name = "fileName", description = "RESOURCE_NAME", required = true, schema = @Schema(implementation = String.class)),
            @Parameter(name = "suffix", description = "SUFFIX", required = true, schema = @Schema(implementation = String.class)),
            @Parameter(name = "description", description = "RESOURCE_DESC", schema = @Schema(implementation = String.class)),
            @Parameter(name = "content", description = "CONTENT", required = true, schema = @Schema(implementation = String.class)),
            @Parameter(name = "currentDir", description = "RESOURCE_CURRENTDIR", required = true, schema = @Schema(implementation = String.class))})
    @PostMapping(value = "/online-create")
    @ApiException(CREATE_RESOURCE_FILE_ON_LINE_ERROR)
<<<<<<< HEAD
    @OperatorLog(auditType = AuditType.FILE_CREATE)
    public Result onlineCreateResource(@Parameter(hidden = true) @RequestAttribute(value = Constants.SESSION_USER) User loginUser,
                                       @RequestParam(value = "type") ResourceType type,
                                       @RequestParam(value = "fileName") String fileName,
                                       @RequestParam(value = "suffix") String fileSuffix,
                                       @RequestParam(value = "content") String content,
                                       @RequestParam(value = "currentDir") String currentDir) {
=======
    public Result createResourceFile(@Parameter(hidden = true) @RequestAttribute(value = Constants.SESSION_USER) User loginUser,
                                     @RequestParam(value = "type") ResourceType type,
                                     @RequestParam(value = "fileName") String fileName,
                                     @RequestParam(value = "suffix") String fileSuffix,
                                     @RequestParam(value = "content") String content,
                                     @RequestParam(value = "currentDir") String currentDir) {
>>>>>>> e9843002
        if (StringUtils.isEmpty(content)) {
            log.error("resource file contents are not allowed to be empty");
            return error(RESOURCE_FILE_IS_EMPTY.getCode(), RESOURCE_FILE_IS_EMPTY.getMsg());
        }
        return resourceService.createResourceFile(loginUser, type, fileName, fileSuffix, content, currentDir);
    }

    /**
     * edit resource file online
     *
     * @param loginUser login user
     * @param content   content
     * @return update result code
     */
    @Operation(summary = "updateResourceContent", description = "UPDATE_RESOURCE_NOTES")
    @Parameters({
            @Parameter(name = "content", description = "CONTENT", required = true, schema = @Schema(implementation = String.class)),
            @Parameter(name = "fullName", description = "FULL_NAME", required = true, schema = @Schema(implementation = String.class)),
            @Parameter(name = "tenantCode", description = "TENANT_CODE", required = true, schema = @Schema(implementation = String.class))})
    @PutMapping(value = "/update-content")
    @ApiException(EDIT_RESOURCE_FILE_ON_LINE_ERROR)
    @OperatorLog(auditType = AuditType.FILE_UPDATE)
    public Result updateResourceContent(@Parameter(hidden = true) @RequestAttribute(value = Constants.SESSION_USER) User loginUser,
                                        @RequestParam(value = "fullName") String fullName,
                                        @RequestParam(value = "tenantCode") String tenantCode,
                                        @RequestParam(value = "content") String content) {
        if (StringUtils.isEmpty(content)) {
            log.error("The resource file contents are not allowed to be empty");
            return error(RESOURCE_FILE_IS_EMPTY.getCode(), RESOURCE_FILE_IS_EMPTY.getMsg());
        }
        return resourceService.updateResourceContent(loginUser, fullName, tenantCode, content);
    }

    /**
     * download resource file
     *
     * @param loginUser login user
     * @return resource content
     */
    @Operation(summary = "downloadResource", description = "DOWNLOAD_RESOURCE_NOTES")
    @Parameters({
            @Parameter(name = "fullName", description = "RESOURCE_FULLNAME", required = true, schema = @Schema(implementation = String.class, example = "test/"))})
    @GetMapping(value = "/download")
    @ResponseBody
    @ApiException(DOWNLOAD_RESOURCE_FILE_ERROR)
    public ResponseEntity downloadResource(@Parameter(hidden = true) @RequestAttribute(value = Constants.SESSION_USER) User loginUser,
                                           @RequestParam(value = "fullName") String fullName) throws Exception {
        Resource file = resourceService.downloadResource(loginUser, fullName);
        if (file == null) {
            return ResponseEntity.status(HttpStatus.BAD_REQUEST).body(RESOURCE_NOT_EXIST.getMsg());
        }
        return ResponseEntity.ok()
                .header(HttpHeaders.CONTENT_DISPOSITION, "attachment; filename=\"" + file.getFilename() + "\"")
                .body(file);
    }

    /**
     * create udf function
     *
     * @param loginUser   login user
     * @param type        udf type
     * @param funcName    function name
     * @param argTypes    argument types
     * @param database    database
     * @param description description
     * @param className   class name
     * @return create result code
     */
    @Operation(summary = "createUdfFunc", description = "CREATE_UDF_FUNCTION_NOTES")
    @Parameters({
            @Parameter(name = "type", description = "UDF_TYPE", required = true, schema = @Schema(implementation = UdfType.class)),
            @Parameter(name = "funcName", description = "FUNC_NAME", required = true, schema = @Schema(implementation = String.class)),
            @Parameter(name = "className", description = "CLASS_NAME", required = true, schema = @Schema(implementation = String.class)),
            @Parameter(name = "argTypes", description = "ARG_TYPES", schema = @Schema(implementation = String.class)),
            @Parameter(name = "database", description = "DATABASE_NAME", schema = @Schema(implementation = String.class)),
            @Parameter(name = "description", description = "UDF_DESC", schema = @Schema(implementation = String.class)),
            @Parameter(name = "resourceId", description = "RESOURCE_ID", required = true, schema = @Schema(implementation = int.class, example = "100"))

    })
    @PostMapping(value = "/udf-func")
    @ResponseStatus(HttpStatus.CREATED)
    @ApiException(CREATE_UDF_FUNCTION_ERROR)
    @OperatorLog(auditType = AuditType.UDF_FUNCTION_CREATE)
    public Result createUdfFunc(@Parameter(hidden = true) @RequestAttribute(value = Constants.SESSION_USER) User loginUser,
                                @RequestParam(value = "type") UdfType type,
                                @RequestParam(value = "funcName") String funcName,
                                @RequestParam(value = "className") String className,
                                @RequestParam(value = "fullName") String fullName,
                                @RequestParam(value = "argTypes", required = false) String argTypes,
                                @RequestParam(value = "database", required = false) String database,
                                @RequestParam(value = "description", required = false) String description) {
        // todo verify the sourceName
        return udfFuncService.createUdfFunction(loginUser, funcName, className, fullName, argTypes, database,
                description, type);
    }

    /**
     * view udf function
     *
     * @param loginUser login user
     * @param id        udf function id
     * @return udf function detail
     */
    @Operation(summary = "viewUIUdfFunction", description = "VIEW_UDF_FUNCTION_NOTES")
    @Parameters({
            @Parameter(name = "id", description = "RESOURCE_ID", required = true, schema = @Schema(implementation = int.class, example = "100"))

    })
    @GetMapping(value = "/{id}/udf-func")
    @ResponseStatus(HttpStatus.OK)
    @ApiException(VIEW_UDF_FUNCTION_ERROR)
    public Result viewUIUdfFunction(@Parameter(hidden = true) @RequestAttribute(value = Constants.SESSION_USER) User loginUser,
                                    @PathVariable("id") int id) {
        return udfFuncService.queryUdfFuncDetail(loginUser, id);
    }

    /**
     * update udf function
     *
     * @param loginUser   login user
     * @param type        resource type
     * @param funcName    function name
     * @param argTypes    argument types
     * @param database    data base
     * @param description description
     * @param className   class name
     * @param udfFuncId   udf function id
     * @return update result code
     */
    @Operation(summary = "updateUdfFunc", description = "UPDATE_UDF_FUNCTION_NOTES")
    @Parameters({
            @Parameter(name = "id", description = "UDF_ID", required = true, schema = @Schema(implementation = int.class)),
            @Parameter(name = "type", description = "UDF_TYPE", required = true, schema = @Schema(implementation = UdfType.class)),
            @Parameter(name = "funcName", description = "FUNC_NAME", required = true, schema = @Schema(implementation = String.class)),
            @Parameter(name = "className", description = "CLASS_NAME", required = true, schema = @Schema(implementation = String.class)),
            @Parameter(name = "argTypes", description = "ARG_TYPES", schema = @Schema(implementation = String.class)),
            @Parameter(name = "database", description = "DATABASE_NAME", schema = @Schema(implementation = String.class)),
            @Parameter(name = "description", description = "UDF_DESC", schema = @Schema(implementation = String.class))})
    @PutMapping(value = "/udf-func/{id}")
    @ApiException(UPDATE_UDF_FUNCTION_ERROR)
    @OperatorLog(auditType = AuditType.UDF_FUNCTION_UPDATE)
    public Result updateUdfFunc(@Parameter(hidden = true) @RequestAttribute(value = Constants.SESSION_USER) User loginUser,
                                @PathVariable(value = "id") int udfFuncId, @RequestParam(value = "type") UdfType type,
                                @RequestParam(value = "funcName") String funcName,
                                @RequestParam(value = "className") String className,
                                @RequestParam(value = "argTypes", required = false) String argTypes,
                                @RequestParam(value = "database", required = false) String database,
                                @RequestParam(value = "description", required = false) String description,
                                @RequestParam(value = "fullName") String fullName) {
        return udfFuncService.updateUdfFunc(loginUser, udfFuncId, funcName, className, argTypes, database, description,
                type, fullName);
    }

    /**
     * query udf function list paging
     *
     * @param loginUser login user
     * @param searchVal search value
     * @param pageNo    page number
     * @param pageSize  page size
     * @return udf function list page
     */
    @Operation(summary = "queryUdfFuncListPaging", description = "QUERY_UDF_FUNCTION_LIST_PAGING_NOTES")
    @Parameters({
            @Parameter(name = "searchVal", description = "SEARCH_VAL", schema = @Schema(implementation = String.class)),
            @Parameter(name = "pageNo", description = "PAGE_NO", required = true, schema = @Schema(implementation = int.class, example = "1")),
            @Parameter(name = "pageSize", description = "PAGE_SIZE", required = true, schema = @Schema(implementation = int.class, example = "20"))})
    @GetMapping(value = "/udf-func")
    @ResponseStatus(HttpStatus.OK)
    @ApiException(QUERY_UDF_FUNCTION_LIST_PAGING_ERROR)
    public Result<Object> queryUdfFuncListPaging(@Parameter(hidden = true) @RequestAttribute(value = Constants.SESSION_USER) User loginUser,
                                                 @RequestParam("pageNo") Integer pageNo,
                                                 @RequestParam(value = "searchVal", required = false) String searchVal,
                                                 @RequestParam("pageSize") Integer pageSize) {
        checkPageParams(pageNo, pageSize);
        return udfFuncService.queryUdfFuncListPaging(loginUser, searchVal, pageNo, pageSize);
    }

    /**
     * query udf func list by type
     *
     * @param loginUser login user
     * @param type      resource type
     * @return resource list
     */
    @Operation(summary = "queryUdfFuncList", description = "QUERY_UDF_FUNC_LIST_NOTES")
    @Parameters({
            @Parameter(name = "type", description = "UDF_TYPE", required = true, schema = @Schema(implementation = UdfType.class))})
    @GetMapping(value = "/udf-func/list")
    @ResponseStatus(HttpStatus.OK)
    @ApiException(QUERY_DATASOURCE_BY_TYPE_ERROR)
    public Result<Object> queryUdfFuncList(@Parameter(hidden = true) @RequestAttribute(value = Constants.SESSION_USER) User loginUser,
                                           @RequestParam("type") UdfType type) {
        return udfFuncService.queryUdfFuncList(loginUser, type.ordinal());
    }

    /**
     * verify udf function name can use or not
     *
     * @param loginUser login user
     * @param name      name
     * @return true if the name can user, otherwise return false
     */
    @Operation(summary = "verifyUdfFuncName", description = "VERIFY_UDF_FUNCTION_NAME_NOTES")
    @Parameters({
            @Parameter(name = "name", description = "FUNC_NAME", required = true, schema = @Schema(implementation = String.class))

    })
    @GetMapping(value = "/udf-func/verify-name")
    @ResponseStatus(HttpStatus.OK)
    @ApiException(VERIFY_UDF_FUNCTION_NAME_ERROR)
    public Result verifyUdfFuncName(@Parameter(hidden = true) @RequestAttribute(value = Constants.SESSION_USER) User loginUser,
                                    @RequestParam(value = "name") String name) {
        return udfFuncService.verifyUdfFuncByName(loginUser, name);
    }

    /**
     * delete udf function
     *
     * @param loginUser login user
     * @param udfFuncId udf function id
     * @return delete result code
     */
    @Operation(summary = "deleteUdfFunc", description = "DELETE_UDF_FUNCTION_NOTES")
    @Parameters({
            @Parameter(name = "id", description = "UDF_FUNC_ID", required = true, schema = @Schema(implementation = int.class, example = "100"))})
    @DeleteMapping(value = "/udf-func/{id}")
    @ResponseStatus(HttpStatus.OK)
    @ApiException(DELETE_UDF_FUNCTION_ERROR)
    @OperatorLog(auditType = AuditType.UDF_FUNCTION_UPDATE)
    public Result deleteUdfFunc(@Parameter(hidden = true) @RequestAttribute(value = Constants.SESSION_USER) User loginUser,
                                @PathVariable(value = "id") int udfFuncId) {
        return udfFuncService.delete(loginUser, udfFuncId);
    }

<<<<<<< HEAD
    /**
     * unauthorized udf function
     *
     * @param loginUser login user
     * @param userId user id
     * @return unauthorized result code
     */
    @Operation(summary = "unauthUDFFunc", description = "UNAUTHORIZED_UDF_FUNC_NOTES")
    @Parameters({
            @Parameter(name = "userId", description = "USER_ID", required = true, schema = @Schema(implementation = int.class, example = "100"))
    })
    @GetMapping(value = "/unauth-udf-func")
    @ResponseStatus(HttpStatus.CREATED)
    @ApiException(UNAUTHORIZED_UDF_FUNCTION_ERROR)
    @OperatorLog(auditType = AuditType.UDF_FUNCTION_UN_AUTHORIZE)
    public Result unauthUDFFunc(@Parameter(hidden = true) @RequestAttribute(value = Constants.SESSION_USER) User loginUser,
                                @RequestParam("userId") Integer userId) {

        Map<String, Object> result = resourceService.unauthorizedUDFFunction(loginUser, userId);
        return returnDataList(result);
    }

    /**
     * authorized udf function
     *
     * @param loginUser login user
     * @param userId user id
     * @return authorized result code
     */
    @Operation(summary = "authUDFFunc", description = "AUTHORIZED_UDF_FUNC_NOTES")
    @Parameters({
            @Parameter(name = "userId", description = "USER_ID", required = true, schema = @Schema(implementation = int.class, example = "100"))
    })
    @GetMapping(value = "/authed-udf-func")
    @ResponseStatus(HttpStatus.CREATED)
    @ApiException(AUTHORIZED_UDF_FUNCTION_ERROR)
    @OperatorLog(auditType = AuditType.UDF_FUNCTION_AUTHORIZE)
    public Result authorizedUDFFunction(@Parameter(hidden = true) @RequestAttribute(value = Constants.SESSION_USER) User loginUser,
                                        @RequestParam("userId") Integer userId) {
        Map<String, Object> result = resourceService.authorizedUDFFunction(loginUser, userId);
        return returnDataList(result);
    }

    /**
     * query a resource by resource full name
     *
     * @param loginUser login user
     * @param fullName resource full name
     * @return resource
     */
    @Operation(summary = "queryResourceByFullName", description = "QUERY_BY_RESOURCE_FULL_NAME")
    @Parameters({
            @Parameter(name = "type", description = "RESOURCE_TYPE", required = true, schema = @Schema(implementation = ResourceType.class)),
            @Parameter(name = "fullName", description = "RESOURCE_FULL_NAME", required = true, schema = @Schema(implementation = String.class)),
    })
    @GetMapping(value = "/query-full-name")
    @ResponseStatus(HttpStatus.OK)
    @ApiException(RESOURCE_NOT_EXIST)
    public Result queryResourceByFullName(@Parameter(hidden = true) @RequestAttribute(value = Constants.SESSION_USER) User loginUser,
                                          @RequestParam(value = "type") ResourceType type,
                                          @RequestParam(value = "fullName") String fullName,
                                          @RequestParam(value = "tenantCode") String tenantCode) throws IOException {

        return resourceService.queryResourceByFullName(loginUser, fullName, tenantCode, type);
    }

=======
>>>>>>> e9843002
    @Operation(summary = "queryResourceBaseDir", description = "QUERY_RESOURCE_BASE_DIR")
    @Parameters({
            @Parameter(name = "type", description = "RESOURCE_TYPE", required = true, schema = @Schema(implementation = ResourceType.class))})
    @GetMapping(value = "/base-dir")
    @ResponseStatus(HttpStatus.OK)
    @ApiException(RESOURCE_NOT_EXIST)
    public Result<Object> queryResourceBaseDir(@Parameter(hidden = true) @RequestAttribute(value = Constants.SESSION_USER) User loginUser,
                                               @RequestParam(value = "type") ResourceType type) {
        return resourceService.queryResourceBaseDir(loginUser, type);
    }
}<|MERGE_RESOLUTION|>--- conflicted
+++ resolved
@@ -37,8 +37,6 @@
 import static org.apache.dolphinscheduler.api.enums.Status.VIEW_RESOURCE_FILE_ON_LINE_ERROR;
 import static org.apache.dolphinscheduler.api.enums.Status.VIEW_UDF_FUNCTION_ERROR;
 
-import org.apache.dolphinscheduler.api.audit.OperatorLog;
-import org.apache.dolphinscheduler.api.audit.enums.AuditType;
 import org.apache.dolphinscheduler.api.dto.resources.DeleteDataTransferResponse;
 import org.apache.dolphinscheduler.api.exceptions.ApiException;
 import org.apache.dolphinscheduler.api.service.ResourcesService;
@@ -113,7 +111,6 @@
             @Parameter(name = "currentDir", description = "RESOURCE_CURRENT_DIR", required = true, schema = @Schema(implementation = String.class))})
     @PostMapping(value = "/directory")
     @ApiException(CREATE_RESOURCE_ERROR)
-    @OperatorLog(auditType = AuditType.FOLDER_CREATE)
     public Result<Object> createDirectory(@Parameter(hidden = true) @RequestAttribute(value = Constants.SESSION_USER) User loginUser,
                                           @RequestParam(value = "type") ResourceType type,
                                           @RequestParam(value = "name") String alias,
@@ -136,7 +133,6 @@
             @Parameter(name = "currentDir", description = "RESOURCE_CURRENT_DIR", required = true, schema = @Schema(implementation = String.class))})
     @PostMapping()
     @ApiException(CREATE_RESOURCE_ERROR)
-    @OperatorLog(auditType = AuditType.FILE_CREATE)
     public Result<Object> createResource(@Parameter(hidden = true) @RequestAttribute(value = Constants.SESSION_USER) User loginUser,
                                          @RequestParam(value = "type") ResourceType type,
                                          @RequestParam(value = "name") String alias,
@@ -164,7 +160,6 @@
             @Parameter(name = "file", description = "RESOURCE_FILE", required = true, schema = @Schema(implementation = MultipartFile.class))})
     @PutMapping()
     @ApiException(UPDATE_RESOURCE_ERROR)
-    @OperatorLog(auditType = AuditType.FILE_UPDATE)
     public Result<Object> updateResource(@Parameter(hidden = true) @RequestAttribute(value = Constants.SESSION_USER) User loginUser,
                                          @RequestParam(value = "fullName") String fullName,
                                          @RequestParam(value = "tenantCode", required = false) String tenantCode,
@@ -241,7 +236,6 @@
     @DeleteMapping()
     @ResponseStatus(HttpStatus.OK)
     @ApiException(DELETE_RESOURCE_ERROR)
-    @OperatorLog(auditType = AuditType.FILE_DELETE)
     public Result<Object> deleteResource(@Parameter(hidden = true) @RequestAttribute(value = Constants.SESSION_USER) User loginUser,
                                          @RequestParam(value = "fullName") String fullName,
                                          @RequestParam(value = "tenantCode", required = false) String tenantCode) throws Exception {
@@ -260,7 +254,6 @@
     @DeleteMapping(value = "/data-transfer")
     @ResponseStatus(HttpStatus.OK)
     @ApiException(DELETE_RESOURCE_ERROR)
-    // todo @OperatorLog(auditType = AuditType.FILE_DELETE)
     public DeleteDataTransferResponse deleteDataTransferData(@Parameter(hidden = true) @RequestAttribute(value = Constants.SESSION_USER) User loginUser,
                                                              @RequestParam(value = "days") Integer days) {
         return resourceService.deleteDataTransferData(loginUser, days);
@@ -365,22 +358,12 @@
             @Parameter(name = "currentDir", description = "RESOURCE_CURRENTDIR", required = true, schema = @Schema(implementation = String.class))})
     @PostMapping(value = "/online-create")
     @ApiException(CREATE_RESOURCE_FILE_ON_LINE_ERROR)
-<<<<<<< HEAD
-    @OperatorLog(auditType = AuditType.FILE_CREATE)
-    public Result onlineCreateResource(@Parameter(hidden = true) @RequestAttribute(value = Constants.SESSION_USER) User loginUser,
-                                       @RequestParam(value = "type") ResourceType type,
-                                       @RequestParam(value = "fileName") String fileName,
-                                       @RequestParam(value = "suffix") String fileSuffix,
-                                       @RequestParam(value = "content") String content,
-                                       @RequestParam(value = "currentDir") String currentDir) {
-=======
     public Result createResourceFile(@Parameter(hidden = true) @RequestAttribute(value = Constants.SESSION_USER) User loginUser,
                                      @RequestParam(value = "type") ResourceType type,
                                      @RequestParam(value = "fileName") String fileName,
                                      @RequestParam(value = "suffix") String fileSuffix,
                                      @RequestParam(value = "content") String content,
                                      @RequestParam(value = "currentDir") String currentDir) {
->>>>>>> e9843002
         if (StringUtils.isEmpty(content)) {
             log.error("resource file contents are not allowed to be empty");
             return error(RESOURCE_FILE_IS_EMPTY.getCode(), RESOURCE_FILE_IS_EMPTY.getMsg());
@@ -402,7 +385,6 @@
             @Parameter(name = "tenantCode", description = "TENANT_CODE", required = true, schema = @Schema(implementation = String.class))})
     @PutMapping(value = "/update-content")
     @ApiException(EDIT_RESOURCE_FILE_ON_LINE_ERROR)
-    @OperatorLog(auditType = AuditType.FILE_UPDATE)
     public Result updateResourceContent(@Parameter(hidden = true) @RequestAttribute(value = Constants.SESSION_USER) User loginUser,
                                         @RequestParam(value = "fullName") String fullName,
                                         @RequestParam(value = "tenantCode") String tenantCode,
@@ -463,7 +445,6 @@
     @PostMapping(value = "/udf-func")
     @ResponseStatus(HttpStatus.CREATED)
     @ApiException(CREATE_UDF_FUNCTION_ERROR)
-    @OperatorLog(auditType = AuditType.UDF_FUNCTION_CREATE)
     public Result createUdfFunc(@Parameter(hidden = true) @RequestAttribute(value = Constants.SESSION_USER) User loginUser,
                                 @RequestParam(value = "type") UdfType type,
                                 @RequestParam(value = "funcName") String funcName,
@@ -521,7 +502,6 @@
             @Parameter(name = "description", description = "UDF_DESC", schema = @Schema(implementation = String.class))})
     @PutMapping(value = "/udf-func/{id}")
     @ApiException(UPDATE_UDF_FUNCTION_ERROR)
-    @OperatorLog(auditType = AuditType.UDF_FUNCTION_UPDATE)
     public Result updateUdfFunc(@Parameter(hidden = true) @RequestAttribute(value = Constants.SESSION_USER) User loginUser,
                                 @PathVariable(value = "id") int udfFuncId, @RequestParam(value = "type") UdfType type,
                                 @RequestParam(value = "funcName") String funcName,
@@ -610,81 +590,11 @@
     @DeleteMapping(value = "/udf-func/{id}")
     @ResponseStatus(HttpStatus.OK)
     @ApiException(DELETE_UDF_FUNCTION_ERROR)
-    @OperatorLog(auditType = AuditType.UDF_FUNCTION_UPDATE)
     public Result deleteUdfFunc(@Parameter(hidden = true) @RequestAttribute(value = Constants.SESSION_USER) User loginUser,
                                 @PathVariable(value = "id") int udfFuncId) {
         return udfFuncService.delete(loginUser, udfFuncId);
     }
 
-<<<<<<< HEAD
-    /**
-     * unauthorized udf function
-     *
-     * @param loginUser login user
-     * @param userId user id
-     * @return unauthorized result code
-     */
-    @Operation(summary = "unauthUDFFunc", description = "UNAUTHORIZED_UDF_FUNC_NOTES")
-    @Parameters({
-            @Parameter(name = "userId", description = "USER_ID", required = true, schema = @Schema(implementation = int.class, example = "100"))
-    })
-    @GetMapping(value = "/unauth-udf-func")
-    @ResponseStatus(HttpStatus.CREATED)
-    @ApiException(UNAUTHORIZED_UDF_FUNCTION_ERROR)
-    @OperatorLog(auditType = AuditType.UDF_FUNCTION_UN_AUTHORIZE)
-    public Result unauthUDFFunc(@Parameter(hidden = true) @RequestAttribute(value = Constants.SESSION_USER) User loginUser,
-                                @RequestParam("userId") Integer userId) {
-
-        Map<String, Object> result = resourceService.unauthorizedUDFFunction(loginUser, userId);
-        return returnDataList(result);
-    }
-
-    /**
-     * authorized udf function
-     *
-     * @param loginUser login user
-     * @param userId user id
-     * @return authorized result code
-     */
-    @Operation(summary = "authUDFFunc", description = "AUTHORIZED_UDF_FUNC_NOTES")
-    @Parameters({
-            @Parameter(name = "userId", description = "USER_ID", required = true, schema = @Schema(implementation = int.class, example = "100"))
-    })
-    @GetMapping(value = "/authed-udf-func")
-    @ResponseStatus(HttpStatus.CREATED)
-    @ApiException(AUTHORIZED_UDF_FUNCTION_ERROR)
-    @OperatorLog(auditType = AuditType.UDF_FUNCTION_AUTHORIZE)
-    public Result authorizedUDFFunction(@Parameter(hidden = true) @RequestAttribute(value = Constants.SESSION_USER) User loginUser,
-                                        @RequestParam("userId") Integer userId) {
-        Map<String, Object> result = resourceService.authorizedUDFFunction(loginUser, userId);
-        return returnDataList(result);
-    }
-
-    /**
-     * query a resource by resource full name
-     *
-     * @param loginUser login user
-     * @param fullName resource full name
-     * @return resource
-     */
-    @Operation(summary = "queryResourceByFullName", description = "QUERY_BY_RESOURCE_FULL_NAME")
-    @Parameters({
-            @Parameter(name = "type", description = "RESOURCE_TYPE", required = true, schema = @Schema(implementation = ResourceType.class)),
-            @Parameter(name = "fullName", description = "RESOURCE_FULL_NAME", required = true, schema = @Schema(implementation = String.class)),
-    })
-    @GetMapping(value = "/query-full-name")
-    @ResponseStatus(HttpStatus.OK)
-    @ApiException(RESOURCE_NOT_EXIST)
-    public Result queryResourceByFullName(@Parameter(hidden = true) @RequestAttribute(value = Constants.SESSION_USER) User loginUser,
-                                          @RequestParam(value = "type") ResourceType type,
-                                          @RequestParam(value = "fullName") String fullName,
-                                          @RequestParam(value = "tenantCode") String tenantCode) throws IOException {
-
-        return resourceService.queryResourceByFullName(loginUser, fullName, tenantCode, type);
-    }
-
-=======
->>>>>>> e9843002
     @Operation(summary = "queryResourceBaseDir", description = "QUERY_RESOURCE_BASE_DIR")
     @Parameters({
             @Parameter(name = "type", description = "RESOURCE_TYPE", required = true, schema = @Schema(implementation = ResourceType.class))})
