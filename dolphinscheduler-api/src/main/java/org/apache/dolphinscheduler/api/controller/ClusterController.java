--- conflicted
+++ resolved
@@ -84,12 +84,8 @@
     @PostMapping(value = "/create")
     @ResponseStatus(HttpStatus.CREATED)
     @ApiException(CREATE_CLUSTER_ERROR)
-<<<<<<< HEAD
     @OperatorLog(objectType = AuditObjectType.CLUSTER, operationType = AuditOperationType.CREATE, returnObjectFieldName = {"code"})
-    public Result<Long> createProject(@Parameter(hidden = true) @RequestAttribute(value = Constants.SESSION_USER) User loginUser,
-=======
     public Result<Long> createCluster(@Parameter(hidden = true) @RequestAttribute(value = Constants.SESSION_USER) User loginUser,
->>>>>>> 2f66a667
                                       @RequestParam("name") String name,
                                       @RequestParam("config") String config,
                                       @RequestParam(value = "description", required = false) String description) {
