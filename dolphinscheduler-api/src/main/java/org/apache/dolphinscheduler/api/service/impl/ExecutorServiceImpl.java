/*
 * Licensed to the Apache Software Foundation (ASF) under one or more
 * contributor license agreements.  See the NOTICE file distributed with
 * this work for additional information regarding copyright ownership.
 * The ASF licenses this file to You under the Apache License, Version 2.0
 * (the "License"); you may not use this file except in compliance with
 * the License.  You may obtain a copy of the License at
 *
 *    http://www.apache.org/licenses/LICENSE-2.0
 *
 * Unless required by applicable law or agreed to in writing, software
 * distributed under the License is distributed on an "AS IS" BASIS,
 * WITHOUT WARRANTIES OR CONDITIONS OF ANY KIND, either express or implied.
 * See the License for the specific language governing permissions and
 * limitations under the License.
 */

package org.apache.dolphinscheduler.api.service.impl;

import static org.apache.dolphinscheduler.common.Constants.CMDPARAM_COMPLEMENT_DATA_END_DATE;
import static org.apache.dolphinscheduler.common.Constants.CMDPARAM_COMPLEMENT_DATA_START_DATE;
import static org.apache.dolphinscheduler.common.Constants.CMD_PARAM_RECOVER_PROCESS_ID_STRING;
import static org.apache.dolphinscheduler.common.Constants.CMD_PARAM_START_NODE_NAMES;
import static org.apache.dolphinscheduler.common.Constants.CMD_PARAM_START_PARAMS;
import static org.apache.dolphinscheduler.common.Constants.MAX_TASK_TIMEOUT;

import org.apache.dolphinscheduler.api.enums.ExecuteType;
import org.apache.dolphinscheduler.api.enums.Status;
import org.apache.dolphinscheduler.api.service.ExecutorService;
import org.apache.dolphinscheduler.api.service.MonitorService;
import org.apache.dolphinscheduler.api.service.ProjectService;
import org.apache.dolphinscheduler.common.Constants;
import org.apache.dolphinscheduler.common.enums.CommandType;
import org.apache.dolphinscheduler.common.enums.ExecutionStatus;
import org.apache.dolphinscheduler.common.enums.FailureStrategy;
import org.apache.dolphinscheduler.common.enums.Priority;
import org.apache.dolphinscheduler.common.enums.ReleaseState;
import org.apache.dolphinscheduler.common.enums.RunMode;
import org.apache.dolphinscheduler.common.enums.TaskDependType;
import org.apache.dolphinscheduler.common.enums.WarningType;
import org.apache.dolphinscheduler.common.model.Server;
import org.apache.dolphinscheduler.common.utils.CollectionUtils;
import org.apache.dolphinscheduler.common.utils.DateUtils;
import org.apache.dolphinscheduler.common.utils.JSONUtils;
import org.apache.dolphinscheduler.dao.entity.Command;
import org.apache.dolphinscheduler.dao.entity.ProcessDefinition;
import org.apache.dolphinscheduler.dao.entity.ProcessInstance;
import org.apache.dolphinscheduler.dao.entity.Project;
import org.apache.dolphinscheduler.dao.entity.Schedule;
import org.apache.dolphinscheduler.dao.entity.Tenant;
import org.apache.dolphinscheduler.dao.entity.User;
import org.apache.dolphinscheduler.dao.mapper.ProcessDefinitionMapper;
import org.apache.dolphinscheduler.dao.mapper.ProcessInstanceMapper;
import org.apache.dolphinscheduler.dao.mapper.ProjectMapper;
import org.apache.dolphinscheduler.remote.command.StateEventChangeCommand;
import org.apache.dolphinscheduler.remote.processor.StateEventCallbackService;
import org.apache.dolphinscheduler.service.process.ProcessService;
import org.apache.dolphinscheduler.service.quartz.cron.CronUtils;

import org.apache.commons.collections.MapUtils;
import org.apache.commons.lang.StringUtils;

import java.util.ArrayList;
import java.util.Date;
import java.util.HashMap;
import java.util.LinkedList;
import java.util.List;
import java.util.Map;

import org.slf4j.Logger;
import org.slf4j.LoggerFactory;
import org.springframework.beans.factory.annotation.Autowired;
import org.springframework.stereotype.Service;

/**
 * executor service impl
 */
@Service
public class ExecutorServiceImpl extends BaseServiceImpl implements ExecutorService {

    private static final Logger logger = LoggerFactory.getLogger(ExecutorServiceImpl.class);

    @Autowired
    private ProjectMapper projectMapper;

    @Autowired
    private ProjectService projectService;

    @Autowired
    private ProcessDefinitionMapper processDefinitionMapper;

    @Autowired
    private MonitorService monitorService;


    @Autowired
    private ProcessInstanceMapper processInstanceMapper;


    @Autowired
    private ProcessService processService;

    @Autowired
    StateEventCallbackService stateEventCallbackService;

    /**
     * execute process instance
     *
     * @param loginUser login user
     * @param projectCode project code
     * @param processDefinitionCode process definition code
     * @param cronTime cron time
     * @param commandType command type
     * @param failureStrategy failure strategy
     * @param startNodeList start nodelist
     * @param taskDependType node dependency type
     * @param warningType warning type
     * @param warningGroupId notify group id
     * @param processInstancePriority process instance priority
     * @param workerGroup worker group name
     * @param environmentCode environment code
     * @param runMode run mode
     * @param timeout timeout
     * @param startParams the global param values which pass to new process instance
     * @param expectedParallelismNumber the expected parallelism number when execute complement in parallel mode
     * @return execute process instance code
     */
    @Override
    public Map<String, Object> execProcessInstance(User loginUser, long projectCode,
                                                   long processDefinitionCode, String cronTime, CommandType commandType,
                                                   FailureStrategy failureStrategy, String startNodeList,
                                                   TaskDependType taskDependType, WarningType warningType, int warningGroupId,
                                                   RunMode runMode,
<<<<<<< HEAD
                                                   Priority processInstancePriority, String workerGroup, Integer timeout,
                                                   Map<String, String> startParams, Integer expectedParallelismNumber, Integer dryRun) {
        Map<String, Object> result = new HashMap<>();
=======
                                                   Priority processInstancePriority, String workerGroup, Long environmentCode,Integer timeout,
                                                   Map<String, String> startParams, Integer expectedParallelismNumber) {
        Project project = projectMapper.queryByCode(projectCode);
        //check user access for project
        Map<String, Object> result = projectService.checkProjectAndAuth(loginUser, project, projectCode);
        if (result.get(Constants.STATUS) != Status.SUCCESS) {
            return result;
        }
>>>>>>> d7160874
        // timeout is invalid
        if (timeout <= 0 || timeout > MAX_TASK_TIMEOUT) {
            putMsg(result, Status.TASK_TIMEOUT_PARAMS_ERROR);
            return result;
        }

        // check process define release state
        ProcessDefinition processDefinition = processDefinitionMapper.queryByCode(processDefinitionCode);
        result = checkProcessDefinitionValid(processDefinition, processDefinitionCode);
        if (result.get(Constants.STATUS) != Status.SUCCESS) {
            return result;
        }

        if (!checkTenantSuitable(processDefinition)) {
            logger.error("there is not any valid tenant for the process definition: id:{},name:{}, ",
                    processDefinition.getId(), processDefinition.getName());
            putMsg(result, Status.TENANT_NOT_SUITABLE);
            return result;
        }

        // check master exists
        if (!checkMasterExists(result)) {
            return result;
        }

        /**
         * create command
         */
        int create = this.createCommand(commandType, processDefinition.getCode(),
                taskDependType, failureStrategy, startNodeList, cronTime, warningType, loginUser.getId(),
<<<<<<< HEAD
                warningGroupId, runMode, processInstancePriority, workerGroup, startParams, expectedParallelismNumber, dryRun);
=======
                warningGroupId, runMode, processInstancePriority, workerGroup, environmentCode, startParams, expectedParallelismNumber);
>>>>>>> d7160874

        if (create > 0) {
            processDefinition.setWarningGroupId(warningGroupId);
            processDefinitionMapper.updateById(processDefinition);
            putMsg(result, Status.SUCCESS);
        } else {
            putMsg(result, Status.START_PROCESS_INSTANCE_ERROR);
        }
        return result;
    }

    /**
     * check whether master exists
     *
     * @param result result
     * @return master exists return true , otherwise return false
     */
    private boolean checkMasterExists(Map<String, Object> result) {
        // check master server exists
        List<Server> masterServers = monitorService.getServerListFromRegistry(true);

        // no master
        if (masterServers.isEmpty()) {
            putMsg(result, Status.MASTER_NOT_EXISTS);
            return false;
        }
        return true;
    }

    /**
     * check whether the process definition can be executed
     *
     * @param processDefinition process definition
     * @param processDefineCode process definition code
     * @return check result code
     */
    @Override
    public Map<String, Object> checkProcessDefinitionValid(ProcessDefinition processDefinition, long processDefineCode) {
        Map<String, Object> result = new HashMap<>();
        if (processDefinition == null) {
            // check process definition exists
            putMsg(result, Status.PROCESS_DEFINE_NOT_EXIST, processDefineCode);
        } else if (processDefinition.getReleaseState() != ReleaseState.ONLINE) {
            // check process definition online
            putMsg(result, Status.PROCESS_DEFINE_NOT_RELEASE, processDefineCode);
        } else {
            result.put(Constants.STATUS, Status.SUCCESS);
        }
        return result;
    }

    /**
     * do action to process instance：pause, stop, repeat, recover from pause, recover from stop
     *
     * @param loginUser login user
     * @param projectCode project code
     * @param processInstanceId process instance id
     * @param executeType execute type
     * @return execute result code
     */
    @Override
    public Map<String, Object> execute(User loginUser, long projectCode, Integer processInstanceId, ExecuteType executeType) {
        Project project = projectMapper.queryByCode(projectCode);
        //check user access for project
        Map<String, Object> result = projectService.checkProjectAndAuth(loginUser, project, projectCode);
        if (result.get(Constants.STATUS) != Status.SUCCESS) {
            return result;
        }

        // check master exists
        if (!checkMasterExists(result)) {
            return result;
        }

        ProcessInstance processInstance = processService.findProcessInstanceDetailById(processInstanceId);
        if (processInstance == null) {
            putMsg(result, Status.PROCESS_INSTANCE_NOT_EXIST, processInstanceId);
            return result;
        }

        ProcessDefinition processDefinition = processService.findProcessDefinition(processInstance.getProcessDefinitionCode(),
                processInstance.getProcessDefinitionVersion());
        if (executeType != ExecuteType.STOP && executeType != ExecuteType.PAUSE) {
            result = checkProcessDefinitionValid(processDefinition, processInstance.getProcessDefinitionCode());
            if (result.get(Constants.STATUS) != Status.SUCCESS) {
                return result;
            }
        }

        result = checkExecuteType(processInstance, executeType);
        if (result.get(Constants.STATUS) != Status.SUCCESS) {
            return result;
        }
        if (!checkTenantSuitable(processDefinition)) {
            logger.error("there is not any valid tenant for the process definition: id:{},name:{}, ",
                    processDefinition.getId(), processDefinition.getName());
            putMsg(result, Status.TENANT_NOT_SUITABLE);
        }

        //get the startParams user specified at the first starting while repeat running is needed
        Map<String, Object> commandMap = JSONUtils.toMap(processInstance.getCommandParam(), String.class, Object.class);
        String startParams = null;
        if (MapUtils.isNotEmpty(commandMap) && executeType == ExecuteType.REPEAT_RUNNING) {
            Object startParamsJson = commandMap.get(Constants.CMD_PARAM_START_PARAMS);
            if (startParamsJson != null) {
                startParams = startParamsJson.toString();
            }
        }

        switch (executeType) {
            case REPEAT_RUNNING:
                result = insertCommand(loginUser, processInstanceId, processDefinition.getCode(), CommandType.REPEAT_RUNNING, startParams);
                break;
            case RECOVER_SUSPENDED_PROCESS:
                result = insertCommand(loginUser, processInstanceId, processDefinition.getCode(), CommandType.RECOVER_SUSPENDED_PROCESS, startParams);
                break;
            case START_FAILURE_TASK_PROCESS:
                result = insertCommand(loginUser, processInstanceId, processDefinition.getCode(), CommandType.START_FAILURE_TASK_PROCESS, startParams);
                break;
            case STOP:
                if (processInstance.getState() == ExecutionStatus.READY_STOP) {
                    putMsg(result, Status.PROCESS_INSTANCE_ALREADY_CHANGED, processInstance.getName(), processInstance.getState());
                } else {
                    result = updateProcessInstancePrepare(processInstance, CommandType.STOP, ExecutionStatus.READY_STOP);
                }
                break;
            case PAUSE:
                if (processInstance.getState() == ExecutionStatus.READY_PAUSE) {
                    putMsg(result, Status.PROCESS_INSTANCE_ALREADY_CHANGED, processInstance.getName(), processInstance.getState());
                } else {
                    result = updateProcessInstancePrepare(processInstance, CommandType.PAUSE, ExecutionStatus.READY_PAUSE);
                }
                break;
            default:
                logger.error("unknown execute type : {}", executeType);
                putMsg(result, Status.REQUEST_PARAMS_NOT_VALID_ERROR, "unknown execute type");

                break;
        }
        return result;
    }

    /**
     * check tenant suitable
     *
     * @param processDefinition process definition
     * @return true if tenant suitable, otherwise return false
     */
    private boolean checkTenantSuitable(ProcessDefinition processDefinition) {
        Tenant tenant = processService.getTenantForProcess(processDefinition.getTenantId(),
                processDefinition.getUserId());
        return tenant != null;
    }

    /**
     * Check the state of process instance and the type of operation match
     *
     * @param processInstance process instance
     * @param executeType execute type
     * @return check result code
     */
    private Map<String, Object> checkExecuteType(ProcessInstance processInstance, ExecuteType executeType) {

        Map<String, Object> result = new HashMap<>();
        ExecutionStatus executionStatus = processInstance.getState();
        boolean checkResult = false;
        switch (executeType) {
            case PAUSE:
            case STOP:
                if (executionStatus.typeIsRunning()) {
                    checkResult = true;
                }
                break;
            case REPEAT_RUNNING:
                if (executionStatus.typeIsFinished()) {
                    checkResult = true;
                }
                break;
            case START_FAILURE_TASK_PROCESS:
                if (executionStatus.typeIsFailure()) {
                    checkResult = true;
                }
                break;
            case RECOVER_SUSPENDED_PROCESS:
                if (executionStatus.typeIsPause() || executionStatus.typeIsCancel()) {
                    checkResult = true;
                }
                break;
            default:
                break;
        }
        if (!checkResult) {
            putMsg(result, Status.PROCESS_INSTANCE_STATE_OPERATION_ERROR, processInstance.getName(), executionStatus.toString(), executeType.toString());
        } else {
            putMsg(result, Status.SUCCESS);
        }
        return result;
    }

    /**
     * prepare to update process instance command type and status
     *
     * @param processInstance process instance
     * @param commandType command type
     * @param executionStatus execute status
     * @return update result
     */
    private Map<String, Object> updateProcessInstancePrepare(ProcessInstance processInstance, CommandType commandType, ExecutionStatus executionStatus) {
        Map<String, Object> result = new HashMap<>();

        processInstance.setCommandType(commandType);
        processInstance.addHistoryCmd(commandType);
        processInstance.setState(executionStatus);
        int update = processService.updateProcessInstance(processInstance);

        // determine whether the process is normal
        if (update > 0) {
            String host = processInstance.getHost();
            String address = host.split(":")[0];
            int port = Integer.parseInt(host.split(":")[1]);
            StateEventChangeCommand stateEventChangeCommand = new StateEventChangeCommand(
                    processInstance.getId(), 0, processInstance.getState(), processInstance.getId(), 0
            );
            stateEventCallbackService.sendResult(address, port, stateEventChangeCommand.convert2Command());
            putMsg(result, Status.SUCCESS);
        } else {
            putMsg(result, Status.EXECUTE_PROCESS_INSTANCE_ERROR);
        }
        return result;
    }

    /**
     * insert command, used in the implementation of the page, re run, recovery (pause / failure) execution
     *
     * @param loginUser           login user
     * @param instanceId          instance id
     * @param processDefinitionCode process definition code
     * @param commandType         command type
     * @return insert result code
     */
    private Map<String, Object> insertCommand(User loginUser, Integer instanceId, long processDefinitionCode, CommandType commandType, String startParams) {
        Map<String, Object> result = new HashMap<>();

        //To add startParams only when repeat running is needed
        Map<String, Object> cmdParam = new HashMap<>();
        cmdParam.put(CMD_PARAM_RECOVER_PROCESS_ID_STRING, instanceId);
        if (!StringUtils.isEmpty(startParams)) {
            cmdParam.put(CMD_PARAM_START_PARAMS, startParams);
        }

        Command command = new Command();
        command.setCommandType(commandType);
        command.setProcessDefinitionCode(processDefinitionCode);
        command.setCommandParam(JSONUtils.toJsonString(cmdParam));
        command.setExecutorId(loginUser.getId());

        if (!processService.verifyIsNeedCreateCommand(command)) {
            putMsg(result, Status.PROCESS_INSTANCE_EXECUTING_COMMAND, processDefinitionCode);
            return result;
        }

        int create = processService.createCommand(command);

        if (create > 0) {
            putMsg(result, Status.SUCCESS);
        } else {
            putMsg(result, Status.EXECUTE_PROCESS_INSTANCE_ERROR);
        }

        return result;
    }

    /**
     * check if sub processes are offline before starting process definition
     *
     * @param processDefinitionCode process definition code
     * @return check result code
     */
    @Override
    public Map<String, Object> startCheckByProcessDefinedCode(long processDefinitionCode) {
        Map<String, Object> result = new HashMap<>();

        ProcessDefinition processDefinition = processDefinitionMapper.queryByCode(processDefinitionCode);

        if (processDefinition == null) {
            logger.error("process definition is not found");
            putMsg(result, Status.REQUEST_PARAMS_NOT_VALID_ERROR, "processDefinitionCode");
            return result;
        }

        List<Integer> ids = new ArrayList<>();
        processService.recurseFindSubProcessId(processDefinition.getId(), ids);
        Integer[] idArray = ids.toArray(new Integer[ids.size()]);
        if (!ids.isEmpty()) {
            List<ProcessDefinition> processDefinitionList = processDefinitionMapper.queryDefinitionListByIdList(idArray);
            if (processDefinitionList != null) {
                for (ProcessDefinition processDefinitionTmp : processDefinitionList) {
                    /**
                     * if there is no online process, exit directly
                     */
                    if (processDefinitionTmp.getReleaseState() != ReleaseState.ONLINE) {
                        putMsg(result, Status.PROCESS_DEFINE_NOT_RELEASE, processDefinitionTmp.getName());
                        logger.info("not release process definition id: {} , name : {}",
                                processDefinitionTmp.getId(), processDefinitionTmp.getName());
                        return result;
                    }
                }
            }
        }
        putMsg(result, Status.SUCCESS);
        return result;
    }

    /**
     * create command
     *
     * @param commandType commandType
     * @param processDefineCode processDefineCode
     * @param nodeDep nodeDep
     * @param failureStrategy failureStrategy
     * @param startNodeList startNodeList
     * @param schedule schedule
     * @param warningType warningType
     * @param executorId executorId
     * @param warningGroupId warningGroupId
     * @param runMode runMode
     * @param processInstancePriority processInstancePriority
     * @param workerGroup workerGroup
     * @param environmentCode environmentCode
     * @return command id
     */
    private int createCommand(CommandType commandType, long processDefineCode,
                              TaskDependType nodeDep, FailureStrategy failureStrategy,
                              String startNodeList, String schedule, WarningType warningType,
                              int executorId, int warningGroupId,
<<<<<<< HEAD
                              RunMode runMode, Priority processInstancePriority, String workerGroup,
                              Map<String, String> startParams, Integer expectedParallelismNumber, Integer dryRun) {
=======
                              RunMode runMode, Priority processInstancePriority, String workerGroup, Long environmentCode,
                              Map<String, String> startParams, Integer expectedParallelismNumber) {
>>>>>>> d7160874

        /**
         * instantiate command schedule instance
         */
        Command command = new Command();

        Map<String, String> cmdParam = new HashMap<>();
        if (commandType == null) {
            command.setCommandType(CommandType.START_PROCESS);
        } else {
            command.setCommandType(commandType);
        }
        command.setProcessDefinitionCode(processDefineCode);
        if (nodeDep != null) {
            command.setTaskDependType(nodeDep);
        }
        if (failureStrategy != null) {
            command.setFailureStrategy(failureStrategy);
        }

        if (!StringUtils.isEmpty(startNodeList)) {
            cmdParam.put(CMD_PARAM_START_NODE_NAMES, startNodeList);
        }
        if (warningType != null) {
            command.setWarningType(warningType);
        }
        if (startParams != null && startParams.size() > 0) {
            cmdParam.put(CMD_PARAM_START_PARAMS, JSONUtils.toJsonString(startParams));
        }
        command.setCommandParam(JSONUtils.toJsonString(cmdParam));
        command.setExecutorId(executorId);
        command.setWarningGroupId(warningGroupId);
        command.setProcessInstancePriority(processInstancePriority);
        command.setWorkerGroup(workerGroup);
<<<<<<< HEAD
        command.setDryRun(dryRun);
=======
        command.setEnvironmentCode(environmentCode);
>>>>>>> d7160874

        Date start = null;
        Date end = null;
        if (!StringUtils.isEmpty(schedule)) {
            String[] interval = schedule.split(",");
            if (interval.length == 2) {
                start = DateUtils.getScheduleDate(interval[0]);
                end = DateUtils.getScheduleDate(interval[1]);
            }
        }
        // determine whether to complement
        if (commandType == CommandType.COMPLEMENT_DATA) {
            runMode = (runMode == null) ? RunMode.RUN_MODE_SERIAL : runMode;
            if (null != start && null != end && !start.after(end)) {
                if (runMode == RunMode.RUN_MODE_SERIAL) {
                    cmdParam.put(CMDPARAM_COMPLEMENT_DATA_START_DATE, DateUtils.dateToString(start));
                    cmdParam.put(CMDPARAM_COMPLEMENT_DATA_END_DATE, DateUtils.dateToString(end));
                    command.setCommandParam(JSONUtils.toJsonString(cmdParam));
                    return processService.createCommand(command);
                } else if (runMode == RunMode.RUN_MODE_PARALLEL) {
                    List<Schedule> schedules = processService.queryReleaseSchedulerListByProcessDefinitionCode(processDefineCode);
                    LinkedList<Date> listDate = new LinkedList<>();
                    if (!CollectionUtils.isEmpty(schedules)) {
                        for (Schedule item : schedules) {
                            listDate.addAll(CronUtils.getSelfFireDateList(start, end, item.getCrontab()));
                        }
                    }
                    if (!CollectionUtils.isEmpty(listDate)) {
                        int effectThreadsCount = expectedParallelismNumber == null ? listDate.size() : Math.min(listDate.size(), expectedParallelismNumber);
                        logger.info("In parallel mode, current expectedParallelismNumber:{}", effectThreadsCount);

                        int chunkSize = listDate.size() / effectThreadsCount;
                        listDate.addFirst(start);
                        listDate.addLast(end);

                        for (int i = 0; i < effectThreadsCount; i++) {
                            int rangeStart = i == 0 ? i : (i * chunkSize);
                            int rangeEnd = i == effectThreadsCount - 1 ? listDate.size() - 1
                                    : rangeStart + chunkSize + 1;
                            cmdParam.put(CMDPARAM_COMPLEMENT_DATA_START_DATE, DateUtils.dateToString(listDate.get(rangeStart)));
                            cmdParam.put(CMDPARAM_COMPLEMENT_DATA_END_DATE, DateUtils.dateToString(listDate.get(rangeEnd)));
                            command.setCommandParam(JSONUtils.toJsonString(cmdParam));
                            processService.createCommand(command);
                        }

                        return effectThreadsCount;
                    } else {
                        // loop by day
                        int runCunt = 0;
                        while (!start.after(end)) {
                            runCunt += 1;
                            cmdParam.put(CMDPARAM_COMPLEMENT_DATA_START_DATE, DateUtils.dateToString(start));
                            cmdParam.put(CMDPARAM_COMPLEMENT_DATA_END_DATE, DateUtils.dateToString(start));
                            command.setCommandParam(JSONUtils.toJsonString(cmdParam));
                            processService.createCommand(command);
                            start = DateUtils.getSomeDay(start, 1);
                        }
                        return runCunt;
                    }
                }
            } else {
                logger.error("there is not valid schedule date for the process definition code:{}", processDefineCode);
            }
        } else {
            command.setCommandParam(JSONUtils.toJsonString(cmdParam));
            return processService.createCommand(command);
        }

        return 0;
    }
}<|MERGE_RESOLUTION|>--- conflicted
+++ resolved
@@ -131,20 +131,15 @@
                                                    FailureStrategy failureStrategy, String startNodeList,
                                                    TaskDependType taskDependType, WarningType warningType, int warningGroupId,
                                                    RunMode runMode,
-<<<<<<< HEAD
-                                                   Priority processInstancePriority, String workerGroup, Integer timeout,
-                                                   Map<String, String> startParams, Integer expectedParallelismNumber, Integer dryRun) {
-        Map<String, Object> result = new HashMap<>();
-=======
                                                    Priority processInstancePriority, String workerGroup, Long environmentCode,Integer timeout,
-                                                   Map<String, String> startParams, Integer expectedParallelismNumber) {
+                                                   Map<String, String> startParams, Integer expectedParallelismNumber,
+                                                   Integer dryRun) {
         Project project = projectMapper.queryByCode(projectCode);
         //check user access for project
         Map<String, Object> result = projectService.checkProjectAndAuth(loginUser, project, projectCode);
         if (result.get(Constants.STATUS) != Status.SUCCESS) {
             return result;
         }
->>>>>>> d7160874
         // timeout is invalid
         if (timeout <= 0 || timeout > MAX_TASK_TIMEOUT) {
             putMsg(result, Status.TASK_TIMEOUT_PARAMS_ERROR);
@@ -175,11 +170,7 @@
          */
         int create = this.createCommand(commandType, processDefinition.getCode(),
                 taskDependType, failureStrategy, startNodeList, cronTime, warningType, loginUser.getId(),
-<<<<<<< HEAD
-                warningGroupId, runMode, processInstancePriority, workerGroup, startParams, expectedParallelismNumber, dryRun);
-=======
-                warningGroupId, runMode, processInstancePriority, workerGroup, environmentCode, startParams, expectedParallelismNumber);
->>>>>>> d7160874
+                warningGroupId, runMode, processInstancePriority, workerGroup, environmentCode, startParams, expectedParallelismNumber, dryRun);
 
         if (create > 0) {
             processDefinition.setWarningGroupId(warningGroupId);
@@ -515,13 +506,8 @@
                               TaskDependType nodeDep, FailureStrategy failureStrategy,
                               String startNodeList, String schedule, WarningType warningType,
                               int executorId, int warningGroupId,
-<<<<<<< HEAD
-                              RunMode runMode, Priority processInstancePriority, String workerGroup,
+                              RunMode runMode, Priority processInstancePriority, String workerGroup, Long environmentCode,
                               Map<String, String> startParams, Integer expectedParallelismNumber, Integer dryRun) {
-=======
-                              RunMode runMode, Priority processInstancePriority, String workerGroup, Long environmentCode,
-                              Map<String, String> startParams, Integer expectedParallelismNumber) {
->>>>>>> d7160874
 
         /**
          * instantiate command schedule instance
@@ -556,11 +542,8 @@
         command.setWarningGroupId(warningGroupId);
         command.setProcessInstancePriority(processInstancePriority);
         command.setWorkerGroup(workerGroup);
-<<<<<<< HEAD
+        command.setEnvironmentCode(environmentCode);
         command.setDryRun(dryRun);
-=======
-        command.setEnvironmentCode(environmentCode);
->>>>>>> d7160874
 
         Date start = null;
         Date end = null;
