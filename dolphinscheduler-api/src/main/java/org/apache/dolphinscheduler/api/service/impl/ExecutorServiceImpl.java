/*
 * Licensed to the Apache Software Foundation (ASF) under one or more
 * contributor license agreements.  See the NOTICE file distributed with
 * this work for additional information regarding copyright ownership.
 * The ASF licenses this file to You under the Apache License, Version 2.0
 * (the "License"); you may not use this file except in compliance with
 * the License.  You may obtain a copy of the License at
 *
 *    http://www.apache.org/licenses/LICENSE-2.0
 *
 * Unless required by applicable law or agreed to in writing, software
 * distributed under the License is distributed on an "AS IS" BASIS,
 * WITHOUT WARRANTIES OR CONDITIONS OF ANY KIND, either express or implied.
 * See the License for the specific language governing permissions and
 * limitations under the License.
 */

package org.apache.dolphinscheduler.api.service.impl;

import static org.apache.dolphinscheduler.common.Constants.CMDPARAM_COMPLEMENT_DATA_END_DATE;
import static org.apache.dolphinscheduler.common.Constants.CMDPARAM_COMPLEMENT_DATA_START_DATE;
import static org.apache.dolphinscheduler.common.Constants.CMD_PARAM_RECOVER_PROCESS_ID_STRING;
import static org.apache.dolphinscheduler.common.Constants.CMD_PARAM_START_NODE_NAMES;
import static org.apache.dolphinscheduler.common.Constants.CMD_PARAM_START_PARAMS;
import static org.apache.dolphinscheduler.common.Constants.MAX_TASK_TIMEOUT;

import org.apache.dolphinscheduler.api.enums.ExecuteType;
import org.apache.dolphinscheduler.api.enums.Status;
import org.apache.dolphinscheduler.api.service.ExecutorService;
import org.apache.dolphinscheduler.api.service.MonitorService;
import org.apache.dolphinscheduler.api.service.ProjectService;
import org.apache.dolphinscheduler.common.Constants;
import org.apache.dolphinscheduler.common.enums.CommandType;
import org.apache.dolphinscheduler.common.enums.ExecutionStatus;
import org.apache.dolphinscheduler.common.enums.FailureStrategy;
import org.apache.dolphinscheduler.common.enums.Priority;
import org.apache.dolphinscheduler.common.enums.ReleaseState;
import org.apache.dolphinscheduler.common.enums.RunMode;
import org.apache.dolphinscheduler.common.enums.TaskDependType;
import org.apache.dolphinscheduler.common.enums.WarningType;
import org.apache.dolphinscheduler.common.model.Server;
import org.apache.dolphinscheduler.common.utils.CollectionUtils;
import org.apache.dolphinscheduler.common.utils.DateUtils;
import org.apache.dolphinscheduler.common.utils.JSONUtils;
import org.apache.dolphinscheduler.common.utils.StringUtils;
import org.apache.dolphinscheduler.dao.entity.Command;
import org.apache.dolphinscheduler.dao.entity.ProcessDefinition;
import org.apache.dolphinscheduler.dao.entity.ProcessInstance;
import org.apache.dolphinscheduler.dao.entity.Project;
import org.apache.dolphinscheduler.dao.entity.Schedule;
import org.apache.dolphinscheduler.dao.entity.Tenant;
import org.apache.dolphinscheduler.dao.entity.User;
import org.apache.dolphinscheduler.dao.mapper.ProcessDefinitionMapper;
import org.apache.dolphinscheduler.dao.mapper.ProcessInstanceMapper;
import org.apache.dolphinscheduler.dao.mapper.ProjectMapper;
import org.apache.dolphinscheduler.service.process.ProcessService;
import org.apache.dolphinscheduler.service.quartz.cron.CronUtils;

import org.apache.commons.collections.MapUtils;

import java.util.ArrayList;
import java.util.Date;
import java.util.HashMap;
import java.util.LinkedList;
import java.util.List;
import java.util.Map;

import org.slf4j.Logger;
import org.slf4j.LoggerFactory;
import org.springframework.beans.factory.annotation.Autowired;
import org.springframework.stereotype.Service;

/**
 * executor service impl
 */
@Service
public class ExecutorServiceImpl extends BaseServiceImpl implements ExecutorService {

    private static final Logger logger = LoggerFactory.getLogger(ExecutorServiceImpl.class);

    @Autowired
    private ProjectMapper projectMapper;

    @Autowired
    private ProjectService projectService;

    @Autowired
    private ProcessDefinitionMapper processDefinitionMapper;

    @Autowired
    private MonitorService monitorService;


    @Autowired
    private ProcessInstanceMapper processInstanceMapper;


    @Autowired
    private ProcessService processService;

    /**
     * execute process instance
     *
     * @param loginUser login user
     * @param projectName project name
     * @param processDefinitionId process Definition Id
     * @param cronTime cron time
     * @param commandType command type
     * @param failureStrategy failure strategy
     * @param startNodeList start nodelist
     * @param taskDependType node dependency type
     * @param warningType warning type
     * @param warningGroupId notify group id
     * @param processInstancePriority process instance priority
     * @param workerGroup worker group name
     * @param environmentCode environment code
     * @param runMode run mode
     * @param timeout timeout
     * @param startParams the global param values which pass to new process instance
     * @param expectedParallelismNumber the expected parallelism number when execute complement in parallel mode
     * @return execute process instance code
     */
    @Override
    public Map<String, Object> execProcessInstance(User loginUser, String projectName,
                                                   int processDefinitionId, String cronTime, CommandType commandType,
                                                   FailureStrategy failureStrategy, String startNodeList,
                                                   TaskDependType taskDependType, WarningType warningType, int warningGroupId,
                                                   RunMode runMode,
<<<<<<< HEAD
                                                   Priority processInstancePriority, String workerGroup, Long environmentCode, Integer timeout,
                                                   Map<String, String> startParams) {
=======
                                                   Priority processInstancePriority, String workerGroup, Integer timeout,
                                                   Map<String, String> startParams, Integer expectedParallelismNumber) {
>>>>>>> b49f5b03
        Map<String, Object> result = new HashMap<>();
        // timeout is invalid
        if (timeout <= 0 || timeout > MAX_TASK_TIMEOUT) {
            putMsg(result, Status.TASK_TIMEOUT_PARAMS_ERROR);
            return result;
        }
        Project project = projectMapper.queryByName(projectName);
        Map<String, Object> checkResultAndAuth = checkResultAndAuth(loginUser, projectName, project);
        if (checkResultAndAuth != null) {
            return checkResultAndAuth;
        }

        // check process define release state
        ProcessDefinition processDefinition = processDefinitionMapper.selectById(processDefinitionId);
        result = checkProcessDefinitionValid(processDefinition, processDefinitionId);
        if (result.get(Constants.STATUS) != Status.SUCCESS) {
            return result;
        }

        if (!checkTenantSuitable(processDefinition)) {
            logger.error("there is not any valid tenant for the process definition: id:{},name:{}, ",
                    processDefinition.getId(), processDefinition.getName());
            putMsg(result, Status.TENANT_NOT_SUITABLE);
            return result;
        }

        // check master exists
        if (!checkMasterExists(result)) {
            return result;
        }

        /**
         * create command
         */
        int create = this.createCommand(commandType, processDefinitionId,
                taskDependType, failureStrategy, startNodeList, cronTime, warningType, loginUser.getId(),
<<<<<<< HEAD
                warningGroupId, runMode, processInstancePriority, workerGroup, environmentCode, startParams);
=======
                warningGroupId, runMode, processInstancePriority, workerGroup, startParams, expectedParallelismNumber);
>>>>>>> b49f5b03

        if (create > 0) {
            processDefinition.setWarningGroupId(warningGroupId);
            processDefinitionMapper.updateById(processDefinition);
            putMsg(result, Status.SUCCESS);
        } else {
            putMsg(result, Status.START_PROCESS_INSTANCE_ERROR);
        }
        return result;
    }

    /**
     * check whether master exists
     *
     * @param result result
     * @return master exists return true , otherwise return false
     */
    private boolean checkMasterExists(Map<String, Object> result) {
        // check master server exists
        List<Server> masterServers = monitorService.getServerListFromRegistry(true);

        // no master
        if (masterServers.isEmpty()) {
            putMsg(result, Status.MASTER_NOT_EXISTS);
            return false;
        }
        return true;
    }

    /**
     * check whether the process definition can be executed
     *
     * @param processDefinition process definition
     * @param processDefineCode process definition code
     * @return check result code
     */
    @Override
    public Map<String, Object> checkProcessDefinitionValid(ProcessDefinition processDefinition, long processDefineCode) {
        Map<String, Object> result = new HashMap<>();
        if (processDefinition == null) {
            // check process definition exists
            putMsg(result, Status.PROCESS_DEFINE_NOT_EXIST, processDefineCode);
        } else if (processDefinition.getReleaseState() != ReleaseState.ONLINE) {
            // check process definition online
            putMsg(result, Status.PROCESS_DEFINE_NOT_RELEASE, processDefineCode);
        } else {
            result.put(Constants.STATUS, Status.SUCCESS);
        }
        return result;
    }

    /**
     * do action to process instance：pause, stop, repeat, recover from pause, recover from stop
     *
     * @param loginUser login user
     * @param projectName project name
     * @param processInstanceId process instance id
     * @param executeType execute type
     * @return execute result code
     */
    @Override
    public Map<String, Object> execute(User loginUser, String projectName, Integer processInstanceId, ExecuteType executeType) {
        Map<String, Object> result = new HashMap<>();
        Project project = projectMapper.queryByName(projectName);

        Map<String, Object> checkResult = checkResultAndAuth(loginUser, projectName, project);
        if (checkResult != null) {
            return checkResult;
        }

        // check master exists
        if (!checkMasterExists(result)) {
            return result;
        }

        ProcessInstance processInstance = processService.findProcessInstanceDetailById(processInstanceId);
        if (processInstance == null) {
            putMsg(result, Status.PROCESS_INSTANCE_NOT_EXIST, processInstanceId);
            return result;
        }

        ProcessDefinition processDefinition = processService.findProcessDefinition(processInstance.getProcessDefinitionCode(),
                processInstance.getProcessDefinitionVersion());
        if (executeType != ExecuteType.STOP && executeType != ExecuteType.PAUSE) {
            result = checkProcessDefinitionValid(processDefinition, processInstance.getProcessDefinitionCode());
            if (result.get(Constants.STATUS) != Status.SUCCESS) {
                return result;
            }
        }

        checkResult = checkExecuteType(processInstance, executeType);
        Status status = (Status) checkResult.get(Constants.STATUS);
        if (status != Status.SUCCESS) {
            return checkResult;
        }
        if (!checkTenantSuitable(processDefinition)) {
            logger.error("there is not any valid tenant for the process definition: id:{},name:{}, ",
                    processDefinition.getId(), processDefinition.getName());
            putMsg(result, Status.TENANT_NOT_SUITABLE);
        }

        //get the startParams user specified at the first starting while repeat running is needed
        Map<String, Object> commandMap = JSONUtils.toMap(processInstance.getCommandParam(), String.class, Object.class);
        String startParams = null;
        if (MapUtils.isNotEmpty(commandMap) && executeType == ExecuteType.REPEAT_RUNNING) {
            Object startParamsJson = commandMap.get(Constants.CMD_PARAM_START_PARAMS);
            if (startParamsJson != null) {
                startParams = startParamsJson.toString();
            }
        }

        switch (executeType) {
            case REPEAT_RUNNING:
                result = insertCommand(loginUser, processInstanceId, processDefinition.getId(), CommandType.REPEAT_RUNNING, startParams);
                break;
            case RECOVER_SUSPENDED_PROCESS:
                result = insertCommand(loginUser, processInstanceId, processDefinition.getId(), CommandType.RECOVER_SUSPENDED_PROCESS, startParams);
                break;
            case START_FAILURE_TASK_PROCESS:
                result = insertCommand(loginUser, processInstanceId, processDefinition.getId(), CommandType.START_FAILURE_TASK_PROCESS, startParams);
                break;
            case STOP:
                if (processInstance.getState() == ExecutionStatus.READY_STOP) {
                    putMsg(result, Status.PROCESS_INSTANCE_ALREADY_CHANGED, processInstance.getName(), processInstance.getState());
                } else {
                    result = updateProcessInstancePrepare(processInstance, CommandType.STOP, ExecutionStatus.READY_STOP);
                }
                break;
            case PAUSE:
                if (processInstance.getState() == ExecutionStatus.READY_PAUSE) {
                    putMsg(result, Status.PROCESS_INSTANCE_ALREADY_CHANGED, processInstance.getName(), processInstance.getState());
                } else {
                    result = updateProcessInstancePrepare(processInstance, CommandType.PAUSE, ExecutionStatus.READY_PAUSE);
                }
                break;
            default:
                logger.error("unknown execute type : {}", executeType);
                putMsg(result, Status.REQUEST_PARAMS_NOT_VALID_ERROR, "unknown execute type");

                break;
        }
        return result;
    }

    /**
     * check tenant suitable
     *
     * @param processDefinition process definition
     * @return true if tenant suitable, otherwise return false
     */
    private boolean checkTenantSuitable(ProcessDefinition processDefinition) {
        Tenant tenant = processService.getTenantForProcess(processDefinition.getTenantId(),
                processDefinition.getUserId());
        return tenant != null;
    }

    /**
     * Check the state of process instance and the type of operation match
     *
     * @param processInstance process instance
     * @param executeType execute type
     * @return check result code
     */
    private Map<String, Object> checkExecuteType(ProcessInstance processInstance, ExecuteType executeType) {

        Map<String, Object> result = new HashMap<>();
        ExecutionStatus executionStatus = processInstance.getState();
        boolean checkResult = false;
        switch (executeType) {
            case PAUSE:
            case STOP:
                if (executionStatus.typeIsRunning()) {
                    checkResult = true;
                }
                break;
            case REPEAT_RUNNING:
                if (executionStatus.typeIsFinished()) {
                    checkResult = true;
                }
                break;
            case START_FAILURE_TASK_PROCESS:
                if (executionStatus.typeIsFailure()) {
                    checkResult = true;
                }
                break;
            case RECOVER_SUSPENDED_PROCESS:
                if (executionStatus.typeIsPause() || executionStatus.typeIsCancel()) {
                    checkResult = true;
                }
                break;
            default:
                break;
        }
        if (!checkResult) {
            putMsg(result, Status.PROCESS_INSTANCE_STATE_OPERATION_ERROR, processInstance.getName(), executionStatus.toString(), executeType.toString());
        } else {
            putMsg(result, Status.SUCCESS);
        }
        return result;
    }

    /**
     * prepare to update process instance command type and status
     *
     * @param processInstance process instance
     * @param commandType command type
     * @param executionStatus execute status
     * @return update result
     */
    private Map<String, Object> updateProcessInstancePrepare(ProcessInstance processInstance, CommandType commandType, ExecutionStatus executionStatus) {
        Map<String, Object> result = new HashMap<>();

        processInstance.setCommandType(commandType);
        processInstance.addHistoryCmd(commandType);
        processInstance.setState(executionStatus);
        int update = processService.updateProcessInstance(processInstance);

        // determine whether the process is normal
        if (update > 0) {
            putMsg(result, Status.SUCCESS);
        } else {
            putMsg(result, Status.EXECUTE_PROCESS_INSTANCE_ERROR);
        }
        return result;
    }

    /**
     * insert command, used in the implementation of the page, re run, recovery (pause / failure) execution
     *
     * @param loginUser login user
     * @param instanceId instance id
     * @param processDefinitionId process definition id
     * @param commandType command type
     * @return insert result code
     */
    private Map<String, Object> insertCommand(User loginUser, Integer instanceId, Integer processDefinitionId, CommandType commandType, String startParams) {
        Map<String, Object> result = new HashMap<>();

        //To add startParams only when repeat running is needed
        Map<String, Object> cmdParam = new HashMap<>();
        cmdParam.put(CMD_PARAM_RECOVER_PROCESS_ID_STRING, instanceId);
        if (StringUtils.isNotEmpty(startParams)) {
            cmdParam.put(CMD_PARAM_START_PARAMS, startParams);
        }

        Command command = new Command();
        command.setCommandType(commandType);
        command.setProcessDefinitionId(processDefinitionId);
        command.setCommandParam(JSONUtils.toJsonString(cmdParam));
        command.setExecutorId(loginUser.getId());

        if (!processService.verifyIsNeedCreateCommand(command)) {
            putMsg(result, Status.PROCESS_INSTANCE_EXECUTING_COMMAND, processDefinitionId);
            return result;
        }

        int create = processService.createCommand(command);

        if (create > 0) {
            putMsg(result, Status.SUCCESS);
        } else {
            putMsg(result, Status.EXECUTE_PROCESS_INSTANCE_ERROR);
        }

        return result;
    }

    /**
     * check if sub processes are offline before starting process definition
     *
     * @param processDefineId process definition id
     * @return check result code
     */
    @Override
    public Map<String, Object> startCheckByProcessDefinedId(int processDefineId) {
        Map<String, Object> result = new HashMap<>();

        if (processDefineId == 0) {
            logger.error("process definition id is null");
            putMsg(result, Status.REQUEST_PARAMS_NOT_VALID_ERROR, "process definition id");
        }
        List<Integer> ids = new ArrayList<>();
        processService.recurseFindSubProcessId(processDefineId, ids);
        Integer[] idArray = ids.toArray(new Integer[ids.size()]);
        if (!ids.isEmpty()) {
            List<ProcessDefinition> processDefinitionList = processDefinitionMapper.queryDefinitionListByIdList(idArray);
            if (processDefinitionList != null) {
                for (ProcessDefinition processDefinition : processDefinitionList) {
                    /**
                     * if there is no online process, exit directly
                     */
                    if (processDefinition.getReleaseState() != ReleaseState.ONLINE) {
                        putMsg(result, Status.PROCESS_DEFINE_NOT_RELEASE, processDefinition.getName());
                        logger.info("not release process definition id: {} , name : {}",
                                processDefinition.getId(), processDefinition.getName());
                        return result;
                    }
                }
            }
        }
        putMsg(result, Status.SUCCESS);
        return result;
    }

    /**
     * create command
     *
     * @param commandType commandType
     * @param processDefineId processDefineId
     * @param nodeDep nodeDep
     * @param failureStrategy failureStrategy
     * @param startNodeList startNodeList
     * @param schedule schedule
     * @param warningType warningType
     * @param executorId executorId
     * @param warningGroupId warningGroupId
     * @param runMode runMode
     * @param processInstancePriority processInstancePriority
     * @param workerGroup workerGroup
     * @param environmentCode environmentCode
     * @return command id
     */
    private int createCommand(CommandType commandType, int processDefineId,
                              TaskDependType nodeDep, FailureStrategy failureStrategy,
                              String startNodeList, String schedule, WarningType warningType,
                              int executorId, int warningGroupId,
<<<<<<< HEAD
                              RunMode runMode, Priority processInstancePriority, String workerGroup, Long environmentCode,
                              Map<String, String> startParams) {
=======
                              RunMode runMode, Priority processInstancePriority, String workerGroup,
                              Map<String, String> startParams, Integer expectedParallelismNumber) {
>>>>>>> b49f5b03

        /**
         * instantiate command schedule instance
         */
        Command command = new Command();

        Map<String, String> cmdParam = new HashMap<>();
        if (commandType == null) {
            command.setCommandType(CommandType.START_PROCESS);
        } else {
            command.setCommandType(commandType);
        }
        command.setProcessDefinitionId(processDefineId);
        if (nodeDep != null) {
            command.setTaskDependType(nodeDep);
        }
        if (failureStrategy != null) {
            command.setFailureStrategy(failureStrategy);
        }

        if (StringUtils.isNotEmpty(startNodeList)) {
            cmdParam.put(CMD_PARAM_START_NODE_NAMES, startNodeList);
        }
        if (warningType != null) {
            command.setWarningType(warningType);
        }
        if (startParams != null && startParams.size() > 0) {
            cmdParam.put(CMD_PARAM_START_PARAMS, JSONUtils.toJsonString(startParams));
        }
        command.setCommandParam(JSONUtils.toJsonString(cmdParam));
        command.setExecutorId(executorId);
        command.setWarningGroupId(warningGroupId);
        command.setProcessInstancePriority(processInstancePriority);
        command.setWorkerGroup(workerGroup);
        command.setEnvironmentCode(environmentCode);

        Date start = null;
        Date end = null;
        if (StringUtils.isNotEmpty(schedule)) {
            String[] interval = schedule.split(",");
            if (interval.length == 2) {
                start = DateUtils.getScheduleDate(interval[0]);
                end = DateUtils.getScheduleDate(interval[1]);
            }
        }
        // determine whether to complement
        if (commandType == CommandType.COMPLEMENT_DATA) {
            runMode = (runMode == null) ? RunMode.RUN_MODE_SERIAL : runMode;
            if (null != start && null != end && !start.after(end)) {
                if (runMode == RunMode.RUN_MODE_SERIAL) {
                    cmdParam.put(CMDPARAM_COMPLEMENT_DATA_START_DATE, DateUtils.dateToString(start));
                    cmdParam.put(CMDPARAM_COMPLEMENT_DATA_END_DATE, DateUtils.dateToString(end));
                    command.setCommandParam(JSONUtils.toJsonString(cmdParam));
                    return processService.createCommand(command);
                } else if (runMode == RunMode.RUN_MODE_PARALLEL) {
                    List<Schedule> schedules = processService.queryReleaseSchedulerListByProcessDefinitionId(processDefineId);
                    LinkedList<Date> listDate = new LinkedList<>();
                    if (!CollectionUtils.isEmpty(schedules)) {
                        for (Schedule item : schedules) {
                            listDate.addAll(CronUtils.getSelfFireDateList(start, end, item.getCrontab()));
                        }
                    }
                    if (!CollectionUtils.isEmpty(listDate)) {
                        int effectThreadsCount = expectedParallelismNumber == null ? listDate.size() : Math.min(listDate.size(), expectedParallelismNumber);
                        logger.info("In parallel mode, current expectedParallelismNumber:{}", effectThreadsCount);

                        int chunkSize = listDate.size() / effectThreadsCount;
                        listDate.addFirst(start);
                        listDate.addLast(end);

                        for (int i = 0; i < effectThreadsCount; i++) {
                            int rangeStart = i == 0 ? i : (i * chunkSize);
                            int rangeEnd = i == effectThreadsCount - 1 ? listDate.size() - 1
                                    : rangeStart + chunkSize + 1;
                            cmdParam.put(CMDPARAM_COMPLEMENT_DATA_START_DATE, DateUtils.dateToString(listDate.get(rangeStart)));
                            cmdParam.put(CMDPARAM_COMPLEMENT_DATA_END_DATE, DateUtils.dateToString(listDate.get(rangeEnd)));
                            command.setCommandParam(JSONUtils.toJsonString(cmdParam));
                            processService.createCommand(command);
                        }

                        return effectThreadsCount;
                    } else {
                        // loop by day
                        int runCunt = 0;
                        while (!start.after(end)) {
                            runCunt += 1;
                            cmdParam.put(CMDPARAM_COMPLEMENT_DATA_START_DATE, DateUtils.dateToString(start));
                            cmdParam.put(CMDPARAM_COMPLEMENT_DATA_END_DATE, DateUtils.dateToString(start));
                            command.setCommandParam(JSONUtils.toJsonString(cmdParam));
                            processService.createCommand(command);
                            start = DateUtils.getSomeDay(start, 1);
                        }
                        return runCunt;
                    }
                }
            } else {
                logger.error("there is not valid schedule date for the process definition: id:{}", processDefineId);
            }
        } else {
            command.setCommandParam(JSONUtils.toJsonString(cmdParam));
            return processService.createCommand(command);
        }

        return 0;
    }

    /**
     * check result and auth
     */
    private Map<String, Object> checkResultAndAuth(User loginUser, String projectName, Project project) {
        // check project auth
        Map<String, Object> checkResult = projectService.checkProjectAndAuth(loginUser, project, projectName);
        Status status = (Status) checkResult.get(Constants.STATUS);
        if (status != Status.SUCCESS) {
            return checkResult;
        }
        return null;
    }

}<|MERGE_RESOLUTION|>--- conflicted
+++ resolved
@@ -126,13 +126,8 @@
                                                    FailureStrategy failureStrategy, String startNodeList,
                                                    TaskDependType taskDependType, WarningType warningType, int warningGroupId,
                                                    RunMode runMode,
-<<<<<<< HEAD
                                                    Priority processInstancePriority, String workerGroup, Long environmentCode, Integer timeout,
-                                                   Map<String, String> startParams) {
-=======
-                                                   Priority processInstancePriority, String workerGroup, Integer timeout,
                                                    Map<String, String> startParams, Integer expectedParallelismNumber) {
->>>>>>> b49f5b03
         Map<String, Object> result = new HashMap<>();
         // timeout is invalid
         if (timeout <= 0 || timeout > MAX_TASK_TIMEOUT) {
@@ -169,11 +164,7 @@
          */
         int create = this.createCommand(commandType, processDefinitionId,
                 taskDependType, failureStrategy, startNodeList, cronTime, warningType, loginUser.getId(),
-<<<<<<< HEAD
-                warningGroupId, runMode, processInstancePriority, workerGroup, environmentCode, startParams);
-=======
-                warningGroupId, runMode, processInstancePriority, workerGroup, startParams, expectedParallelismNumber);
->>>>>>> b49f5b03
+                warningGroupId, runMode, processInstancePriority, workerGroup, environmentCode, startParams, expectedParallelismNumber);
 
         if (create > 0) {
             processDefinition.setWarningGroupId(warningGroupId);
@@ -500,13 +491,8 @@
                               TaskDependType nodeDep, FailureStrategy failureStrategy,
                               String startNodeList, String schedule, WarningType warningType,
                               int executorId, int warningGroupId,
-<<<<<<< HEAD
                               RunMode runMode, Priority processInstancePriority, String workerGroup, Long environmentCode,
-                              Map<String, String> startParams) {
-=======
-                              RunMode runMode, Priority processInstancePriority, String workerGroup,
                               Map<String, String> startParams, Integer expectedParallelismNumber) {
->>>>>>> b49f5b03
 
         /**
          * instantiate command schedule instance
