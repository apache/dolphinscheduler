--- conflicted
+++ resolved
@@ -178,12 +178,8 @@
                                                    Priority processInstancePriority, String workerGroup,
                                                    Long environmentCode, Integer timeout,
                                                    Map<String, String> startParams, Integer expectedParallelismNumber,
-<<<<<<< HEAD
-                                                   int dryRun, ComplementDependentMode complementDependentMode) {
-=======
                                                    int dryRun, int testFlag, ComplementDependentMode complementDependentMode) {
         Project project = projectMapper.queryByCode(projectCode);
->>>>>>> c8884e4f
         // check user access for project
         projectService.hasProjectAndPerm(loginUser, projectCode, PROJECT_OVERVIEW);
 
