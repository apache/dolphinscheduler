/*
 * Licensed to the Apache Software Foundation (ASF) under one or more
 * contributor license agreements.  See the NOTICE file distributed with
 * this work for additional information regarding copyright ownership.
 * The ASF licenses this file to You under the Apache License, Version 2.0
 * (the "License"); you may not use this file except in compliance with
 * the License.  You may obtain a copy of the License at
 *
 *    http://www.apache.org/licenses/LICENSE-2.0
 *
 * Unless required by applicable law or agreed to in writing, software
 * distributed under the License is distributed on an "AS IS" BASIS,
 * WITHOUT WARRANTIES OR CONDITIONS OF ANY KIND, either express or implied.
 * See the License for the specific language governing permissions and
 * limitations under the License.
 */

package org.apache.dolphinscheduler.api.service.impl;

import static org.apache.dolphinscheduler.api.constants.ApiFuncIdentificationConstant.PROJECT_OVERVIEW;
import static org.apache.dolphinscheduler.api.constants.ApiFuncIdentificationConstant.WORKFLOW_START;
import static org.apache.dolphinscheduler.common.Constants.CMDPARAM_COMPLEMENT_DATA_END_DATE;
import static org.apache.dolphinscheduler.common.Constants.CMDPARAM_COMPLEMENT_DATA_SCHEDULE_DATE_LIST;
import static org.apache.dolphinscheduler.common.Constants.CMDPARAM_COMPLEMENT_DATA_START_DATE;
import static org.apache.dolphinscheduler.common.Constants.CMD_PARAM_RECOVER_PROCESS_ID_STRING;
import static org.apache.dolphinscheduler.common.Constants.CMD_PARAM_START_NODES;
import static org.apache.dolphinscheduler.common.Constants.CMD_PARAM_START_PARAMS;
import static org.apache.dolphinscheduler.common.Constants.COMMA;
import static org.apache.dolphinscheduler.common.Constants.MAX_TASK_TIMEOUT;
import static org.apache.dolphinscheduler.common.Constants.SCHEDULE_TIME_MAX_LENGTH;

import org.apache.dolphinscheduler.api.constants.ApiFuncIdentificationConstant;
import org.apache.dolphinscheduler.api.enums.ExecuteType;
import org.apache.dolphinscheduler.api.enums.Status;
import org.apache.dolphinscheduler.api.service.ExecutorService;
import org.apache.dolphinscheduler.api.service.MonitorService;
import org.apache.dolphinscheduler.api.service.ProjectService;
import org.apache.dolphinscheduler.common.Constants;
import org.apache.dolphinscheduler.common.enums.CommandType;
import org.apache.dolphinscheduler.common.enums.ComplementDependentMode;
import org.apache.dolphinscheduler.common.enums.CycleEnum;
import org.apache.dolphinscheduler.common.enums.FailureStrategy;
import org.apache.dolphinscheduler.common.enums.Flag;
import org.apache.dolphinscheduler.common.enums.Priority;
import org.apache.dolphinscheduler.common.enums.ReleaseState;
import org.apache.dolphinscheduler.common.enums.RunMode;
import org.apache.dolphinscheduler.common.enums.TaskDependType;
import org.apache.dolphinscheduler.common.enums.TaskGroupQueueStatus;
import org.apache.dolphinscheduler.common.enums.WarningType;
import org.apache.dolphinscheduler.common.enums.WorkflowExecutionStatus;
import org.apache.dolphinscheduler.common.model.Server;
import org.apache.dolphinscheduler.common.utils.DateUtils;
import org.apache.dolphinscheduler.common.utils.JSONUtils;
import org.apache.dolphinscheduler.dao.entity.Command;
import org.apache.dolphinscheduler.dao.entity.DependentProcessDefinition;
import org.apache.dolphinscheduler.dao.entity.ProcessDefinition;
import org.apache.dolphinscheduler.dao.entity.ProcessInstance;
import org.apache.dolphinscheduler.dao.entity.ProcessTaskRelation;
import org.apache.dolphinscheduler.dao.entity.Project;
import org.apache.dolphinscheduler.dao.entity.Schedule;
import org.apache.dolphinscheduler.dao.entity.TaskDefinition;
import org.apache.dolphinscheduler.dao.entity.TaskGroupQueue;
import org.apache.dolphinscheduler.dao.entity.Tenant;
import org.apache.dolphinscheduler.dao.entity.User;
import org.apache.dolphinscheduler.dao.mapper.ProcessDefinitionMapper;
import org.apache.dolphinscheduler.dao.mapper.ProcessInstanceMapper;
import org.apache.dolphinscheduler.dao.mapper.ProcessTaskRelationMapper;
import org.apache.dolphinscheduler.dao.mapper.ProjectMapper;
import org.apache.dolphinscheduler.dao.mapper.TaskDefinitionMapper;
import org.apache.dolphinscheduler.dao.mapper.TaskGroupQueueMapper;
import org.apache.dolphinscheduler.dao.repository.ProcessInstanceDao;
import org.apache.dolphinscheduler.plugin.task.api.TaskConstants;
import org.apache.dolphinscheduler.remote.command.TaskExecuteStartCommand;
import org.apache.dolphinscheduler.remote.command.WorkflowExecutingDataRequestCommand;
import org.apache.dolphinscheduler.remote.command.WorkflowExecutingDataResponseCommand;
import org.apache.dolphinscheduler.remote.command.WorkflowStateEventChangeCommand;
import org.apache.dolphinscheduler.remote.dto.WorkflowExecuteDto;
import org.apache.dolphinscheduler.remote.processor.StateEventCallbackService;
import org.apache.dolphinscheduler.remote.utils.Host;
import org.apache.dolphinscheduler.service.cron.CronUtils;
import org.apache.dolphinscheduler.service.exceptions.CronParseException;
import org.apache.dolphinscheduler.service.process.ProcessService;

import org.apache.commons.beanutils.BeanUtils;
import org.apache.commons.collections.CollectionUtils;
import org.apache.commons.collections.MapUtils;
import org.apache.commons.lang3.StringUtils;

import java.time.ZonedDateTime;
import java.util.ArrayList;
import java.util.Arrays;
import java.util.HashMap;
import java.util.HashSet;
import java.util.List;
import java.util.Map;
import java.util.Set;
import java.util.stream.Collectors;

import org.slf4j.Logger;
import org.slf4j.LoggerFactory;
import org.springframework.beans.factory.annotation.Autowired;
import org.springframework.stereotype.Service;

import com.fasterxml.jackson.core.type.TypeReference;
import com.google.common.collect.Lists;

/**
 * executor service impl
 */
@Service
public class ExecutorServiceImpl extends BaseServiceImpl implements ExecutorService {

    private static final Logger logger = LoggerFactory.getLogger(ExecutorServiceImpl.class);

    @Autowired
    private ProjectMapper projectMapper;

    @Autowired
    private ProjectService projectService;

    @Autowired
    private ProcessDefinitionMapper processDefinitionMapper;

    @Autowired
    private MonitorService monitorService;

    @Autowired
    private ProcessInstanceMapper processInstanceMapper;

    @Autowired
    private ProcessService processService;

    @Autowired
    private ProcessInstanceDao processInstanceDao;

    @Autowired
    private StateEventCallbackService stateEventCallbackService;

    @Autowired
    private TaskDefinitionMapper taskDefinitionMapper;

    @Autowired
    private ProcessTaskRelationMapper processTaskRelationMapper;

    @Autowired
    private TaskGroupQueueMapper taskGroupQueueMapper;

    /**
     * execute process instance
     *
     * @param loginUser                 login user
     * @param projectCode               project code
     * @param processDefinitionCode     process definition code
     * @param cronTime                  cron time
     * @param commandType               command type
     * @param failureStrategy           failure strategy
     * @param startNodeList             start nodelist
     * @param taskDependType            node dependency type
     * @param warningType               warning type
     * @param warningGroupId            notify group id
     * @param processInstancePriority   process instance priority
     * @param workerGroup               worker group name
     * @param environmentCode           environment code
     * @param runMode                   run mode
     * @param timeout                   timeout
     * @param startParams               the global param values which pass to new process instance
     * @param expectedParallelismNumber the expected parallelism number when execute complement in parallel mode
     * @return execute process instance code
     */
    @Override
    public Map<String, Object> execProcessInstance(User loginUser, long projectCode, long processDefinitionCode,
                                                   String cronTime, CommandType commandType,
                                                   FailureStrategy failureStrategy, String startNodeList,
                                                   TaskDependType taskDependType, WarningType warningType,
                                                   int warningGroupId, RunMode runMode,
                                                   Priority processInstancePriority, String workerGroup,
                                                   Long environmentCode, Integer timeout,
                                                   Map<String, String> startParams, Integer expectedParallelismNumber,
                                                   int dryRun, ComplementDependentMode complementDependentMode) {
        // check user access for project
        projectService.hasProjectAndPerm(loginUser, projectCode, PROJECT_OVERVIEW);

        Map<String, Object> result = new HashMap<>();
        // timeout is invalid
        if (timeout <= 0 || timeout > MAX_TASK_TIMEOUT) {
            putMsg(result, Status.TASK_TIMEOUT_PARAMS_ERROR);
            return result;
        }

        // check process define release state
        ProcessDefinition processDefinition = processDefinitionMapper.queryByCode(processDefinitionCode);
        result = checkProcessDefinitionValid(projectCode, processDefinition, processDefinitionCode,
                processDefinition.getVersion());
        if (result.get(Constants.STATUS) != Status.SUCCESS) {
            return result;
        }

        if (!checkTenantSuitable(processDefinition)) {
            logger.error("there is not any valid tenant for the process definition: id:{},name:{}, ",
                    processDefinition.getId(), processDefinition.getName());
            putMsg(result, Status.TENANT_NOT_SUITABLE);
            return result;
        }

        if (!checkScheduleTimeNum(commandType, cronTime)) {
            putMsg(result, Status.SCHEDULE_TIME_NUMBER);
            return result;
        }

        // check master exists
        if (!checkMasterExists(result)) {
            return result;
        }
        /**
         * create command
         */
        int create =
                this.createCommand(commandType, processDefinition.getCode(), taskDependType, failureStrategy,
                        startNodeList,
                        cronTime, warningType, loginUser.getId(), warningGroupId, runMode, processInstancePriority,
                        workerGroup,
                        environmentCode, startParams, expectedParallelismNumber, dryRun, complementDependentMode);

        if (create > 0) {
            processDefinition.setWarningGroupId(warningGroupId);
            processDefinitionMapper.updateById(processDefinition);
            putMsg(result, Status.SUCCESS);
        } else {
            putMsg(result, Status.START_PROCESS_INSTANCE_ERROR);
        }
        return result;
    }

    /**
     * check whether master exists
     *
     * @param result result
     * @return master exists return true , otherwise return false
     */
    private boolean checkMasterExists(Map<String, Object> result) {
        // check master server exists
        List<Server> masterServers = monitorService.getServerListFromRegistry(true);

        // no master
        if (masterServers.isEmpty()) {
            putMsg(result, Status.MASTER_NOT_EXISTS);
            return false;
        }
        return true;
    }

    /**
     * @param complementData
     * @param cronTime
     * @return CommandType is COMPLEMENT_DATA and cronTime's number is not greater than 100 return true , otherwise return false
     */
    private boolean checkScheduleTimeNum(CommandType complementData, String cronTime) {
        if (!CommandType.COMPLEMENT_DATA.equals(complementData)) {
            return true;
        }
        if (cronTime == null) {
            return true;
        }
        Map<String, String> cronMap = JSONUtils.toMap(cronTime);
        if (cronMap.containsKey(CMDPARAM_COMPLEMENT_DATA_SCHEDULE_DATE_LIST)) {
            String[] stringDates = cronMap.get(CMDPARAM_COMPLEMENT_DATA_SCHEDULE_DATE_LIST).split(COMMA);
            if (stringDates.length > SCHEDULE_TIME_MAX_LENGTH) {
                return false;
            }
        }
        return true;
    }

    /**
     * check whether the process definition can be executed
     *
     * @param projectCode       project code
     * @param processDefinition process definition
     * @param processDefineCode process definition code
     * @param version           process instance verison
     * @return check result code
     */
    @Override
    public Map<String, Object> checkProcessDefinitionValid(long projectCode, ProcessDefinition processDefinition,
                                                           long processDefineCode, Integer version) {
        Map<String, Object> result = new HashMap<>();
        if (processDefinition == null || projectCode != processDefinition.getProjectCode()) {
            // check process definition exists
            putMsg(result, Status.PROCESS_DEFINE_NOT_EXIST, String.valueOf(processDefineCode));
        } else if (processDefinition.getReleaseState() != ReleaseState.ONLINE) {
            // check process definition online
            putMsg(result, Status.PROCESS_DEFINE_NOT_RELEASE, String.valueOf(processDefineCode), version);
        } else if (!checkSubProcessDefinitionValid(processDefinition)) {
            // check sub process definition online
            putMsg(result, Status.SUB_PROCESS_DEFINE_NOT_RELEASE);
        } else {
            result.put(Constants.STATUS, Status.SUCCESS);
        }
        return result;
    }

    /**
     * check whether the current process has subprocesses and validate all subprocesses
     *
     * @param processDefinition
     * @return check result
     */
    @Override
    public boolean checkSubProcessDefinitionValid(ProcessDefinition processDefinition) {
        // query all subprocesses under the current process
        List<ProcessTaskRelation> processTaskRelations =
                processTaskRelationMapper.queryDownstreamByProcessDefinitionCode(processDefinition.getCode());
        if (processTaskRelations.isEmpty()) {
            return true;
        }
        Set<Long> relationCodes =
                processTaskRelations.stream().map(ProcessTaskRelation::getPostTaskCode).collect(Collectors.toSet());
        List<TaskDefinition> taskDefinitions = taskDefinitionMapper.queryByCodeList(relationCodes);

        // find out the process definition code
        Set<Long> processDefinitionCodeSet = new HashSet<>();
        taskDefinitions.stream()
                .filter(task -> TaskConstants.TASK_TYPE_SUB_PROCESS.equalsIgnoreCase(task.getTaskType())).forEach(
                        taskDefinition -> processDefinitionCodeSet.add(Long.valueOf(
                                JSONUtils.getNodeString(taskDefinition.getTaskParams(),
                                        Constants.CMD_PARAM_SUB_PROCESS_DEFINE_CODE))));
        if (processDefinitionCodeSet.isEmpty()) {
            return true;
        }

        // check sub releaseState
        List<ProcessDefinition> processDefinitions = processDefinitionMapper.queryByCodes(processDefinitionCodeSet);
        return processDefinitions.stream()
                .filter(definition -> definition.getReleaseState().equals(ReleaseState.OFFLINE))
                .collect(Collectors.toSet())
                .isEmpty();
    }

    /**
     * do action to process instance：pause, stop, repeat, recover from pause, recover from stop，rerun failed task
    
    
     *
     * @param loginUser         login user
     * @param projectCode       project code
     * @param processInstanceId process instance id
     * @param executeType       execute type
     * @return execute result code
     */
    @Override
    public Map<String, Object> execute(User loginUser, long projectCode, Integer processInstanceId,
                                       ExecuteType executeType) {
        // check user access for project
        projectService.hasProjectAndPerm(loginUser, projectCode, ApiFuncIdentificationConstant.map.get(executeType));

        Map<String, Object> result = new HashMap<>();
        // check master exists
        if (!checkMasterExists(result)) {
            return result;
        }

        ProcessInstance processInstance = processService.findProcessInstanceDetailById(processInstanceId);
        if (processInstance == null) {
            putMsg(result, Status.PROCESS_INSTANCE_NOT_EXIST, processInstanceId);
            return result;
        }

        ProcessDefinition processDefinition =
                processService.findProcessDefinition(processInstance.getProcessDefinitionCode(),
                        processInstance.getProcessDefinitionVersion());
        processDefinition.setReleaseState(ReleaseState.ONLINE);
        if (executeType != ExecuteType.STOP && executeType != ExecuteType.PAUSE) {
            result =
                    checkProcessDefinitionValid(projectCode, processDefinition,
                            processInstance.getProcessDefinitionCode(),
                            processInstance.getProcessDefinitionVersion());
            if (result.get(Constants.STATUS) != Status.SUCCESS) {
                return result;
            }
        }

        result = checkExecuteType(processInstance, executeType);
        if (result.get(Constants.STATUS) != Status.SUCCESS) {
            return result;
        }
        if (!checkTenantSuitable(processDefinition)) {
            logger.error("there is not any valid tenant for the process definition: id:{},name:{}, ",
                    processDefinition.getId(), processDefinition.getName());
            putMsg(result, Status.TENANT_NOT_SUITABLE);
        }

        // get the startParams user specified at the first starting while repeat running is needed
        Map<String, Object> commandMap =
                JSONUtils.parseObject(processInstance.getCommandParam(), new TypeReference<Map<String, Object>>() {
                });
        String startParams = null;
        if (MapUtils.isNotEmpty(commandMap) && executeType == ExecuteType.REPEAT_RUNNING) {
            Object startParamsJson = commandMap.get(Constants.CMD_PARAM_START_PARAMS);
            if (startParamsJson != null) {
                startParams = startParamsJson.toString();
            }
        }

        switch (executeType) {
            case REPEAT_RUNNING:
                result = insertCommand(loginUser, processInstanceId, processDefinition.getCode(),
                        processDefinition.getVersion(), CommandType.REPEAT_RUNNING, startParams);
                break;
            case RECOVER_SUSPENDED_PROCESS:
                result = insertCommand(loginUser, processInstanceId, processDefinition.getCode(),
                        processDefinition.getVersion(), CommandType.RECOVER_SUSPENDED_PROCESS, startParams);
                break;
            case START_FAILURE_TASK_PROCESS:
                result = insertCommand(loginUser, processInstanceId, processDefinition.getCode(),
                        processDefinition.getVersion(), CommandType.START_FAILURE_TASK_PROCESS, startParams);
                break;
            case STOP:
                if (processInstance.getState() == WorkflowExecutionStatus.READY_STOP) {
                    putMsg(result, Status.PROCESS_INSTANCE_ALREADY_CHANGED, processInstance.getName(),
                            processInstance.getState());
                } else {
                    result =
                            updateProcessInstancePrepare(processInstance, CommandType.STOP,
                                    WorkflowExecutionStatus.READY_STOP);
                }
                break;
            case PAUSE:
                if (processInstance.getState() == WorkflowExecutionStatus.READY_PAUSE) {
                    putMsg(result, Status.PROCESS_INSTANCE_ALREADY_CHANGED, processInstance.getName(),
                            processInstance.getState());
                } else {
                    result = updateProcessInstancePrepare(processInstance, CommandType.PAUSE,
                            WorkflowExecutionStatus.READY_PAUSE);
                }
                break;
            default:
                logger.error("unknown execute type : {}", executeType);
                putMsg(result, Status.REQUEST_PARAMS_NOT_VALID_ERROR, "unknown execute type");

                break;
        }
        return result;
    }

    @Override
    public Map<String, Object> forceStartTaskInstance(User loginUser, int queueId) {
        Map<String, Object> result = new HashMap<>();
        TaskGroupQueue taskGroupQueue = taskGroupQueueMapper.selectById(queueId);
        // check process instance exist
        ProcessInstance processInstance = processInstanceMapper.selectById(taskGroupQueue.getProcessId());
        if (processInstance == null) {
            putMsg(result, Status.PROCESS_INSTANCE_NOT_EXIST, taskGroupQueue.getProcessId());
            return result;
        }

        // check master exists
        if (!checkMasterExists(result)) {
            return result;
        }
        return forceStart(processInstance, taskGroupQueue);
    }

    /**
     * check tenant suitable
     *
     * @param processDefinition process definition
     * @return true if tenant suitable, otherwise return false
     */
    private boolean checkTenantSuitable(ProcessDefinition processDefinition) {
        Tenant tenant =
                processService.getTenantForProcess(processDefinition.getTenantId(), processDefinition.getUserId());
        return tenant != null;
    }

    /**
     * Check the state of process instance and the type of operation match
     *
     * @param processInstance process instance
     * @param executeType     execute type
     * @return check result code
     */
    private Map<String, Object> checkExecuteType(ProcessInstance processInstance, ExecuteType executeType) {

        Map<String, Object> result = new HashMap<>();
        WorkflowExecutionStatus executionStatus = processInstance.getState();
        boolean checkResult = false;
        switch (executeType) {
            case PAUSE:
                if (executionStatus.isRunning()) {
                    checkResult = true;
                }
                break;
            case STOP:
                if (executionStatus.canStop()) {
                    checkResult = true;
                }
                break;
            case REPEAT_RUNNING:
                if (executionStatus.isFinished()) {
                    checkResult = true;
                }
                break;
            case START_FAILURE_TASK_PROCESS:
                if (executionStatus.isFailure()) {
                    checkResult = true;
                }
                break;
            case RECOVER_SUSPENDED_PROCESS:
                if (executionStatus.isPause() || executionStatus.isStop()) {
                    checkResult = true;
                }
                break;
            default:
                break;
        }
        if (!checkResult) {
            putMsg(result, Status.PROCESS_INSTANCE_STATE_OPERATION_ERROR, processInstance.getName(),
                    executionStatus.toString(), executeType.toString());
        } else {
            putMsg(result, Status.SUCCESS);
        }
        return result;
    }

    /**
     * prepare to update process instance command type and status
     *
     * @param processInstance process instance
     * @param commandType     command type
     * @param executionStatus execute status
     * @return update result
     */
    private Map<String, Object> updateProcessInstancePrepare(ProcessInstance processInstance, CommandType commandType,
                                                             WorkflowExecutionStatus executionStatus) {
        Map<String, Object> result = new HashMap<>();

        processInstance.setCommandType(commandType);
        processInstance.addHistoryCmd(commandType);
        processInstance.setStateWithDesc(executionStatus, commandType.getDescp() + "by ui");
        int update = processInstanceDao.updateProcessInstance(processInstance);

        // determine whether the process is normal
        if (update > 0) {
            // directly send the process instance state change event to target master, not guarantee the event send
            // success
            WorkflowStateEventChangeCommand workflowStateEventChangeCommand = new WorkflowStateEventChangeCommand(
                    processInstance.getId(), 0, processInstance.getState(), processInstance.getId(), 0);
            Host host = new Host(processInstance.getHost());
            stateEventCallbackService.sendResult(host, workflowStateEventChangeCommand.convert2Command());
            putMsg(result, Status.SUCCESS);
        } else {
            putMsg(result, Status.EXECUTE_PROCESS_INSTANCE_ERROR);
        }
        return result;
    }

    /**
     * prepare to update process instance command type and status
     *
     * @param processInstance process instance
     * @return update result
     */
    private Map<String, Object> forceStart(ProcessInstance processInstance, TaskGroupQueue taskGroupQueue) {
        Map<String, Object> result = new HashMap<>();
        if (taskGroupQueue.getStatus() != TaskGroupQueueStatus.WAIT_QUEUE) {
            putMsg(result, Status.TASK_GROUP_QUEUE_ALREADY_START);
            return result;
        }

        taskGroupQueue.setForceStart(Flag.YES.getCode());
        processService.updateTaskGroupQueue(taskGroupQueue);
        processService.sendStartTask2Master(processInstance, taskGroupQueue.getTaskId(),
                org.apache.dolphinscheduler.remote.command.CommandType.TASK_FORCE_STATE_EVENT_REQUEST);
        putMsg(result, Status.SUCCESS);
        return result;
    }

    /**
     * insert command, used in the implementation of the page, rerun, recovery (pause / failure) execution
     *
     * @param loginUser             login user
     * @param instanceId            instance id
     * @param processDefinitionCode process definition code
     * @param processVersion
     * @param commandType           command type
     * @return insert result code
     */
    private Map<String, Object> insertCommand(User loginUser, Integer instanceId, long processDefinitionCode,
                                              int processVersion, CommandType commandType, String startParams) {
        Map<String, Object> result = new HashMap<>();

        // To add startParams only when repeat running is needed
        Map<String, Object> cmdParam = new HashMap<>();
        cmdParam.put(CMD_PARAM_RECOVER_PROCESS_ID_STRING, instanceId);
        if (!StringUtils.isEmpty(startParams)) {
            cmdParam.put(CMD_PARAM_START_PARAMS, startParams);
        }

        Command command = new Command();
        command.setCommandType(commandType);
        command.setProcessDefinitionCode(processDefinitionCode);
        command.setCommandParam(JSONUtils.toJsonString(cmdParam));
        command.setExecutorId(loginUser.getId());
        command.setProcessDefinitionVersion(processVersion);
        command.setProcessInstanceId(instanceId);

        if (!processService.verifyIsNeedCreateCommand(command)) {
            putMsg(result, Status.PROCESS_INSTANCE_EXECUTING_COMMAND, String.valueOf(processDefinitionCode));
            return result;
        }

        int create = processService.createCommand(command);

        if (create > 0) {
            putMsg(result, Status.SUCCESS);
        } else {
            putMsg(result, Status.EXECUTE_PROCESS_INSTANCE_ERROR);
        }

        return result;
    }

    /**
     * check whether sub processes are offline before starting process definition
     *
     * @param processDefinitionCode process definition code
     * @return check result code
     */
    @Override
    public Map<String, Object> startCheckByProcessDefinedCode(long processDefinitionCode) {
        Map<String, Object> result = new HashMap<>();

        ProcessDefinition processDefinition = processDefinitionMapper.queryByCode(processDefinitionCode);

        if (processDefinition == null) {
            logger.error("process definition is not found");
            putMsg(result, Status.REQUEST_PARAMS_NOT_VALID_ERROR, "processDefinitionCode");
            return result;
        }

        List<Long> codes = new ArrayList<>();
        processService.recurseFindSubProcess(processDefinition.getCode(), codes);
        if (!codes.isEmpty()) {
            List<ProcessDefinition> processDefinitionList = processDefinitionMapper.queryByCodes(codes);
            if (processDefinitionList != null) {
                for (ProcessDefinition processDefinitionTmp : processDefinitionList) {
                    /**
                     * if there is no online process, exit directly
                     */
                    if (processDefinitionTmp.getReleaseState() != ReleaseState.ONLINE) {
                        putMsg(result, Status.PROCESS_DEFINE_NOT_RELEASE, processDefinitionTmp.getName());
                        logger.info("not release process definition id: {} , name : {}", processDefinitionTmp.getId(),
                                processDefinitionTmp.getName());
                        return result;
                    }
                }
            }
        }
        putMsg(result, Status.SUCCESS);
        return result;
    }

    /**
     * create command
     *
     * @param commandType             commandType
     * @param processDefineCode       processDefineCode
     * @param nodeDep                 nodeDep
     * @param failureStrategy         failureStrategy
     * @param startNodeList           startNodeList
     * @param schedule                schedule
     * @param warningType             warningType
     * @param executorId              executorId
     * @param warningGroupId          warningGroupId
     * @param runMode                 runMode
     * @param processInstancePriority processInstancePriority
     * @param workerGroup             workerGroup
     * @param environmentCode         environmentCode
     * @return command id
     */
    private int createCommand(CommandType commandType, long processDefineCode, TaskDependType nodeDep,
                              FailureStrategy failureStrategy, String startNodeList, String schedule,
                              WarningType warningType, int executorId, int warningGroupId, RunMode runMode,
                              Priority processInstancePriority, String workerGroup, Long environmentCode,
                              Map<String, String> startParams, Integer expectedParallelismNumber, int dryRun,
                              ComplementDependentMode complementDependentMode) {

        /**
         * instantiate command schedule instance
         */
        Command command = new Command();

        Map<String, String> cmdParam = new HashMap<>();
        if (commandType == null) {
            command.setCommandType(CommandType.START_PROCESS);
        } else {
            command.setCommandType(commandType);
        }
        command.setProcessDefinitionCode(processDefineCode);
        if (nodeDep != null) {
            command.setTaskDependType(nodeDep);
        }
        if (failureStrategy != null) {
            command.setFailureStrategy(failureStrategy);
        }

        if (!StringUtils.isEmpty(startNodeList)) {
            cmdParam.put(CMD_PARAM_START_NODES, startNodeList);
        }
        if (warningType != null) {
            command.setWarningType(warningType);
        }
        if (startParams != null && startParams.size() > 0) {
            cmdParam.put(CMD_PARAM_START_PARAMS, JSONUtils.toJsonString(startParams));
        }
        command.setCommandParam(JSONUtils.toJsonString(cmdParam));
        command.setExecutorId(executorId);
        command.setWarningGroupId(warningGroupId);
        command.setProcessInstancePriority(processInstancePriority);
        command.setWorkerGroup(workerGroup);
        command.setEnvironmentCode(environmentCode);
        command.setDryRun(dryRun);
        ProcessDefinition processDefinition = processService.findProcessDefinitionByCode(processDefineCode);
        if (processDefinition != null) {
            command.setProcessDefinitionVersion(processDefinition.getVersion());
        }
        command.setProcessInstanceId(0);

        // determine whether to complement
        if (commandType == CommandType.COMPLEMENT_DATA) {
            if (schedule == null || StringUtils.isEmpty(schedule)) {
                return 0;
            }
            if (!isValidateScheduleTime(schedule)) {
                return 0;
            }
            try {
                return createComplementCommandList(schedule, runMode, command, expectedParallelismNumber,
                        complementDependentMode);
            } catch (CronParseException cronParseException) {
                // We catch the exception here just to make compiler happy, since we have already validated the schedule
                // cron expression before
                return 0;
            }
        } else {
            command.setCommandParam(JSONUtils.toJsonString(cmdParam));
            return processService.createCommand(command);
        }
    }

    /**
     * create complement command
     * close left and close right
     *
     * @param scheduleTimeParam
     * @param runMode
     * @return
     */
    protected int createComplementCommandList(String scheduleTimeParam, RunMode runMode, Command command,
                                              Integer expectedParallelismNumber,
                                              ComplementDependentMode complementDependentMode) throws CronParseException {
        int createCount = 0;
        String startDate = null;
        String endDate = null;
        String dateList = null;
        int dependentProcessDefinitionCreateCount = 0;
        runMode = (runMode == null) ? RunMode.RUN_MODE_SERIAL : runMode;
        Map<String, String> cmdParam = JSONUtils.toMap(command.getCommandParam());
        Map<String, String> scheduleParam = JSONUtils.toMap(scheduleTimeParam);
        if (scheduleParam.containsKey(CMDPARAM_COMPLEMENT_DATA_SCHEDULE_DATE_LIST)) {
            dateList = scheduleParam.get(CMDPARAM_COMPLEMENT_DATA_SCHEDULE_DATE_LIST);
            dateList = removeDuplicates(dateList);
        }
        if (scheduleParam.containsKey(CMDPARAM_COMPLEMENT_DATA_START_DATE) && scheduleParam.containsKey(
                CMDPARAM_COMPLEMENT_DATA_END_DATE)) {
            startDate = scheduleParam.get(CMDPARAM_COMPLEMENT_DATA_START_DATE);
            endDate = scheduleParam.get(CMDPARAM_COMPLEMENT_DATA_END_DATE);
        }
        switch (runMode) {
            case RUN_MODE_SERIAL: {
                if (StringUtils.isNotEmpty(dateList)) {
                    cmdParam.put(CMDPARAM_COMPLEMENT_DATA_SCHEDULE_DATE_LIST, dateList);
                    command.setCommandParam(JSONUtils.toJsonString(cmdParam));
                    createCount = processService.createCommand(command);
                }
                if (startDate != null && endDate != null) {
                    cmdParam.put(CMDPARAM_COMPLEMENT_DATA_START_DATE, startDate);
                    cmdParam.put(CMDPARAM_COMPLEMENT_DATA_END_DATE, endDate);
                    command.setCommandParam(JSONUtils.toJsonString(cmdParam));
                    createCount = processService.createCommand(command);

                    // dependent process definition
                    List<Schedule> schedules = processService.queryReleaseSchedulerListByProcessDefinitionCode(
                            command.getProcessDefinitionCode());

                    if (schedules.isEmpty() || complementDependentMode == ComplementDependentMode.OFF_MODE) {
                        logger.info("process code: {} complement dependent in off mode or schedule's size is 0, skip "
                                + "dependent complement data", command.getProcessDefinitionCode());
                    } else {
                        dependentProcessDefinitionCreateCount += createComplementDependentCommand(schedules, command);
                    }
                }
                break;
            }
            case RUN_MODE_PARALLEL: {
                if (startDate != null && endDate != null) {
                    List<Schedule> schedules = processService.queryReleaseSchedulerListByProcessDefinitionCode(
                            command.getProcessDefinitionCode());
                    List<ZonedDateTime> listDate = new ArrayList<>(
                            CronUtils.getSelfFireDateList(DateUtils.stringToZoneDateTime(startDate),
                                    DateUtils.stringToZoneDateTime(endDate), schedules));
                    int listDateSize = listDate.size();
                    createCount = listDate.size();
                    if (!CollectionUtils.isEmpty(listDate)) {
                        if (expectedParallelismNumber != null && expectedParallelismNumber != 0) {
                            createCount = Math.min(createCount, expectedParallelismNumber);
                        }
                        logger.info("In parallel mode, current expectedParallelismNumber:{}", createCount);

                        // Distribute the number of tasks equally to each command.
                        // The last command with insufficient quantity will be assigned to the remaining tasks.
                        int itemsPerCommand = (listDateSize / createCount);
                        int remainingItems = (listDateSize % createCount);
                        int startDateIndex = 0;
                        int endDateIndex = 0;

                        for (int i = 1; i <= createCount; i++) {
                            int extra = (i <= remainingItems) ? 1 : 0;
                            int singleCommandItems = (itemsPerCommand + extra);

                            if (i == 1) {
                                endDateIndex += singleCommandItems - 1;
                            } else {
                                startDateIndex = endDateIndex + 1;
                                endDateIndex += singleCommandItems;
                            }

                            cmdParam.put(CMDPARAM_COMPLEMENT_DATA_START_DATE,
                                    DateUtils.dateToString(listDate.get(startDateIndex)));
                            cmdParam.put(CMDPARAM_COMPLEMENT_DATA_END_DATE,
                                    DateUtils.dateToString(listDate.get(endDateIndex)));
                            command.setCommandParam(JSONUtils.toJsonString(cmdParam));
                            processService.createCommand(command);

                            if (schedules.isEmpty() || complementDependentMode == ComplementDependentMode.OFF_MODE) {
                                logger.info(
                                        "process code: {} complement dependent in off mode or schedule's size is 0, skip "
                                                + "dependent complement data",
                                        command.getProcessDefinitionCode());
                            } else {
                                dependentProcessDefinitionCreateCount +=
                                        createComplementDependentCommand(schedules, command);
                            }
                        }
                    }
                }
                if (StringUtils.isNotEmpty(dateList)) {
                    List<String> listDate = Arrays.asList(dateList.split(COMMA));
                    createCount = listDate.size();
                    if (!CollectionUtils.isEmpty(listDate)) {
                        if (expectedParallelismNumber != null && expectedParallelismNumber != 0) {
                            createCount = Math.min(createCount, expectedParallelismNumber);
                        }
                        logger.info("In parallel mode, current expectedParallelismNumber:{}", createCount);
                        for (List<String> stringDate : Lists.partition(listDate, createCount)) {
                            cmdParam.put(CMDPARAM_COMPLEMENT_DATA_SCHEDULE_DATE_LIST, String.join(COMMA, stringDate));
                            command.setCommandParam(JSONUtils.toJsonString(cmdParam));
                            processService.createCommand(command);
                        }
                    }
                }
                break;
            }
            default:
                break;
        }
        logger.info("create complement command count: {}, create dependent complement command count: {}", createCount,
                dependentProcessDefinitionCreateCount);
        return createCount;
    }

    /**
     * create complement dependent command
     */
    protected int createComplementDependentCommand(List<Schedule> schedules, Command command) {
        int dependentProcessDefinitionCreateCount = 0;
        Command dependentCommand;

        try {
            dependentCommand = (Command) BeanUtils.cloneBean(command);
        } catch (Exception e) {
            logger.error("copy dependent command error: ", e);
            return dependentProcessDefinitionCreateCount;
        }

        List<DependentProcessDefinition> dependentProcessDefinitionList =
                getComplementDependentDefinitionList(dependentCommand.getProcessDefinitionCode(),
                        CronUtils.getMaxCycle(schedules.get(0).getCrontab()), dependentCommand.getWorkerGroup());

        dependentCommand.setTaskDependType(TaskDependType.TASK_POST);
        for (DependentProcessDefinition dependentProcessDefinition : dependentProcessDefinitionList) {
            dependentCommand.setProcessDefinitionCode(dependentProcessDefinition.getProcessDefinitionCode());
            dependentCommand.setProcessDefinitionVersion(dependentProcessDefinition.getProcessDefinitionVersion());
            dependentCommand.setWorkerGroup(dependentProcessDefinition.getWorkerGroup());
            Map<String, String> cmdParam = JSONUtils.toMap(dependentCommand.getCommandParam());
            cmdParam.put(CMD_PARAM_START_NODES, String.valueOf(dependentProcessDefinition.getTaskDefinitionCode()));
            dependentCommand.setCommandParam(JSONUtils.toJsonString(cmdParam));
            dependentProcessDefinitionCreateCount += processService.createCommand(dependentCommand);
        }

        return dependentProcessDefinitionCreateCount;
    }

    /**
     * get complement dependent process definition list
     */
    private List<DependentProcessDefinition> getComplementDependentDefinitionList(long processDefinitionCode,
                                                                                  CycleEnum processDefinitionCycle,
                                                                                  String workerGroup) {
        List<DependentProcessDefinition> dependentProcessDefinitionList =
                processService.queryDependentProcessDefinitionByProcessDefinitionCode(processDefinitionCode);

        return checkDependentProcessDefinitionValid(dependentProcessDefinitionList, processDefinitionCycle,
                workerGroup, processDefinitionCode);
    }

    /**
     * Check whether the dependency cycle of the dependent node is consistent with the schedule cycle of
     * the dependent process definition and if there is no worker group in the schedule, use the complement selection's
     * worker group
     */
    private List<DependentProcessDefinition> checkDependentProcessDefinitionValid(
                                                                                  List<DependentProcessDefinition> dependentProcessDefinitionList,
                                                                                  CycleEnum processDefinitionCycle,
                                                                                  String workerGroup,
                                                                                  long upstreamProcessDefinitionCode) {
        List<DependentProcessDefinition> validDependentProcessDefinitionList = new ArrayList<>();

        List<Long> processDefinitionCodeList =
                dependentProcessDefinitionList.stream().map(DependentProcessDefinition::getProcessDefinitionCode)
                        .collect(Collectors.toList());

        Map<Long, String> processDefinitionWorkerGroupMap =
                processService.queryWorkerGroupByProcessDefinitionCodes(processDefinitionCodeList);

        for (DependentProcessDefinition dependentProcessDefinition : dependentProcessDefinitionList) {
            if (dependentProcessDefinition.getDependentCycle(upstreamProcessDefinitionCode) == processDefinitionCycle) {
                if (processDefinitionWorkerGroupMap
                        .get(dependentProcessDefinition.getProcessDefinitionCode()) == null) {
                    dependentProcessDefinition.setWorkerGroup(workerGroup);
                }

                validDependentProcessDefinitionList.add(dependentProcessDefinition);
            }
        }

        return validDependentProcessDefinitionList;
    }

    /**
     * @param schedule
     * @return check error return 0, otherwise 1
     */
    private boolean isValidateScheduleTime(String schedule) {
        Map<String, String> scheduleResult = JSONUtils.toMap(schedule);
        if (scheduleResult == null) {
            return false;
        }
        if (scheduleResult.containsKey(CMDPARAM_COMPLEMENT_DATA_SCHEDULE_DATE_LIST)) {
            if (scheduleResult.get(CMDPARAM_COMPLEMENT_DATA_SCHEDULE_DATE_LIST) == null) {
                return false;
            }
        }
        if (scheduleResult.containsKey(CMDPARAM_COMPLEMENT_DATA_START_DATE)) {
            String startDate = scheduleResult.get(CMDPARAM_COMPLEMENT_DATA_START_DATE);
            String endDate = scheduleResult.get(CMDPARAM_COMPLEMENT_DATA_END_DATE);
            if (startDate == null || endDate == null) {
                return false;
            }
            try {
                ZonedDateTime start = DateUtils.stringToZoneDateTime(startDate);
                ZonedDateTime end = DateUtils.stringToZoneDateTime(endDate);
                if (start == null || end == null) {
                    return false;
                }
                if (start.isAfter(end)) {
                    logger.error("complement data error, wrong date start:{} and end date:{} ", start, end);
                    return false;
                }
            } catch (Exception ex) {
                logger.warn("Parse schedule time error, startDate: {}, endDate: {}", startDate, endDate);
                return false;
            }
        }
        return true;
    }

    /**
     * @param scheduleTimeList
     * @return remove duplicate date list
     */
    private String removeDuplicates(String scheduleTimeList) {
        if (StringUtils.isNotEmpty(scheduleTimeList)) {
            Set<String> dateSet =
                    Arrays.stream(scheduleTimeList.split(COMMA)).map(String::trim).collect(Collectors.toSet());
            return String.join(COMMA, dateSet);
        }
        return null;
    }

    /**
     * query executing data of processInstance by master
     * @param processInstanceId
     * @return
     */
    @Override
    public WorkflowExecuteDto queryExecutingWorkflowByProcessInstanceId(Integer processInstanceId) {
        ProcessInstance processInstance = processService.findProcessInstanceDetailById(processInstanceId);
        if (processInstance == null) {
            return null;
        }
        Host host = new Host(processInstance.getHost());
        WorkflowExecutingDataRequestCommand requestCommand = new WorkflowExecutingDataRequestCommand();
        requestCommand.setProcessInstanceId(processInstanceId);
        org.apache.dolphinscheduler.remote.command.Command command =
                stateEventCallbackService.sendSync(host, requestCommand.convert2Command());
        if (command == null) {
            return null;
        }
        WorkflowExecutingDataResponseCommand responseCommand =
                JSONUtils.parseObject(command.getBody(), WorkflowExecutingDataResponseCommand.class);
        return responseCommand.getWorkflowExecuteDto();
    }

    @Override
<<<<<<< HEAD
    public Map<String, Object> execStreamTaskInstance(User loginUser, long projectCode, long taskDefinitionCode, int taskDefinitionVersion,
                                                int warningGroupId, String workerGroup, Long environmentCode, Map<String, String> startParams, int dryRun) {
        //check user access for project
        projectService.hasProjectAndPerm(loginUser, projectCode, WORKFLOW_START);
=======
    public Map<String, Object> execStreamTaskInstance(User loginUser, long projectCode, long taskDefinitionCode,
                                                      int taskDefinitionVersion,
                                                      int warningGroupId, String workerGroup, Long environmentCode,
                                                      Map<String, String> startParams, int dryRun) {
        Project project = projectMapper.queryByCode(projectCode);
        // check user access for project
        Map<String, Object> result =
                projectService.checkProjectAndAuth(loginUser, project, projectCode, WORKFLOW_START);
        if (result.get(Constants.STATUS) != Status.SUCCESS) {
            return result;
        }
>>>>>>> 3664d851

        Map<String, Object> result = new HashMap<>();
        // check master exists
        if (!checkMasterExists(result)) {
            return result;
        }

        // todo dispatch improvement
        List<Server> masterServerList = monitorService.getServerListFromRegistry(true);
        Host host = new Host(masterServerList.get(0).getHost(), masterServerList.get(0).getPort());

        TaskExecuteStartCommand taskExecuteStartCommand = new TaskExecuteStartCommand();
        taskExecuteStartCommand.setExecutorId(loginUser.getId());
        taskExecuteStartCommand.setExecutorName(loginUser.getUserName());
        taskExecuteStartCommand.setProjectCode(projectCode);
        taskExecuteStartCommand.setTaskDefinitionCode(taskDefinitionCode);
        taskExecuteStartCommand.setTaskDefinitionVersion(taskDefinitionVersion);
        taskExecuteStartCommand.setWorkerGroup(workerGroup);
        taskExecuteStartCommand.setWarningGroupId(warningGroupId);
        taskExecuteStartCommand.setEnvironmentCode(environmentCode);
        taskExecuteStartCommand.setStartParams(startParams);
        taskExecuteStartCommand.setDryRun(dryRun);

        org.apache.dolphinscheduler.remote.command.Command response =
                stateEventCallbackService.sendSync(host, taskExecuteStartCommand.convert2Command());
        if (response != null) {
            putMsg(result, Status.SUCCESS);
        } else {
            putMsg(result, Status.START_TASK_INSTANCE_ERROR);
        }
        return result;
    }
}<|MERGE_RESOLUTION|>--- conflicted
+++ resolved
@@ -1033,24 +1033,12 @@
     }
 
     @Override
-<<<<<<< HEAD
-    public Map<String, Object> execStreamTaskInstance(User loginUser, long projectCode, long taskDefinitionCode, int taskDefinitionVersion,
-                                                int warningGroupId, String workerGroup, Long environmentCode, Map<String, String> startParams, int dryRun) {
-        //check user access for project
-        projectService.hasProjectAndPerm(loginUser, projectCode, WORKFLOW_START);
-=======
     public Map<String, Object> execStreamTaskInstance(User loginUser, long projectCode, long taskDefinitionCode,
                                                       int taskDefinitionVersion,
                                                       int warningGroupId, String workerGroup, Long environmentCode,
                                                       Map<String, String> startParams, int dryRun) {
-        Project project = projectMapper.queryByCode(projectCode);
-        // check user access for project
-        Map<String, Object> result =
-                projectService.checkProjectAndAuth(loginUser, project, projectCode, WORKFLOW_START);
-        if (result.get(Constants.STATUS) != Status.SUCCESS) {
-            return result;
-        }
->>>>>>> 3664d851
+        //check user access for project
+        projectService.hasProjectAndPerm(loginUser, projectCode, WORKFLOW_START);
 
         Map<String, Object> result = new HashMap<>();
         // check master exists
