/*
 * Licensed to the Apache Software Foundation (ASF) under one or more
 * contributor license agreements.  See the NOTICE file distributed with
 * this work for additional information regarding copyright ownership.
 * The ASF licenses this file to You under the Apache License, Version 2.0
 * (the "License"); you may not use this file except in compliance with
 * the License.  You may obtain a copy of the License at
 *
 *    http://www.apache.org/licenses/LICENSE-2.0
 *
 * Unless required by applicable law or agreed to in writing, software
 * distributed under the License is distributed on an "AS IS" BASIS,
 * WITHOUT WARRANTIES OR CONDITIONS OF ANY KIND, either express or implied.
 * See the License for the specific language governing permissions and
 * limitations under the License.
 */

package org.apache.dolphinscheduler.api.service.impl;

import static org.apache.dolphinscheduler.api.constants.ApiFuncIdentificationConstant.WORKFLOW_START;
import static org.apache.dolphinscheduler.common.Constants.CMDPARAM_COMPLEMENT_DATA_END_DATE;
import static org.apache.dolphinscheduler.common.Constants.CMDPARAM_COMPLEMENT_DATA_SCHEDULE_DATE_LIST;
import static org.apache.dolphinscheduler.common.Constants.CMDPARAM_COMPLEMENT_DATA_START_DATE;
import static org.apache.dolphinscheduler.common.Constants.CMD_PARAM_RECOVER_PROCESS_ID_STRING;
import static org.apache.dolphinscheduler.common.Constants.CMD_PARAM_START_NODES;
import static org.apache.dolphinscheduler.common.Constants.CMD_PARAM_START_PARAMS;
import static org.apache.dolphinscheduler.common.Constants.COMMA;
import static org.apache.dolphinscheduler.common.Constants.MAX_TASK_TIMEOUT;
import static org.apache.dolphinscheduler.common.Constants.SCHEDULE_TIME_MAX_LENGTH;

import org.apache.dolphinscheduler.api.constants.ApiFuncIdentificationConstant;
import org.apache.dolphinscheduler.api.enums.ExecuteType;
import org.apache.dolphinscheduler.api.enums.Status;
import org.apache.dolphinscheduler.api.exceptions.ServiceException;
import org.apache.dolphinscheduler.api.service.ExecutorService;
import org.apache.dolphinscheduler.api.service.MonitorService;
import org.apache.dolphinscheduler.api.service.ProjectService;
import org.apache.dolphinscheduler.common.Constants;
import org.apache.dolphinscheduler.common.enums.CommandType;
import org.apache.dolphinscheduler.common.enums.ComplementDependentMode;
import org.apache.dolphinscheduler.common.enums.CycleEnum;
import org.apache.dolphinscheduler.common.enums.FailureStrategy;
import org.apache.dolphinscheduler.common.enums.Flag;
import org.apache.dolphinscheduler.common.enums.Priority;
import org.apache.dolphinscheduler.common.enums.ReleaseState;
import org.apache.dolphinscheduler.common.enums.RunMode;
import org.apache.dolphinscheduler.common.enums.TaskDependType;
import org.apache.dolphinscheduler.common.enums.TaskGroupQueueStatus;
import org.apache.dolphinscheduler.common.enums.WarningType;
import org.apache.dolphinscheduler.common.enums.WorkflowExecutionStatus;
import org.apache.dolphinscheduler.common.model.Server;
import org.apache.dolphinscheduler.common.utils.DateUtils;
import org.apache.dolphinscheduler.common.utils.JSONUtils;
import org.apache.dolphinscheduler.dao.entity.Command;
import org.apache.dolphinscheduler.dao.entity.DependentProcessDefinition;
import org.apache.dolphinscheduler.dao.entity.ProcessDefinition;
import org.apache.dolphinscheduler.dao.entity.ProcessInstance;
import org.apache.dolphinscheduler.dao.entity.ProcessTaskRelation;
import org.apache.dolphinscheduler.dao.entity.Project;
import org.apache.dolphinscheduler.dao.entity.Schedule;
import org.apache.dolphinscheduler.dao.entity.TaskDefinition;
import org.apache.dolphinscheduler.dao.entity.TaskGroupQueue;
import org.apache.dolphinscheduler.dao.entity.Tenant;
import org.apache.dolphinscheduler.dao.entity.User;
import org.apache.dolphinscheduler.dao.mapper.ProcessDefinitionMapper;
import org.apache.dolphinscheduler.dao.mapper.ProcessInstanceMapper;
import org.apache.dolphinscheduler.dao.mapper.ProcessTaskRelationMapper;
import org.apache.dolphinscheduler.dao.mapper.ProjectMapper;
import org.apache.dolphinscheduler.dao.mapper.TaskDefinitionMapper;
import org.apache.dolphinscheduler.dao.mapper.TaskGroupQueueMapper;
import org.apache.dolphinscheduler.dao.repository.ProcessInstanceDao;
import org.apache.dolphinscheduler.plugin.task.api.TaskConstants;
import org.apache.dolphinscheduler.remote.command.TaskExecuteStartCommand;
import org.apache.dolphinscheduler.remote.command.WorkflowExecutingDataRequestCommand;
import org.apache.dolphinscheduler.remote.command.WorkflowExecutingDataResponseCommand;
import org.apache.dolphinscheduler.remote.command.WorkflowStateEventChangeCommand;
import org.apache.dolphinscheduler.remote.dto.WorkflowExecuteDto;
import org.apache.dolphinscheduler.remote.processor.StateEventCallbackService;
import org.apache.dolphinscheduler.remote.utils.Host;
import org.apache.dolphinscheduler.service.cron.CronUtils;
import org.apache.dolphinscheduler.service.exceptions.CronParseException;
import org.apache.dolphinscheduler.service.process.ProcessService;

import org.apache.commons.beanutils.BeanUtils;
import org.apache.commons.collections.CollectionUtils;
import org.apache.commons.collections.MapUtils;
import org.apache.commons.lang3.StringUtils;

import java.time.ZonedDateTime;
import java.util.ArrayList;
import java.util.Arrays;
import java.util.HashMap;
import java.util.HashSet;
import java.util.List;
import java.util.Map;
import java.util.Set;
import java.util.stream.Collectors;

import org.slf4j.Logger;
import org.slf4j.LoggerFactory;
import org.springframework.beans.factory.annotation.Autowired;
import org.springframework.stereotype.Service;

import com.fasterxml.jackson.core.type.TypeReference;
import com.google.common.collect.Lists;

/**
 * executor service impl
 */
@Service
public class ExecutorServiceImpl extends BaseServiceImpl implements ExecutorService {

    private static final Logger logger = LoggerFactory.getLogger(ExecutorServiceImpl.class);

    @Autowired
    private ProjectMapper projectMapper;

    @Autowired
    private ProjectService projectService;

    @Autowired
    private ProcessDefinitionMapper processDefinitionMapper;

    @Autowired
    private MonitorService monitorService;

    @Autowired
    private ProcessInstanceMapper processInstanceMapper;

    @Autowired
    private ProcessService processService;

    @Autowired
    private ProcessInstanceDao processInstanceDao;

    @Autowired
    private StateEventCallbackService stateEventCallbackService;

    @Autowired
    private TaskDefinitionMapper taskDefinitionMapper;

    @Autowired
    private ProcessTaskRelationMapper processTaskRelationMapper;

    @Autowired
    private TaskGroupQueueMapper taskGroupQueueMapper;

    /**
     * execute process instance
     *
     * @param loginUser                 login user
     * @param projectCode               project code
     * @param processDefinitionCode     process definition code
     * @param cronTime                  cron time
     * @param commandType               command type
     * @param failureStrategy           failure strategy
     * @param startNodeList             start nodelist
     * @param taskDependType            node dependency type
     * @param warningType               warning type
     * @param warningGroupId            notify group id
     * @param processInstancePriority   process instance priority
     * @param workerGroup               worker group name
     * @param environmentCode           environment code
     * @param runMode                   run mode
     * @param timeout                   timeout
     * @param startParams               the global param values which pass to new process instance
     * @param expectedParallelismNumber the expected parallelism number when execute complement in parallel mode
     * @param testFlag testFlag
     * @return execute process instance code
     */
    @Override
    public Map<String, Object> execProcessInstance(User loginUser, long projectCode, long processDefinitionCode,
                                                   String cronTime, CommandType commandType,
                                                   FailureStrategy failureStrategy, String startNodeList,
                                                   TaskDependType taskDependType, WarningType warningType,
                                                   Integer warningGroupId, RunMode runMode,
                                                   Priority processInstancePriority, String workerGroup,
                                                   Long environmentCode, Integer timeout,
                                                   Map<String, String> startParams, Integer expectedParallelismNumber,
<<<<<<< HEAD
                                                   int dryRun, ComplementDependentMode complementDependentMode) {
        Map<String, Object> result = new HashMap<>();
=======
                                                   int dryRun, int testFlag,
                                                   ComplementDependentMode complementDependentMode) {
>>>>>>> 22103f97
        Project project = projectMapper.queryByCode(projectCode);
        // check user access for project
        projectService.checkProjectAuth(loginUser, project, WORKFLOW_START);
        // timeout is invalid
        if (timeout <= 0 || timeout > MAX_TASK_TIMEOUT) {
            logger.warn("Parameter timeout is invalid, timeout:{}.", timeout);
            putMsg(result, Status.TASK_TIMEOUT_PARAMS_ERROR);
            return result;
        }

        // check process define release state
        ProcessDefinition processDefinition = processDefinitionMapper.queryByCode(processDefinitionCode);
        this.checkProcessDefinitionValid(projectCode, processDefinition, processDefinitionCode,
                processDefinition.getVersion());

        if (!checkTenantSuitable(processDefinition)) {
            logger.error(
                    "There is not any valid tenant for the process definition, processDefinitionCode:{}, processDefinitionName:{}.",
                    processDefinition.getCode(), processDefinition.getName());
            putMsg(result, Status.TENANT_NOT_SUITABLE);
            return result;
        }

        if (!checkScheduleTimeNum(commandType, cronTime)) {
            putMsg(result, Status.SCHEDULE_TIME_NUMBER);
            return result;
        }

        // check master exists
        if (!checkMasterExists(result)) {
            return result;
        }
        /**
         * create command
         */
        int create =
                this.createCommand(commandType, processDefinition.getCode(), taskDependType, failureStrategy,
                        startNodeList,
                        cronTime, warningType, loginUser.getId(), warningGroupId, runMode, processInstancePriority,
                        workerGroup,
                        environmentCode, startParams, expectedParallelismNumber, dryRun, testFlag,
                        complementDependentMode);

        if (create > 0) {
            processDefinition.setWarningGroupId(warningGroupId);
            processDefinitionMapper.updateById(processDefinition);
            logger.info("Create command complete, processDefinitionCode:{}, commandCount:{}.",
                    processDefinition.getCode(), create);
            putMsg(result, Status.SUCCESS);
        } else {
            logger.error("Start process instance failed because create command error, processDefinitionCode:{}.",
                    processDefinition.getCode());
            putMsg(result, Status.START_PROCESS_INSTANCE_ERROR);
        }
        return result;
    }

    /**
     * check whether master exists
     *
     * @param result result
     * @return master exists return true , otherwise return false
     */
    private boolean checkMasterExists(Map<String, Object> result) {
        // check master server exists
        List<Server> masterServers = monitorService.getServerListFromRegistry(true);

        // no master
        if (masterServers.isEmpty()) {
            logger.error("Master does not exist.");
            putMsg(result, Status.MASTER_NOT_EXISTS);
            return false;
        }
        return true;
    }

    /**
     * @param complementData
     * @param cronTime
     * @return CommandType is COMPLEMENT_DATA and cronTime's number is not greater than 100 return true , otherwise return false
     */
    private boolean checkScheduleTimeNum(CommandType complementData, String cronTime) {
        if (!CommandType.COMPLEMENT_DATA.equals(complementData)) {
            return true;
        }
        if (cronTime == null) {
            return true;
        }
        Map<String, String> cronMap = JSONUtils.toMap(cronTime);
        if (cronMap.containsKey(CMDPARAM_COMPLEMENT_DATA_SCHEDULE_DATE_LIST)) {
            String[] stringDates = cronMap.get(CMDPARAM_COMPLEMENT_DATA_SCHEDULE_DATE_LIST).split(COMMA);
            if (stringDates.length > SCHEDULE_TIME_MAX_LENGTH) {
                logger.warn("Parameter cornTime is bigger than {}.", SCHEDULE_TIME_MAX_LENGTH);
                return false;
            }
        }
        return true;
    }

    /**
     * check whether the process definition can be executed
     *
     * @param projectCode       project code
     * @param processDefinition process definition
     * @param processDefineCode process definition code
     * @param version           process instance version
     */
    @Override
    public void checkProcessDefinitionValid(long projectCode, ProcessDefinition processDefinition,
                                            long processDefineCode, Integer version) {
        // check process definition exists
        if (processDefinition == null || projectCode != processDefinition.getProjectCode()) {
            throw new ServiceException(Status.PROCESS_DEFINE_NOT_EXIST, String.valueOf(processDefineCode));
        }
        // check process definition online
        if (processDefinition.getReleaseState() != ReleaseState.ONLINE) {
            throw new ServiceException(Status.PROCESS_DEFINE_NOT_RELEASE, String.valueOf(processDefineCode), version);
        }
        // check sub process definition online
        if (!checkSubProcessDefinitionValid(processDefinition)) {
            throw new ServiceException(Status.SUB_PROCESS_DEFINE_NOT_RELEASE);
        }
    }

    /**
     * check whether the current process has subprocesses and validate all subprocesses
     *
     * @param processDefinition
     * @return check result
     */
    @Override
    public boolean checkSubProcessDefinitionValid(ProcessDefinition processDefinition) {
        // query all subprocesses under the current process
        List<ProcessTaskRelation> processTaskRelations =
                processTaskRelationMapper.queryDownstreamByProcessDefinitionCode(processDefinition.getCode());
        if (processTaskRelations.isEmpty()) {
            return true;
        }
        Set<Long> relationCodes =
                processTaskRelations.stream().map(ProcessTaskRelation::getPostTaskCode).collect(Collectors.toSet());
        List<TaskDefinition> taskDefinitions = taskDefinitionMapper.queryByCodeList(relationCodes);

        // find out the process definition code
        Set<Long> processDefinitionCodeSet = new HashSet<>();
        taskDefinitions.stream()
                .filter(task -> TaskConstants.TASK_TYPE_SUB_PROCESS.equalsIgnoreCase(task.getTaskType())).forEach(
                        taskDefinition -> processDefinitionCodeSet.add(Long.valueOf(
                                JSONUtils.getNodeString(taskDefinition.getTaskParams(),
                                        Constants.CMD_PARAM_SUB_PROCESS_DEFINE_CODE))));
        if (processDefinitionCodeSet.isEmpty()) {
            return true;
        }

        // check sub releaseState
        List<ProcessDefinition> processDefinitions = processDefinitionMapper.queryByCodes(processDefinitionCodeSet);
        return processDefinitions.stream()
                .filter(definition -> definition.getReleaseState().equals(ReleaseState.OFFLINE))
                .collect(Collectors.toSet())
                .isEmpty();
    }

    /**
     * do action to process instance：pause, stop, repeat, recover from pause, recover from stop，rerun failed task
    
    
     *
     * @param loginUser         login user
     * @param projectCode       project code
     * @param processInstanceId process instance id
     * @param executeType       execute type
     * @return execute result code
     */
    @Override
    public Map<String, Object> execute(User loginUser, long projectCode, Integer processInstanceId,
                                       ExecuteType executeType) {
        Map<String, Object> result = new HashMap<>();
        Project project = projectMapper.queryByCode(projectCode);
        // check user access for project
        projectService.checkProjectAuth(loginUser, project,
                ApiFuncIdentificationConstant.map.get(executeType));

        // check master exists
        if (!checkMasterExists(result)) {
            return result;
        }

        ProcessInstance processInstance = processService.findProcessInstanceDetailById(processInstanceId)
                .orElseThrow(() -> new ServiceException(Status.PROCESS_INSTANCE_NOT_EXIST, processInstanceId));

        ProcessDefinition processDefinition =
                processService.findProcessDefinition(processInstance.getProcessDefinitionCode(),
                        processInstance.getProcessDefinitionVersion());
        processDefinition.setReleaseState(ReleaseState.ONLINE);
        if (executeType != ExecuteType.STOP && executeType != ExecuteType.PAUSE) {
            this.checkProcessDefinitionValid(projectCode, processDefinition, processInstance.getProcessDefinitionCode(),
                    processInstance.getProcessDefinitionVersion());
        }

        result = checkExecuteType(processInstance, executeType);
        if (result.get(Constants.STATUS) != Status.SUCCESS) {
            return result;
        }
        if (!checkTenantSuitable(processDefinition)) {
            logger.error(
                    "There is not any valid tenant for the process definition, processDefinitionId:{}, processDefinitionCode:{}, ",
                    processDefinition.getId(), processDefinition.getName());
            putMsg(result, Status.TENANT_NOT_SUITABLE);
        }

        // get the startParams user specified at the first starting while repeat running is needed
        Map<String, Object> commandMap =
                JSONUtils.parseObject(processInstance.getCommandParam(), new TypeReference<Map<String, Object>>() {
                });
        String startParams = null;
        if (MapUtils.isNotEmpty(commandMap) && executeType == ExecuteType.REPEAT_RUNNING) {
            Object startParamsJson = commandMap.get(Constants.CMD_PARAM_START_PARAMS);
            if (startParamsJson != null) {
                startParams = startParamsJson.toString();
            }
        }

        switch (executeType) {
            case REPEAT_RUNNING:
                result = insertCommand(loginUser, processInstanceId, processDefinition.getCode(),
                        processDefinition.getVersion(), CommandType.REPEAT_RUNNING, startParams,
                        processInstance.getTestFlag());
                break;
            case RECOVER_SUSPENDED_PROCESS:
                result = insertCommand(loginUser, processInstanceId, processDefinition.getCode(),
                        processDefinition.getVersion(), CommandType.RECOVER_SUSPENDED_PROCESS, startParams,
                        processInstance.getTestFlag());
                break;
            case START_FAILURE_TASK_PROCESS:
                result = insertCommand(loginUser, processInstanceId, processDefinition.getCode(),
                        processDefinition.getVersion(), CommandType.START_FAILURE_TASK_PROCESS, startParams,
                        processInstance.getTestFlag());
                break;
            case STOP:
                if (processInstance.getState() == WorkflowExecutionStatus.READY_STOP) {
                    logger.warn("Process instance status is already {}, processInstanceName:{}.",
                            WorkflowExecutionStatus.READY_STOP.getDesc(), processInstance.getName());
                    putMsg(result, Status.PROCESS_INSTANCE_ALREADY_CHANGED, processInstance.getName(),
                            processInstance.getState());
                } else {
                    result =
                            updateProcessInstancePrepare(processInstance, CommandType.STOP,
                                    WorkflowExecutionStatus.READY_STOP);
                }
                break;
            case PAUSE:
                if (processInstance.getState() == WorkflowExecutionStatus.READY_PAUSE) {
                    logger.warn("Process instance status is already {}, processInstanceName:{}.",
                            WorkflowExecutionStatus.READY_STOP.getDesc(), processInstance.getName());
                    putMsg(result, Status.PROCESS_INSTANCE_ALREADY_CHANGED, processInstance.getName(),
                            processInstance.getState());
                } else {
                    result = updateProcessInstancePrepare(processInstance, CommandType.PAUSE,
                            WorkflowExecutionStatus.READY_PAUSE);
                }
                break;
            default:
                logger.warn("Unknown execute type for process instance, processInstanceId:{}.",
                        processInstance.getId());
                putMsg(result, Status.REQUEST_PARAMS_NOT_VALID_ERROR, "unknown execute type");

                break;
        }
        return result;
    }

    @Override
    public Map<String, Object> forceStartTaskInstance(User loginUser, int queueId) {
        Map<String, Object> result = new HashMap<>();
        TaskGroupQueue taskGroupQueue = taskGroupQueueMapper.selectById(queueId);
        // check process instance exist
        ProcessInstance processInstance = processInstanceMapper.selectById(taskGroupQueue.getProcessId());
        if (processInstance == null) {
            logger.error("Process instance does not exist, projectCode:{}, processInstanceId:{}.",
                    taskGroupQueue.getProjectCode(), taskGroupQueue.getProcessId());
            putMsg(result, Status.PROCESS_INSTANCE_NOT_EXIST, taskGroupQueue.getProcessId());
            return result;
        }

        // check master exists
        if (!checkMasterExists(result)) {
            return result;
        }
        return forceStart(processInstance, taskGroupQueue);
    }

    /**
     * check tenant suitable
     *
     * @param processDefinition process definition
     * @return true if tenant suitable, otherwise return false
     */
    private boolean checkTenantSuitable(ProcessDefinition processDefinition) {
        Tenant tenant =
                processService.getTenantForProcess(processDefinition.getTenantId(), processDefinition.getUserId());
        return tenant != null;
    }

    /**
     * Check the state of process instance and the type of operation match
     *
     * @param processInstance process instance
     * @param executeType     execute type
     * @return check result code
     */
    private Map<String, Object> checkExecuteType(ProcessInstance processInstance, ExecuteType executeType) {

        Map<String, Object> result = new HashMap<>();
        WorkflowExecutionStatus executionStatus = processInstance.getState();
        boolean checkResult = false;
        switch (executeType) {
            case PAUSE:
                if (executionStatus.isRunning()) {
                    checkResult = true;
                }
                break;
            case STOP:
                if (executionStatus.canStop()) {
                    checkResult = true;
                }
                break;
            case REPEAT_RUNNING:
                if (executionStatus.isFinished()) {
                    checkResult = true;
                }
                break;
            case START_FAILURE_TASK_PROCESS:
                if (executionStatus.isFailure()) {
                    checkResult = true;
                }
                break;
            case RECOVER_SUSPENDED_PROCESS:
                if (executionStatus.isPause() || executionStatus.isStop()) {
                    checkResult = true;
                }
                break;
            default:
                break;
        }
        if (!checkResult) {
            putMsg(result, Status.PROCESS_INSTANCE_STATE_OPERATION_ERROR, processInstance.getName(),
                    executionStatus.toString(), executeType.toString());
        } else {
            putMsg(result, Status.SUCCESS);
        }
        return result;
    }

    /**
     * prepare to update process instance command type and status
     *
     * @param processInstance process instance
     * @param commandType     command type
     * @param executionStatus execute status
     * @return update result
     */
    private Map<String, Object> updateProcessInstancePrepare(ProcessInstance processInstance, CommandType commandType,
                                                             WorkflowExecutionStatus executionStatus) {
        Map<String, Object> result = new HashMap<>();

        processInstance.setCommandType(commandType);
        processInstance.addHistoryCmd(commandType);
        processInstance.setStateWithDesc(executionStatus, commandType.getDescp() + "by ui");
        int update = processInstanceDao.updateProcessInstance(processInstance);

        // determine whether the process is normal
        if (update > 0) {
            logger.info("Process instance state is updated to {} in database, processInstanceName:{}.",
                    executionStatus.getDesc(), processInstance.getName());
            // directly send the process instance state change event to target master, not guarantee the event send
            // success
            WorkflowStateEventChangeCommand workflowStateEventChangeCommand = new WorkflowStateEventChangeCommand(
                    processInstance.getId(), 0, processInstance.getState(), processInstance.getId(), 0);
            Host host = new Host(processInstance.getHost());
            stateEventCallbackService.sendResult(host, workflowStateEventChangeCommand.convert2Command());
            putMsg(result, Status.SUCCESS);
        } else {
            logger.error("Process instance state update error, processInstanceName:{}.", processInstance.getName());
            putMsg(result, Status.EXECUTE_PROCESS_INSTANCE_ERROR);
        }
        return result;
    }

    /**
     * prepare to update process instance command type and status
     *
     * @param processInstance process instance
     * @return update result
     */
    private Map<String, Object> forceStart(ProcessInstance processInstance, TaskGroupQueue taskGroupQueue) {
        Map<String, Object> result = new HashMap<>();
        if (taskGroupQueue.getStatus() != TaskGroupQueueStatus.WAIT_QUEUE) {
            logger.warn("Task group queue already starts, taskGroupQueueId:{}.", taskGroupQueue.getId());
            putMsg(result, Status.TASK_GROUP_QUEUE_ALREADY_START);
            return result;
        }

        taskGroupQueue.setForceStart(Flag.YES.getCode());
        processService.updateTaskGroupQueue(taskGroupQueue);
        logger.info("Sending force start command to master.");
        processService.sendStartTask2Master(processInstance, taskGroupQueue.getTaskId(),
                org.apache.dolphinscheduler.remote.command.CommandType.TASK_FORCE_STATE_EVENT_REQUEST);
        putMsg(result, Status.SUCCESS);
        return result;
    }

    /**
     * insert command, used in the implementation of the page, rerun, recovery (pause / failure) execution
     *
     * @param loginUser             login user
     * @param instanceId            instance id
     * @param processDefinitionCode process definition code
     * @param processVersion
     * @param commandType           command type
     * @return insert result code
     */
    private Map<String, Object> insertCommand(User loginUser, Integer instanceId, long processDefinitionCode,
                                              int processVersion, CommandType commandType, String startParams,
                                              int testFlag) {
        Map<String, Object> result = new HashMap<>();

        // To add startParams only when repeat running is needed
        Map<String, Object> cmdParam = new HashMap<>();
        cmdParam.put(CMD_PARAM_RECOVER_PROCESS_ID_STRING, instanceId);
        if (!StringUtils.isEmpty(startParams)) {
            cmdParam.put(CMD_PARAM_START_PARAMS, startParams);
        }

        Command command = new Command();
        command.setCommandType(commandType);
        command.setProcessDefinitionCode(processDefinitionCode);
        command.setCommandParam(JSONUtils.toJsonString(cmdParam));
        command.setExecutorId(loginUser.getId());
        command.setProcessDefinitionVersion(processVersion);
        command.setProcessInstanceId(instanceId);
        command.setTestFlag(testFlag);
        if (!processService.verifyIsNeedCreateCommand(command)) {
            logger.warn(
                    "Process instance is executing the command, processDefinitionCode:{}, processDefinitionVersion:{}, processInstanceId:{}.",
                    processDefinitionCode, processVersion, instanceId);
            putMsg(result, Status.PROCESS_INSTANCE_EXECUTING_COMMAND, String.valueOf(processDefinitionCode));
            return result;
        }

        logger.info("Creating command, commandInfo:{}.", command);
        int create = processService.createCommand(command);

        if (create > 0) {
            logger.info("Create {} command complete, processDefinitionCode:{}, processDefinitionVersion:{}.",
                    command.getCommandType().getDescp(), command.getProcessDefinitionCode(), processVersion);
            putMsg(result, Status.SUCCESS);
        } else {
            logger.error(
                    "Execute process instance failed because create {} command error, processDefinitionCode:{}, processDefinitionVersion:{}， processInstanceId:{}.",
                    command.getCommandType().getDescp(), command.getProcessDefinitionCode(), processVersion,
                    instanceId);
            putMsg(result, Status.EXECUTE_PROCESS_INSTANCE_ERROR);
        }

        return result;
    }

    /**
     * check whether sub processes are offline before starting process definition
     *
     * @param processDefinitionCode process definition code
     * @return check result code
     */
    @Override
    public Map<String, Object> startCheckByProcessDefinedCode(long processDefinitionCode) {
        Map<String, Object> result = new HashMap<>();

        ProcessDefinition processDefinition = processDefinitionMapper.queryByCode(processDefinitionCode);

        if (processDefinition == null) {
            logger.error("Process definition is not be found, processDefinitionCode:{}.", processDefinitionCode);
            putMsg(result, Status.REQUEST_PARAMS_NOT_VALID_ERROR, "processDefinitionCode");
            return result;
        }

        List<Long> codes = new ArrayList<>();
        processService.recurseFindSubProcess(processDefinition.getCode(), codes);
        if (!codes.isEmpty()) {
            List<ProcessDefinition> processDefinitionList = processDefinitionMapper.queryByCodes(codes);
            if (processDefinitionList != null) {
                for (ProcessDefinition processDefinitionTmp : processDefinitionList) {
                    /**
                     * if there is no online process, exit directly
                     */
                    if (processDefinitionTmp.getReleaseState() != ReleaseState.ONLINE) {
                        logger.warn("Subprocess definition {} of process definition {} is not {}.",
                                processDefinitionTmp.getName(),
                                processDefinition.getName(), ReleaseState.ONLINE.getDescp());
                        putMsg(result, Status.PROCESS_DEFINE_NOT_RELEASE, processDefinitionTmp.getName());
                        return result;
                    }
                }
            }
        }
        putMsg(result, Status.SUCCESS);
        return result;
    }

    /**
     * create command
     *
     * @param commandType             commandType
     * @param processDefineCode       processDefineCode
     * @param nodeDep                 nodeDep
     * @param failureStrategy         failureStrategy
     * @param startNodeList           startNodeList
     * @param schedule                schedule
     * @param warningType             warningType
     * @param executorId              executorId
     * @param warningGroupId          warningGroupId
     * @param runMode                 runMode
     * @param processInstancePriority processInstancePriority
     * @param workerGroup             workerGroup
     * @param testFlag                testFlag
     * @param environmentCode         environmentCode
     * @return command id
     */
    private int createCommand(CommandType commandType, long processDefineCode, TaskDependType nodeDep,
                              FailureStrategy failureStrategy, String startNodeList, String schedule,
                              WarningType warningType, int executorId, Integer warningGroupId, RunMode runMode,
                              Priority processInstancePriority, String workerGroup, Long environmentCode,
                              Map<String, String> startParams, Integer expectedParallelismNumber, int dryRun,
                              int testFlag, ComplementDependentMode complementDependentMode) {

        /**
         * instantiate command schedule instance
         */
        Command command = new Command();

        Map<String, String> cmdParam = new HashMap<>();
        if (commandType == null) {
            command.setCommandType(CommandType.START_PROCESS);
        } else {
            command.setCommandType(commandType);
        }
        command.setProcessDefinitionCode(processDefineCode);
        if (nodeDep != null) {
            command.setTaskDependType(nodeDep);
        }
        if (failureStrategy != null) {
            command.setFailureStrategy(failureStrategy);
        }

        if (!StringUtils.isEmpty(startNodeList)) {
            cmdParam.put(CMD_PARAM_START_NODES, startNodeList);
        }
        if (warningType != null) {
            command.setWarningType(warningType);
        }
        if (startParams != null && startParams.size() > 0) {
            cmdParam.put(CMD_PARAM_START_PARAMS, JSONUtils.toJsonString(startParams));
        }
        command.setCommandParam(JSONUtils.toJsonString(cmdParam));
        command.setExecutorId(executorId);
        command.setWarningGroupId(warningGroupId);
        command.setProcessInstancePriority(processInstancePriority);
        command.setWorkerGroup(workerGroup);
        command.setEnvironmentCode(environmentCode);
        command.setDryRun(dryRun);
        command.setTestFlag(testFlag);
        ProcessDefinition processDefinition = processService.findProcessDefinitionByCode(processDefineCode);
        if (processDefinition != null) {
            command.setProcessDefinitionVersion(processDefinition.getVersion());
        }
        command.setProcessInstanceId(0);

        // determine whether to complement
        if (commandType == CommandType.COMPLEMENT_DATA) {
            if (schedule == null || StringUtils.isEmpty(schedule)) {
                logger.error("Create {} type command error because parameter schedule is invalid.",
                        command.getCommandType().getDescp());
                return 0;
            }
            if (!isValidateScheduleTime(schedule)) {
                return 0;
            }
            try {
                logger.info("Start to create {} command, processDefinitionCode:{}.",
                        command.getCommandType().getDescp(), processDefineCode);
                return createComplementCommandList(schedule, runMode, command, expectedParallelismNumber,
                        complementDependentMode);
            } catch (CronParseException cronParseException) {
                // We catch the exception here just to make compiler happy, since we have already validated the schedule
                // cron expression before
                return 0;
            }
        } else {
            command.setCommandParam(JSONUtils.toJsonString(cmdParam));
            logger.info("Creating command, commandInfo:{}.", command);
            return processService.createCommand(command);
        }
    }

    /**
     * create complement command
     * close left and close right
     *
     * @param scheduleTimeParam
     * @param runMode
     * @return
     */
    protected int createComplementCommandList(String scheduleTimeParam, RunMode runMode, Command command,
                                              Integer expectedParallelismNumber,
                                              ComplementDependentMode complementDependentMode) throws CronParseException {
        int createCount = 0;
        String startDate = null;
        String endDate = null;
        String dateList = null;
        int dependentProcessDefinitionCreateCount = 0;
        runMode = (runMode == null) ? RunMode.RUN_MODE_SERIAL : runMode;
        Map<String, String> cmdParam = JSONUtils.toMap(command.getCommandParam());
        Map<String, String> scheduleParam = JSONUtils.toMap(scheduleTimeParam);
        if (scheduleParam.containsKey(CMDPARAM_COMPLEMENT_DATA_SCHEDULE_DATE_LIST)) {
            dateList = scheduleParam.get(CMDPARAM_COMPLEMENT_DATA_SCHEDULE_DATE_LIST);
            dateList = removeDuplicates(dateList);
        }
        if (scheduleParam.containsKey(CMDPARAM_COMPLEMENT_DATA_START_DATE) && scheduleParam.containsKey(
                CMDPARAM_COMPLEMENT_DATA_END_DATE)) {
            startDate = scheduleParam.get(CMDPARAM_COMPLEMENT_DATA_START_DATE);
            endDate = scheduleParam.get(CMDPARAM_COMPLEMENT_DATA_END_DATE);
        }
        switch (runMode) {
            case RUN_MODE_SERIAL: {
                logger.info("RunMode of {} command is serial run, processDefinitionCode:{}.",
                        command.getCommandType().getDescp(), command.getProcessDefinitionCode());
                if (StringUtils.isNotEmpty(dateList)) {
                    cmdParam.put(CMDPARAM_COMPLEMENT_DATA_SCHEDULE_DATE_LIST, dateList);
                    command.setCommandParam(JSONUtils.toJsonString(cmdParam));
                    logger.info("Creating command, commandInfo:{}.", command);
                    createCount = processService.createCommand(command);
                    if (createCount > 0)
                        logger.info("Create {} command complete, processDefinitionCode:{}",
                                command.getCommandType().getDescp(), command.getProcessDefinitionCode());
                    else
                        logger.error("Create {} command error, processDefinitionCode:{}",
                                command.getCommandType().getDescp(), command.getProcessDefinitionCode());
                }
                if (startDate != null && endDate != null) {
                    cmdParam.put(CMDPARAM_COMPLEMENT_DATA_START_DATE, startDate);
                    cmdParam.put(CMDPARAM_COMPLEMENT_DATA_END_DATE, endDate);
                    command.setCommandParam(JSONUtils.toJsonString(cmdParam));
                    logger.info("Creating command, commandInfo:{}.", command);
                    createCount = processService.createCommand(command);
                    if (createCount > 0)
                        logger.info("Create {} command complete, processDefinitionCode:{}",
                                command.getCommandType().getDescp(), command.getProcessDefinitionCode());
                    else
                        logger.error("Create {} command error, processDefinitionCode:{}",
                                command.getCommandType().getDescp(), command.getProcessDefinitionCode());
                    // dependent process definition
                    List<Schedule> schedules = processService.queryReleaseSchedulerListByProcessDefinitionCode(
                            command.getProcessDefinitionCode());

                    if (schedules.isEmpty() || complementDependentMode == ComplementDependentMode.OFF_MODE) {
                        logger.info(
                                "Complement dependent mode is off mode or Scheduler is empty, so skip create complement dependent command, processDefinitionCode:{}.",
                                command.getProcessDefinitionCode());
                    } else {
                        logger.info(
                                "Complement dependent mode is all dependent and Scheduler is not empty, need create complement dependent command, processDefinitionCode:{}.",
                                command.getProcessDefinitionCode());
                        dependentProcessDefinitionCreateCount += createComplementDependentCommand(schedules, command);
                    }
                }
                break;
            }
            case RUN_MODE_PARALLEL: {
                logger.info("RunMode of {} command is parallel run, processDefinitionCode:{}.",
                        command.getCommandType().getDescp(), command.getProcessDefinitionCode());
                if (startDate != null && endDate != null) {
                    List<Schedule> schedules = processService.queryReleaseSchedulerListByProcessDefinitionCode(
                            command.getProcessDefinitionCode());
                    List<ZonedDateTime> listDate = CronUtils.getSelfFireDateList(
                            DateUtils.stringToZoneDateTime(startDate),
                            DateUtils.stringToZoneDateTime(endDate),
                            schedules);
                    int listDateSize = listDate.size();
                    createCount = listDate.size();
                    if (!CollectionUtils.isEmpty(listDate)) {
                        if (expectedParallelismNumber != null && expectedParallelismNumber != 0) {
                            createCount = Math.min(createCount, expectedParallelismNumber);
                        }
                        logger.info("Complement command run in parallel mode, current expectedParallelismNumber:{}.",
                                createCount);

                        // Distribute the number of tasks equally to each command.
                        // The last command with insufficient quantity will be assigned to the remaining tasks.
                        int itemsPerCommand = (listDateSize / createCount);
                        int remainingItems = (listDateSize % createCount);
                        int startDateIndex = 0;
                        int endDateIndex = 0;

                        for (int i = 1; i <= createCount; i++) {
                            int extra = (i <= remainingItems) ? 1 : 0;
                            int singleCommandItems = (itemsPerCommand + extra);

                            if (i == 1) {
                                endDateIndex += singleCommandItems - 1;
                            } else {
                                startDateIndex = endDateIndex + 1;
                                endDateIndex += singleCommandItems;
                            }

                            cmdParam.put(CMDPARAM_COMPLEMENT_DATA_START_DATE,
                                    DateUtils.dateToString(listDate.get(startDateIndex)));
                            cmdParam.put(CMDPARAM_COMPLEMENT_DATA_END_DATE,
                                    DateUtils.dateToString(listDate.get(endDateIndex)));
                            command.setCommandParam(JSONUtils.toJsonString(cmdParam));
                            logger.info("Creating command, commandInfo:{}.", command);
                            if (processService.createCommand(command) > 0)
                                logger.info("Create {} command complete, processDefinitionCode:{}",
                                        command.getCommandType().getDescp(), command.getProcessDefinitionCode());
                            else
                                logger.error("Create {} command error, processDefinitionCode:{}",
                                        command.getCommandType().getDescp(), command.getProcessDefinitionCode());
                            if (schedules.isEmpty() || complementDependentMode == ComplementDependentMode.OFF_MODE) {
                                logger.info(
                                        "Complement dependent mode is off mode or Scheduler is empty, so skip create complement dependent command, processDefinitionCode:{}.",
                                        command.getProcessDefinitionCode());
                            } else {
                                logger.info(
                                        "Complement dependent mode is all dependent and Scheduler is not empty, need create complement dependent command, processDefinitionCode:{}.",
                                        command.getProcessDefinitionCode());
                                dependentProcessDefinitionCreateCount +=
                                        createComplementDependentCommand(schedules, command);
                            }
                        }
                    }
                }
                if (StringUtils.isNotEmpty(dateList)) {
                    List<String> listDate = Arrays.asList(dateList.split(COMMA));
                    createCount = listDate.size();
                    if (!CollectionUtils.isEmpty(listDate)) {
                        if (expectedParallelismNumber != null && expectedParallelismNumber != 0) {
                            createCount = Math.min(createCount, expectedParallelismNumber);
                        }
                        logger.info("Complement command run in parallel mode, current expectedParallelismNumber:{}.",
                                createCount);
                        for (List<String> stringDate : Lists.partition(listDate, createCount)) {
                            cmdParam.put(CMDPARAM_COMPLEMENT_DATA_SCHEDULE_DATE_LIST, String.join(COMMA, stringDate));
                            command.setCommandParam(JSONUtils.toJsonString(cmdParam));
                            logger.info("Creating command, commandInfo:{}.", command);
                            if (processService.createCommand(command) > 0)
                                logger.info("Create {} command complete, processDefinitionCode:{}",
                                        command.getCommandType().getDescp(), command.getProcessDefinitionCode());
                            else
                                logger.error("Create {} command error, processDefinitionCode:{}",
                                        command.getCommandType().getDescp(), command.getProcessDefinitionCode());
                        }
                    }
                }
                break;
            }
            default:
                break;
        }
        logger.info("Create complement command count:{}, Create dependent complement command count:{}", createCount,
                dependentProcessDefinitionCreateCount);
        return createCount;
    }

    /**
     * create complement dependent command
     */
    public int createComplementDependentCommand(List<Schedule> schedules, Command command) {
        int dependentProcessDefinitionCreateCount = 0;
        Command dependentCommand;

        try {
            dependentCommand = (Command) BeanUtils.cloneBean(command);
        } catch (Exception e) {
            logger.error("Copy dependent command error.", e);
            return dependentProcessDefinitionCreateCount;
        }

        List<DependentProcessDefinition> dependentProcessDefinitionList =
                getComplementDependentDefinitionList(dependentCommand.getProcessDefinitionCode(),
                        CronUtils.getMaxCycle(schedules.get(0).getCrontab()), dependentCommand.getWorkerGroup());
        dependentCommand.setTaskDependType(TaskDependType.TASK_POST);
        for (DependentProcessDefinition dependentProcessDefinition : dependentProcessDefinitionList) {
            // If the id is Integer, the auto-increment id will be obtained by mybatis-plus
            // and causing duplicate when clone it.
            dependentCommand.setId(null);
            dependentCommand.setProcessDefinitionCode(dependentProcessDefinition.getProcessDefinitionCode());
            dependentCommand.setProcessDefinitionVersion(dependentProcessDefinition.getProcessDefinitionVersion());
            dependentCommand.setWorkerGroup(dependentProcessDefinition.getWorkerGroup());
            Map<String, String> cmdParam = JSONUtils.toMap(dependentCommand.getCommandParam());
            cmdParam.put(CMD_PARAM_START_NODES, String.valueOf(dependentProcessDefinition.getTaskDefinitionCode()));
            dependentCommand.setCommandParam(JSONUtils.toJsonString(cmdParam));
            logger.info("Creating complement dependent command, commandInfo:{}.", command);
            dependentProcessDefinitionCreateCount += processService.createCommand(dependentCommand);
        }

        return dependentProcessDefinitionCreateCount;
    }

    /**
     * get complement dependent process definition list
     */
    private List<DependentProcessDefinition> getComplementDependentDefinitionList(long processDefinitionCode,
                                                                                  CycleEnum processDefinitionCycle,
                                                                                  String workerGroup) {
        List<DependentProcessDefinition> dependentProcessDefinitionList =
                processService.queryDependentProcessDefinitionByProcessDefinitionCode(processDefinitionCode);

        return checkDependentProcessDefinitionValid(dependentProcessDefinitionList, processDefinitionCycle,
                workerGroup, processDefinitionCode);
    }

    /**
     * Check whether the dependency cycle of the dependent node is consistent with the schedule cycle of
     * the dependent process definition and if there is no worker group in the schedule, use the complement selection's
     * worker group
     */
    private List<DependentProcessDefinition> checkDependentProcessDefinitionValid(
                                                                                  List<DependentProcessDefinition> dependentProcessDefinitionList,
                                                                                  CycleEnum processDefinitionCycle,
                                                                                  String workerGroup,
                                                                                  long upstreamProcessDefinitionCode) {
        List<DependentProcessDefinition> validDependentProcessDefinitionList = new ArrayList<>();

        List<Long> processDefinitionCodeList =
                dependentProcessDefinitionList.stream().map(DependentProcessDefinition::getProcessDefinitionCode)
                        .collect(Collectors.toList());

        Map<Long, String> processDefinitionWorkerGroupMap =
                processService.queryWorkerGroupByProcessDefinitionCodes(processDefinitionCodeList);

        for (DependentProcessDefinition dependentProcessDefinition : dependentProcessDefinitionList) {
            if (dependentProcessDefinition.getDependentCycle(upstreamProcessDefinitionCode) == processDefinitionCycle) {
                if (processDefinitionWorkerGroupMap
                        .get(dependentProcessDefinition.getProcessDefinitionCode()) == null) {
                    dependentProcessDefinition.setWorkerGroup(workerGroup);
                }

                validDependentProcessDefinitionList.add(dependentProcessDefinition);
            }
        }

        return validDependentProcessDefinitionList;
    }

    /**
     * @param schedule
     * @return check error return 0, otherwise 1
     */
    private boolean isValidateScheduleTime(String schedule) {
        Map<String, String> scheduleResult = JSONUtils.toMap(schedule);
        if (scheduleResult == null) {
            return false;
        }
        if (scheduleResult.containsKey(CMDPARAM_COMPLEMENT_DATA_SCHEDULE_DATE_LIST)) {
            if (scheduleResult.get(CMDPARAM_COMPLEMENT_DATA_SCHEDULE_DATE_LIST) == null) {
                return false;
            }
        }
        if (scheduleResult.containsKey(CMDPARAM_COMPLEMENT_DATA_START_DATE)) {
            String startDate = scheduleResult.get(CMDPARAM_COMPLEMENT_DATA_START_DATE);
            String endDate = scheduleResult.get(CMDPARAM_COMPLEMENT_DATA_END_DATE);
            if (startDate == null || endDate == null) {
                return false;
            }
            try {
                ZonedDateTime start = DateUtils.stringToZoneDateTime(startDate);
                ZonedDateTime end = DateUtils.stringToZoneDateTime(endDate);
                if (start == null || end == null) {
                    return false;
                }
                if (start.isAfter(end)) {
                    logger.error(
                            "Complement data parameter error, start time should be before end time, startDate:{}, endDate:{}.",
                            start, end);
                    return false;
                }
            } catch (Exception ex) {
                logger.warn("Parse schedule time error, startDate:{}, endDate:{}.", startDate, endDate);
                return false;
            }
        }
        return true;
    }

    /**
     * @param scheduleTimeList
     * @return remove duplicate date list
     */
    private String removeDuplicates(String scheduleTimeList) {
        if (StringUtils.isNotEmpty(scheduleTimeList)) {
            Set<String> dateSet =
                    Arrays.stream(scheduleTimeList.split(COMMA)).map(String::trim).collect(Collectors.toSet());
            return String.join(COMMA, dateSet);
        }
        return null;
    }

    /**
     * query executing data of processInstance by master
     * @param processInstanceId
     * @return
     */
    @Override
    public WorkflowExecuteDto queryExecutingWorkflowByProcessInstanceId(Integer processInstanceId) {
        ProcessInstance processInstance = processService.findProcessInstanceDetailById(processInstanceId).orElse(null);
        if (processInstance == null) {
            logger.error("Process instance does not exist, processInstanceId:{}.", processInstanceId);
            return null;
        }
        Host host = new Host(processInstance.getHost());
        WorkflowExecutingDataRequestCommand requestCommand = new WorkflowExecutingDataRequestCommand();
        requestCommand.setProcessInstanceId(processInstanceId);
        org.apache.dolphinscheduler.remote.command.Command command =
                stateEventCallbackService.sendSync(host, requestCommand.convert2Command());
        if (command == null) {
            logger.error("Query executing process instance from master error, processInstanceId:{}.",
                    processInstanceId);
            return null;
        }
        WorkflowExecutingDataResponseCommand responseCommand =
                JSONUtils.parseObject(command.getBody(), WorkflowExecutingDataResponseCommand.class);
        return responseCommand.getWorkflowExecuteDto();
    }

    @Override
    public Map<String, Object> execStreamTaskInstance(User loginUser, long projectCode, long taskDefinitionCode,
                                                      int taskDefinitionVersion,
                                                      int warningGroupId, String workerGroup, Long environmentCode,
                                                      Map<String, String> startParams, int dryRun) {
        Map<String, Object> result = new HashMap<>();
        Project project = projectMapper.queryByCode(projectCode);
        // check user access for project
        projectService.checkProjectAuth(loginUser, project, WORKFLOW_START);

        // check master exists
        if (!checkMasterExists(result)) {
            return result;
        }

        // todo dispatch improvement
        List<Server> masterServerList = monitorService.getServerListFromRegistry(true);
        Host host = new Host(masterServerList.get(0).getHost(), masterServerList.get(0).getPort());

        TaskExecuteStartCommand taskExecuteStartCommand = new TaskExecuteStartCommand();
        taskExecuteStartCommand.setExecutorId(loginUser.getId());
        taskExecuteStartCommand.setExecutorName(loginUser.getUserName());
        taskExecuteStartCommand.setProjectCode(projectCode);
        taskExecuteStartCommand.setTaskDefinitionCode(taskDefinitionCode);
        taskExecuteStartCommand.setTaskDefinitionVersion(taskDefinitionVersion);
        taskExecuteStartCommand.setWorkerGroup(workerGroup);
        taskExecuteStartCommand.setWarningGroupId(warningGroupId);
        taskExecuteStartCommand.setEnvironmentCode(environmentCode);
        taskExecuteStartCommand.setStartParams(startParams);
        taskExecuteStartCommand.setDryRun(dryRun);

        org.apache.dolphinscheduler.remote.command.Command response =
                stateEventCallbackService.sendSync(host, taskExecuteStartCommand.convert2Command());
        if (response != null) {
            logger.info("Send task execute start command complete, response is {}.", response);
            putMsg(result, Status.SUCCESS);
        } else {
            logger.error(
                    "Start to execute stream task instance error, projectCode:{}, taskDefinitionCode:{}, taskVersion:{}.",
                    projectCode, taskDefinitionCode, taskDefinitionVersion);
            putMsg(result, Status.START_TASK_INSTANCE_ERROR);
        }
        return result;
    }
}<|MERGE_RESOLUTION|>--- conflicted
+++ resolved
@@ -177,13 +177,9 @@
                                                    Priority processInstancePriority, String workerGroup,
                                                    Long environmentCode, Integer timeout,
                                                    Map<String, String> startParams, Integer expectedParallelismNumber,
-<<<<<<< HEAD
-                                                   int dryRun, ComplementDependentMode complementDependentMode) {
-        Map<String, Object> result = new HashMap<>();
-=======
                                                    int dryRun, int testFlag,
                                                    ComplementDependentMode complementDependentMode) {
->>>>>>> 22103f97
+        Map<String, Object> result = new HashMap<>();
         Project project = projectMapper.queryByCode(projectCode);
         // check user access for project
         projectService.checkProjectAuth(loginUser, project, WORKFLOW_START);
