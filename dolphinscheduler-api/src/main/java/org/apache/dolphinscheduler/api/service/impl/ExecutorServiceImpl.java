--- conflicted
+++ resolved
@@ -51,6 +51,7 @@
 import org.apache.dolphinscheduler.dao.entity.Tenant;
 import org.apache.dolphinscheduler.dao.entity.User;
 import org.apache.dolphinscheduler.dao.mapper.ProcessDefinitionMapper;
+import org.apache.dolphinscheduler.dao.mapper.ProcessInstanceMapper;
 import org.apache.dolphinscheduler.dao.mapper.ProjectMapper;
 import org.apache.dolphinscheduler.service.process.ProcessService;
 import org.apache.dolphinscheduler.service.quartz.cron.CronUtils;
@@ -88,6 +89,11 @@
 
     @Autowired
     private MonitorService monitorService;
+
+
+    @Autowired
+    private ProcessInstanceMapper processInstanceMapper;
+
 
     @Autowired
     private ProcessService processService;
@@ -120,18 +126,13 @@
                                                    TaskDependType taskDependType, WarningType warningType, int warningGroupId,
                                                    RunMode runMode,
                                                    Priority processInstancePriority, String workerGroup, Integer timeout,
-<<<<<<< HEAD
-                                                   Map<String, String> startParams) {
+                                                   Map<String, String> startParams, Integer expectedParallelismNumber) {
         Project project = projectMapper.queryByCode(projectCode);
         //check user access for project
         Map<String, Object> result = projectService.checkProjectAndAuth(loginUser, project, projectCode);
         if (result.get(Constants.STATUS) != Status.SUCCESS) {
             return result;
         }
-=======
-                                                   Map<String, String> startParams, Integer expectedParallelismNumber) {
-        Map<String, Object> result = new HashMap<>();
->>>>>>> bf90106d
         // timeout is invalid
         if (timeout <= 0 || timeout > MAX_TASK_TIMEOUT) {
             putMsg(result, Status.TASK_TIMEOUT_PARAMS_ERROR);
@@ -390,17 +391,10 @@
     /**
      * insert command, used in the implementation of the page, re run, recovery (pause / failure) execution
      *
-<<<<<<< HEAD
      * @param loginUser           login user
      * @param instanceId          instance id
      * @param processDefinitionCode process definition code
      * @param commandType         command type
-=======
-     * @param loginUser login user
-     * @param instanceId instance id
-     * @param processDefinitionId process definition id
-     * @param commandType command type
->>>>>>> bf90106d
      * @return insert result code
      */
     private Map<String, Object> insertCommand(User loginUser, Integer instanceId, long processDefinitionCode, CommandType commandType, String startParams) {
@@ -543,6 +537,7 @@
                 end = DateUtils.getScheduleDate(interval[1]);
             }
         }
+
         // determine whether to complement
         if (commandType == CommandType.COMPLEMENT_DATA) {
             runMode = (runMode == null) ? RunMode.RUN_MODE_SERIAL : runMode;
@@ -553,13 +548,8 @@
                     command.setCommandParam(JSONUtils.toJsonString(cmdParam));
                     return processService.createCommand(command);
                 } else if (runMode == RunMode.RUN_MODE_PARALLEL) {
-<<<<<<< HEAD
                     List<Schedule> schedules = processService.queryReleaseSchedulerListByProcessDefinitionCode(processDefineCode);
-                    List<Date> listDate = new LinkedList<>();
-=======
-                    List<Schedule> schedules = processService.queryReleaseSchedulerListByProcessDefinitionId(processDefineId);
                     LinkedList<Date> listDate = new LinkedList<>();
->>>>>>> bf90106d
                     if (!CollectionUtils.isEmpty(schedules)) {
                         for (Schedule item : schedules) {
                             listDate.addAll(CronUtils.getSelfFireDateList(start, end, item.getCrontab()));
