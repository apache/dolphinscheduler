/*
 * Licensed to the Apache Software Foundation (ASF) under one or more
 * contributor license agreements.  See the NOTICE file distributed with
 * this work for additional information regarding copyright ownership.
 * The ASF licenses this file to You under the Apache License, Version 2.0
 * (the "License"); you may not use this file except in compliance with
 * the License.  You may obtain a copy of the License at
 *
 *    http://www.apache.org/licenses/LICENSE-2.0
 *
 * Unless required by applicable law or agreed to in writing, software
 * distributed under the License is distributed on an "AS IS" BASIS,
 * WITHOUT WARRANTIES OR CONDITIONS OF ANY KIND, either express or implied.
 * See the License for the specific language governing permissions and
 * limitations under the License.
 */

package org.apache.dolphinscheduler.api.service.impl;

import static org.apache.dolphinscheduler.api.constants.ApiFuncIdentificationConstant.WORKFLOW_START;
import static org.apache.dolphinscheduler.common.Constants.CMDPARAM_COMPLEMENT_DATA_END_DATE;
import static org.apache.dolphinscheduler.common.Constants.CMDPARAM_COMPLEMENT_DATA_SCHEDULE_DATE_LIST;
import static org.apache.dolphinscheduler.common.Constants.CMDPARAM_COMPLEMENT_DATA_START_DATE;
import static org.apache.dolphinscheduler.common.Constants.CMD_PARAM_RECOVER_PROCESS_ID_STRING;
import static org.apache.dolphinscheduler.common.Constants.CMD_PARAM_START_NODES;
import static org.apache.dolphinscheduler.common.Constants.CMD_PARAM_START_PARAMS;
import static org.apache.dolphinscheduler.common.Constants.COMMA;
import static org.apache.dolphinscheduler.common.Constants.MAX_TASK_TIMEOUT;
import static org.apache.dolphinscheduler.common.Constants.SCHEDULE_TIME_MAX_LENGTH;

import org.apache.dolphinscheduler.api.constants.ApiFuncIdentificationConstant;
import org.apache.dolphinscheduler.api.enums.ExecuteType;
import org.apache.dolphinscheduler.api.enums.Status;
import org.apache.dolphinscheduler.api.exceptions.ServiceException;
import org.apache.dolphinscheduler.api.service.ExecutorService;
import org.apache.dolphinscheduler.api.service.MonitorService;
import org.apache.dolphinscheduler.api.service.ProjectService;
import org.apache.dolphinscheduler.api.service.WorkerGroupService;
import org.apache.dolphinscheduler.common.Constants;
import org.apache.dolphinscheduler.common.enums.CommandType;
import org.apache.dolphinscheduler.common.enums.ComplementDependentMode;
import org.apache.dolphinscheduler.common.enums.CycleEnum;
import org.apache.dolphinscheduler.common.enums.FailureStrategy;
import org.apache.dolphinscheduler.common.enums.Flag;
import org.apache.dolphinscheduler.common.enums.Priority;
import org.apache.dolphinscheduler.common.enums.ReleaseState;
import org.apache.dolphinscheduler.common.enums.RunMode;
import org.apache.dolphinscheduler.common.enums.TaskDependType;
import org.apache.dolphinscheduler.common.enums.TaskGroupQueueStatus;
import org.apache.dolphinscheduler.common.enums.WarningType;
import org.apache.dolphinscheduler.common.enums.WorkflowExecutionStatus;
import org.apache.dolphinscheduler.common.model.Server;
import org.apache.dolphinscheduler.common.utils.DateUtils;
import org.apache.dolphinscheduler.common.utils.JSONUtils;
import org.apache.dolphinscheduler.dao.entity.Command;
import org.apache.dolphinscheduler.dao.entity.DependentProcessDefinition;
import org.apache.dolphinscheduler.dao.entity.ProcessDefinition;
import org.apache.dolphinscheduler.dao.entity.ProcessInstance;
import org.apache.dolphinscheduler.dao.entity.ProcessTaskRelation;
import org.apache.dolphinscheduler.dao.entity.Project;
import org.apache.dolphinscheduler.dao.entity.Schedule;
import org.apache.dolphinscheduler.dao.entity.TaskDefinition;
import org.apache.dolphinscheduler.dao.entity.TaskDefinitionLog;
import org.apache.dolphinscheduler.dao.entity.TaskGroupQueue;
import org.apache.dolphinscheduler.dao.entity.Tenant;
import org.apache.dolphinscheduler.dao.entity.User;
import org.apache.dolphinscheduler.dao.mapper.ProcessDefinitionMapper;
import org.apache.dolphinscheduler.dao.mapper.ProcessInstanceMapper;
import org.apache.dolphinscheduler.dao.mapper.ProcessTaskRelationMapper;
import org.apache.dolphinscheduler.dao.mapper.ProjectMapper;
import org.apache.dolphinscheduler.dao.mapper.TaskDefinitionMapper;
import org.apache.dolphinscheduler.dao.mapper.TaskGroupQueueMapper;
import org.apache.dolphinscheduler.dao.repository.ProcessInstanceDao;
import org.apache.dolphinscheduler.plugin.task.api.TaskConstants;
import org.apache.dolphinscheduler.remote.command.TaskExecuteStartCommand;
import org.apache.dolphinscheduler.remote.command.WorkflowExecutingDataRequestCommand;
import org.apache.dolphinscheduler.remote.command.WorkflowExecutingDataResponseCommand;
import org.apache.dolphinscheduler.remote.command.WorkflowStateEventChangeCommand;
import org.apache.dolphinscheduler.remote.dto.WorkflowExecuteDto;
import org.apache.dolphinscheduler.remote.processor.StateEventCallbackService;
import org.apache.dolphinscheduler.remote.utils.Host;
import org.apache.dolphinscheduler.service.cron.CronUtils;
import org.apache.dolphinscheduler.service.exceptions.CronParseException;
import org.apache.dolphinscheduler.service.process.ProcessService;

import org.apache.commons.beanutils.BeanUtils;
import org.apache.commons.collections.CollectionUtils;
import org.apache.commons.collections.MapUtils;
import org.apache.commons.lang3.StringUtils;

import java.time.ZonedDateTime;
import java.util.ArrayList;
import java.util.Arrays;
import java.util.HashMap;
import java.util.HashSet;
import java.util.List;
import java.util.Map;
import java.util.Set;
import java.util.stream.Collectors;

import org.slf4j.Logger;
import org.slf4j.LoggerFactory;
import org.springframework.beans.factory.annotation.Autowired;
import org.springframework.stereotype.Service;

import com.fasterxml.jackson.core.type.TypeReference;
import com.google.common.collect.Lists;

/**
 * executor service impl
 */
@Service
public class ExecutorServiceImpl extends BaseServiceImpl implements ExecutorService {

    private static final Logger logger = LoggerFactory.getLogger(ExecutorServiceImpl.class);

    @Autowired
    private ProjectMapper projectMapper;

    @Autowired
    private ProjectService projectService;

    @Autowired
    private ProcessDefinitionMapper processDefinitionMapper;

    @Autowired
    private MonitorService monitorService;

    @Autowired
    private ProcessInstanceMapper processInstanceMapper;

    @Autowired
    private ProcessService processService;

    @Autowired
    private ProcessInstanceDao processInstanceDao;

    @Autowired
    private StateEventCallbackService stateEventCallbackService;

    @Autowired
    private TaskDefinitionMapper taskDefinitionMapper;

    @Autowired
    private ProcessTaskRelationMapper processTaskRelationMapper;

    @Autowired
    private TaskGroupQueueMapper taskGroupQueueMapper;

    @Autowired
    private WorkerGroupService workerGroupService;

    /**
     * execute process instance
     *
     * @param loginUser                 login user
     * @param projectCode               project code
     * @param processDefinitionCode     process definition code
     * @param cronTime                  cron time
     * @param commandType               command type
     * @param failureStrategy           failure strategy
     * @param startNodeList             start nodelist
     * @param taskDependType            node dependency type
     * @param warningType               warning type
     * @param warningGroupId            notify group id
     * @param processInstancePriority   process instance priority
     * @param workerGroup               worker group name
     * @param environmentCode           environment code
     * @param runMode                   run mode
     * @param timeout                   timeout
     * @param startParams               the global param values which pass to new process instance
     * @param expectedParallelismNumber the expected parallelism number when execute complement in parallel mode
     * @param testFlag testFlag
     * @return execute process instance code
     */
    @Override
    public Map<String, Object> execProcessInstance(User loginUser, long projectCode, long processDefinitionCode,
                                                   String cronTime, CommandType commandType,
                                                   FailureStrategy failureStrategy, String startNodeList,
                                                   TaskDependType taskDependType, WarningType warningType,
                                                   int warningGroupId, RunMode runMode,
                                                   Priority processInstancePriority, String workerGroup,
                                                   Long environmentCode, Integer timeout,
                                                   Map<String, String> startParams, Integer expectedParallelismNumber,
                                                   int dryRun, int testFlag,
                                                   ComplementDependentMode complementDependentMode) {
        Project project = projectMapper.queryByCode(projectCode);
        // check user access for project
        Map<String, Object> result =
                projectService.checkProjectAndAuth(loginUser, project, projectCode, WORKFLOW_START);
        if (result.get(Constants.STATUS) != Status.SUCCESS) {
            return result;
        }
        // timeout is invalid
        if (timeout <= 0 || timeout > MAX_TASK_TIMEOUT) {
            logger.warn("Parameter timeout is invalid, timeout:{}.", timeout);
            putMsg(result, Status.TASK_TIMEOUT_PARAMS_ERROR);
            return result;
        }

        // check process define release state
        ProcessDefinition processDefinition = processDefinitionMapper.queryByCode(processDefinitionCode);
        result = checkProcessDefinitionValid(projectCode, processDefinition, processDefinitionCode,
                processDefinition.getVersion());
        if (result.get(Constants.STATUS) != Status.SUCCESS) {
            return result;
        }

        if (!checkTenantSuitable(processDefinition)) {
            logger.error(
                    "There is not any valid tenant for the process definition, processDefinitionCode:{}, processDefinitionName:{}.",
                    processDefinition.getCode(), processDefinition.getName());
            putMsg(result, Status.TENANT_NOT_SUITABLE);
            return result;
        }

        if (!checkScheduleTimeNum(commandType, cronTime)) {
            putMsg(result, Status.SCHEDULE_TIME_NUMBER);
            return result;
        }

        // check master exists
        if (!checkMasterExists(result)) {
            return result;
        }
        /**
         * create command
         */
        int create =
                this.createCommand(commandType, processDefinition.getCode(), taskDependType, failureStrategy,
                        startNodeList,
                        cronTime, warningType, loginUser.getId(), warningGroupId, runMode, processInstancePriority,
                        workerGroup,
                        environmentCode, startParams, expectedParallelismNumber, dryRun, testFlag,
                        complementDependentMode);

        if (create > 0) {
            processDefinition.setWarningGroupId(warningGroupId);
            processDefinitionMapper.updateById(processDefinition);
            logger.info("Create command complete, processDefinitionCode:{}, commandCount:{}.",
                    processDefinition.getCode(), create);
            putMsg(result, Status.SUCCESS);
        } else {
            logger.error("Start process instance failed because create command error, processDefinitionCode:{}.",
                    processDefinition.getCode());
            putMsg(result, Status.START_PROCESS_INSTANCE_ERROR);
        }
        return result;
    }

    /**
     * check whether master exists
     *
     * @param result result
     * @return master exists return true , otherwise return false
     */
    private boolean checkMasterExists(Map<String, Object> result) {
        // check master server exists
        List<Server> masterServers = monitorService.getServerListFromRegistry(true);

        // no master
        if (masterServers.isEmpty()) {
            logger.error("Master does not exist.");
            putMsg(result, Status.MASTER_NOT_EXISTS);
            return false;
        }
        return true;
    }

    /**
     * @param complementData
     * @param cronTime
     * @return CommandType is COMPLEMENT_DATA and cronTime's number is not greater than 100 return true , otherwise return false
     */
    private boolean checkScheduleTimeNum(CommandType complementData, String cronTime) {
        if (!CommandType.COMPLEMENT_DATA.equals(complementData)) {
            return true;
        }
        if (cronTime == null) {
            return true;
        }
        Map<String, String> cronMap = JSONUtils.toMap(cronTime);
        if (cronMap.containsKey(CMDPARAM_COMPLEMENT_DATA_SCHEDULE_DATE_LIST)) {
            String[] stringDates = cronMap.get(CMDPARAM_COMPLEMENT_DATA_SCHEDULE_DATE_LIST).split(COMMA);
            if (stringDates.length > SCHEDULE_TIME_MAX_LENGTH) {
                logger.warn("Parameter cornTime is bigger than {}.", SCHEDULE_TIME_MAX_LENGTH);
                return false;
            }
        }
        return true;
    }

    /**
     * check whether the process definition can be executed
     *
     * @param projectCode       project code
     * @param processDefinition process definition
     * @param processDefineCode process definition code
     * @param version           process instance verison
     * @return check result code
     */
    @Override
    public Map<String, Object> checkProcessDefinitionValid(long projectCode, ProcessDefinition processDefinition,
                                                           long processDefineCode, Integer version) {
        Map<String, Object> result = new HashMap<>();
        if (processDefinition == null || projectCode != processDefinition.getProjectCode()) {
            // check process definition exists
            logger.error("Process definition does not exist, projectCode:{}, processDefinitionCode:{}.", projectCode,
                    processDefineCode);
            putMsg(result, Status.PROCESS_DEFINE_NOT_EXIST, String.valueOf(processDefineCode));
        } else if (processDefinition.getReleaseState() != ReleaseState.ONLINE) {
            // check process definition online
            logger.warn("Process definition is not {}, processDefinitionCode:{}, version:{}.",
                    ReleaseState.ONLINE.getDescp(), processDefineCode, version);
            putMsg(result, Status.PROCESS_DEFINE_NOT_RELEASE, String.valueOf(processDefineCode), version);
        } else if (!checkSubProcessDefinitionValid(processDefinition)) {
            // check sub process definition online
            logger.warn("Subprocess definition of process definition is not {}, processDefinitionCode:{}.",
                    ReleaseState.ONLINE.getDescp(), processDefineCode);
            putMsg(result, Status.SUB_PROCESS_DEFINE_NOT_RELEASE);
        } else {
            List<String> workerGroupNames = workerGroupService.getAllWorkerGroupNames();
            return checkWorkerGroupNameExists(processDefinition, workerGroupNames);
        }
        return result;
    }

    /**
     * check whether worker group is available
     *
     * @param processDefinition process definition
     * @param workerGroupNames worker group name list
     * @return check result
     */
    public Map<String, Object> checkWorkerGroupNameExists(ProcessDefinition processDefinition,
        List<String> workerGroupNames) {
        Map<String, Object> result = new HashMap<>();
        // get all task definitions in this process definition
        List<ProcessTaskRelation> processTaskRelations = processService
            .findRelationByCode(processDefinition.getCode(), processDefinition.getVersion());
        List<TaskDefinitionLog> taskDefinitionLogList = processService
            .genTaskDefineList(processTaskRelations);
        List<TaskDefinition> taskDefinitions = taskDefinitionLogList.stream()
            .map(t -> (TaskDefinition) t).collect(
                Collectors.toList());

        for (TaskDefinition taskDefinition : taskDefinitions) {
            if (!workerGroupNames.contains(taskDefinition.getWorkerGroup())) {
                logger.error("Cannot find worker group {} configured on task definition named {} ",
                    taskDefinition.getWorkerGroup(), taskDefinition.getName());
                putMsg(result, Status.WORKER_GROUP_NOT_EXISTS, taskDefinition.getName(),
                    taskDefinition.getWorkerGroup());
                return result;
            }

            if (TaskConstants.TASK_TYPE_SUB_PROCESS
                .equalsIgnoreCase(taskDefinition.getTaskType())) {
                long subProcessCode = Long
                    .parseLong(JSONUtils.getNodeString(taskDefinition.getTaskParams(),
                        Constants.CMD_PARAM_SUB_PROCESS_DEFINE_CODE));

                ProcessDefinition subProcessDefinition = processDefinitionMapper
                    .queryByCode(subProcessCode);
                if (subProcessDefinition == null) {
                    putMsg(result, Status.PROCESS_DEFINE_NOT_EXIST, String.valueOf(subProcessCode));
                    return result;
                }
                // check all sub process recursively
                Map<String, Object> subResult = checkWorkerGroupNameExists(subProcessDefinition,
                    workerGroupNames);
                if (subResult.get(Constants.STATUS) != Status.SUCCESS) {
                    return subResult;
                }
            }
        }
        result.put(Constants.STATUS, Status.SUCCESS);
        return result;
    }

    /**
     * check whether the current process has subprocesses and validate all subprocesses
     *
     * @param processDefinition
     * @return check result
     */
    @Override
    public boolean checkSubProcessDefinitionValid(ProcessDefinition processDefinition) {
        // query all subprocesses under the current process
        List<ProcessTaskRelation> processTaskRelations =
                processTaskRelationMapper.queryDownstreamByProcessDefinitionCode(processDefinition.getCode());
        if (processTaskRelations.isEmpty()) {
            return true;
        }
        Set<Long> relationCodes =
                processTaskRelations.stream().map(ProcessTaskRelation::getPostTaskCode).collect(Collectors.toSet());
        List<TaskDefinition> taskDefinitions = taskDefinitionMapper.queryByCodeList(relationCodes);

        // find out the process definition code
        Set<Long> processDefinitionCodeSet = new HashSet<>();
        taskDefinitions.stream()
                .filter(task -> TaskConstants.TASK_TYPE_SUB_PROCESS.equalsIgnoreCase(task.getTaskType())).forEach(
                        taskDefinition -> processDefinitionCodeSet.add(Long.valueOf(
                                JSONUtils.getNodeString(taskDefinition.getTaskParams(),
                                        Constants.CMD_PARAM_SUB_PROCESS_DEFINE_CODE))));
        if (processDefinitionCodeSet.isEmpty()) {
            return true;
        }

        // check sub releaseState
        List<ProcessDefinition> processDefinitions = processDefinitionMapper.queryByCodes(processDefinitionCodeSet);
        return processDefinitions.stream()
                .filter(definition -> definition.getReleaseState().equals(ReleaseState.OFFLINE))
                .collect(Collectors.toSet())
                .isEmpty();
    }

    /**
     * do action to process instance：pause, stop, repeat, recover from pause, recover from stop，rerun failed task
    
    
     *
     * @param loginUser         login user
     * @param projectCode       project code
     * @param processInstanceId process instance id
     * @param executeType       execute type
     * @return execute result code
     */
    @Override
    public Map<String, Object> execute(User loginUser, long projectCode, Integer processInstanceId,
                                       ExecuteType executeType) {
        Project project = projectMapper.queryByCode(projectCode);
        // check user access for project

        Map<String, Object> result = projectService.checkProjectAndAuth(loginUser, project, projectCode,
                ApiFuncIdentificationConstant.map.get(executeType));
        if (result.get(Constants.STATUS) != Status.SUCCESS) {
            return result;
        }

        // check master exists
        if (!checkMasterExists(result)) {
            return result;
        }

        ProcessInstance processInstance = processService.findProcessInstanceDetailById(processInstanceId)
                .orElseThrow(() -> new ServiceException(Status.PROCESS_INSTANCE_NOT_EXIST, processInstanceId));

        List<String> workerGroupNames = workerGroupService.getAllWorkerGroupNames();
        if (!workerGroupNames.contains(processInstance.getWorkerGroup())) {
            putMsg(result, Status.WORKER_GROUP_NOT_EXISTS_PROCESSING, processInstance.getId(),
                processInstance.getWorkerGroup());
            return result;
        }

        ProcessDefinition processDefinition =
                processService.findProcessDefinition(processInstance.getProcessDefinitionCode(),
                        processInstance.getProcessDefinitionVersion());
        processDefinition.setReleaseState(ReleaseState.ONLINE);
        if (executeType != ExecuteType.STOP && executeType != ExecuteType.PAUSE) {
            result =
                    checkProcessDefinitionValid(projectCode, processDefinition,
                            processInstance.getProcessDefinitionCode(),
                            processInstance.getProcessDefinitionVersion());
            if (result.get(Constants.STATUS) != Status.SUCCESS) {
                return result;
            }
        }

        result = checkExecuteType(processInstance, executeType);
        if (result.get(Constants.STATUS) != Status.SUCCESS) {
            return result;
        }
        if (!checkTenantSuitable(processDefinition)) {
            logger.error(
                    "There is not any valid tenant for the process definition, processDefinitionId:{}, processDefinitionCode:{}, ",
                    processDefinition.getId(), processDefinition.getName());
            putMsg(result, Status.TENANT_NOT_SUITABLE);
        }

        // get the startParams user specified at the first starting while repeat running is needed
        Map<String, Object> commandMap =
                JSONUtils.parseObject(processInstance.getCommandParam(), new TypeReference<Map<String, Object>>() {
                });
        String startParams = null;
        if (MapUtils.isNotEmpty(commandMap) && executeType == ExecuteType.REPEAT_RUNNING) {
            Object startParamsJson = commandMap.get(Constants.CMD_PARAM_START_PARAMS);
            if (startParamsJson != null) {
                startParams = startParamsJson.toString();
            }
        }

        switch (executeType) {
            case REPEAT_RUNNING:
                result = insertCommand(loginUser, processInstanceId, processDefinition.getCode(),
                        processDefinition.getVersion(), CommandType.REPEAT_RUNNING, startParams,
                        processInstance.getTestFlag());
                break;
            case RECOVER_SUSPENDED_PROCESS:
                result = insertCommand(loginUser, processInstanceId, processDefinition.getCode(),
                        processDefinition.getVersion(), CommandType.RECOVER_SUSPENDED_PROCESS, startParams,
                        processInstance.getTestFlag());
                break;
            case START_FAILURE_TASK_PROCESS:
                result = insertCommand(loginUser, processInstanceId, processDefinition.getCode(),
                        processDefinition.getVersion(), CommandType.START_FAILURE_TASK_PROCESS, startParams,
                        processInstance.getTestFlag());
                break;
            case STOP:
                if (processInstance.getState() == WorkflowExecutionStatus.READY_STOP) {
                    logger.warn("Process instance status is already {}, processInstanceName:{}.",
                            WorkflowExecutionStatus.READY_STOP.getDesc(), processInstance.getName());
                    putMsg(result, Status.PROCESS_INSTANCE_ALREADY_CHANGED, processInstance.getName(),
                            processInstance.getState());
                } else {
                    result =
                            updateProcessInstancePrepare(processInstance, CommandType.STOP,
                                    WorkflowExecutionStatus.READY_STOP);
                }
                break;
            case PAUSE:
                if (processInstance.getState() == WorkflowExecutionStatus.READY_PAUSE) {
                    logger.warn("Process instance status is already {}, processInstanceName:{}.",
                            WorkflowExecutionStatus.READY_STOP.getDesc(), processInstance.getName());
                    putMsg(result, Status.PROCESS_INSTANCE_ALREADY_CHANGED, processInstance.getName(),
                            processInstance.getState());
                } else {
                    result = updateProcessInstancePrepare(processInstance, CommandType.PAUSE,
                            WorkflowExecutionStatus.READY_PAUSE);
                }
                break;
            default:
                logger.warn("Unknown execute type for process instance, processInstanceId:{}.",
                        processInstance.getId());
                putMsg(result, Status.REQUEST_PARAMS_NOT_VALID_ERROR, "unknown execute type");

                break;
        }
        return result;
    }

    @Override
    public Map<String, Object> forceStartTaskInstance(User loginUser, int queueId) {
        Map<String, Object> result = new HashMap<>();
        TaskGroupQueue taskGroupQueue = taskGroupQueueMapper.selectById(queueId);
        // check process instance exist
        ProcessInstance processInstance = processInstanceMapper.selectById(taskGroupQueue.getProcessId());
        if (processInstance == null) {
            logger.error("Process instance does not exist, projectCode:{}, processInstanceId:{}.",
                    taskGroupQueue.getProjectCode(), taskGroupQueue.getProcessId());
            putMsg(result, Status.PROCESS_INSTANCE_NOT_EXIST, taskGroupQueue.getProcessId());
            return result;
        }

        // check master exists
        if (!checkMasterExists(result)) {
            return result;
        }
        return forceStart(processInstance, taskGroupQueue);
    }

    /**
     * check tenant suitable
     *
     * @param processDefinition process definition
     * @return true if tenant suitable, otherwise return false
     */
    private boolean checkTenantSuitable(ProcessDefinition processDefinition) {
        Tenant tenant =
                processService.getTenantForProcess(processDefinition.getTenantId(), processDefinition.getUserId());
        return tenant != null;
    }

    /**
     * Check the state of process instance and the type of operation match
     *
     * @param processInstance process instance
     * @param executeType     execute type
     * @return check result code
     */
    private Map<String, Object> checkExecuteType(ProcessInstance processInstance, ExecuteType executeType) {

        Map<String, Object> result = new HashMap<>();
        WorkflowExecutionStatus executionStatus = processInstance.getState();
        boolean checkResult = false;
        switch (executeType) {
            case PAUSE:
                if (executionStatus.isRunning()) {
                    checkResult = true;
                }
                break;
            case STOP:
                if (executionStatus.canStop()) {
                    checkResult = true;
                }
                break;
            case REPEAT_RUNNING:
                if (executionStatus.isFinished()) {
                    checkResult = true;
                }
                break;
            case START_FAILURE_TASK_PROCESS:
                if (executionStatus.isFailure()) {
                    checkResult = true;
                }
                break;
            case RECOVER_SUSPENDED_PROCESS:
                if (executionStatus.isPause() || executionStatus.isStop()) {
                    checkResult = true;
                }
                break;
            default:
                break;
        }
        if (!checkResult) {
            putMsg(result, Status.PROCESS_INSTANCE_STATE_OPERATION_ERROR, processInstance.getName(),
                    executionStatus.toString(), executeType.toString());
        } else {
            putMsg(result, Status.SUCCESS);
        }
        return result;
    }

    /**
     * prepare to update process instance command type and status
     *
     * @param processInstance process instance
     * @param commandType     command type
     * @param executionStatus execute status
     * @return update result
     */
    private Map<String, Object> updateProcessInstancePrepare(ProcessInstance processInstance, CommandType commandType,
                                                             WorkflowExecutionStatus executionStatus) {
        Map<String, Object> result = new HashMap<>();

        processInstance.setCommandType(commandType);
        processInstance.addHistoryCmd(commandType);
        processInstance.setStateWithDesc(executionStatus, commandType.getDescp() + "by ui");
        int update = processInstanceDao.updateProcessInstance(processInstance);

        // determine whether the process is normal
        if (update > 0) {
            logger.info("Process instance state is updated to {} in database, processInstanceName:{}.",
                    executionStatus.getDesc(), processInstance.getName());
            // directly send the process instance state change event to target master, not guarantee the event send
            // success
            WorkflowStateEventChangeCommand workflowStateEventChangeCommand = new WorkflowStateEventChangeCommand(
                    processInstance.getId(), 0, processInstance.getState(), processInstance.getId(), 0);
            Host host = new Host(processInstance.getHost());
            stateEventCallbackService.sendResult(host, workflowStateEventChangeCommand.convert2Command());
            putMsg(result, Status.SUCCESS);
        } else {
            logger.error("Process instance state update error, processInstanceName:{}.", processInstance.getName());
            putMsg(result, Status.EXECUTE_PROCESS_INSTANCE_ERROR);
        }
        return result;
    }

    /**
     * prepare to update process instance command type and status
     *
     * @param processInstance process instance
     * @return update result
     */
    private Map<String, Object> forceStart(ProcessInstance processInstance, TaskGroupQueue taskGroupQueue) {
        Map<String, Object> result = new HashMap<>();
        if (taskGroupQueue.getStatus() != TaskGroupQueueStatus.WAIT_QUEUE) {
            logger.warn("Task group queue already starts, taskGroupQueueId:{}.", taskGroupQueue.getId());
            putMsg(result, Status.TASK_GROUP_QUEUE_ALREADY_START);
            return result;
        }

        taskGroupQueue.setForceStart(Flag.YES.getCode());
        processService.updateTaskGroupQueue(taskGroupQueue);
        logger.info("Sending force start command to master.");
        processService.sendStartTask2Master(processInstance, taskGroupQueue.getTaskId(),
                org.apache.dolphinscheduler.remote.command.CommandType.TASK_FORCE_STATE_EVENT_REQUEST);
        putMsg(result, Status.SUCCESS);
        return result;
    }

    /**
     * insert command, used in the implementation of the page, rerun, recovery (pause / failure) execution
     *
     * @param loginUser             login user
     * @param instanceId            instance id
     * @param processDefinitionCode process definition code
     * @param processVersion
     * @param commandType           command type
     * @return insert result code
     */
    private Map<String, Object> insertCommand(User loginUser, Integer instanceId, long processDefinitionCode,
                                              int processVersion, CommandType commandType, String startParams,
                                              int testFlag) {
        Map<String, Object> result = new HashMap<>();

        // To add startParams only when repeat running is needed
        Map<String, Object> cmdParam = new HashMap<>();
        cmdParam.put(CMD_PARAM_RECOVER_PROCESS_ID_STRING, instanceId);
        if (!StringUtils.isEmpty(startParams)) {
            cmdParam.put(CMD_PARAM_START_PARAMS, startParams);
        }

        Command command = new Command();
        command.setCommandType(commandType);
        command.setProcessDefinitionCode(processDefinitionCode);
        command.setCommandParam(JSONUtils.toJsonString(cmdParam));
        command.setExecutorId(loginUser.getId());
        command.setProcessDefinitionVersion(processVersion);
        command.setProcessInstanceId(instanceId);
        command.setTestFlag(testFlag);
        if (!processService.verifyIsNeedCreateCommand(command)) {
            logger.warn(
                    "Process instance is executing the command, processDefinitionCode:{}, processDefinitionVersion:{}, processInstanceId:{}.",
                    processDefinitionCode, processVersion, instanceId);
            putMsg(result, Status.PROCESS_INSTANCE_EXECUTING_COMMAND, String.valueOf(processDefinitionCode));
            return result;
        }

        logger.info("Creating command, commandInfo:{}.", command);
        int create = processService.createCommand(command);

        if (create > 0) {
            logger.info("Create {} command complete, processDefinitionCode:{}, processDefinitionVersion:{}.",
                    command.getCommandType().getDescp(), command.getProcessDefinitionCode(), processVersion);
            putMsg(result, Status.SUCCESS);
        } else {
            logger.error(
                    "Execute process instance failed because create {} command error, processDefinitionCode:{}, processDefinitionVersion:{}， processInstanceId:{}.",
                    command.getCommandType().getDescp(), command.getProcessDefinitionCode(), processVersion,
                    instanceId);
            putMsg(result, Status.EXECUTE_PROCESS_INSTANCE_ERROR);
        }

        return result;
    }

    /**
     * check whether sub processes are offline before starting process definition
     *
     * @param processDefinitionCode process definition code
     * @return check result code
     */
    @Override
    public Map<String, Object> startCheckByProcessDefinedCode(long processDefinitionCode) {
        Map<String, Object> result = new HashMap<>();

        ProcessDefinition processDefinition = processDefinitionMapper.queryByCode(processDefinitionCode);

        if (processDefinition == null) {
            logger.error("Process definition is not be found, processDefinitionCode:{}.", processDefinitionCode);
            putMsg(result, Status.REQUEST_PARAMS_NOT_VALID_ERROR, "processDefinitionCode");
            return result;
        }

        List<Long> codes = new ArrayList<>();
        processService.recurseFindSubProcess(processDefinition.getCode(), codes);
        if (!codes.isEmpty()) {
            List<ProcessDefinition> processDefinitionList = processDefinitionMapper.queryByCodes(codes);
            if (processDefinitionList != null) {
                for (ProcessDefinition processDefinitionTmp : processDefinitionList) {
                    /**
                     * if there is no online process, exit directly
                     */
                    if (processDefinitionTmp.getReleaseState() != ReleaseState.ONLINE) {
                        logger.warn("Subprocess definition {} of process definition {} is not {}.",
                                processDefinitionTmp.getName(),
                                processDefinition.getName(), ReleaseState.ONLINE.getDescp());
                        putMsg(result, Status.PROCESS_DEFINE_NOT_RELEASE, processDefinitionTmp.getName());
                        return result;
                    }
                }
            }
        }
        putMsg(result, Status.SUCCESS);
        return result;
    }

    /**
     * create command
     *
     * @param commandType             commandType
     * @param processDefineCode       processDefineCode
     * @param nodeDep                 nodeDep
     * @param failureStrategy         failureStrategy
     * @param startNodeList           startNodeList
     * @param schedule                schedule
     * @param warningType             warningType
     * @param executorId              executorId
     * @param warningGroupId          warningGroupId
     * @param runMode                 runMode
     * @param processInstancePriority processInstancePriority
     * @param workerGroup             workerGroup
     * @param testFlag                testFlag
     * @param environmentCode         environmentCode
     * @return command id
     */
    private int createCommand(CommandType commandType, long processDefineCode, TaskDependType nodeDep,
                              FailureStrategy failureStrategy, String startNodeList, String schedule,
                              WarningType warningType, int executorId, int warningGroupId, RunMode runMode,
                              Priority processInstancePriority, String workerGroup, Long environmentCode,
                              Map<String, String> startParams, Integer expectedParallelismNumber, int dryRun,
                              int testFlag, ComplementDependentMode complementDependentMode) {

        /**
         * instantiate command schedule instance
         */
        Command command = new Command();

        Map<String, String> cmdParam = new HashMap<>();
        if (commandType == null) {
            command.setCommandType(CommandType.START_PROCESS);
        } else {
            command.setCommandType(commandType);
        }
        command.setProcessDefinitionCode(processDefineCode);
        if (nodeDep != null) {
            command.setTaskDependType(nodeDep);
        }
        if (failureStrategy != null) {
            command.setFailureStrategy(failureStrategy);
        }

        if (!StringUtils.isEmpty(startNodeList)) {
            cmdParam.put(CMD_PARAM_START_NODES, startNodeList);
        }
        if (warningType != null) {
            command.setWarningType(warningType);
        }
        if (startParams != null && startParams.size() > 0) {
            cmdParam.put(CMD_PARAM_START_PARAMS, JSONUtils.toJsonString(startParams));
        }
        command.setCommandParam(JSONUtils.toJsonString(cmdParam));
        command.setExecutorId(executorId);
        command.setWarningGroupId(warningGroupId);
        command.setProcessInstancePriority(processInstancePriority);
        command.setWorkerGroup(workerGroup);
        command.setEnvironmentCode(environmentCode);
        command.setDryRun(dryRun);
        command.setTestFlag(testFlag);
        ProcessDefinition processDefinition = processService.findProcessDefinitionByCode(processDefineCode);
        if (processDefinition != null) {
            command.setProcessDefinitionVersion(processDefinition.getVersion());
        }
        command.setProcessInstanceId(0);

        // determine whether to complement
        if (commandType == CommandType.COMPLEMENT_DATA) {
            if (schedule == null || StringUtils.isEmpty(schedule)) {
                logger.error("Create {} type command error because parameter schedule is invalid.",
                        command.getCommandType().getDescp());
                return 0;
            }
            if (!isValidateScheduleTime(schedule)) {
                return 0;
            }
            try {
                logger.info("Start to create {} command, processDefinitionCode:{}.",
                        command.getCommandType().getDescp(), processDefineCode);
                return createComplementCommandList(schedule, runMode, command, expectedParallelismNumber,
                        complementDependentMode);
            } catch (CronParseException cronParseException) {
                // We catch the exception here just to make compiler happy, since we have already validated the schedule
                // cron expression before
                return 0;
            }
        } else {
            command.setCommandParam(JSONUtils.toJsonString(cmdParam));
            logger.info("Creating command, commandInfo:{}.", command);
            return processService.createCommand(command);
        }
    }

    /**
     * create complement command
     * close left and close right
     *
     * @param scheduleTimeParam
     * @param runMode
     * @return
     */
    protected int createComplementCommandList(String scheduleTimeParam, RunMode runMode, Command command,
                                              Integer expectedParallelismNumber,
                                              ComplementDependentMode complementDependentMode) throws CronParseException {
        int createCount = 0;
        String startDate = null;
        String endDate = null;
        String dateList = null;
        int dependentProcessDefinitionCreateCount = 0;
        runMode = (runMode == null) ? RunMode.RUN_MODE_SERIAL : runMode;
        Map<String, String> cmdParam = JSONUtils.toMap(command.getCommandParam());
        Map<String, String> scheduleParam = JSONUtils.toMap(scheduleTimeParam);
        if (scheduleParam.containsKey(CMDPARAM_COMPLEMENT_DATA_SCHEDULE_DATE_LIST)) {
            dateList = scheduleParam.get(CMDPARAM_COMPLEMENT_DATA_SCHEDULE_DATE_LIST);
            dateList = removeDuplicates(dateList);
        }
        if (scheduleParam.containsKey(CMDPARAM_COMPLEMENT_DATA_START_DATE) && scheduleParam.containsKey(
                CMDPARAM_COMPLEMENT_DATA_END_DATE)) {
            startDate = scheduleParam.get(CMDPARAM_COMPLEMENT_DATA_START_DATE);
            endDate = scheduleParam.get(CMDPARAM_COMPLEMENT_DATA_END_DATE);
        }
        switch (runMode) {
            case RUN_MODE_SERIAL: {
                logger.info("RunMode of {} command is serial run, processDefinitionCode:{}.",
                        command.getCommandType().getDescp(), command.getProcessDefinitionCode());
                if (StringUtils.isNotEmpty(dateList)) {
                    cmdParam.put(CMDPARAM_COMPLEMENT_DATA_SCHEDULE_DATE_LIST, dateList);
                    command.setCommandParam(JSONUtils.toJsonString(cmdParam));
                    logger.info("Creating command, commandInfo:{}.", command);
                    createCount = processService.createCommand(command);
<<<<<<< HEAD
                    if (createCount > 0) {
                        logger.info("Create {} command complete, processDefinitionCode:{}", command.getCommandType().getDescp(), command.getProcessDefinitionCode());
                    } else {
                        logger.error("Create {} command error, processDefinitionCode:{}", command.getCommandType().getDescp(), command.getProcessDefinitionCode());
                    }
=======
                    if (createCount > 0)
                        logger.info("Create {} command complete, processDefinitionCode:{}",
                                command.getCommandType().getDescp(), command.getProcessDefinitionCode());
                    else
                        logger.error("Create {} command error, processDefinitionCode:{}",
                                command.getCommandType().getDescp(), command.getProcessDefinitionCode());
>>>>>>> a86f4e26
                }
                if (startDate != null && endDate != null) {
                    cmdParam.put(CMDPARAM_COMPLEMENT_DATA_START_DATE, startDate);
                    cmdParam.put(CMDPARAM_COMPLEMENT_DATA_END_DATE, endDate);
                    command.setCommandParam(JSONUtils.toJsonString(cmdParam));
                    logger.info("Creating command, commandInfo:{}.", command);
                    createCount = processService.createCommand(command);
<<<<<<< HEAD
                    if (createCount > 0) {
                        logger.info("Create {} command complete, processDefinitionCode:{}", command.getCommandType().getDescp(), command.getProcessDefinitionCode());
                    } else {
                        logger.error("Create {} command error, processDefinitionCode:{}", command.getCommandType().getDescp(), command.getProcessDefinitionCode());
                    }
=======
                    if (createCount > 0)
                        logger.info("Create {} command complete, processDefinitionCode:{}",
                                command.getCommandType().getDescp(), command.getProcessDefinitionCode());
                    else
                        logger.error("Create {} command error, processDefinitionCode:{}",
                                command.getCommandType().getDescp(), command.getProcessDefinitionCode());
>>>>>>> a86f4e26
                    // dependent process definition
                    List<Schedule> schedules = processService.queryReleaseSchedulerListByProcessDefinitionCode(
                            command.getProcessDefinitionCode());

                    if (schedules.isEmpty() || complementDependentMode == ComplementDependentMode.OFF_MODE) {
                        logger.info(
                                "Complement dependent mode is off mode or Scheduler is empty, so skip create complement dependent command, processDefinitionCode:{}.",
                                command.getProcessDefinitionCode());
                    } else {
                        logger.info(
                                "Complement dependent mode is all dependent and Scheduler is not empty, need create complement dependent command, processDefinitionCode:{}.",
                                command.getProcessDefinitionCode());
                        dependentProcessDefinitionCreateCount += createComplementDependentCommand(schedules, command);
                    }
                }
                break;
            }
            case RUN_MODE_PARALLEL: {
                logger.info("RunMode of {} command is parallel run, processDefinitionCode:{}.",
                        command.getCommandType().getDescp(), command.getProcessDefinitionCode());
                if (startDate != null && endDate != null) {
                    List<Schedule> schedules = processService.queryReleaseSchedulerListByProcessDefinitionCode(
                            command.getProcessDefinitionCode());
                    List<ZonedDateTime> listDate = CronUtils.getSelfFireDateList(
                            DateUtils.stringToZoneDateTime(startDate),
                            DateUtils.stringToZoneDateTime(endDate),
                            schedules);
                    int listDateSize = listDate.size();
                    createCount = listDate.size();
                    if (!CollectionUtils.isEmpty(listDate)) {
                        if (expectedParallelismNumber != null && expectedParallelismNumber != 0) {
                            createCount = Math.min(createCount, expectedParallelismNumber);
                        }
                        logger.info("Complement command run in parallel mode, current expectedParallelismNumber:{}.",
                                createCount);

                        // Distribute the number of tasks equally to each command.
                        // The last command with insufficient quantity will be assigned to the remaining tasks.
                        int itemsPerCommand = (listDateSize / createCount);
                        int remainingItems = (listDateSize % createCount);
                        int startDateIndex = 0;
                        int endDateIndex = 0;

                        for (int i = 1; i <= createCount; i++) {
                            int extra = (i <= remainingItems) ? 1 : 0;
                            int singleCommandItems = (itemsPerCommand + extra);

                            if (i == 1) {
                                endDateIndex += singleCommandItems - 1;
                            } else {
                                startDateIndex = endDateIndex + 1;
                                endDateIndex += singleCommandItems;
                            }

                            cmdParam.put(CMDPARAM_COMPLEMENT_DATA_START_DATE,
                                    DateUtils.dateToString(listDate.get(startDateIndex)));
                            cmdParam.put(CMDPARAM_COMPLEMENT_DATA_END_DATE,
                                    DateUtils.dateToString(listDate.get(endDateIndex)));
                            command.setCommandParam(JSONUtils.toJsonString(cmdParam));
                            logger.info("Creating command, commandInfo:{}.", command);
<<<<<<< HEAD
                            if (processService.createCommand(command) > 0) {
                                logger.info("Create {} command complete, processDefinitionCode:{}", command.getCommandType().getDescp(), command.getProcessDefinitionCode());
                            } else {
                                logger.error("Create {} command error, processDefinitionCode:{}", command.getCommandType().getDescp(), command.getProcessDefinitionCode());
                            }
=======
                            if (processService.createCommand(command) > 0)
                                logger.info("Create {} command complete, processDefinitionCode:{}",
                                        command.getCommandType().getDescp(), command.getProcessDefinitionCode());
                            else
                                logger.error("Create {} command error, processDefinitionCode:{}",
                                        command.getCommandType().getDescp(), command.getProcessDefinitionCode());
>>>>>>> a86f4e26
                            if (schedules.isEmpty() || complementDependentMode == ComplementDependentMode.OFF_MODE) {
                                logger.info(
                                        "Complement dependent mode is off mode or Scheduler is empty, so skip create complement dependent command, processDefinitionCode:{}.",
                                        command.getProcessDefinitionCode());
                            } else {
                                logger.info(
                                        "Complement dependent mode is all dependent and Scheduler is not empty, need create complement dependent command, processDefinitionCode:{}.",
                                        command.getProcessDefinitionCode());
                                dependentProcessDefinitionCreateCount +=
                                        createComplementDependentCommand(schedules, command);
                            }
                        }
                    }
                }
                if (StringUtils.isNotEmpty(dateList)) {
                    List<String> listDate = Arrays.asList(dateList.split(COMMA));
                    createCount = listDate.size();
                    if (!CollectionUtils.isEmpty(listDate)) {
                        if (expectedParallelismNumber != null && expectedParallelismNumber != 0) {
                            createCount = Math.min(createCount, expectedParallelismNumber);
                        }
                        logger.info("Complement command run in parallel mode, current expectedParallelismNumber:{}.",
                                createCount);
                        for (List<String> stringDate : Lists.partition(listDate, createCount)) {
                            cmdParam.put(CMDPARAM_COMPLEMENT_DATA_SCHEDULE_DATE_LIST, String.join(COMMA, stringDate));
                            command.setCommandParam(JSONUtils.toJsonString(cmdParam));
                            logger.info("Creating command, commandInfo:{}.", command);
<<<<<<< HEAD
                            if (processService.createCommand(command) > 0) {
                                logger.info("Create {} command complete, processDefinitionCode:{}", command.getCommandType().getDescp(), command.getProcessDefinitionCode());
                            } else {
                                logger.error("Create {} command error, processDefinitionCode:{}", command.getCommandType().getDescp(), command.getProcessDefinitionCode());
                            }
=======
                            if (processService.createCommand(command) > 0)
                                logger.info("Create {} command complete, processDefinitionCode:{}",
                                        command.getCommandType().getDescp(), command.getProcessDefinitionCode());
                            else
                                logger.error("Create {} command error, processDefinitionCode:{}",
                                        command.getCommandType().getDescp(), command.getProcessDefinitionCode());
>>>>>>> a86f4e26
                        }
                    }
                }
                break;
            }
            default:
                break;
        }
        logger.info("Create complement command count:{}, Create dependent complement command count:{}", createCount,
                dependentProcessDefinitionCreateCount);
        return createCount;
    }

    /**
     * create complement dependent command
     */
    public int createComplementDependentCommand(List<Schedule> schedules, Command command) {
        int dependentProcessDefinitionCreateCount = 0;
        Command dependentCommand;

        try {
            dependentCommand = (Command) BeanUtils.cloneBean(command);
        } catch (Exception e) {
            logger.error("Copy dependent command error.", e);
            return dependentProcessDefinitionCreateCount;
        }

        List<DependentProcessDefinition> dependentProcessDefinitionList =
                getComplementDependentDefinitionList(dependentCommand.getProcessDefinitionCode(),
                        CronUtils.getMaxCycle(schedules.get(0).getCrontab()), dependentCommand.getWorkerGroup());
        dependentCommand.setTaskDependType(TaskDependType.TASK_POST);
        for (DependentProcessDefinition dependentProcessDefinition : dependentProcessDefinitionList) {
            // If the id is Integer, the auto-increment id will be obtained by mybatis-plus
            // and causing duplicate when clone it.
            dependentCommand.setId(null);
            dependentCommand.setProcessDefinitionCode(dependentProcessDefinition.getProcessDefinitionCode());
            dependentCommand.setProcessDefinitionVersion(dependentProcessDefinition.getProcessDefinitionVersion());
            dependentCommand.setWorkerGroup(dependentProcessDefinition.getWorkerGroup());
            Map<String, String> cmdParam = JSONUtils.toMap(dependentCommand.getCommandParam());
            cmdParam.put(CMD_PARAM_START_NODES, String.valueOf(dependentProcessDefinition.getTaskDefinitionCode()));
            dependentCommand.setCommandParam(JSONUtils.toJsonString(cmdParam));
            logger.info("Creating complement dependent command, commandInfo:{}.", command);
            dependentProcessDefinitionCreateCount += processService.createCommand(dependentCommand);
        }

        return dependentProcessDefinitionCreateCount;
    }

    /**
     * get complement dependent process definition list
     */
    private List<DependentProcessDefinition> getComplementDependentDefinitionList(long processDefinitionCode,
                                                                                  CycleEnum processDefinitionCycle,
                                                                                  String workerGroup) {
        List<DependentProcessDefinition> dependentProcessDefinitionList =
                processService.queryDependentProcessDefinitionByProcessDefinitionCode(processDefinitionCode);

        return checkDependentProcessDefinitionValid(dependentProcessDefinitionList, processDefinitionCycle,
                workerGroup, processDefinitionCode);
    }

    /**
     * Check whether the dependency cycle of the dependent node is consistent with the schedule cycle of
     * the dependent process definition and if there is no worker group in the schedule, use the complement selection's
     * worker group
     */
    private List<DependentProcessDefinition> checkDependentProcessDefinitionValid(
                                                                                  List<DependentProcessDefinition> dependentProcessDefinitionList,
                                                                                  CycleEnum processDefinitionCycle,
                                                                                  String workerGroup,
                                                                                  long upstreamProcessDefinitionCode) {
        List<DependentProcessDefinition> validDependentProcessDefinitionList = new ArrayList<>();

        List<Long> processDefinitionCodeList =
                dependentProcessDefinitionList.stream().map(DependentProcessDefinition::getProcessDefinitionCode)
                        .collect(Collectors.toList());

        Map<Long, String> processDefinitionWorkerGroupMap =
                processService.queryWorkerGroupByProcessDefinitionCodes(processDefinitionCodeList);

        for (DependentProcessDefinition dependentProcessDefinition : dependentProcessDefinitionList) {
            if (dependentProcessDefinition.getDependentCycle(upstreamProcessDefinitionCode) == processDefinitionCycle) {
                if (processDefinitionWorkerGroupMap
                        .get(dependentProcessDefinition.getProcessDefinitionCode()) == null) {
                    dependentProcessDefinition.setWorkerGroup(workerGroup);
                }

                validDependentProcessDefinitionList.add(dependentProcessDefinition);
            }
        }

        return validDependentProcessDefinitionList;
    }

    /**
     * @param schedule
     * @return check error return 0, otherwise 1
     */
    private boolean isValidateScheduleTime(String schedule) {
        Map<String, String> scheduleResult = JSONUtils.toMap(schedule);
        if (scheduleResult == null) {
            return false;
        }
        if (scheduleResult.containsKey(CMDPARAM_COMPLEMENT_DATA_SCHEDULE_DATE_LIST)) {
            if (scheduleResult.get(CMDPARAM_COMPLEMENT_DATA_SCHEDULE_DATE_LIST) == null) {
                return false;
            }
        }
        if (scheduleResult.containsKey(CMDPARAM_COMPLEMENT_DATA_START_DATE)) {
            String startDate = scheduleResult.get(CMDPARAM_COMPLEMENT_DATA_START_DATE);
            String endDate = scheduleResult.get(CMDPARAM_COMPLEMENT_DATA_END_DATE);
            if (startDate == null || endDate == null) {
                return false;
            }
            try {
                ZonedDateTime start = DateUtils.stringToZoneDateTime(startDate);
                ZonedDateTime end = DateUtils.stringToZoneDateTime(endDate);
                if (start == null || end == null) {
                    return false;
                }
                if (start.isAfter(end)) {
                    logger.error(
                            "Complement data parameter error, start time should be before end time, startDate:{}, endDate:{}.",
                            start, end);
                    return false;
                }
            } catch (Exception ex) {
                logger.warn("Parse schedule time error, startDate:{}, endDate:{}.", startDate, endDate);
                return false;
            }
        }
        return true;
    }

    /**
     * @param scheduleTimeList
     * @return remove duplicate date list
     */
    private String removeDuplicates(String scheduleTimeList) {
        if (StringUtils.isNotEmpty(scheduleTimeList)) {
            Set<String> dateSet =
                    Arrays.stream(scheduleTimeList.split(COMMA)).map(String::trim).collect(Collectors.toSet());
            return String.join(COMMA, dateSet);
        }
        return null;
    }

    /**
     * query executing data of processInstance by master
     * @param processInstanceId
     * @return
     */
    @Override
    public WorkflowExecuteDto queryExecutingWorkflowByProcessInstanceId(Integer processInstanceId) {
        ProcessInstance processInstance = processService.findProcessInstanceDetailById(processInstanceId).orElse(null);
        if (processInstance == null) {
            logger.error("Process instance does not exist, processInstanceId:{}.", processInstanceId);
            return null;
        }
        Host host = new Host(processInstance.getHost());
        WorkflowExecutingDataRequestCommand requestCommand = new WorkflowExecutingDataRequestCommand();
        requestCommand.setProcessInstanceId(processInstanceId);
        org.apache.dolphinscheduler.remote.command.Command command =
                stateEventCallbackService.sendSync(host, requestCommand.convert2Command());
        if (command == null) {
            logger.error("Query executing process instance from master error, processInstanceId:{}.",
                    processInstanceId);
            return null;
        }
        WorkflowExecutingDataResponseCommand responseCommand =
                JSONUtils.parseObject(command.getBody(), WorkflowExecutingDataResponseCommand.class);
        return responseCommand.getWorkflowExecuteDto();
    }

    @Override
    public Map<String, Object> execStreamTaskInstance(User loginUser, long projectCode, long taskDefinitionCode,
                                                      int taskDefinitionVersion,
                                                      int warningGroupId, String workerGroup, Long environmentCode,
                                                      Map<String, String> startParams, int dryRun) {
        Project project = projectMapper.queryByCode(projectCode);
        // check user access for project
        Map<String, Object> result =
                projectService.checkProjectAndAuth(loginUser, project, projectCode, WORKFLOW_START);
        if (result.get(Constants.STATUS) != Status.SUCCESS) {
            return result;
        }

        // check master exists
        if (!checkMasterExists(result)) {
            return result;
        }

        // todo dispatch improvement
        List<Server> masterServerList = monitorService.getServerListFromRegistry(true);
        Host host = new Host(masterServerList.get(0).getHost(), masterServerList.get(0).getPort());

        TaskExecuteStartCommand taskExecuteStartCommand = new TaskExecuteStartCommand();
        taskExecuteStartCommand.setExecutorId(loginUser.getId());
        taskExecuteStartCommand.setExecutorName(loginUser.getUserName());
        taskExecuteStartCommand.setProjectCode(projectCode);
        taskExecuteStartCommand.setTaskDefinitionCode(taskDefinitionCode);
        taskExecuteStartCommand.setTaskDefinitionVersion(taskDefinitionVersion);
        taskExecuteStartCommand.setWorkerGroup(workerGroup);
        taskExecuteStartCommand.setWarningGroupId(warningGroupId);
        taskExecuteStartCommand.setEnvironmentCode(environmentCode);
        taskExecuteStartCommand.setStartParams(startParams);
        taskExecuteStartCommand.setDryRun(dryRun);

        org.apache.dolphinscheduler.remote.command.Command response =
                stateEventCallbackService.sendSync(host, taskExecuteStartCommand.convert2Command());
        if (response != null) {
            logger.info("Send task execute start command complete, response is {}.", response);
            putMsg(result, Status.SUCCESS);
        } else {
            logger.error(
                    "Start to execute stream task instance error, projectCode:{}, taskDefinitionCode:{}, taskVersion:{}.",
                    projectCode, taskDefinitionCode, taskDefinitionVersion);
            putMsg(result, Status.START_TASK_INSTANCE_ERROR);
        }
        return result;
    }
}<|MERGE_RESOLUTION|>--- conflicted
+++ resolved
@@ -907,20 +907,15 @@
                     command.setCommandParam(JSONUtils.toJsonString(cmdParam));
                     logger.info("Creating command, commandInfo:{}.", command);
                     createCount = processService.createCommand(command);
-<<<<<<< HEAD
+
                     if (createCount > 0) {
-                        logger.info("Create {} command complete, processDefinitionCode:{}", command.getCommandType().getDescp(), command.getProcessDefinitionCode());
+                        logger.info("Create {} command complete, processDefinitionCode:{}", 
+                                    command.getCommandType().getDescp(), command.getProcessDefinitionCode());
                     } else {
-                        logger.error("Create {} command error, processDefinitionCode:{}", command.getCommandType().getDescp(), command.getProcessDefinitionCode());
+                        logger.error("Create {} command error, processDefinitionCode:{}", 
+                                     command.getCommandType().getDescp(), command.getProcessDefinitionCode());
                     }
-=======
-                    if (createCount > 0)
-                        logger.info("Create {} command complete, processDefinitionCode:{}",
-                                command.getCommandType().getDescp(), command.getProcessDefinitionCode());
-                    else
-                        logger.error("Create {} command error, processDefinitionCode:{}",
-                                command.getCommandType().getDescp(), command.getProcessDefinitionCode());
->>>>>>> a86f4e26
+
                 }
                 if (startDate != null && endDate != null) {
                     cmdParam.put(CMDPARAM_COMPLEMENT_DATA_START_DATE, startDate);
@@ -928,20 +923,14 @@
                     command.setCommandParam(JSONUtils.toJsonString(cmdParam));
                     logger.info("Creating command, commandInfo:{}.", command);
                     createCount = processService.createCommand(command);
-<<<<<<< HEAD
                     if (createCount > 0) {
-                        logger.info("Create {} command complete, processDefinitionCode:{}", command.getCommandType().getDescp(), command.getProcessDefinitionCode());
+                        logger.info("Create {} command complete, processDefinitionCode:{}", 
+                                    command.getCommandType().getDescp(), command.getProcessDefinitionCode());
                     } else {
-                        logger.error("Create {} command error, processDefinitionCode:{}", command.getCommandType().getDescp(), command.getProcessDefinitionCode());
+                        logger.error("Create {} command error, processDefinitionCode:{}", 
+                                     command.getCommandType().getDescp(), command.getProcessDefinitionCode());
                     }
-=======
-                    if (createCount > 0)
-                        logger.info("Create {} command complete, processDefinitionCode:{}",
-                                command.getCommandType().getDescp(), command.getProcessDefinitionCode());
-                    else
-                        logger.error("Create {} command error, processDefinitionCode:{}",
-                                command.getCommandType().getDescp(), command.getProcessDefinitionCode());
->>>>>>> a86f4e26
+                  
                     // dependent process definition
                     List<Schedule> schedules = processService.queryReleaseSchedulerListByProcessDefinitionCode(
                             command.getProcessDefinitionCode());
@@ -1002,20 +991,13 @@
                                     DateUtils.dateToString(listDate.get(endDateIndex)));
                             command.setCommandParam(JSONUtils.toJsonString(cmdParam));
                             logger.info("Creating command, commandInfo:{}.", command);
-<<<<<<< HEAD
                             if (processService.createCommand(command) > 0) {
-                                logger.info("Create {} command complete, processDefinitionCode:{}", command.getCommandType().getDescp(), command.getProcessDefinitionCode());
+                                logger.info("Create {} command complete, processDefinitionCode:{}", 
+                                            command.getCommandType().getDescp(), command.getProcessDefinitionCode());
                             } else {
-                                logger.error("Create {} command error, processDefinitionCode:{}", command.getCommandType().getDescp(), command.getProcessDefinitionCode());
+                                logger.error("Create {} command error, processDefinitionCode:{}",
+                                             command.getCommandType().getDescp(), command.getProcessDefinitionCode());
                             }
-=======
-                            if (processService.createCommand(command) > 0)
-                                logger.info("Create {} command complete, processDefinitionCode:{}",
-                                        command.getCommandType().getDescp(), command.getProcessDefinitionCode());
-                            else
-                                logger.error("Create {} command error, processDefinitionCode:{}",
-                                        command.getCommandType().getDescp(), command.getProcessDefinitionCode());
->>>>>>> a86f4e26
                             if (schedules.isEmpty() || complementDependentMode == ComplementDependentMode.OFF_MODE) {
                                 logger.info(
                                         "Complement dependent mode is off mode or Scheduler is empty, so skip create complement dependent command, processDefinitionCode:{}.",
@@ -1043,20 +1025,14 @@
                             cmdParam.put(CMDPARAM_COMPLEMENT_DATA_SCHEDULE_DATE_LIST, String.join(COMMA, stringDate));
                             command.setCommandParam(JSONUtils.toJsonString(cmdParam));
                             logger.info("Creating command, commandInfo:{}.", command);
-<<<<<<< HEAD
                             if (processService.createCommand(command) > 0) {
-                                logger.info("Create {} command complete, processDefinitionCode:{}", command.getCommandType().getDescp(), command.getProcessDefinitionCode());
+                                logger.info("Create {} command complete, processDefinitionCode:{}", 
+                                            command.getCommandType().getDescp(), command.getProcessDefinitionCode());
                             } else {
-                                logger.error("Create {} command error, processDefinitionCode:{}", command.getCommandType().getDescp(), command.getProcessDefinitionCode());
+                                logger.error("Create {} command error, processDefinitionCode:{}", 
+                                             command.getCommandType().getDescp(), command.getProcessDefinitionCode());
                             }
-=======
-                            if (processService.createCommand(command) > 0)
-                                logger.info("Create {} command complete, processDefinitionCode:{}",
-                                        command.getCommandType().getDescp(), command.getProcessDefinitionCode());
-                            else
-                                logger.error("Create {} command error, processDefinitionCode:{}",
-                                        command.getCommandType().getDescp(), command.getProcessDefinitionCode());
->>>>>>> a86f4e26
+
                         }
                     }
                 }
