--- conflicted
+++ resolved
@@ -15,11 +15,9 @@
  * limitations under the License.
  */
 
-<<<<<<< HEAD
+
 package org.apache.dolphinscheduler.api.utils;
 
-=======
->>>>>>> f5675170
 import org.apache.dolphinscheduler.api.enums.Status;
 import org.apache.dolphinscheduler.common.Constants;
 import org.apache.dolphinscheduler.common.enums.TaskType;
@@ -46,76 +44,11 @@
     /**
      * check username
      *
-<<<<<<< HEAD
      * @param userName user name
-=======
-     * @param userName
-     *            user name
->>>>>>> f5675170
      * @return true if user name regex valid,otherwise return false
      */
     public static boolean checkUserName(String userName) {
         return regexChecks(userName, Constants.REGEX_USER_NAME);
-<<<<<<< HEAD
-    }
-
-    /**
-     * check email
-     *
-     * @param email email
-     * @return true if email regex valid, otherwise return false
-     */
-    public static boolean checkEmail(String email) {
-        if (StringUtils.isEmpty(email)) {
-            return false;
-        }
-
-        return email.length() > 5 && email.length() <= 40 && regexChecks(email, Constants.REGEX_MAIL_NAME);
-    }
-
-    /**
-     * check project description
-     *
-     * @param desc desc
-     * @return true if description regex valid, otherwise return false
-     */
-    public static Map<String, Object> checkDesc(String desc) {
-        Map<String, Object> result = new HashMap<>();
-        if (StringUtils.isNotEmpty(desc) && desc.length() > 200) {
-            result.put(Constants.STATUS, Status.REQUEST_PARAMS_NOT_VALID_ERROR);
-            result.put(Constants.MSG, MessageFormat.format(Status.REQUEST_PARAMS_NOT_VALID_ERROR.getMsg(), "desc length"));
-        } else {
-            result.put(Constants.STATUS, Status.SUCCESS);
-        }
-        return result;
-    }
-
-    /**
-     * check extra info
-     *
-     * @param otherParams other parames
-     * @return true if other parameters are valid, otherwise return false
-     */
-    public static boolean checkOtherParams(String otherParams) {
-        return StringUtils.isNotEmpty(otherParams) && !JSONUtils.checkJsonValid(otherParams);
-    }
-
-    /**
-     * check password
-     *
-     * @param password password
-     * @return true if password regex valid, otherwise return false
-     */
-    public static boolean checkPassword(String password) {
-        return StringUtils.isNotEmpty(password) && password.length() >= 2 && password.length() <= 20;
-    }
-
-    /**
-     * check phone
-     * phone can be empty.
-     *
-     * @param phone phone
-=======
     }
 
     /**
@@ -179,7 +112,6 @@
      *
      * @param phone
      *            phone
->>>>>>> f5675170
      * @return true if phone regex valid, otherwise return false
      */
     public static boolean checkPhone(String phone) {
@@ -189,14 +121,6 @@
     /**
      * check task node parameter
      *
-<<<<<<< HEAD
-     * @param parameter parameter
-     * @param taskType task type
-     * @return true if task node parameters are valid, otherwise return false
-     */
-    public static boolean checkTaskNodeParameters(String parameter, String taskType) {
-        AbstractParameters abstractParameters = TaskParametersUtils.getParameters(taskType, parameter);
-=======
      * @param taskNode
      *            TaskNode
      * @return true if task node parameters are valid, otherwise return false
@@ -212,7 +136,6 @@
         } else {
             abstractParameters = TaskParametersUtils.getParameters(taskType.toUpperCase(), taskNode.getParams());
         }
->>>>>>> f5675170
 
         if (abstractParameters != null) {
             return abstractParameters.checkParameters();
@@ -224,19 +147,6 @@
     /**
      * check params
      *
-<<<<<<< HEAD
-     * @param userName user name
-     * @param password password
-     * @param email email
-     * @param phone phone
-     * @return true if user parameters are valid, other return false
-     */
-    public static boolean checkUserParams(String userName, String password, String email, String phone) {
-        return CheckUtils.checkUserName(userName)
-                && CheckUtils.checkEmail(email)
-                && CheckUtils.checkPassword(password)
-                && CheckUtils.checkPhone(phone);
-=======
      * @param userName
      *            user name
      * @param password
@@ -250,21 +160,13 @@
     public static boolean checkUserParams(String userName, String password, String email, String phone) {
         return CheckUtils.checkUserName(userName) && CheckUtils.checkEmail(email) && CheckUtils.checkPassword(password)
                && CheckUtils.checkPhone(phone);
->>>>>>> f5675170
     }
 
     /**
      * regex check
      *
-<<<<<<< HEAD
      * @param str input string
      * @param pattern regex pattern
-=======
-     * @param str
-     *            input string
-     * @param pattern
-     *            regex pattern
->>>>>>> f5675170
      * @return true if regex pattern is right, otherwise return false
      */
     private static boolean regexChecks(String str, Pattern pattern) {
