/*
 * Licensed to the Apache Software Foundation (ASF) under one or more
 * contributor license agreements.  See the NOTICE file distributed with
 * this work for additional information regarding copyright ownership.
 * The ASF licenses this file to You under the Apache License, Version 2.0
 * (the "License"); you may not use this file except in compliance with
 * the License.  You may obtain a copy of the License at
 *
 *    http://www.apache.org/licenses/LICENSE-2.0
 *
 * Unless required by applicable law or agreed to in writing, software
 * distributed under the License is distributed on an "AS IS" BASIS,
 * WITHOUT WARRANTIES OR CONDITIONS OF ANY KIND, either express or implied.
 * See the License for the specific language governing permissions and
 * limitations under the License.
 */

package org.apache.dolphinscheduler.api.utils;

import org.apache.dolphinscheduler.api.enums.Status;
import org.apache.dolphinscheduler.common.Constants;
import org.apache.dolphinscheduler.common.enums.TaskType;
import org.apache.dolphinscheduler.common.model.TaskNode;
import org.apache.dolphinscheduler.common.task.AbstractParameters;
import org.apache.dolphinscheduler.common.utils.JSONUtils;
import org.apache.dolphinscheduler.common.utils.StringUtils;
import org.apache.dolphinscheduler.common.utils.TaskParametersUtils;

import java.text.MessageFormat;
import java.util.HashMap;
import java.util.Map;
import java.util.regex.Pattern;

/**
 * check utils
 */
public class CheckUtils {

    private CheckUtils() {
        throw new IllegalStateException("CheckUtils class");
    }

    /**
     * check username
     *
     * @param userName user name
     * @return true if user name regex valid,otherwise return false
     */
    public static boolean checkUserName(String userName) {
        return regexChecks(userName, Constants.REGEX_USER_NAME);
    }

    /**
     * check email
     *
     * @param email email
     * @return true if email regex valid, otherwise return false
     */
    public static boolean checkEmail(String email) {
        if (StringUtils.isEmpty(email)) {
            return false;
        }

        return email.length() > 5 && email.length() <= 40 && regexChecks(email, Constants.REGEX_MAIL_NAME);
    }

    /**
     * check project description
     *
     * @param desc desc
     * @return true if description regex valid, otherwise return false
     */
    public static Map<String, Object> checkDesc(String desc) {
        Map<String, Object> result = new HashMap<>();
        if (StringUtils.isNotEmpty(desc) && desc.length() > 200) {
            result.put(Constants.STATUS, Status.REQUEST_PARAMS_NOT_VALID_ERROR);
            result.put(Constants.MSG,
                    MessageFormat.format(Status.REQUEST_PARAMS_NOT_VALID_ERROR.getMsg(), "desc length"));
        } else {
            result.put(Constants.STATUS, Status.SUCCESS);
        }
        return result;
    }

    /**
     * check extra info
     *
     * @param otherParams other parames
     * @return true if other parameters are valid, otherwise return false
     */
    public static boolean checkOtherParams(String otherParams) {
        return StringUtils.isNotEmpty(otherParams) && !JSONUtils.checkJsonValid(otherParams);
    }

    /**
     * check password
     *
     * @param password password
     * @return true if password regex valid, otherwise return false
     */
    public static boolean checkPassword(String password) {
        return StringUtils.isNotEmpty(password) && password.length() >= 2 && password.length() <= 20;
    }

    /**
     * check phone phone can be empty.
     *
     * @param phone phone
     * @return true if phone regex valid, otherwise return false
     */
    public static boolean checkPhone(String phone) {
        return StringUtils.isEmpty(phone) || phone.length() == 11;
    }

    /**
     * check task node parameter
     *
     * @param taskNode TaskNode
     * @return true if task node parameters are valid, otherwise return false
     */
    public static boolean checkTaskNodeParameters(TaskNode taskNode) {
        AbstractParameters abstractParameters;
        String taskType = taskNode.getType();
        if (taskType == null) {
            return false;
        }
        if (TaskType.DEPENDENT.getDesc().equalsIgnoreCase(taskType)) {
            abstractParameters = TaskParametersUtils.getParameters(taskType.toUpperCase(), taskNode.getDependence());
        } else if (TaskType.SWITCH.getDesc().equalsIgnoreCase(taskType)) {
            abstractParameters = TaskParametersUtils.getParameters(taskType.toUpperCase(), taskNode.getSwitchResult());
        } else {
            abstractParameters = TaskParametersUtils.getParameters(taskType.toUpperCase(), taskNode.getParams());
        }

        if (abstractParameters != null) {
            return abstractParameters.checkParameters();
        }

        return false;
    }

    /**
     * check params
     *
     * @param userName user name
     * @param password password
     * @param email    email
     * @param phone    phone
     * @return true if user parameters are valid, other return false
     */
    public static boolean checkUserParams(String userName, String password, String email, String phone) {
        return CheckUtils.checkUserName(userName) && CheckUtils.checkEmail(email) && CheckUtils.checkPassword(password)
                && CheckUtils.checkPhone(phone);
    }

    /**
     * regex check
     *
<<<<<<< HEAD
     * @param str input string
=======
     * @param str     input string
>>>>>>> d7af95f9
     * @param pattern regex pattern
     * @return true if regex pattern is right, otherwise return false
     */
    private static boolean regexChecks(String str, Pattern pattern) {
        if (StringUtils.isEmpty(str)) {
            return false;
        }

        return pattern.matcher(str).matches();
    }
}<|MERGE_RESOLUTION|>--- conflicted
+++ resolved
@@ -14,7 +14,6 @@
  * See the License for the specific language governing permissions and
  * limitations under the License.
  */
-
 package org.apache.dolphinscheduler.api.utils;
 
 import org.apache.dolphinscheduler.api.enums.Status;
@@ -30,6 +29,7 @@
 import java.util.HashMap;
 import java.util.Map;
 import java.util.regex.Pattern;
+
 
 /**
  * check utils
@@ -156,11 +156,7 @@
     /**
      * regex check
      *
-<<<<<<< HEAD
-     * @param str input string
-=======
      * @param str     input string
->>>>>>> d7af95f9
      * @param pattern regex pattern
      * @return true if regex pattern is right, otherwise return false
      */
