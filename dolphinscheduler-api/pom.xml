--- conflicted
+++ resolved
@@ -47,16 +47,12 @@
 
         <dependency>
             <groupId>org.apache.dolphinscheduler</groupId>
-<<<<<<< HEAD
             <artifactId>dolphinscheduler-task-all</artifactId>
         </dependency>
 
         <dependency>
             <groupId>org.apache.dolphinscheduler</groupId>
-            <artifactId>dolphinscheduler-ui</artifactId>
-=======
             <artifactId>dolphinscheduler-ui-next</artifactId>
->>>>>>> 5c640789
         </dependency>
 
         <!--springboot-->
