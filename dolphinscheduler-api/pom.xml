<?xml version="1.0" encoding="UTF-8"?>
<!--
  ~ Licensed to the Apache Software Foundation (ASF) under one or more
  ~ contributor license agreements.  See the NOTICE file distributed with
  ~ this work for additional information regarding copyright ownership.
  ~ The ASF licenses this file to You under the Apache License, Version 2.0
  ~ (the "License"); you may not use this file except in compliance with
  ~ the License.  You may obtain a copy of the License at
  ~
  ~     http://www.apache.org/licenses/LICENSE-2.0
  ~
  ~ Unless required by applicable law or agreed to in writing, software
  ~ distributed under the License is distributed on an "AS IS" BASIS,
  ~ WITHOUT WARRANTIES OR CONDITIONS OF ANY KIND, either express or implied.
  ~ See the License for the specific language governing permissions and
  ~ limitations under the License.
  -->

<project xmlns="http://maven.apache.org/POM/4.0.0" xmlns:xsi="http://www.w3.org/2001/XMLSchema-instance"
         xsi:schemaLocation="http://maven.apache.org/POM/4.0.0 http://maven.apache.org/xsd/maven-4.0.0.xsd">
    <modelVersion>4.0.0</modelVersion>
    <parent>
        <groupId>org.apache.dolphinscheduler</groupId>
        <artifactId>dolphinscheduler</artifactId>
        <version>${revision}</version>
    </parent>
    <artifactId>dolphinscheduler-api</artifactId>
    <name>${project.artifactId}</name>
    <packaging>jar</packaging>

    <dependencies>
        <!-- dolphinscheduler -->
        <dependency>
            <groupId>org.apache.dolphinscheduler</groupId>
            <artifactId>dolphinscheduler-service</artifactId>
        </dependency>

<<<<<<< HEAD
        <!-- springboot -->
=======
        <dependency>
            <groupId>org.apache.dolphinscheduler</groupId>
            <artifactId>dolphinscheduler-common</artifactId>
        </dependency>

        <!--springboot-->
>>>>>>> a3e5dfc1
        <dependency>
            <groupId>org.springframework.boot</groupId>
            <artifactId>spring-boot-starter-web</artifactId>
            <exclusions>
                <exclusion>
                    <groupId>org.springframework.boot</groupId>
                    <artifactId>spring-boot-starter-tomcat</artifactId>
                </exclusion>
                <exclusion>
                    <artifactId>log4j-to-slf4j</artifactId>
                    <groupId>org.apache.logging.log4j</groupId>
                </exclusion>
            </exclusions>
        </dependency>

        <!-- use jetty -->
        <dependency>
            <groupId>org.springframework.boot</groupId>
            <artifactId>spring-boot-starter-jetty</artifactId>
            <exclusions>
                <exclusion>
                    <groupId>org.eclipse.jetty.websocket</groupId>
                    <artifactId>javax-websocket-server-impl</artifactId>
                </exclusion>
                <exclusion>
                    <groupId>org.eclipse.jetty.websocket</groupId>
                    <artifactId>websocket-server</artifactId>
                </exclusion>
            </exclusions>
        </dependency>

        <dependency>
            <groupId>org.springframework.boot</groupId>
            <artifactId>spring-boot-starter-aop</artifactId>
            <exclusions>
                <exclusion>
                    <groupId>org.springframework.boot</groupId>
                    <artifactId>spring-boot-starter</artifactId>
                </exclusion>
            </exclusions>
        </dependency>

        <dependency>
            <groupId>org.springframework</groupId>
            <artifactId>spring-context</artifactId>
        </dependency>

        <dependency>
            <groupId>commons-collections</groupId>
            <artifactId>commons-collections</artifactId>
        </dependency>

        <dependency>
            <groupId>org.quartz-scheduler</groupId>
            <artifactId>quartz</artifactId>
            <exclusions>
              <exclusion>
                <groupId>com.mchange</groupId>
                <artifactId>c3p0</artifactId>
              </exclusion>
              <exclusion>
                <groupId>com.mchange</groupId>
                <artifactId>mchange-commons-java</artifactId>
              </exclusion>
              <exclusion>
                <groupId>com.zaxxer</groupId>
                <artifactId>HikariCP-java6</artifactId>
              </exclusion>
            </exclusions>
        </dependency>

        <dependency>
            <groupId>org.quartz-scheduler</groupId>
            <artifactId>quartz-jobs</artifactId>
        </dependency>

        <dependency>
            <groupId>io.springfox</groupId>
            <artifactId>springfox-swagger2</artifactId>
        </dependency>

        <dependency>
            <groupId>io.springfox</groupId>
            <artifactId>springfox-swagger-ui</artifactId>
        </dependency>

        <dependency>
            <groupId>io.swagger</groupId>
            <artifactId>swagger-models</artifactId>
        </dependency>

        <dependency>
            <groupId>com.github.xiaoymin</groupId>
            <artifactId>swagger-bootstrap-ui</artifactId>
        </dependency>

        <dependency>
            <groupId>org.apache.curator</groupId>
            <artifactId>curator-framework</artifactId>
        </dependency>

        <dependency>
            <groupId>org.apache.curator</groupId>
            <artifactId>curator-recipes</artifactId>
            <exclusions>
                <exclusion>
                    <groupId>org.apache.zookeeper</groupId>
                    <artifactId>zookeeper</artifactId>
                </exclusion>
            </exclusions>
        </dependency>

        <!-- hadoop -->
        <dependency>
            <groupId>org.apache.hadoop</groupId>
            <artifactId>hadoop-common</artifactId>
            <exclusions>
                <exclusion>
                    <groupId>javax.servlet</groupId>
                    <artifactId>servlet-api</artifactId>
                </exclusion>
                <exclusion>
                    <groupId>org.apache.curator</groupId>
                    <artifactId>curator-client</artifactId>
                </exclusion>
            </exclusions>
        </dependency>

        <dependency>
            <groupId>org.apache.hadoop</groupId>
            <artifactId>hadoop-client</artifactId>
            <exclusions>
                <exclusion>
                    <groupId>org.slf4j</groupId>
                    <artifactId>slf4j-log4j12</artifactId>
                </exclusion>
            </exclusions>
        </dependency>

        <dependency>
            <groupId>org.apache.hadoop</groupId>
            <artifactId>hadoop-hdfs</artifactId>
            <exclusions>
                <exclusion>
                    <artifactId>servlet-api</artifactId>
                    <groupId>javax.servlet</groupId>
                </exclusion>
            </exclusions>
        </dependency>

        <dependency>
            <groupId>org.apache.hadoop</groupId>
            <artifactId>hadoop-yarn-common</artifactId>
            <exclusions>
                <exclusion>
                    <artifactId>servlet-api</artifactId>
                    <groupId>javax.servlet</groupId>
                </exclusion>
            </exclusions>
        </dependency>

        <dependency>
            <groupId>org.apache.hadoop</groupId>
            <artifactId>hadoop-aws</artifactId>
        </dependency>

        <!-- just for test -->
        <dependency>
            <groupId>org.springframework.boot</groupId>
            <artifactId>spring-boot-starter-test</artifactId>
            <scope>test</scope>
            <exclusions>
                <exclusion>
                    <groupId>org.ow2.asm</groupId>
                    <artifactId>asm</artifactId>
                </exclusion>
                <exclusion>
                    <groupId>org.springframework.boot</groupId>
                    <artifactId>spring-boot</artifactId>
                </exclusion>
                <exclusion>
                    <groupId>org.springframework.boot</groupId>
                    <artifactId>spring-boot-autoconfigure</artifactId>
                </exclusion>
            </exclusions>
        </dependency>

        <dependency>
            <groupId>junit</groupId>
            <artifactId>junit</artifactId>
            <scope>test</scope>
        </dependency>

        <dependency>
            <groupId>org.powermock</groupId>
            <artifactId>powermock-module-junit4</artifactId>
            <scope>test</scope>
        </dependency>

        <dependency>
            <groupId>org.powermock</groupId>
            <artifactId>powermock-api-mockito2</artifactId>
            <scope>test</scope>
            <exclusions>
                <exclusion>
                    <groupId>org.mockito</groupId>
                    <artifactId>mockito-core</artifactId>
                </exclusion>
            </exclusions>
        </dependency>

    </dependencies>
</project><|MERGE_RESOLUTION|>--- conflicted
+++ resolved
@@ -35,16 +35,7 @@
             <artifactId>dolphinscheduler-service</artifactId>
         </dependency>
 
-<<<<<<< HEAD
-        <!-- springboot -->
-=======
-        <dependency>
-            <groupId>org.apache.dolphinscheduler</groupId>
-            <artifactId>dolphinscheduler-common</artifactId>
-        </dependency>
-
         <!--springboot-->
->>>>>>> a3e5dfc1
         <dependency>
             <groupId>org.springframework.boot</groupId>
             <artifactId>spring-boot-starter-web</artifactId>
