--- conflicted
+++ resolved
@@ -21,11 +21,7 @@
   <parent>
     <groupId>org.apache.dolphinscheduler</groupId>
     <artifactId>dolphinscheduler</artifactId>
-<<<<<<< HEAD
-    <version>1.2.0-SNAPSHOT</version>
-=======
     <version>1.2.1-SNAPSHOT</version>
->>>>>>> 9eee1db8
   </parent>
   <artifactId>dolphinscheduler-api</artifactId>
   <name>${project.artifactId}</name>
