--- conflicted
+++ resolved
@@ -211,15 +211,6 @@
             <artifactId>hadoop-aws</artifactId>
         </dependency>
 
-<<<<<<< HEAD
-        <dependency>
-            <groupId>org.mortbay.jetty</groupId>
-            <artifactId>jsp-2.1</artifactId>
-            <exclusions>
-                <exclusion>
-                    <groupId>org.mortbay.jetty</groupId>
-                    <artifactId>servlet-api-2.5</artifactId>
-=======
         <!-- just for test -->
         <dependency>
             <groupId>org.springframework.boot</groupId>
@@ -237,29 +228,6 @@
                 <exclusion>
                     <groupId>org.springframework.boot</groupId>
                     <artifactId>spring-boot-autoconfigure</artifactId>
->>>>>>> 690e4eae
-                </exclusion>
-            </exclusions>
-        </dependency>
-
-<<<<<<< HEAD
-        <!-- just for test -->
-        <dependency>
-            <groupId>org.springframework.boot</groupId>
-            <artifactId>spring-boot-starter-test</artifactId>
-            <scope>test</scope>
-            <exclusions>
-                <exclusion>
-                    <groupId>org.ow2.asm</groupId>
-                    <artifactId>asm</artifactId>
-                </exclusion>
-                <exclusion>
-                    <groupId>org.springframework.boot</groupId>
-                    <artifactId>spring-boot</artifactId>
-                </exclusion>
-                <exclusion>
-                    <groupId>org.springframework.boot</groupId>
-                    <artifactId>spring-boot-autoconfigure</artifactId>
                 </exclusion>
             </exclusions>
         </dependency>
@@ -267,24 +235,12 @@
         <dependency>
             <groupId>junit</groupId>
             <artifactId>junit</artifactId>
-=======
-        <dependency>
-            <groupId>junit</groupId>
-            <artifactId>junit</artifactId>
             <scope>test</scope>
         </dependency>
 
         <dependency>
             <groupId>org.powermock</groupId>
             <artifactId>powermock-module-junit4</artifactId>
->>>>>>> 690e4eae
-            <scope>test</scope>
-        </dependency>
-
-        <dependency>
-            <groupId>org.powermock</groupId>
-<<<<<<< HEAD
-            <artifactId>powermock-module-junit4</artifactId>
             <scope>test</scope>
         </dependency>
 
@@ -300,17 +256,5 @@
             </exclusions>
         </dependency>
 
-=======
-            <artifactId>powermock-api-mockito2</artifactId>
-            <scope>test</scope>
-            <exclusions>
-                <exclusion>
-                    <groupId>org.mockito</groupId>
-                    <artifactId>mockito-core</artifactId>
-                </exclusion>
-            </exclusions>
-        </dependency>
-
->>>>>>> 690e4eae
     </dependencies>
 </project>