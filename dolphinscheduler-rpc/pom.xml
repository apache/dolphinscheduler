--- conflicted
+++ resolved
@@ -20,11 +20,7 @@
     <parent>
         <groupId>org.apache.dolphinscheduler</groupId>
         <artifactId>dolphinscheduler</artifactId>
-<<<<<<< HEAD
-        <version>1.2.0-SNAPSHOT</version>
-=======
         <version>1.2.1-SNAPSHOT</version>
->>>>>>> 9eee1db8
     </parent>
     <modelVersion>4.0.0</modelVersion>
 
