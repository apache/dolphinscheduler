/*
 * Licensed to the Apache Software Foundation (ASF) under one or more
 * contributor license agreements.  See the NOTICE file distributed with
 * this work for additional information regarding copyright ownership.
 * The ASF licenses this file to You under the Apache License, Version 2.0
 * (the "License"); you may not use this file except in compliance with
 * the License.  You may obtain a copy of the License at
 *
 *    http://www.apache.org/licenses/LICENSE-2.0
 *
 * Unless required by applicable law or agreed to in writing, software
 * distributed under the License is distributed on an "AS IS" BASIS,
 * WITHOUT WARRANTIES OR CONDITIONS OF ANY KIND, either express or implied.
 * See the License for the specific language governing permissions and
 * limitations under the License.
 */

package org.apache.dolphinscheduler.alert;

import org.apache.dolphinscheduler.alert.api.AlertChannel;
import org.apache.dolphinscheduler.alert.api.AlertConstants;
import org.apache.dolphinscheduler.alert.api.AlertData;
import org.apache.dolphinscheduler.alert.api.AlertInfo;
import org.apache.dolphinscheduler.alert.api.AlertResult;
import org.apache.dolphinscheduler.common.Constants;
import org.apache.dolphinscheduler.common.enums.AlertStatus;
import org.apache.dolphinscheduler.common.enums.WarningType;
import org.apache.dolphinscheduler.common.thread.Stopper;
import org.apache.dolphinscheduler.common.thread.ThreadUtils;
import org.apache.dolphinscheduler.common.utils.JSONUtils;
import org.apache.dolphinscheduler.dao.AlertDao;
import org.apache.dolphinscheduler.dao.entity.Alert;
import org.apache.dolphinscheduler.dao.entity.AlertPluginInstance;
import org.apache.dolphinscheduler.remote.command.alert.AlertSendResponseCommand;
import org.apache.dolphinscheduler.remote.command.alert.AlertSendResponseResult;
import org.apache.dolphinscheduler.spi.utils.StringUtils;

import org.apache.commons.collections.CollectionUtils;

import java.util.ArrayList;
import java.util.Collections;
import java.util.List;
import java.util.Map;
import java.util.Optional;
import java.util.concurrent.CompletableFuture;
import java.util.concurrent.TimeUnit;

import com.fasterxml.jackson.databind.node.ObjectNode;

import org.slf4j.Logger;
import org.slf4j.LoggerFactory;
import org.springframework.boot.configurationprocessor.json.JSONArray;
import org.springframework.boot.configurationprocessor.json.JSONException;
import org.springframework.boot.configurationprocessor.json.JSONTokener;
import org.springframework.stereotype.Service;

@Service
public final class AlertSenderService extends Thread {
    private static final Logger logger = LoggerFactory.getLogger(AlertSenderService.class);

    private final AlertDao alertDao;
    private final AlertPluginManager alertPluginManager;
    private final AlertConfig alertConfig;

    public AlertSenderService(AlertDao alertDao, AlertPluginManager alertPluginManager, AlertConfig alertConfig) {
        this.alertDao = alertDao;
        this.alertPluginManager = alertPluginManager;
        this.alertConfig = alertConfig;
    }

    @Override
    public synchronized void start() {
        super.setName("AlertSenderService");
        super.start();
    }

    @Override
    public void run() {
        logger.info("alert sender started");
        while (Stopper.isRunning()) {
            try {
                List<Alert> alerts = alertDao.listPendingAlerts();
                this.send(alerts);
                ThreadUtils.sleep(Constants.SLEEP_TIME_MILLIS * 5L);
            } catch (Exception e) {
                logger.error("alert sender thread error", e);
            }
        }
    }

    public void send(List<Alert> alerts) {
        for (Alert alert : alerts) {
            //get alert group from alert
            int alertId = Optional.ofNullable(alert.getId()).orElse(0);
            int alertGroupId = Optional.ofNullable(alert.getAlertGroupId()).orElse(0);
            List<AlertPluginInstance> alertInstanceList = alertDao.listInstanceByAlertGroupId(alertGroupId);
            if (CollectionUtils.isEmpty(alertInstanceList)) {
                logger.error("send alert msg fail,no bind plugin instance.");
                alertDao.updateAlert(AlertStatus.EXECUTION_FAILURE, "no bind plugin instance", alertId);
                continue;
            }
<<<<<<< HEAD
            AlertData alertData = new AlertData();

            if (StringUtils.isNotEmpty(alert.getContent())) {
                try {
                    Object contentObject = new JSONTokener(alert.getContent()).nextValue();
                    if (!(contentObject instanceof JSONArray)) {
                        ObjectNode jsonNodes = JSONUtils.parseObject(alert.getContent());
                        String content = JSONUtils.toJsonString(Collections.singletonList(jsonNodes));
                        alert.setContent(content);
                    }
                } catch (JSONException e) {
                    logger.error("alert content is null");
                }
            }
            alertData.setId(alertId)
                    .setContent(alert.getContent())
                    .setLog(alert.getLog())
                    .setTitle(alert.getTitle())
                    .setTitle(alert.getTitle())
                    .setWarnType(alert.getWarningType().getCode());
=======
            AlertData alertData = AlertData.builder()
                    .id(alertId)
                    .content(alert.getContent())
                    .log(alert.getLog())
                    .title(alert.getTitle())
                    .warnType(alert.getWarningType().getCode())
                    .build();
>>>>>>> 818648df

            int sendSuccessCount = 0;
            for (AlertPluginInstance instance : alertInstanceList) {
                AlertResult alertResult = this.alertResultHandler(instance, alertData);
                if (alertResult != null) {
                    AlertStatus sendStatus = Boolean.parseBoolean(String.valueOf(alertResult.getStatus())) ? AlertStatus.EXECUTION_SUCCESS : AlertStatus.EXECUTION_FAILURE;
                    alertDao.addAlertSendStatus(sendStatus,alertResult.getMessage(),alertId,instance.getId());
                    if (sendStatus.equals(AlertStatus.EXECUTION_SUCCESS)) {
                        sendSuccessCount++;
                    }
                }
            }
            AlertStatus alertStatus = AlertStatus.EXECUTION_SUCCESS;
            if (sendSuccessCount == 0) {
                alertStatus = AlertStatus.EXECUTION_FAILURE;
            } else if (sendSuccessCount < alertInstanceList.size()) {
                alertStatus = AlertStatus.EXECUTION_PARTIAL_SUCCESS;
            }
            alertDao.updateAlert(alertStatus, "", alertId);
        }
    }

    /**
     * sync send alert handler
     *
     * @param alertGroupId alertGroupId
     * @param title        title
     * @param content      content
     * @return AlertSendResponseCommand
     */
    public AlertSendResponseCommand syncHandler(int alertGroupId, String title, String content, int warnType) {
        List<AlertPluginInstance> alertInstanceList = alertDao.listInstanceByAlertGroupId(alertGroupId);
        AlertData alertData = AlertData.builder()
                .content(content)
                .title(title)
                .warnType(warnType)
                .build();

        boolean sendResponseStatus = true;
        List<AlertSendResponseResult> sendResponseResults = new ArrayList<>();

        if (CollectionUtils.isEmpty(alertInstanceList)) {
            AlertSendResponseResult alertSendResponseResult = new AlertSendResponseResult();
            String message = String.format("Alert GroupId %s send error : not found alert instance", alertGroupId);
            alertSendResponseResult.setStatus(false);
            alertSendResponseResult.setMessage(message);
            sendResponseResults.add(alertSendResponseResult);
            logger.error("Alert GroupId {} send error : not found alert instance", alertGroupId);
            return new AlertSendResponseCommand(false, sendResponseResults);
        }

        for (AlertPluginInstance instance : alertInstanceList) {
            AlertResult alertResult = this.alertResultHandler(instance, alertData);
            if (alertResult != null) {
                AlertSendResponseResult alertSendResponseResult = new AlertSendResponseResult(
                        Boolean.parseBoolean(String.valueOf(alertResult.getStatus())), alertResult.getMessage());
                sendResponseStatus = sendResponseStatus && alertSendResponseResult.getStatus();
                sendResponseResults.add(alertSendResponseResult);
            }
        }

        return new AlertSendResponseCommand(sendResponseStatus, sendResponseResults);
    }

    /**
     * alert result handler
     *
     * @param instance  instance
     * @param alertData alertData
     * @return AlertResult
     */
    private AlertResult alertResultHandler(AlertPluginInstance instance, AlertData alertData) {
        Optional<AlertChannel> alertChannel = alertPluginManager.getAlertChannel(instance.getPluginDefineId());
        AlertResult alertResultExtend = new AlertResult();
        String pluginInstanceName = instance.getInstanceName();
        if (!alertChannel.isPresent()) {
            String message = String.format("Alert Plugin %s send error : return value is null", pluginInstanceName);
            alertResultExtend.setStatus(String.valueOf(false));
            alertResultExtend.setMessage(message);
            logger.error("Alert Plugin {} send error : not found plugin {}", pluginInstanceName, instance.getPluginDefineId());
            return alertResultExtend;
        }

        Map<String, String> paramsMap = JSONUtils.toMap(instance.getPluginInstanceParams());
        String instanceWarnType = WarningType.ALL.getDescp();

        if (paramsMap != null) {
            instanceWarnType = paramsMap.getOrDefault(AlertConstants.NAME_WARNING_TYPE, WarningType.ALL.getDescp());
        }

        WarningType warningType = WarningType.of(instanceWarnType);

        if (warningType == null) {
            String message = String.format("Alert Plugin %s send error : plugin warnType is null", pluginInstanceName);
            alertResultExtend.setStatus(String.valueOf(false));
            alertResultExtend.setMessage(message);
            logger.error("Alert Plugin {} send error : plugin warnType is null", pluginInstanceName);
            return alertResultExtend;
        }

        boolean sendWarning = false;
        switch (warningType) {
            case ALL:
                sendWarning = true;
                break;
            case SUCCESS:
                if (alertData.getWarnType() == WarningType.SUCCESS.getCode()) {
                    sendWarning = true;
                }
                break;
            case FAILURE:
                if (alertData.getWarnType() == WarningType.FAILURE.getCode()) {
                    sendWarning = true;
                }
                break;
            default:
        }

        if (!sendWarning) {
            logger.info("Alert Plugin {} send ignore warning type not match: plugin warning type is {}, alert data warning type is {}",
                    pluginInstanceName, warningType.getCode(), alertData.getWarnType());
            return null;
        }

        AlertInfo alertInfo = AlertInfo.builder()
                .alertData(alertData)
                .alertParams(paramsMap)
                .build();
        int waitTimeout = alertConfig.getWaitTimeout();
        AlertResult alertResult;
        try {
            if (waitTimeout <= 0) {
                alertResult = alertChannel.get().process(alertInfo);
            } else {
                CompletableFuture<AlertResult> future =
                        CompletableFuture.supplyAsync(() -> alertChannel.get().process(alertInfo));
                alertResult = future.get(waitTimeout, TimeUnit.MILLISECONDS);
            }
        } catch (InterruptedException e) {
            alertResult = new AlertResult("false", e.getMessage());
            logger.error("send alert error alert data id :{},", alertData.getId(), e);
            Thread.currentThread().interrupt();
        } catch (Exception e) {
            alertResult = new AlertResult("false", e.getMessage());
            logger.error("send alert error alert data id :{},", alertData.getId(), e);
        }

        if (alertResult == null) {
            String message = String.format("Alert Plugin %s send error : return alertResult value is null", pluginInstanceName);
            alertResultExtend.setStatus(String.valueOf(false));
            alertResultExtend.setMessage(message);
            logger.info("Alert Plugin {} send error : return alertResult value is null", pluginInstanceName);
        } else if (!Boolean.parseBoolean(String.valueOf(alertResult.getStatus()))) {
            alertResultExtend.setStatus(String.valueOf(false));
            alertResultExtend.setMessage(alertResult.getMessage());
            logger.info("Alert Plugin {} send error : {}", pluginInstanceName, alertResult.getMessage());
        } else {
            String message = String.format("Alert Plugin %s send success", pluginInstanceName);
            alertResultExtend.setStatus(String.valueOf(true));
            alertResultExtend.setMessage(message);
            logger.info("Alert Plugin {} send success", pluginInstanceName);
        }
        return alertResultExtend;
    }
}<|MERGE_RESOLUTION|>--- conflicted
+++ resolved
@@ -99,8 +99,6 @@
                 alertDao.updateAlert(AlertStatus.EXECUTION_FAILURE, "no bind plugin instance", alertId);
                 continue;
             }
-<<<<<<< HEAD
-            AlertData alertData = new AlertData();
 
             if (StringUtils.isNotEmpty(alert.getContent())) {
                 try {
@@ -114,13 +112,6 @@
                     logger.error("alert content is null");
                 }
             }
-            alertData.setId(alertId)
-                    .setContent(alert.getContent())
-                    .setLog(alert.getLog())
-                    .setTitle(alert.getTitle())
-                    .setTitle(alert.getTitle())
-                    .setWarnType(alert.getWarningType().getCode());
-=======
             AlertData alertData = AlertData.builder()
                     .id(alertId)
                     .content(alert.getContent())
@@ -128,7 +119,6 @@
                     .title(alert.getTitle())
                     .warnType(alert.getWarningType().getCode())
                     .build();
->>>>>>> 818648df
 
             int sendSuccessCount = 0;
             for (AlertPluginInstance instance : alertInstanceList) {
