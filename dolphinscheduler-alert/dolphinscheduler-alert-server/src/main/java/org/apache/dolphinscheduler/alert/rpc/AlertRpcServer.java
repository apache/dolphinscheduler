--- conflicted
+++ resolved
@@ -18,13 +18,7 @@
 package org.apache.dolphinscheduler.alert.rpc;
 
 import org.apache.dolphinscheduler.alert.config.AlertConfig;
-<<<<<<< HEAD
-import org.apache.dolphinscheduler.extract.base.NettyRemotingServerFactory;
-import org.apache.dolphinscheduler.extract.base.client.SingletonJdkDynamicRpcClientProxyFactory;
-=======
->>>>>>> 57c80f2a
 import org.apache.dolphinscheduler.extract.base.config.NettyServerConfig;
-import org.apache.dolphinscheduler.extract.base.config.NettySslConfig;
 import org.apache.dolphinscheduler.extract.base.server.SpringServerMethodInvokerDiscovery;
 
 import lombok.extern.slf4j.Slf4j;
@@ -35,32 +29,8 @@
 @Service
 public class AlertRpcServer extends SpringServerMethodInvokerDiscovery implements AutoCloseable {
 
-<<<<<<< HEAD
-    private NettySslConfig nettySslConfig;
-    public AlertRpcServer(AlertConfig alertConfig, NettySslConfig nettySslConfig) {
-        super(NettyRemotingServerFactory.buildNettyRemotingServer(
-                NettyServerConfig.builder().serverName("AlertRpcServer").listenPort(alertConfig.getPort()).build(),
-                nettySslConfig));
-        this.nettySslConfig = nettySslConfig;
-    }
-
-    public void start() {
-        SingletonJdkDynamicRpcClientProxyFactory.loadInstance(nettySslConfig);
-        log.info("Starting AlertRpcServer...");
-        nettyRemotingServer.start();
-        log.info("Started AlertRpcServer...");
-    }
-
-    @Override
-    public void close() {
-        log.info("Closing AlertRpcServer...");
-        nettyRemotingServer.close();
-        log.info("Closed AlertRpcServer...");
-    }
-=======
     public AlertRpcServer(AlertConfig alertConfig) {
         super(NettyServerConfig.builder().serverName("AlertRpcServer").listenPort(alertConfig.getPort()).build());
     }
 
->>>>>>> 57c80f2a
 }