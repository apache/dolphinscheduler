<?xml version="1.0" encoding="UTF-8"?>
<!--
  ~ Licensed to the Apache Software Foundation (ASF) under one or more
  ~ contributor license agreements.  See the NOTICE file distributed with
  ~ this work for additional information regarding copyright ownership.
  ~ The ASF licenses this file to You under the Apache License, Version 2.0
  ~ (the "License"); you may not use this file except in compliance with
  ~ the License.  You may obtain a copy of the License at
  ~
  ~     http://www.apache.org/licenses/LICENSE-2.0
  ~
  ~ Unless required by applicable law or agreed to in writing, software
  ~ distributed under the License is distributed on an "AS IS" BASIS,
  ~ WITHOUT WARRANTIES OR CONDITIONS OF ANY KIND, either express or implied.
  ~ See the License for the specific language governing permissions and
  ~ limitations under the License.
  -->

<project xmlns="http://maven.apache.org/POM/4.0.0" xmlns:xsi="http://www.w3.org/2001/XMLSchema-instance" xsi:schemaLocation="http://maven.apache.org/POM/4.0.0 http://maven.apache.org/xsd/maven-4.0.0.xsd">
    <modelVersion>4.0.0</modelVersion>
    <parent>
        <groupId>org.apache.dolphinscheduler</groupId>
        <artifactId>dolphinscheduler</artifactId>
        <version>1.2.1-SNAPSHOT</version>
    </parent>
    <artifactId>dolphinscheduler-alert</artifactId>
    <name>${project.artifactId}</name>
    <packaging>jar</packaging>

    <properties>
        <project.build.sourceEncoding>UTF-8</project.build.sourceEncoding>
    </properties>
    <dependencies>
        <dependency>
            <groupId>junit</groupId>
            <artifactId>junit</artifactId>
            <scope>test</scope>
        </dependency>

        <dependency>
            <groupId>org.apache.commons</groupId>
            <artifactId>commons-email</artifactId>
        </dependency>

        <dependency>
            <groupId>org.freemarker</groupId>
            <artifactId>freemarker</artifactId>
        </dependency>

        <dependency>
            <groupId>com.alibaba</groupId>
            <artifactId>fastjson</artifactId>
        </dependency>

        <dependency>
            <groupId>com.fasterxml.jackson.core</groupId>
            <artifactId>jackson-core</artifactId>
        </dependency>

        <dependency>
            <groupId>com.fasterxml.jackson.core</groupId>
            <artifactId>jackson-databind</artifactId>
        </dependency>

        <dependency>
            <groupId>org.slf4j</groupId>
            <artifactId>slf4j-api</artifactId>
        </dependency>

        <dependency>
            <groupId>org.apache.commons</groupId>
            <artifactId>commons-collections4</artifactId>
        </dependency>

        <dependency>
            <groupId>commons-logging</groupId>
            <artifactId>commons-logging</artifactId>
        </dependency>

        <dependency>
            <groupId>org.apache.commons</groupId>
            <artifactId>commons-lang3</artifactId>
        </dependency>

        <dependency>
            <groupId>com.google.guava</groupId>
            <artifactId>guava</artifactId>
        </dependency>

        <dependency>
            <groupId>ch.qos.logback</groupId>
            <artifactId>logback-classic</artifactId>
        </dependency>

        <dependency>
            <groupId>commons-io</groupId>
            <artifactId>commons-io</artifactId>
        </dependency>


        <!--excel poi-->
        <dependency>
            <groupId>org.apache.poi</groupId>
            <artifactId>poi</artifactId>
        </dependency>

        <dependency>
            <groupId>org.apache.dolphinscheduler</groupId>
            <artifactId>dolphinscheduler-dao</artifactId>
            <exclusions>
                <exclusion>
                    <artifactId>log4j-api</artifactId>
                    <groupId>org.apache.logging.log4j</groupId>
                </exclusion>
            </exclusions>
        </dependency>

    </dependencies>

<<<<<<< HEAD
    <build>
        <plugins>
            <plugin>
                <artifactId>maven-assembly-plugin</artifactId>
                <version>2.6</version>
                <configuration>
                    <descriptors>
                        <descriptor>src/main/assembly/package.xml</descriptor>
                    </descriptors>
                    <appendAssemblyId>false</appendAssemblyId>
                </configuration>
                <executions>
                    <execution>
                        <id>make-assembly</id>
                        <phase>package</phase>
                        <goals>
                            <goal>single</goal>
                        </goals>
                    </execution>
                </executions>
            </plugin>
            <plugin>
                <groupId>org.apache.maven.plugins</groupId>
                <artifactId>maven-compiler-plugin</artifactId>
                <configuration>
                    <source>${java.version}</source>
                    <target>${java.version}</target>
                    <encoding>${project.build.sourceEncoding}</encoding>
                </configuration>
            </plugin>
        </plugins>
    </build>

=======
>>>>>>> 8bb3c829
</project><|MERGE_RESOLUTION|>--- conflicted
+++ resolved
@@ -117,40 +117,4 @@
 
     </dependencies>
 
-<<<<<<< HEAD
-    <build>
-        <plugins>
-            <plugin>
-                <artifactId>maven-assembly-plugin</artifactId>
-                <version>2.6</version>
-                <configuration>
-                    <descriptors>
-                        <descriptor>src/main/assembly/package.xml</descriptor>
-                    </descriptors>
-                    <appendAssemblyId>false</appendAssemblyId>
-                </configuration>
-                <executions>
-                    <execution>
-                        <id>make-assembly</id>
-                        <phase>package</phase>
-                        <goals>
-                            <goal>single</goal>
-                        </goals>
-                    </execution>
-                </executions>
-            </plugin>
-            <plugin>
-                <groupId>org.apache.maven.plugins</groupId>
-                <artifactId>maven-compiler-plugin</artifactId>
-                <configuration>
-                    <source>${java.version}</source>
-                    <target>${java.version}</target>
-                    <encoding>${project.build.sourceEncoding}</encoding>
-                </configuration>
-            </plugin>
-        </plugins>
-    </build>
-
-=======
->>>>>>> 8bb3c829
 </project>