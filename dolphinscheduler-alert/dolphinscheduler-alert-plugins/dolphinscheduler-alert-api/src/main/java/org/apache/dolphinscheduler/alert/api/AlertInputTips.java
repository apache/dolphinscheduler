/*
 * Licensed to Apache Software Foundation (ASF) under one or more contributor
 * license agreements. See the NOTICE file distributed with
 * this work for additional information regarding copyright
 * ownership. Apache Software Foundation (ASF) licenses this file to you under
 * the Apache License, Version 2.0 (the "License"); you may
 * not use this file except in compliance with the License.
 * You may obtain a copy of the License at
 *
 *     http://www.apache.org/licenses/LICENSE-2.0
 *
 * Unless required by applicable law or agreed to in writing,
 * software distributed under the License is distributed on an
 * "AS IS" BASIS, WITHOUT WARRANTIES OR CONDITIONS OF ANY
 * KIND, either express or implied.  See the License for the
 * specific language governing permissions and limitations
 * under the License.
 */

package org.apache.dolphinscheduler.alert.api;

import java.util.Locale;

import org.springframework.context.i18n.LocaleContextHolder;

public enum AlertInputTips {

    PASSWORD("if enable use authentication, you need input password", "如果开启鉴权校验，则需要输入密码"),
    USERNAME("if enable use authentication, you need input user", "如果开启鉴权校验，则需要输入账号"),
    RECEIVERS("please input receivers", "请输入收件人"),
    URL("input request URL", "请输入请求的URL"),
    HEADER("input request headers as JSON format", "请输入JSON格式的请求头"),
    JSON_BODY("input request body as JSON format", "请输入JSON格式的请求体"),
    FIELD_NAME("input alert msg field name", "请输入告警信息的内容字段名称"),
    HTTP_METHOD("input request type POST or GET", "请输入HTTP请求类型POST或GET"),
    CUSTOMIZED_PARAMS("the custom parameters passed when calling scripts", "请输入调用脚本时传入的自定义参数"),
    SCRIPT_PATH("the absolute script path under alert-server, and make sure access rights",
            "请输入alert-server机器的脚本的绝对路径，并确保文件有权接入"),
    WEBHOOK("input WebHook Url", "请输入webhook的url"),
    BOT_NAME("input the bot username", "请输入bot的名称"),
    BOT_TOKEN("input bot access token", "请输入bot的接入token"),
    CHANNEL_ID("input telegram channel chat id", "请输入telegram的频道chat id"),
    ROOM_ID("input the room ID the alert message send to", "请输入告警信息发送的room ID"),
    RECIPIENT_USER_ID("input the person ID of the alert message recipient", "请输入告警信息接收人的person ID"),
    RECIPIENT_EMAIL("input the email address of the alert message recipient", "请输入告警信息接收人的email地址"),
    WEBEX_MENTION_USERS(
            "use `,`(eng commas) to separate multiple emails, to specify the person you mention in the room",
            "使用 `, `来分割多个email，来指出在房间中要@的人"),
    CORP_ID("please input corp id", "请输入corp id"),
    SECRET("please input secret", "请输入secret"),
    WECHAT_MENTION_USERS("use `|` to separate userIds and `@all` to everyone", "使用`|`来分割userId或使用`@all`来提到所有人"),
    WECHAT_AGENT_ID("please input agent id or chat id", "请输入agent id或chat id"),
<<<<<<< HEAD
    APP_KEY("please input app key", "请输入app key"),
    APP_SECRET("please input app secret", "请输入app secret"),
    ROBOT_CODE("please input robot code", "请输入robot code"),
    USER_IDS("please input user ids, use ',' to split ids, like '111,222'", "请输入user ids, 使用','去分割id, 类似'111,222'"),
    ;
=======
    ANNOTATION("please input annotation in json form", "请输入json格式的annotation"),
    GENERATOR_URL("please input Generator URL", "请输入生成地址");
>>>>>>> 6096c58c

    private final String enMsg;
    private final String zhMsg;

    AlertInputTips(String enMsg, String zhMsg) {
        this.enMsg = enMsg;
        this.zhMsg = zhMsg;
    }

    public String getMsg() {
        if (Locale.SIMPLIFIED_CHINESE.getLanguage().equals(LocaleContextHolder.getLocale().getLanguage())) {
            return this.zhMsg;
        } else {
            return this.enMsg;
        }
    }
}<|MERGE_RESOLUTION|>--- conflicted
+++ resolved
@@ -50,16 +50,13 @@
     SECRET("please input secret", "请输入secret"),
     WECHAT_MENTION_USERS("use `|` to separate userIds and `@all` to everyone", "使用`|`来分割userId或使用`@all`来提到所有人"),
     WECHAT_AGENT_ID("please input agent id or chat id", "请输入agent id或chat id"),
-<<<<<<< HEAD
     APP_KEY("please input app key", "请输入app key"),
     APP_SECRET("please input app secret", "请输入app secret"),
     ROBOT_CODE("please input robot code", "请输入robot code"),
     USER_IDS("please input user ids, use ',' to split ids, like '111,222'", "请输入user ids, 使用','去分割id, 类似'111,222'"),
-    ;
-=======
     ANNOTATION("please input annotation in json form", "请输入json格式的annotation"),
     GENERATOR_URL("please input Generator URL", "请输入生成地址");
->>>>>>> 6096c58c
+
 
     private final String enMsg;
     private final String zhMsg;
