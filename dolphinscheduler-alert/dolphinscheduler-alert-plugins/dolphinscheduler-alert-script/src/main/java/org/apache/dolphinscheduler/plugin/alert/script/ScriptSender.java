/*
 * Licensed to the Apache Software Foundation (ASF) under one or more
 * contributor license agreements.  See the NOTICE file distributed with
 * this work for additional information regarding copyright ownership.
 * The ASF licenses this file to You under the Apache License, Version 2.0
 * (the "License"); you may not use this file except in compliance with
 * the License.  You may obtain a copy of the License at
 *
 *    http://www.apache.org/licenses/LICENSE-2.0
 *
 * Unless required by applicable law or agreed to in writing, software
 * distributed under the License is distributed on an "AS IS" BASIS,
 * WITHOUT WARRANTIES OR CONDITIONS OF ANY KIND, either express or implied.
 * See the License for the specific language governing permissions and
 * limitations under the License.
 */

package org.apache.dolphinscheduler.plugin.alert.script;

import org.apache.dolphinscheduler.alert.api.AlertResult;
import org.slf4j.Logger;

import java.io.File;
import java.util.Map;

public final class ScriptSender {
    private static final Logger log = org.slf4j.LoggerFactory.getLogger(ScriptSender.class);
    private static final String ALERT_TITLE_OPTION = " -t ";
    private static final String ALERT_CONTENT_OPTION = " -c ";
    private static final String ALERT_USER_PARAMS_OPTION = " -p ";
    private final String scriptPath;
    private final String scriptType;
    private final String userParams;

    ScriptSender(Map<String, String> config) {
        scriptPath = config.get(ScriptParamsConstants.NAME_SCRIPT_PATH);
        scriptType = config.get(ScriptParamsConstants.NAME_SCRIPT_TYPE);
        userParams = config.get(ScriptParamsConstants.NAME_SCRIPT_USER_PARAMS);
    }

    AlertResult sendScriptAlert(String title, String content) {
        AlertResult alertResult = new AlertResult();
        if (ScriptType.SHELL.getDescp().equals(scriptType)) {
            return executeShellScript(title, content);
        }
        return alertResult;
    }

    private AlertResult executeShellScript(String title, String content) {
        AlertResult alertResult = new AlertResult();
        alertResult.setStatus("false");
        if (Boolean.TRUE.equals(OSUtils.isWindows())) {
            alertResult.setMessage("shell script not support windows os");
            return alertResult;
        }
        //validate script path in case of injections
        File shellScriptFile = new File(scriptPath);
        //validate existence
        if (!shellScriptFile.exists()) {
<<<<<<< HEAD
            log.error("shell script not exist : {}", scriptPath);
=======
            logger.error("shell script not exist : {}", scriptPath);
>>>>>>> 51efcbff
            alertResult.setMessage("shell script not exist : " + scriptPath);
            return alertResult;
        }
        //validate is file
        if (!shellScriptFile.isFile()) {
<<<<<<< HEAD
            log.error("shell script is not a file : {}", scriptPath);
=======
            logger.error("shell script is not a file : {}", scriptPath);
>>>>>>> 51efcbff
            alertResult.setMessage("shell script is not a file : " + scriptPath);
            return alertResult;
        }

        String[] cmd = {"/bin/sh", "-c", scriptPath + ALERT_TITLE_OPTION + "'" + title + "'" + ALERT_CONTENT_OPTION + "'" + content + "'" + ALERT_USER_PARAMS_OPTION + "'" + userParams + "'"};
        int exitCode = ProcessUtils.executeScript(cmd);

        if (exitCode == 0) {
            alertResult.setStatus("true");
            alertResult.setMessage("send script alert msg success");
            return alertResult;
        }
        alertResult.setMessage("send script alert msg error,exitCode is " + exitCode);
        log.info("send script alert msg error,exitCode is {}", exitCode);
        return alertResult;
    }

}<|MERGE_RESOLUTION|>--- conflicted
+++ resolved
@@ -57,21 +57,13 @@
         File shellScriptFile = new File(scriptPath);
         //validate existence
         if (!shellScriptFile.exists()) {
-<<<<<<< HEAD
-            log.error("shell script not exist : {}", scriptPath);
-=======
             logger.error("shell script not exist : {}", scriptPath);
->>>>>>> 51efcbff
             alertResult.setMessage("shell script not exist : " + scriptPath);
             return alertResult;
         }
         //validate is file
         if (!shellScriptFile.isFile()) {
-<<<<<<< HEAD
-            log.error("shell script is not a file : {}", scriptPath);
-=======
             logger.error("shell script is not a file : {}", scriptPath);
->>>>>>> 51efcbff
             alertResult.setMessage("shell script is not a file : " + scriptPath);
             return alertResult;
         }
