<?xml version="1.0" encoding="UTF-8"?>
<!--
  ~ Licensed to the Apache Software Foundation (ASF) under one or more
  ~ contributor license agreements.  See the NOTICE file distributed with
  ~ this work for additional information regarding copyright ownership.
  ~ The ASF licenses this file to You under the Apache License, Version 2.0
  ~ (the "License"); you may not use this file except in compliance with
  ~ the License.  You may obtain a copy of the License at
  ~
  ~     http://www.apache.org/licenses/LICENSE-2.0
  ~
  ~ Unless required by applicable law or agreed to in writing, software
  ~ distributed under the License is distributed on an "AS IS" BASIS,
  ~ WITHOUT WARRANTIES OR CONDITIONS OF ANY KIND, either express or implied.
  ~ See the License for the specific language governing permissions and
  ~ limitations under the License.
  -->
<project xmlns="http://maven.apache.org/POM/4.0.0" xmlns:xsi="http://www.w3.org/2001/XMLSchema-instance"
         xsi:schemaLocation="http://maven.apache.org/POM/4.0.0 http://maven.apache.org/xsd/maven-4.0.0.xsd">
    <modelVersion>4.0.0</modelVersion>
    <parent>
        <groupId>org.apache.dolphinscheduler</groupId>
        <artifactId>dolphinscheduler-alert-plugins</artifactId>
        <version>dev-SNAPSHOT</version>
    </parent>

    <artifactId>dolphinscheduler-alert-all</artifactId>

    <dependencies>
        <dependency>
            <groupId>org.apache.dolphinscheduler</groupId>
            <artifactId>dolphinscheduler-alert-prometheus</artifactId>
            <version>${project.version}</version>
        </dependency>
        <dependency>
            <groupId>org.apache.dolphinscheduler</groupId>
            <artifactId>dolphinscheduler-alert-dingtalk</artifactId>
            <version>${project.version}</version>
        </dependency>
        <dependency>
            <groupId>org.apache.dolphinscheduler</groupId>
            <artifactId>dolphinscheduler-alert-email</artifactId>
            <version>${project.version}</version>
        </dependency>
        <dependency>
            <groupId>org.apache.dolphinscheduler</groupId>
            <artifactId>dolphinscheduler-alert-feishu</artifactId>
            <version>${project.version}</version>
        </dependency>
        <dependency>
            <groupId>org.apache.dolphinscheduler</groupId>
            <artifactId>dolphinscheduler-alert-http</artifactId>
            <version>${project.version}</version>
        </dependency>
        <dependency>
            <groupId>org.apache.dolphinscheduler</groupId>
            <artifactId>dolphinscheduler-alert-pagerduty</artifactId>
            <version>${project.version}</version>
        </dependency>
        <dependency>
            <groupId>org.apache.dolphinscheduler</groupId>
            <artifactId>dolphinscheduler-alert-script</artifactId>
            <version>${project.version}</version>
        </dependency>
        <dependency>
            <groupId>org.apache.dolphinscheduler</groupId>
            <artifactId>dolphinscheduler-alert-slack</artifactId>
            <version>${project.version}</version>
        </dependency>
        <dependency>
            <groupId>org.apache.dolphinscheduler</groupId>
            <artifactId>dolphinscheduler-alert-telegram</artifactId>
            <version>${project.version}</version>
        </dependency>
        <dependency>
            <groupId>org.apache.dolphinscheduler</groupId>
            <artifactId>dolphinscheduler-alert-webexteams</artifactId>
            <version>${project.version}</version>
        </dependency>
        <dependency>
            <groupId>org.apache.dolphinscheduler</groupId>
            <artifactId>dolphinscheduler-alert-wechat</artifactId>
            <version>${project.version}</version>
        </dependency>
        <dependency>
            <groupId>org.apache.dolphinscheduler</groupId>
<<<<<<< HEAD
            <artifactId>dolphinscheduler-alert-webhook</artifactId>
            <version>${project.version}</version>
        </dependency>

=======
            <artifactId>dolphinscheduler-alert-aliyunVoice</artifactId>
            <version>${project.version}</version>
        </dependency>
>>>>>>> 2b4c1e06
    </dependencies>

</project><|MERGE_RESOLUTION|>--- conflicted
+++ resolved
@@ -84,16 +84,12 @@
         </dependency>
         <dependency>
             <groupId>org.apache.dolphinscheduler</groupId>
-<<<<<<< HEAD
             <artifactId>dolphinscheduler-alert-webhook</artifactId>
             <version>${project.version}</version>
         </dependency>
-
-=======
             <artifactId>dolphinscheduler-alert-aliyunVoice</artifactId>
             <version>${project.version}</version>
         </dependency>
->>>>>>> 2b4c1e06
     </dependencies>
 
 </project>