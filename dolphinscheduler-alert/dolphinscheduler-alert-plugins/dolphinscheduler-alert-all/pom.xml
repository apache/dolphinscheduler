<?xml version="1.0" encoding="UTF-8"?>
<!--
  ~ Licensed to the Apache Software Foundation (ASF) under one or more
  ~ contributor license agreements.  See the NOTICE file distributed with
  ~ this work for additional information regarding copyright ownership.
  ~ The ASF licenses this file to You under the Apache License, Version 2.0
  ~ (the "License"); you may not use this file except in compliance with
  ~ the License.  You may obtain a copy of the License at
  ~
  ~     http://www.apache.org/licenses/LICENSE-2.0
  ~
  ~ Unless required by applicable law or agreed to in writing, software
  ~ distributed under the License is distributed on an "AS IS" BASIS,
  ~ WITHOUT WARRANTIES OR CONDITIONS OF ANY KIND, either express or implied.
  ~ See the License for the specific language governing permissions and
  ~ limitations under the License.
  -->
<project xmlns="http://maven.apache.org/POM/4.0.0" xmlns:xsi="http://www.w3.org/2001/XMLSchema-instance"
         xsi:schemaLocation="http://maven.apache.org/POM/4.0.0 http://maven.apache.org/xsd/maven-4.0.0.xsd">
    <modelVersion>4.0.0</modelVersion>
    <parent>
        <groupId>org.apache.dolphinscheduler</groupId>
        <artifactId>dolphinscheduler-alert-plugins</artifactId>
        <version>dev-SNAPSHOT</version>
    </parent>

    <artifactId>dolphinscheduler-alert-all</artifactId>

    <dependencies>
        <dependency>
            <groupId>org.apache.dolphinscheduler</groupId>
<<<<<<< HEAD
            <artifactId>dolphinscheduler-alert-dingtalk-personalwork</artifactId>
=======
            <artifactId>dolphinscheduler-alert-prometheus</artifactId>
>>>>>>> 6096c58c
            <version>${project.version}</version>
        </dependency>
        <dependency>
            <groupId>org.apache.dolphinscheduler</groupId>
            <artifactId>dolphinscheduler-alert-dingtalk</artifactId>
            <version>${project.version}</version>
        </dependency>
        <dependency>
            <groupId>org.apache.dolphinscheduler</groupId>
            <artifactId>dolphinscheduler-alert-email</artifactId>
            <version>${project.version}</version>
        </dependency>
        <dependency>
            <groupId>org.apache.dolphinscheduler</groupId>
            <artifactId>dolphinscheduler-alert-feishu</artifactId>
            <version>${project.version}</version>
        </dependency>
        <dependency>
            <groupId>org.apache.dolphinscheduler</groupId>
            <artifactId>dolphinscheduler-alert-http</artifactId>
            <version>${project.version}</version>
        </dependency>
        <dependency>
            <groupId>org.apache.dolphinscheduler</groupId>
            <artifactId>dolphinscheduler-alert-pagerduty</artifactId>
            <version>${project.version}</version>
        </dependency>
        <dependency>
            <groupId>org.apache.dolphinscheduler</groupId>
            <artifactId>dolphinscheduler-alert-script</artifactId>
            <version>${project.version}</version>
        </dependency>
        <dependency>
            <groupId>org.apache.dolphinscheduler</groupId>
            <artifactId>dolphinscheduler-alert-slack</artifactId>
            <version>${project.version}</version>
        </dependency>
        <dependency>
            <groupId>org.apache.dolphinscheduler</groupId>
            <artifactId>dolphinscheduler-alert-telegram</artifactId>
            <version>${project.version}</version>
        </dependency>
        <dependency>
            <groupId>org.apache.dolphinscheduler</groupId>
            <artifactId>dolphinscheduler-alert-webexteams</artifactId>
            <version>${project.version}</version>
        </dependency>
        <dependency>
            <groupId>org.apache.dolphinscheduler</groupId>
            <artifactId>dolphinscheduler-alert-wechat</artifactId>
            <version>${project.version}</version>
        </dependency>

    </dependencies>

</project><|MERGE_RESOLUTION|>--- conflicted
+++ resolved
@@ -27,13 +27,14 @@
     <artifactId>dolphinscheduler-alert-all</artifactId>
 
     <dependencies>
+      <dependency>
+            <groupId>org.apache.dolphinscheduler</groupId>
+            <artifactId>dolphinscheduler-alert-dingtalk-personalwork</artifactId>
+            <version>${project.version}</version>
+        </dependency>
         <dependency>
             <groupId>org.apache.dolphinscheduler</groupId>
-<<<<<<< HEAD
-            <artifactId>dolphinscheduler-alert-dingtalk-personalwork</artifactId>
-=======
             <artifactId>dolphinscheduler-alert-prometheus</artifactId>
->>>>>>> 6096c58c
             <version>${project.version}</version>
         </dependency>
         <dependency>
