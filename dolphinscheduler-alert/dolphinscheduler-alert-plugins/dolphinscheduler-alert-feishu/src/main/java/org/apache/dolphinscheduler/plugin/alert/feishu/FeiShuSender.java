--- conflicted
+++ resolved
@@ -134,11 +134,7 @@
             String resp = sendMsg(alertData);
             return checkSendFeiShuSendMsgResult(resp);
         } catch (Exception e) {
-<<<<<<< HEAD
-            log.info("send fei shu alert msg  exception : {}", e.toString());
-=======
             log.error("send fei shu alert failed:", e);
->>>>>>> 0f4bce18
             alertResult = new AlertResult();
             alertResult.setSuccess(false);
             alertResult.setMessage("send fei shu alert fail.");
