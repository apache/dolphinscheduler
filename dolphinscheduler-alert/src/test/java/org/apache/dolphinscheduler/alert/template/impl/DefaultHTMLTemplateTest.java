/*
 * Licensed to the Apache Software Foundation (ASF) under one or more
 * contributor license agreements.  See the NOTICE file distributed with
 * this work for additional information regarding copyright ownership.
 * The ASF licenses this file to You under the Apache License, Version 2.0
 * (the "License"); you may not use this file except in compliance with
 * the License.  You may obtain a copy of the License at
 *
 *    http://www.apache.org/licenses/LICENSE-2.0
 *
 * Unless required by applicable law or agreed to in writing, software
 * distributed under the License is distributed on an "AS IS" BASIS,
 * WITHOUT WARRANTIES OR CONDITIONS OF ANY KIND, either express or implied.
 * See the License for the specific language governing permissions and
 * limitations under the License.
 */
package org.apache.dolphinscheduler.alert.template.impl;

<<<<<<< HEAD
import org.apache.dolphinscheduler.alert.utils.Constants;
import org.apache.dolphinscheduler.alert.utils.JSONUtils;
=======
import org.apache.dolphinscheduler.common.utils.*;
>>>>>>> eef39767
import org.apache.dolphinscheduler.common.enums.ShowType;
import org.junit.Test;
import org.slf4j.Logger;
import org.slf4j.LoggerFactory;

import java.util.ArrayList;
import java.util.LinkedHashMap;
import java.util.List;

import static org.junit.Assert.*;

/**
 * test class for DefaultHTMLTemplate
 */
public class DefaultHTMLTemplateTest{

    private static final Logger logger = LoggerFactory.getLogger(DefaultHTMLTemplateTest.class);

    /**
     * only need test method GetMessageFromTemplate
     */
    @Test
    public void testGetMessageFromTemplate(){

        DefaultHTMLTemplate template = new DefaultHTMLTemplate();

        String tableTypeMessage = template.getMessageFromTemplate(list2String(), ShowType.TABLE,true);

        assertEquals(tableTypeMessage,generateMockTableTypeResultByHand());

        String textTypeMessage = template.getMessageFromTemplate(list2String(), ShowType.TEXT,true);

        assertEquals(textTypeMessage,generateMockTextTypeResultByHand());
    }

    /**
     * generate some simulation data
     */
    private String list2String(){

        LinkedHashMap<String, Object> map1 = new LinkedHashMap<>();
        map1.put("mysql service name","mysql200");
        map1.put("mysql address","192.168.xx.xx");
        map1.put("port","3306");
        map1.put("no index of number","80");
        map1.put("database client connections","190");

        LinkedHashMap<String, Object> map2 = new LinkedHashMap<>();
        map2.put("mysql service name","mysql210");
        map2.put("mysql address","192.168.xx.xx");
        map2.put("port","3306");
        map2.put("no index of number","10");
        map2.put("database client connections","90");

        List<LinkedHashMap<String, Object>> maps = new ArrayList<>();
        maps.add(0,map1);
        maps.add(1,map2);
        String mapjson = JSONUtils.toJsonString(maps);
        logger.info(mapjson);

        return mapjson;
    }

    private String generateMockTableTypeResultByHand(){

        return Constants.HTML_HEADER_PREFIX +
                "<thead><tr><th>mysql service name</th><th>mysql address</th><th>port</th><th>no index of number</th><th>database client connections</th></tr></thead>\n" +
                "<tr><td>mysql200</td><td>192.168.xx.xx</td><td>3306</td><td>80</td><td>190</td></tr><tr><td>mysql210</td><td>192.168.xx.xx</td><td>3306</td><td>10</td><td>90</td></tr>" + Constants.TABLE_BODY_HTML_TAIL;

    }

    private String generateMockTextTypeResultByHand(){

<<<<<<< HEAD
        return Constants.HTML_HEADER_PREFIX + "<tr><td>{\"mysql service name\":\"mysql200\",\"mysql address\":\"192.168.xx.xx\",\"database client connections\":\"190\",\"port\":\"3306\",\"no index of number\":\"80\"}</td></tr><tr><td>{\"mysql service name\":\"mysql210\",\"mysql address\":\"192.168.xx.xx\",\"database client connections\":\"90\",\"port\":\"3306\",\"no index of number\":\"10\"}</td></tr>" + Constants.TABLE_BODY_HTML_TAIL;
=======
        return "<html>\n" +
                "    <head>\n" +
                "        <title>dolphinscheduler</title>\n" +
                "        <meta name='Keywords' content=''>\n" +
                "        <meta name='Description' content=''>\n" +
                "        <style type=\"text/css\">\n" +
                "            table {margin-top:0px;padding-top:0px;border:1px solid;font-size: 14px;color: #333333;border-width: 1px;border-color: #666666;border-collapse: collapse;}\n" +
                "            table th {border-width: 1px;padding: 8px;border-style: solid;border-color: #666666;background-color: #dedede;text-align: right;}\n" +
                "            table td {border-width: 1px;padding: 8px;border-style: solid;border-color: #666666;background-color: #ffffff;text-align: right;}\n" +
                "        </style>\n" +
                "    </head>\n" +
                "    <body style=\"margin:0;padding:0\">\n" +
                "        <table border=\"1px\" cellpadding=\"5px\" cellspacing=\"-10px\">\n" +
                "<tr><td>{\"mysql service name\":\"mysql200\",\"mysql address\":\"192.168.xx.xx\",\"port\":\"3306\",\"no index of number\":\"80\",\"database client connections\":\"190\"}</td></tr><tr><td>{\"mysql service name\":\"mysql210\",\"mysql address\":\"192.168.xx.xx\",\"port\":\"3306\",\"no index of number\":\"10\",\"database client connections\":\"90\"}</td></tr>        </table>\n" +
                "    </body>\n" +
                "</html>";
>>>>>>> eef39767
    }
}<|MERGE_RESOLUTION|>--- conflicted
+++ resolved
@@ -16,12 +16,8 @@
  */
 package org.apache.dolphinscheduler.alert.template.impl;
 
-<<<<<<< HEAD
+import org.apache.dolphinscheduler.common.utils.*;
 import org.apache.dolphinscheduler.alert.utils.Constants;
-import org.apache.dolphinscheduler.alert.utils.JSONUtils;
-=======
-import org.apache.dolphinscheduler.common.utils.*;
->>>>>>> eef39767
 import org.apache.dolphinscheduler.common.enums.ShowType;
 import org.junit.Test;
 import org.slf4j.Logger;
@@ -95,25 +91,6 @@
 
     private String generateMockTextTypeResultByHand(){
 
-<<<<<<< HEAD
         return Constants.HTML_HEADER_PREFIX + "<tr><td>{\"mysql service name\":\"mysql200\",\"mysql address\":\"192.168.xx.xx\",\"database client connections\":\"190\",\"port\":\"3306\",\"no index of number\":\"80\"}</td></tr><tr><td>{\"mysql service name\":\"mysql210\",\"mysql address\":\"192.168.xx.xx\",\"database client connections\":\"90\",\"port\":\"3306\",\"no index of number\":\"10\"}</td></tr>" + Constants.TABLE_BODY_HTML_TAIL;
-=======
-        return "<html>\n" +
-                "    <head>\n" +
-                "        <title>dolphinscheduler</title>\n" +
-                "        <meta name='Keywords' content=''>\n" +
-                "        <meta name='Description' content=''>\n" +
-                "        <style type=\"text/css\">\n" +
-                "            table {margin-top:0px;padding-top:0px;border:1px solid;font-size: 14px;color: #333333;border-width: 1px;border-color: #666666;border-collapse: collapse;}\n" +
-                "            table th {border-width: 1px;padding: 8px;border-style: solid;border-color: #666666;background-color: #dedede;text-align: right;}\n" +
-                "            table td {border-width: 1px;padding: 8px;border-style: solid;border-color: #666666;background-color: #ffffff;text-align: right;}\n" +
-                "        </style>\n" +
-                "    </head>\n" +
-                "    <body style=\"margin:0;padding:0\">\n" +
-                "        <table border=\"1px\" cellpadding=\"5px\" cellspacing=\"-10px\">\n" +
-                "<tr><td>{\"mysql service name\":\"mysql200\",\"mysql address\":\"192.168.xx.xx\",\"port\":\"3306\",\"no index of number\":\"80\",\"database client connections\":\"190\"}</td></tr><tr><td>{\"mysql service name\":\"mysql210\",\"mysql address\":\"192.168.xx.xx\",\"port\":\"3306\",\"no index of number\":\"10\",\"database client connections\":\"90\"}</td></tr>        </table>\n" +
-                "    </body>\n" +
-                "</html>";
->>>>>>> eef39767
     }
 }