/*
 * Licensed to the Apache Software Foundation (ASF) under one or more
 * contributor license agreements.  See the NOTICE file distributed with
 * this work for additional information regarding copyright ownership.
 * The ASF licenses this file to You under the Apache License, Version 2.0
 * (the "License"); you may not use this file except in compliance with
 * the License.  You may obtain a copy of the License at
 *
 *    http://www.apache.org/licenses/LICENSE-2.0
 *
 * Unless required by applicable law or agreed to in writing, software
 * distributed under the License is distributed on an "AS IS" BASIS,
 * WITHOUT WARRANTIES OR CONDITIONS OF ANY KIND, either express or implied.
 * See the License for the specific language governing permissions and
 * limitations under the License.
 */

package org.apache.dolphinscheduler.alert.utils;

import static org.junit.Assert.assertEquals;
import static org.junit.Assert.assertFalse;
import static org.junit.Assert.assertNull;
import static org.junit.Assert.assertSame;
import static org.junit.Assert.assertTrue;

import org.apache.dolphinscheduler.common.enums.ZKNodeType;

import org.junit.Test;
import org.slf4j.Logger;
import org.slf4j.LoggerFactory;

/**
 * Test PropertyUtils
 * and the resource path is src/test/resources/alert.properties.
 */
public class PropertyUtilsTest {

    private static final Logger logger = LoggerFactory.getLogger(PropertyUtilsTest.class);

    /**
     * Test getString
     */
    @Test
    public void testGetString() {

        //Expected "EMAIL"
        String result = PropertyUtils.getString("alert.type");
        logger.info(result);
        assertEquals("EMAIL", result);

        //Expected "xxx.xxx.test"
        result = PropertyUtils.getString("mail.server.host");
        assertEquals("xxx.xxx.test", result);

        //If key is undefine in alert.properties, then return null
        result = PropertyUtils.getString("abc");
        assertNull(result);

        //If key is null, then return null
        result = PropertyUtils.getString(null);
        assertNull(result);
    }


    /**
     * Test getBoolean
     */
    @Test
    public void testGetBoolean() {

        //Expected true
        Boolean result = PropertyUtils.getBoolean("mail.smtp.starttls.enable");
        assertTrue(result);

        //Expected false
        result = PropertyUtils.getBoolean("mail.smtp.ssl.enable");
        assertFalse(result);

        //If key is undefine in alert.properties, then return null
        result = PropertyUtils.getBoolean("abc");
        assertFalse(result);

        //If key is null, then return false
        result = PropertyUtils.getBoolean(null);
        assertFalse(result);
    }

    /**
     * Test getLong
     */
    @Test
    public void testGetLong() {

        //Expected 25
        long result = PropertyUtils.getLong("mail.server.port");
        assertSame(25L, result);

        //If key is null, then return -1
        result = PropertyUtils.getLong(null);
        assertSame(-1L, result);

        //If key is undefine in alert.properties, then return -1
        result = PropertyUtils.getLong("abc");
        assertSame(-1L, result);

        //If key is undefine in alert.properties, and there is a defaultval, then return defaultval
        result = PropertyUtils.getLong("abc", 200);
        assertEquals(200L, result);

        //If the value can not parse to long ,it will log the error and return -1L
        result = PropertyUtils.getLong("test.server.testnumber");
        assertSame(-1L, result);
    }

    /**
     * Test getDouble
     */
    @Test
    public void testGetDouble() {

        //Expected 3.0
        double result = PropertyUtils.getDouble("test.server.factor");
        assertEquals(3.0, result, 0);

        //If key is null, then return -1.0
        result = PropertyUtils.getDouble(null);
        assertEquals(-1.0, result, 0);

        //If key is undefine in alert.properties, then return -1
        result = PropertyUtils.getDouble("abc");
        assertEquals(-1.0, result, 0);

        //If key is undefine in alert.properties, and there is a defaultval, then return defaultval
        result = PropertyUtils.getDouble("abc", 5.0);
        assertEquals(5.0, result, 0);

        //If the value can not parse to double ,it will log the error and return -1.0
        result = PropertyUtils.getDouble("test.server.testnumber");
        assertEquals(-1.0, result, 0);
    }

    /**
     * Test getArray
     */
    @Test
    public void testGetArray() {

        //Expected length 3
        String[] result = PropertyUtils.getArray("test.server.list", ",");
        assertEquals(result.length, 3);

        //Equal array values
        assertEquals("xxx.xxx.test1", result[0]);
        assertEquals("xxx.xxx.test2", result[1]);
        assertEquals("xxx.xxx.test3", result[2]);

        //If key is null, then return -1
        result = PropertyUtils.getArray(null, ",");
        assertNull(result);

        //If key is undefine in alert.properties, then return null
        result = PropertyUtils.getArray("abc", ",");
        assertNull(result);

        //If splitStr is null, then return null
        result = PropertyUtils.getArray("test.server.list", null);
        assertNull(result);
    }

    /**
     * test getInt
     */
    @Test
    public void testGetInt() {

        //Expected 25
        int result = PropertyUtils.getInt("mail.server.port");
        assertSame(25, result);

        //If key is null, then return -1
        result = PropertyUtils.getInt(null);
        assertSame(-1, result);

        //If key is undefine in alert.properties, then return -1
        result = PropertyUtils.getInt("abc");
        assertSame(-1, result);

        //If key is undefine in alert.properties, and there is a defaultval, then return defaultval
        result = PropertyUtils.getInt("abc", 300);
        assertEquals(300, result);

        //If the value can not parse to int ,it will log the error and return -1
        result = PropertyUtils.getInt("test.server.testnumber");
        assertSame(-1, result);
    }

    /**
     * Test getEnum
     */
    @Test
    public void testGetEnum() {

        //Expected MASTER
<<<<<<< HEAD
        ZKNodeType zkNodeType = PropertyUtils.getEnum("test.server.enum1", ZKNodeType.class, ZKNodeType.WORKER);
        assertEquals(zkNodeType, ZKNodeType.MASTER);

        //Expected DEAD_SERVER
        zkNodeType = PropertyUtils.getEnum("test.server.enum2", ZKNodeType.class, ZKNodeType.WORKER);
        assertEquals(zkNodeType, ZKNodeType.DEAD_SERVER);

        //If key is null, then return defaultval
        zkNodeType = PropertyUtils.getEnum(null, ZKNodeType.class, ZKNodeType.WORKER);
        assertEquals(zkNodeType, ZKNodeType.WORKER);

        //If the value doesn't define in enum ,it will log the error and return -1
        zkNodeType = PropertyUtils.getEnum("test.server.enum3", ZKNodeType.class, ZKNodeType.WORKER);
        assertEquals(zkNodeType, ZKNodeType.WORKER);
=======
        ZKNodeType zkNodeType = PropertyUtils.getEnum("test.server.enum1", ZKNodeType.class,ZKNodeType.WORKER);
        assertEquals(ZKNodeType.MASTER, zkNodeType);

        //Expected DEAD_SERVER
        zkNodeType = PropertyUtils.getEnum("test.server.enum2", ZKNodeType.class,ZKNodeType.WORKER);
        assertEquals(ZKNodeType.DEAD_SERVER, zkNodeType);

        //If key is null, then return defaultval
        zkNodeType = PropertyUtils.getEnum(null, ZKNodeType.class,ZKNodeType.WORKER);
        assertEquals(ZKNodeType.WORKER, zkNodeType);

        //If the value doesn't define in enum ,it will log the error and return -1
        zkNodeType = PropertyUtils.getEnum("test.server.enum3", ZKNodeType.class,ZKNodeType.WORKER);
        assertEquals(ZKNodeType.WORKER, zkNodeType);
>>>>>>> 690e4eae
    }

}<|MERGE_RESOLUTION|>--- conflicted
+++ resolved
@@ -17,17 +17,12 @@
 
 package org.apache.dolphinscheduler.alert.utils;
 
-import static org.junit.Assert.assertEquals;
-import static org.junit.Assert.assertFalse;
-import static org.junit.Assert.assertNull;
-import static org.junit.Assert.assertSame;
-import static org.junit.Assert.assertTrue;
-
 import org.apache.dolphinscheduler.common.enums.ZKNodeType;
-
 import org.junit.Test;
 import org.slf4j.Logger;
 import org.slf4j.LoggerFactory;
+
+import static org.junit.Assert.*;
 
 /**
  * Test PropertyUtils
@@ -201,22 +196,6 @@
     public void testGetEnum() {
 
         //Expected MASTER
-<<<<<<< HEAD
-        ZKNodeType zkNodeType = PropertyUtils.getEnum("test.server.enum1", ZKNodeType.class, ZKNodeType.WORKER);
-        assertEquals(zkNodeType, ZKNodeType.MASTER);
-
-        //Expected DEAD_SERVER
-        zkNodeType = PropertyUtils.getEnum("test.server.enum2", ZKNodeType.class, ZKNodeType.WORKER);
-        assertEquals(zkNodeType, ZKNodeType.DEAD_SERVER);
-
-        //If key is null, then return defaultval
-        zkNodeType = PropertyUtils.getEnum(null, ZKNodeType.class, ZKNodeType.WORKER);
-        assertEquals(zkNodeType, ZKNodeType.WORKER);
-
-        //If the value doesn't define in enum ,it will log the error and return -1
-        zkNodeType = PropertyUtils.getEnum("test.server.enum3", ZKNodeType.class, ZKNodeType.WORKER);
-        assertEquals(zkNodeType, ZKNodeType.WORKER);
-=======
         ZKNodeType zkNodeType = PropertyUtils.getEnum("test.server.enum1", ZKNodeType.class,ZKNodeType.WORKER);
         assertEquals(ZKNodeType.MASTER, zkNodeType);
 
@@ -231,7 +210,6 @@
         //If the value doesn't define in enum ,it will log the error and return -1
         zkNodeType = PropertyUtils.getEnum("test.server.enum3", ZKNodeType.class,ZKNodeType.WORKER);
         assertEquals(ZKNodeType.WORKER, zkNodeType);
->>>>>>> 690e4eae
     }
 
 }