/*
 * Licensed to the Apache Software Foundation (ASF) under one or more
 * contributor license agreements.  See the NOTICE file distributed with
 * this work for additional information regarding copyright ownership.
 * The ASF licenses this file to You under the Apache License, Version 2.0
 * (the "License"); you may not use this file except in compliance with
 * the License.  You may obtain a copy of the License at
 *
 *    http://www.apache.org/licenses/LICENSE-2.0
 *
 * Unless required by applicable law or agreed to in writing, software
 * distributed under the License is distributed on an "AS IS" BASIS,
 * WITHOUT WARRANTIES OR CONDITIONS OF ANY KIND, either express or implied.
 * See the License for the specific language governing permissions and
 * limitations under the License.
 */
package org.apache.dolphinscheduler.alert.utils;

import org.apache.dolphinscheduler.common.enums.ShowType;
import org.apache.dolphinscheduler.common.utils.StringUtils;
import org.apache.dolphinscheduler.common.utils.*;

<<<<<<< HEAD
import com.google.common.reflect.TypeToken;
import org.apache.dolphinscheduler.spi.alert.AlertInfo;
import org.apache.dolphinscheduler.spi.utils.JacksonUtils;
=======
import org.apache.dolphinscheduler.plugin.model.AlertData;
>>>>>>> 2a54b7ac
import org.apache.http.HttpEntity;
import org.apache.http.client.methods.CloseableHttpResponse;
import org.apache.http.client.methods.HttpGet;
import org.apache.http.client.methods.HttpPost;
import org.apache.http.entity.StringEntity;
import org.apache.http.impl.client.CloseableHttpClient;
import org.apache.http.impl.client.HttpClients;
import org.apache.http.util.EntityUtils;
import org.slf4j.Logger;
import org.slf4j.LoggerFactory;

import java.io.IOException;
import java.util.*;

/**
 * Enterprise WeChat utils
 */
public class EnterpriseWeChatUtils {

    public static final Logger logger = LoggerFactory.getLogger(EnterpriseWeChatUtils.class);

    private static final String ENTERPRISE_WE_CHAT_CORP_ID = PropertyUtils.getString(Constants.ENTERPRISE_WECHAT_CORP_ID);

    private static final String ENTERPRISE_WE_CHAT_SECRET = PropertyUtils.getString(Constants.ENTERPRISE_WECHAT_SECRET);

    private static final String ENTERPRISE_WE_CHAT_TOKEN_URL = PropertyUtils.getString(Constants.ENTERPRISE_WECHAT_TOKEN_URL);
    private static final String ENTERPRISE_WE_CHAT_TOKEN_URL_REPLACE = ENTERPRISE_WE_CHAT_TOKEN_URL == null ? null : ENTERPRISE_WE_CHAT_TOKEN_URL
            .replaceAll("\\$corpId", ENTERPRISE_WE_CHAT_CORP_ID)
            .replaceAll("\\$secret", ENTERPRISE_WE_CHAT_SECRET);

    private static final String ENTERPRISE_WE_CHAT_PUSH_URL = PropertyUtils.getString(Constants.ENTERPRISE_WECHAT_PUSH_URL);

    private static final String ENTERPRISE_WE_CHAT_TEAM_SEND_MSG = PropertyUtils.getString(Constants.ENTERPRISE_WECHAT_TEAM_SEND_MSG);

    private static final String ENTERPRISE_WE_CHAT_USER_SEND_MSG = PropertyUtils.getString(Constants.ENTERPRISE_WECHAT_USER_SEND_MSG);

    public static final String ENTERPRISE_WE_CHAT_AGENT_ID = PropertyUtils.getString(Constants.ENTERPRISE_WECHAT_AGENT_ID);

    public static final String ENTERPRISE_WE_CHAT_USERS = PropertyUtils.getString(Constants.ENTERPRISE_WECHAT_USERS);

    /**
     * get Enterprise WeChat is enable
     *
     * @return isEnable
     */
    public static boolean isEnable() {
        Boolean isEnable = null;
        try {
            isEnable = PropertyUtils.getBoolean(Constants.ENTERPRISE_WECHAT_ENABLE);
        } catch (Exception e) {
            logger.error(e.getMessage(), e);
        }
        if (isEnable == null) {
            return false;
        }
        return isEnable;
    }

    /**
     * get Enterprise WeChat token info
     *
     * @return token string info
     * @throws IOException the IOException
     */
    public static String getToken() throws IOException {
        String resp;

        CloseableHttpClient httpClient = HttpClients.createDefault();
        try {
            HttpGet httpGet = new HttpGet(ENTERPRISE_WE_CHAT_TOKEN_URL_REPLACE);
            CloseableHttpResponse response = httpClient.execute(httpGet);
            try {
                HttpEntity entity = response.getEntity();
                resp = EntityUtils.toString(entity, Constants.UTF_8);
                EntityUtils.consume(entity);
            } finally {
                response.close();
            }

            Map<String, String> map = JSONUtils.toMap(resp);
            if (map != null) {
                return map.get("access_token");
            } else {
                return null;
            }
        } finally {
            httpClient.close();
        }
    }

    /**
     * make team single Enterprise WeChat message
     *
     * @param toParty the toParty
     * @param agentId the agentId
     * @param msg     the msg
     * @return Enterprise WeChat send message
     */
    public static String makeTeamSendMsg(String toParty, String agentId, String msg) {
        return ENTERPRISE_WE_CHAT_TEAM_SEND_MSG.replaceAll("\\$toParty", toParty)
                .replaceAll("\\$agentId", agentId)
                .replaceAll("\\$msg", msg);
    }

    /**
     * make team multi Enterprise WeChat message
     *
     * @param toParty the toParty
     * @param agentId the agentId
     * @param msg     the msg
     * @return Enterprise WeChat send message
     */
    public static String makeTeamSendMsg(Collection<String> toParty, String agentId, String msg) {
        String listParty = FuncUtils.mkString(toParty, "|");
        return ENTERPRISE_WE_CHAT_TEAM_SEND_MSG.replaceAll("\\$toParty", listParty)
                .replaceAll("\\$agentId", agentId)
                .replaceAll("\\$msg", msg);
    }

    /**
     * make team single user message
     *
     * @param toUser  the toUser
     * @param agentId the agentId
     * @param msg     the msg
     * @return Enterprise WeChat send message
     */
    public static String makeUserSendMsg(String toUser, String agentId, String msg) {
        return ENTERPRISE_WE_CHAT_USER_SEND_MSG.replaceAll("\\$toUser", toUser)
                .replaceAll("\\$agentId", agentId)
                .replaceAll("\\$msg", msg);
    }

    /**
     * make team multi user message
     *
     * @param toUser  the toUser
     * @param agentId the agentId
     * @param msg     the msg
     * @return Enterprise WeChat send message
     */
    public static String makeUserSendMsg(Collection<String> toUser, String agentId, String msg) {
        String listUser = FuncUtils.mkString(toUser, "|");
        return ENTERPRISE_WE_CHAT_USER_SEND_MSG.replaceAll("\\$toUser", listUser)
                .replaceAll("\\$agentId", agentId)
                .replaceAll("\\$msg", msg);
    }

    /**
     * send Enterprise WeChat
     *
     * @param charset the charset
     * @param data    the data
     * @param token   the token
     * @return Enterprise WeChat resp, demo: {"errcode":0,"errmsg":"ok","invaliduser":""}
     * @throws IOException the IOException
     */
    public static String sendEnterpriseWeChat(String charset, String data, String token) throws IOException {
        String enterpriseWeChatPushUrlReplace = ENTERPRISE_WE_CHAT_PUSH_URL.replaceAll("\\$token", token);

        CloseableHttpClient httpClient = HttpClients.createDefault();
        try {
            HttpPost httpPost = new HttpPost(enterpriseWeChatPushUrlReplace);
            httpPost.setEntity(new StringEntity(data, charset));
            CloseableHttpResponse response = httpClient.execute(httpPost);
            String resp;
            try {
                HttpEntity entity = response.getEntity();
                resp = EntityUtils.toString(entity, charset);
                EntityUtils.consume(entity);
            } finally {
                response.close();
            }
            logger.info("Enterprise WeChat send [{}], param:{}, resp:{}",
                    ENTERPRISE_WE_CHAT_PUSH_URL, data, resp);
            return resp;
        } finally {
            httpClient.close();
        }
    }

    /**
     * convert table to markdown style
     *
     * @param title   the title
     * @param content the content
     * @return markdown table content
     */
<<<<<<< HEAD
    public static String markdownTable(String title,String content){
        List<LinkedHashMap> mapItemsList = JacksonUtils.toList(content, LinkedHashMap.class);
=======
    public static String markdownTable(String title, String content) {
        List<LinkedHashMap> mapItemsList = JSONUtils.toList(content, LinkedHashMap.class);
>>>>>>> 2a54b7ac
        StringBuilder contents = new StringBuilder(200);

        if (null != mapItemsList) {
            for (LinkedHashMap mapItems : mapItemsList) {
                Set<Map.Entry<String, String>> entries = mapItems.entrySet();
                Iterator<Map.Entry<String, String>> iterator = entries.iterator();
                StringBuilder t = new StringBuilder(String.format("`%s`%s", title, Constants.MARKDOWN_ENTER));

                while (iterator.hasNext()) {

                    Map.Entry<String, String> entry = iterator.next();
                    t.append(Constants.MARKDOWN_QUOTE);
                    t.append(entry.getKey()).append(":").append(entry.getValue());
                    t.append(Constants.MARKDOWN_ENTER);
                }
                contents.append(t);
            }
        }
        return contents.toString();
    }

    /**
     * convert text to markdown style
     *
     * @param title   the title
     * @param content the content
     * @return markdown text
     */
    public static String markdownText(String title, String content) {
        if (StringUtils.isNotEmpty(content)) {
            List<String> list;
            try {
<<<<<<< HEAD
                list = JacksonUtils.toList(content,String.class);
            }catch (Exception e){
                logger.error("json format exception",e);
=======
                list = JSONUtils.toList(content, String.class);
            } catch (Exception e) {
                logger.error("json format exception", e);
>>>>>>> 2a54b7ac
                return null;
            }

            StringBuilder contents = new StringBuilder(100);
            contents.append(String.format("`%s`%n", title));
            for (String str : list) {
                contents.append(Constants.MARKDOWN_QUOTE);
                contents.append(str);
                contents.append(Constants.MARKDOWN_ENTER);
            }

            return contents.toString();

        }
        return null;
    }

    /**
     * Determine the mardown style based on the show type of the alert
     *
     * @return the markdown alert table/text
     */
<<<<<<< HEAD
    public static String markdownByAlert(AlertInfo alertInfo){
        String result = "";
        String showType = alertInfo.getProp("showType").toString();
        if (showType.equals(ShowType.TABLE.getDescp())) {
            result = markdownTable(alertInfo.getAlertData().getTitle(),alertInfo.getAlertData().getContent());
        }else if(showType.equals(ShowType.TEXT.getDescp())){
            result = markdownText(alertInfo.getAlertData().getTitle(),alertInfo.getAlertData().getContent());
=======
    public static String markdownByAlert(AlertData alert) {
        String result = "";
        if (alert.getShowType().equals(ShowType.TABLE.getDescp())) {
            result = markdownTable(alert.getTitle(), alert.getContent());
        } else if (alert.getShowType().equals(ShowType.TEXT.getDescp())) {
            result = markdownText(alert.getTitle(), alert.getContent());
>>>>>>> 2a54b7ac
        }
        return result;

    }
}<|MERGE_RESOLUTION|>--- conflicted
+++ resolved
@@ -20,13 +20,7 @@
 import org.apache.dolphinscheduler.common.utils.StringUtils;
 import org.apache.dolphinscheduler.common.utils.*;
 
-<<<<<<< HEAD
-import com.google.common.reflect.TypeToken;
 import org.apache.dolphinscheduler.spi.alert.AlertInfo;
-import org.apache.dolphinscheduler.spi.utils.JacksonUtils;
-=======
-import org.apache.dolphinscheduler.plugin.model.AlertData;
->>>>>>> 2a54b7ac
 import org.apache.http.HttpEntity;
 import org.apache.http.client.methods.CloseableHttpResponse;
 import org.apache.http.client.methods.HttpGet;
@@ -215,13 +209,8 @@
      * @param content the content
      * @return markdown table content
      */
-<<<<<<< HEAD
-    public static String markdownTable(String title,String content){
-        List<LinkedHashMap> mapItemsList = JacksonUtils.toList(content, LinkedHashMap.class);
-=======
     public static String markdownTable(String title, String content) {
         List<LinkedHashMap> mapItemsList = JSONUtils.toList(content, LinkedHashMap.class);
->>>>>>> 2a54b7ac
         StringBuilder contents = new StringBuilder(200);
 
         if (null != mapItemsList) {
@@ -254,15 +243,9 @@
         if (StringUtils.isNotEmpty(content)) {
             List<String> list;
             try {
-<<<<<<< HEAD
-                list = JacksonUtils.toList(content,String.class);
-            }catch (Exception e){
-                logger.error("json format exception",e);
-=======
                 list = JSONUtils.toList(content, String.class);
             } catch (Exception e) {
                 logger.error("json format exception", e);
->>>>>>> 2a54b7ac
                 return null;
             }
 
@@ -285,22 +268,13 @@
      *
      * @return the markdown alert table/text
      */
-<<<<<<< HEAD
     public static String markdownByAlert(AlertInfo alertInfo){
         String result = "";
-        String showType = alertInfo.getProp("showType").toString();
+        String showType = alertInfo.getAlertParams();
         if (showType.equals(ShowType.TABLE.getDescp())) {
             result = markdownTable(alertInfo.getAlertData().getTitle(),alertInfo.getAlertData().getContent());
         }else if(showType.equals(ShowType.TEXT.getDescp())){
             result = markdownText(alertInfo.getAlertData().getTitle(),alertInfo.getAlertData().getContent());
-=======
-    public static String markdownByAlert(AlertData alert) {
-        String result = "";
-        if (alert.getShowType().equals(ShowType.TABLE.getDescp())) {
-            result = markdownTable(alert.getTitle(), alert.getContent());
-        } else if (alert.getShowType().equals(ShowType.TEXT.getDescp())) {
-            result = markdownText(alert.getTitle(), alert.getContent());
->>>>>>> 2a54b7ac
         }
         return result;
 
