--- conflicted
+++ resolved
@@ -1,4 +1,3 @@
-<<<<<<< HEAD
 ///*
 // * Licensed to the Apache Software Foundation (ASF) under one or more
 // * contributor license agreements.  See the NOTICE file distributed with
@@ -60,7 +59,7 @@
 //
 //    public static final String STARTTLS_ENABLE = PropertyUtils.getString(Constants.MAIL_SMTP_STARTTLS_ENABLE);
 //
-//    public static final String SSL_ENABLE = PropertyUtils.getString(Constants.MAIL_SMTP_SSL_ENABLE);
+//    public static final Boolean SSL_ENABLE = PropertyUtils.getBoolean(Constants.MAIL_SMTP_SSL_ENABLE);
 //
 //    public static final String SSL_TRUST = PropertyUtils.getString(Constants.MAIL_SMTP_SSL_TRUST);
 //
@@ -214,6 +213,7 @@
 //
 //    /**
 //     * get session
+//     *
 //     * @return the new Session
 //     */
 //    private static Session getSession() {
@@ -223,8 +223,10 @@
 //        props.setProperty(Constants.MAIL_SMTP_AUTH, Constants.STRING_TRUE);
 //        props.setProperty(Constants.MAIL_TRANSPORT_PROTOCOL, MAIL_PROTOCOL);
 //        props.setProperty(Constants.MAIL_SMTP_STARTTLS_ENABLE, STARTTLS_ENABLE);
-//        props.setProperty(Constants.MAIL_SMTP_SSL_ENABLE, SSL_ENABLE);
-//        props.setProperty(Constants.MAIL_SMTP_SSL_TRUST, SSL_TRUST);
+//        if (SSL_ENABLE) {
+//            props.setProperty(Constants.MAIL_SMTP_SSL_ENABLE, "true");
+//            props.setProperty(Constants.MAIL_SMTP_SSL_TRUST, SSL_TRUST);
+//        }
 //
 //        Authenticator auth = new Authenticator() {
 //            @Override
@@ -347,358 +349,4 @@
 //    }
 //
 //
-//}
-=======
-/*
- * Licensed to the Apache Software Foundation (ASF) under one or more
- * contributor license agreements.  See the NOTICE file distributed with
- * this work for additional information regarding copyright ownership.
- * The ASF licenses this file to You under the Apache License, Version 2.0
- * (the "License"); you may not use this file except in compliance with
- * the License.  You may obtain a copy of the License at
- *
- *    http://www.apache.org/licenses/LICENSE-2.0
- *
- * Unless required by applicable law or agreed to in writing, software
- * distributed under the License is distributed on an "AS IS" BASIS,
- * WITHOUT WARRANTIES OR CONDITIONS OF ANY KIND, either express or implied.
- * See the License for the specific language governing permissions and
- * limitations under the License.
- */
-package org.apache.dolphinscheduler.alert.utils;
-
-import org.apache.dolphinscheduler.alert.template.AlertTemplate;
-import org.apache.dolphinscheduler.alert.template.AlertTemplateFactory;
-import org.apache.dolphinscheduler.common.enums.ShowType;
-import org.apache.commons.mail.EmailException;
-import org.apache.commons.mail.HtmlEmail;
-import org.apache.dolphinscheduler.common.utils.CollectionUtils;
-import org.apache.dolphinscheduler.common.utils.StringUtils;
-import org.slf4j.Logger;
-import org.slf4j.LoggerFactory;
-
-import javax.mail.*;
-import javax.mail.internet.*;
-import java.io.*;
-import java.util.*;
-
-
-/**
- * mail utils
- */
-public class MailUtils {
-
-    public static final Logger logger = LoggerFactory.getLogger(MailUtils.class);
-
-    public static final String MAIL_PROTOCOL = PropertyUtils.getString(Constants.MAIL_PROTOCOL);
-
-    public static final String MAIL_SERVER_HOST = PropertyUtils.getString(Constants.MAIL_SERVER_HOST);
-
-    public static final Integer MAIL_SERVER_PORT = PropertyUtils.getInt(Constants.MAIL_SERVER_PORT);
-
-    public static final String MAIL_SENDER = PropertyUtils.getString(Constants.MAIL_SENDER);
-
-    public static final String MAIL_USER = PropertyUtils.getString(Constants.MAIL_USER);
-
-    public static final String MAIL_PASSWD = PropertyUtils.getString(Constants.MAIL_PASSWD);
-
-    public static final Boolean MAIL_USE_START_TLS = PropertyUtils.getBoolean(Constants.MAIL_SMTP_STARTTLS_ENABLE);
-
-    public static final Boolean MAIL_USE_SSL = PropertyUtils.getBoolean(Constants.MAIL_SMTP_SSL_ENABLE);
-
-    public static final String xlsFilePath = PropertyUtils.getString(Constants.XLS_FILE_PATH,"/tmp/xls");
-
-    public static final String STARTTLS_ENABLE = PropertyUtils.getString(Constants.MAIL_SMTP_STARTTLS_ENABLE);
-
-    public static final Boolean SSL_ENABLE = PropertyUtils.getBoolean(Constants.MAIL_SMTP_SSL_ENABLE);
-
-    public static final String SSL_TRUST = PropertyUtils.getString(Constants.MAIL_SMTP_SSL_TRUST);
-
-    public static final AlertTemplate alertTemplate = AlertTemplateFactory.getMessageTemplate();
-
-    //Solve the problem of messy Chinese name in excel attachment
-    static {
-        System.setProperty("mail.mime.splitlongparameters","false");
-    }
-
-    /**
-     * send mail to receivers
-     * @param receivers the receiver list
-     * @param title the title
-     * @param content the content
-     * @param showType the show type
-     * @return the result map
-     */
-    public static Map<String,Object> sendMails(Collection<String> receivers, String title, String content,String showType) {
-        return sendMails(receivers, null, title, content, showType);
-    }
-
-    /**
-     * send mail
-     * @param receivers the receiver list
-     * @param receiversCc cc list
-     * @param title the title
-     * @param content the content
-     * @param showType the show type
-     * @return the send result
-     */
-    public static Map<String,Object> sendMails(Collection<String> receivers, Collection<String> receiversCc, String title, String content, String showType) {
-        Map<String,Object> retMap = new HashMap<>();
-        retMap.put(Constants.STATUS, false);
-
-        // if there is no receivers && no receiversCc, no need to process
-        if (CollectionUtils.isEmpty(receivers) && CollectionUtils.isEmpty(receiversCc)) {
-            return retMap;
-        }
-
-        receivers.removeIf(StringUtils::isEmpty);
-
-        if (showType.equals(ShowType.TABLE.getDescp()) || showType.equals(ShowType.TEXT.getDescp())) {
-            // send email
-            HtmlEmail email = new HtmlEmail();
-
-            try {
-                Session session = getSession();
-                email.setMailSession(session);
-                email.setFrom(MAIL_SENDER);
-                email.setCharset(Constants.UTF_8);
-                if (CollectionUtils.isNotEmpty(receivers)){
-                    // receivers mail
-                    for (String receiver : receivers) {
-                        email.addTo(receiver);
-                    }
-                }
-
-                if (CollectionUtils.isNotEmpty(receiversCc)){
-                    //cc
-                    for (String receiverCc : receiversCc) {
-                        email.addCc(receiverCc);
-                    }
-                }
-                // sender mail
-                return getStringObjectMap(title, content, showType, retMap, email);
-            } catch (Exception e) {
-                handleException(receivers, retMap, e);
-            }
-        }else if (showType.equals(ShowType.ATTACHMENT.getDescp()) || showType.equals(ShowType.TABLEATTACHMENT.getDescp())) {
-            try {
-
-                String partContent = (showType.equals(ShowType.ATTACHMENT.getDescp()) ? "Please see the attachment " + title + Constants.EXCEL_SUFFIX_XLS : htmlTable(content,false));
-
-                attachment(receivers,receiversCc,title,content,partContent);
-
-                retMap.put(Constants.STATUS, true);
-                return retMap;
-            }catch (Exception e){
-                handleException(receivers, retMap, e);
-                return retMap;
-            }
-        }
-        return retMap;
-
-    }
-
-    /**
-     * html table content
-     * @param content the content
-     * @param showAll if show the whole content
-     * @return the html table form
-     */
-    private static String htmlTable(String content, boolean showAll){
-        return alertTemplate.getMessageFromTemplate(content,ShowType.TABLE,showAll);
-    }
-
-    /**
-     * html table content
-     * @param content the content
-     * @return the html table form
-     */
-    private static String htmlTable(String content){
-        return htmlTable(content,true);
-    }
-
-    /**
-     * html text content
-     * @param content the content
-     * @return text in html form
-     */
-    private static String htmlText(String content){
-        return alertTemplate.getMessageFromTemplate(content,ShowType.TEXT);
-    }
-
-    /**
-     * send mail as Excel attachment
-     * @param receivers the receiver list
-     * @param title the title
-     * @throws Exception
-     */
-    private static void attachment(Collection<String> receivers,Collection<String> receiversCc,String title,String content,String partContent)throws Exception{
-        MimeMessage msg = getMimeMessage(receivers);
-
-        attachContent(receiversCc, title, content,partContent, msg);
-    }
-
-    /**
-     * get MimeMessage
-     * @param receivers receivers
-     * @return the MimeMessage
-     * @throws MessagingException
-     */
-    private static MimeMessage getMimeMessage(Collection<String> receivers) throws MessagingException {
-
-        // 1. The first step in creating mail: creating session
-        Session session = getSession();
-        // Setting debug mode, can be turned off
-        session.setDebug(false);
-
-        // 2. creating mail: Creating a MimeMessage
-        MimeMessage msg = new MimeMessage(session);
-        // 3. set sender
-        msg.setFrom(new InternetAddress(MAIL_SENDER));
-        // 4. set receivers
-        for (String receiver : receivers) {
-            msg.addRecipients(Message.RecipientType.TO, InternetAddress.parse(receiver));
-        }
-        return msg;
-    }
-
-    /**
-     * get session
-     *
-     * @return the new Session
-     */
-    private static Session getSession() {
-        Properties props = new Properties();
-        props.setProperty(Constants.MAIL_HOST, MAIL_SERVER_HOST);
-        props.setProperty(Constants.MAIL_PORT, String.valueOf(MAIL_SERVER_PORT));
-        props.setProperty(Constants.MAIL_SMTP_AUTH, Constants.STRING_TRUE);
-        props.setProperty(Constants.MAIL_TRANSPORT_PROTOCOL, MAIL_PROTOCOL);
-        props.setProperty(Constants.MAIL_SMTP_STARTTLS_ENABLE, STARTTLS_ENABLE);
-        if (SSL_ENABLE) {
-            props.setProperty(Constants.MAIL_SMTP_SSL_ENABLE, "true");
-            props.setProperty(Constants.MAIL_SMTP_SSL_TRUST, SSL_TRUST);
-        }
-
-        Authenticator auth = new Authenticator() {
-            @Override
-            protected PasswordAuthentication getPasswordAuthentication() {
-                // mail username and password
-                return new PasswordAuthentication(MAIL_USER, MAIL_PASSWD);
-            }
-        };
-
-        return Session.getInstance(props, auth);
-    }
-
-    /**
-     * attach content
-     * @param receiversCc the cc list
-     * @param title the title
-     * @param content the content
-     * @param partContent the partContent
-     * @param msg the message
-     * @throws MessagingException
-     * @throws IOException
-     */
-    private static void attachContent(Collection<String> receiversCc, String title, String content, String partContent,MimeMessage msg) throws MessagingException, IOException {
-        /**
-         * set receiverCc
-         */
-        if(CollectionUtils.isNotEmpty(receiversCc)){
-            for (String receiverCc : receiversCc){
-                msg.addRecipients(Message.RecipientType.CC, InternetAddress.parse(receiverCc));
-            }
-        }
-
-        // set subject
-        msg.setSubject(title);
-        MimeMultipart partList = new MimeMultipart();
-        // set signature
-        MimeBodyPart part1 = new MimeBodyPart();
-        part1.setContent(partContent, Constants.TEXT_HTML_CHARSET_UTF_8);
-        // set attach file
-        MimeBodyPart part2 = new MimeBodyPart();
-        File file = new File(xlsFilePath + Constants.SINGLE_SLASH +  title + Constants.EXCEL_SUFFIX_XLS);
-        if (!file.getParentFile().exists()) {
-            file.getParentFile().mkdirs();
-        }
-        // make excel file
-
-        ExcelUtils.genExcelFile(content,title,xlsFilePath);
-
-        part2.attachFile(file);
-        part2.setFileName(MimeUtility.encodeText(title + Constants.EXCEL_SUFFIX_XLS,Constants.UTF_8,"B"));
-        // add components to collection
-        partList.addBodyPart(part1);
-        partList.addBodyPart(part2);
-        msg.setContent(partList);
-        // 5. send Transport
-        Transport.send(msg);
-        // 6. delete saved file
-        deleteFile(file);
-    }
-
-    /**
-     * the string object map
-     * @param title the title
-     * @param content the content
-     * @param showType the showType
-     * @param retMap the result map
-     * @param email the email
-     * @return the result map
-     * @throws EmailException
-     */
-    private static Map<String, Object> getStringObjectMap(String title, String content, String showType, Map<String, Object> retMap, HtmlEmail email) throws EmailException {
-
-        /**
-         * the subject of the message to be sent
-         */
-        email.setSubject(title);
-        /**
-         * to send information, you can use HTML tags in mail content because of the use of HtmlEmail
-         */
-        if (showType.equals(ShowType.TABLE.getDescp())) {
-            email.setMsg(htmlTable(content));
-        } else if (showType.equals(ShowType.TEXT.getDescp())) {
-            email.setMsg(htmlText(content));
-        }
-
-        // send
-        email.send();
-
-        retMap.put(Constants.STATUS, true);
-
-        return retMap;
-    }
-
-    /**
-     * file delete
-     * @param file the file to delete
-     */
-    public static void deleteFile(File file){
-        if(file.exists()){
-            if(file.delete()){
-                logger.info("delete success: {}",file.getAbsolutePath() + file.getName());
-            }else{
-                logger.info("delete fail: {}", file.getAbsolutePath() + file.getName());
-            }
-        }else{
-            logger.info("file not exists: {}", file.getAbsolutePath() + file.getName());
-        }
-    }
-
-
-    /**
-     * handle exception
-     * @param receivers the receiver list
-     * @param retMap the result map
-     * @param e the exception
-     */
-    private static void handleException(Collection<String> receivers, Map<String, Object> retMap, Exception e) {
-        logger.error("Send email to {} failed", receivers, e);
-        retMap.put(Constants.MESSAGE, "Send email to {" + String.join(",", receivers) + "} failed，" + e.toString());
-    }
-
-
-}
->>>>>>> 0b095e78
+//}