--- conflicted
+++ resolved
@@ -265,13 +265,9 @@
             file.getParentFile().mkdirs();
         }
         // make excel file
-<<<<<<< HEAD
+
         ExcelUtils.genExcelFile(content,title,xlsFilePath);
 
-=======
-        ExcelUtils.genExcelFile(content,title, xlsFilePath);
-        File file = new File(xlsFilePath + Constants.SINGLE_SLASH +  title + Constants.EXCEL_SUFFIX_XLS);
->>>>>>> d6798c6d
         part2.attachFile(file);
         part2.setFileName(MimeUtility.encodeText(title + Constants.EXCEL_SUFFIX_XLS,Constants.UTF_8,"B"));
         // add components to collection
