--- conflicted
+++ resolved
@@ -15,16 +15,7 @@
  * limitations under the License.
  */
 
-<<<<<<< HEAD
-import axios, {
-  AxiosRequestConfig,
-  AxiosResponse,
-  AxiosError,
-  AxiosRequestHeaders, AxiosProxyConfig,
-} from 'axios'
-=======
 import axios, { AxiosRequestConfig, AxiosResponse, AxiosError } from 'axios'
->>>>>>> 67748279
 import qs from 'qs'
 import _ from 'lodash'
 import { useUserStore } from '@/store/user/user'
