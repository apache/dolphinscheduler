--- conflicted
+++ resolved
@@ -55,12 +55,12 @@
   const localesOptions = [
     {
       label: 'English',
-      key: 'en_US',
+      key: 'en_US'
     },
     {
       label: '中文',
-      key: 'zh_CN',
-    },
+      key: 'zh_CN'
+    }
   ]
 
   const state = reactive({
@@ -69,7 +69,7 @@
     userDropdownOptions: [],
     menuOptions: [],
     headerMenuOptions: [],
-    sideMenuOptions: [],
+    sideMenuOptions: []
   })
 
   const changeMenuOption = (state: any) => {
@@ -78,7 +78,7 @@
         label: t('menu.home'),
         key: 'home',
         icon: renderIcon(HomeOutlined),
-        isShowSide: false,
+        isShowSide: false
       },
       {
         label: t('menu.project'),
@@ -89,12 +89,12 @@
           {
             label: t('menu.workflow_monitoring'),
             key: 'workflow-monitoring',
-            icon: renderIcon(FundProjectionScreenOutlined),
+            icon: renderIcon(FundProjectionScreenOutlined)
           },
           {
             label: t('menu.workflow_relationships'),
             key: 'workflow-relationships',
-            icon: renderIcon(PartitionOutlined),
+            icon: renderIcon(PartitionOutlined)
           },
           {
             label: t('menu.workflow'),
@@ -103,23 +103,23 @@
             children: [
               {
                 label: t('menu.workflow_definition'),
-                key: 'workflow-definition',
+                key: 'workflow-definition'
               },
               {
                 label: t('menu.workflow_instance'),
-                key: 'workflow-instance',
+                key: 'workflow-instance'
               },
               {
                 label: t('menu.task_instance'),
-                key: 'task-instance',
+                key: 'task-instance'
               },
               {
                 label: t('menu.task_definition'),
-                key: 'task-definition',
-              },
-            ],
-          },
-        ],
+                key: 'task-definition'
+              }
+            ]
+          }
+        ]
       },
       {
         label: t('menu.resources'),
@@ -130,7 +130,7 @@
           {
             label: t('menu.file_manage'),
             key: 'file-manage',
-            icon: renderIcon(FileSearchOutlined),
+            icon: renderIcon(FileSearchOutlined)
           },
           {
             label: t('menu.udf_manage'),
@@ -139,13 +139,13 @@
             children: [
               {
                 label: t('menu.resource_manage'),
-                key: 'resource-manage',
+                key: 'resource-manage'
               },
               {
                 label: t('menu.function_manage'),
-                key: 'function-manage',
-              },
-            ],
+                key: 'function-manage'
+              }
+            ]
           },
           {
             label: t('menu.task_group_manage'),
@@ -158,13 +158,14 @@
               }
             ],
           },
-        ],
+        ]
       },
       {
         label: t('menu.datasource'),
         key: 'datasource',
         icon: renderIcon(DatabaseOutlined),
         isShowSide: false,
+        children: []
       },
       {
         label: t('menu.monitor'),
@@ -179,17 +180,17 @@
             children: [
               {
                 label: t('menu.master'),
-                key: 'master',
+                key: 'master'
               },
               {
                 label: t('menu.worker'),
-                key: 'worker',
+                key: 'worker'
               },
               {
                 label: t('menu.db'),
-                key: 'db',
-              },
-            ],
+                key: 'db'
+              }
+            ]
           },
           {
             label: t('menu.statistical_manage'),
@@ -198,11 +199,11 @@
             children: [
               {
                 label: t('menu.statistics'),
-                key: 'statistics',
-              },
-            ],
-          },
-        ],
+                key: 'statistics'
+              }
+            ]
+          }
+        ]
       },
       {
         label: t('menu.security'),
@@ -213,69 +214,63 @@
           {
             label: t('menu.tenant_manage'),
             key: 'tenant-manage',
-            icon: renderIcon(UsergroupAddOutlined),
+            icon: renderIcon(UsergroupAddOutlined)
           },
           {
             label: t('menu.user_manage'),
             key: 'user-manage',
-            icon: renderIcon(UserAddOutlined),
+            icon: renderIcon(UserAddOutlined)
           },
           {
             label: t('menu.alarm_group_manage'),
             key: 'alarm-group-manage',
-            icon: renderIcon(WarningOutlined),
+            icon: renderIcon(WarningOutlined)
           },
           {
             label: t('menu.alarm_instance_manage'),
             key: 'alarm-instance-manage',
-            icon: renderIcon(InfoCircleOutlined),
+            icon: renderIcon(InfoCircleOutlined)
           },
           {
             label: t('menu.worker_group_manage'),
             key: 'worker-group-manage',
-            icon: renderIcon(ControlOutlined),
+            icon: renderIcon(ControlOutlined)
           },
           {
             label: t('menu.yarn_queue_manage'),
             key: 'yarn-queue-manage',
-            icon: renderIcon(SlackOutlined),
-          },
-          {
-<<<<<<< HEAD
-            label: t('menu.environmental_manage'),
-            key: 'environmental-manage',
-            icon: renderIcon(EnvironmentOutlined),
-=======
+            icon: renderIcon(SlackOutlined)
+          },
+          {
             label: t('menu.environment_manage'),
             key: 'environment-manage',
             icon: renderIcon(EnvironmentOutlined)
->>>>>>> 805ad72e
           },
           {
             label: t('menu.token_manage'),
             key: 'token-manage',
-            icon: renderIcon(SafetyOutlined),
-          },
-        ],
-      },
+            icon: renderIcon(SafetyOutlined)
+          }
+        ]
+      }
     ]
   }
 
   const changeHeaderMenuOptions = (state: any) => {
     state.headerMenuOptions = state.menuOptions.map(
-      (item: {
-        label: string
-        key: string
-        icon: any
-        isShowSide: boolean
-      }) => {
-        return {
-          label: item.label,
-          key: item.key,
-          icon: item.icon,
-          isShowSide: item.isShowSide,
+        (item: {
+          label: string
+          key: string
+          icon: any
+          isShowSide: boolean
+        }) => {
+          return {
+            label: item.label,
+            key: item.key,
+            icon: item.icon,
+            isShowSide: item.isShowSide
+          }
         }
-      }
     )
   }
 
@@ -284,18 +279,18 @@
       {
         label: t('userDropdown.profile'),
         key: 'profile',
-        icon: renderIcon(UserOutlined),
+        icon: renderIcon(UserOutlined)
       },
       {
         label: t('userDropdown.password'),
         key: 'password',
-        icon: renderIcon(KeyOutlined),
+        icon: renderIcon(KeyOutlined)
       },
       {
         label: t('userDropdown.logout'),
         key: 'logout',
-        icon: renderIcon(LogoutOutlined),
-      },
+        icon: renderIcon(LogoutOutlined)
+      }
     ]
   }
 
@@ -303,6 +298,6 @@
     state,
     changeHeaderMenuOptions,
     changeMenuOption,
-    changeUserDropdown,
+    changeUserDropdown
   }
 }