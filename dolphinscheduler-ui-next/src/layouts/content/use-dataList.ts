/*
 * Licensed to the Apache Software Foundation (ASF) under one or more
 * contributor license agreements.  See the NOTICE file distributed with
 * this work for additional information regarding copyright ownership.
 * The ASF licenses this file to You under the Apache License, Version 2.0
 * (the "License"); you may not use this file except in compliance with
 * the License.  You may obtain a copy of the License at
 *
 *    http://www.apache.org/licenses/LICENSE-2.0
 *
 * Unless required by applicable law or agreed to in writing, software
 * distributed under the License is distributed on an "AS IS" BASIS,
 * WITHOUT WARRANTIES OR CONDITIONS OF ANY KIND, either express or implied.
 * See the License for the specific language governing permissions and
 * limitations under the License.
 */

import { reactive, h } from 'vue'
import { NIcon } from 'naive-ui'
import { useI18n } from 'vue-i18n'
import {
  HomeOutlined,
  ProfileOutlined,
  FolderOutlined,
  DatabaseOutlined,
  DesktopOutlined,
  SafetyCertificateOutlined,
  UserOutlined,
  LogoutOutlined,
  FundProjectionScreenOutlined,
  PartitionOutlined,
  SettingOutlined,
  FileSearchOutlined,
  RobotOutlined,
  AppstoreOutlined,
  UsergroupAddOutlined,
  UserAddOutlined,
  WarningOutlined,
  InfoCircleOutlined,
  ControlOutlined,
  SlackOutlined,
  EnvironmentOutlined,
  KeyOutlined,
  SafetyOutlined,
  GroupOutlined
} from '@vicons/antd'
import { useMenuStore } from '@/store/menu/menu'

export function useDataList() {
  const { t } = useI18n()
  const menuStore = useMenuStore()

  const renderIcon = (icon: any) => {
    return () => h(NIcon, null, { default: () => h(icon) })
  }

  const localesOptions = [
    {
      label: 'English',
      key: 'en_US'
    },
    {
      label: '中文',
      key: 'zh_CN'
    }
  ]

  const state = reactive({
    isShowSide: false,
    localesOptions,
    userDropdownOptions: [],
    menuOptions: [],
    headerMenuOptions: [],
    sideMenuOptions: []
  })

  const changeMenuOption = (state: any) => {
    state.menuOptions = [
      {
        label: t('menu.home'),
        key: 'home',
        icon: renderIcon(HomeOutlined),
        isShowSide: false
      },
      {
        label: t('menu.project'),
        key: 'projects',
        icon: renderIcon(ProfileOutlined),
        isShowSide: false,
        children: [
          {
            label: t('menu.project_overview'),
            key: `/projects/${menuStore.getProjectCode}`,
            icon: renderIcon(FundProjectionScreenOutlined)
          },
          {
            label: t('menu.workflow'),
            key: 'workflow',
            icon: renderIcon(PartitionOutlined),
            children: [
              {
                label: t('menu.workflow_relation'),
                key: `/projects/${menuStore.getProjectCode}/workflow/relation`
              },
              {
                label: t('menu.workflow_definition'),
<<<<<<< HEAD
                key: `/projects/${menuStore.getProjectCode}/workflow-definition`
=======
                key: `/projects/${menuStore.getProjectCode}/workflow/definitions`
>>>>>>> 01936a66
              },
              {
                label: t('menu.workflow_instance'),
                key: `/projects/${menuStore.getProjectCode}/workflow/instances`
              }
            ]
          },
          {
            label: t('menu.task'),
            key: 'task',
            icon: renderIcon(SettingOutlined),
            children: [
              {
                label: t('menu.task_definition'),
                key: `/projects/${menuStore.getProjectCode}/task/definitions`
              },
              {
                label: t('menu.task_instance'),
                key: `/projects/${menuStore.getProjectCode}/task/instances`
              }
            ]
          }
        ]
      },
      {
        label: t('menu.resources'),
        key: 'resource',
        icon: renderIcon(FolderOutlined),
        isShowSide: true,
        children: [
          {
            label: t('menu.file_manage'),
            key: `/resource/file-manage`,
            icon: renderIcon(FileSearchOutlined)
          },
          {
            label: t('menu.udf_manage'),
            key: 'udf-manage',
            icon: renderIcon(RobotOutlined),
            children: [
              {
                label: t('menu.resource_manage'),
                key: `/resource/resource-manage`
              },
              {
                label: t('menu.function_manage'),
                key: `/resource/function-manage`
              }
            ]
          },
          {
            label: t('menu.task_group_manage'),
            key: 'task-group-manage',
            icon: renderIcon(GroupOutlined),
            children: [
              {
                label: t('menu.task_group_option'),
                key: 'task-group-option'
              },
              {
                label: t('menu.task_group_queue'),
                key: 'task-group-queue'
              }
            ]
          }
        ]
      },
      {
        label: t('menu.datasource'),
        key: 'datasource',
        icon: renderIcon(DatabaseOutlined),
        isShowSide: false,
        children: []
      },
      {
        label: t('menu.monitor'),
        key: 'monitor',
        icon: renderIcon(DesktopOutlined),
        isShowSide: true,
        children: [
          {
            label: t('menu.service_manage'),
            key: 'service-manage',
            icon: renderIcon(AppstoreOutlined),
            children: [
              {
                label: t('menu.master'),
                key: `/monitor/master`
              },
              {
                label: t('menu.worker'),
                key: `/monitor/worker`
              },
              {
                label: t('menu.db'),
                key: `/monitor/db`
              }
            ]
          },
          {
            label: t('menu.statistical_manage'),
            key: 'statistical-manage',
            icon: renderIcon(AppstoreOutlined),
            children: [
              {
                label: t('menu.statistics'),
                key: `/monitor/statistics`
              },
              {
                label: t('menu.audit_log'),
                key: `/monitor/audit-log`
              }
            ]
          }
        ]
      },
      {
        label: t('menu.security'),
        key: 'security',
        icon: renderIcon(SafetyCertificateOutlined),
        isShowSide: true,
        children: [
          {
            label: t('menu.tenant_manage'),
            key: `/security/tenant-manage`,
            icon: renderIcon(UsergroupAddOutlined)
          },
          {
            label: t('menu.user_manage'),
            key: `/security/user-manage`,
            icon: renderIcon(UserAddOutlined)
          },
          {
            label: t('menu.alarm_group_manage'),
            key: `/security/alarm-group-manage`,
            icon: renderIcon(WarningOutlined)
          },
          {
            label: t('menu.alarm_instance_manage'),
            key: `/security/alarm-instance-manage`,
            icon: renderIcon(InfoCircleOutlined)
          },
          {
            label: t('menu.worker_group_manage'),
            key: `/security/worker-group-manage`,
            icon: renderIcon(ControlOutlined)
          },
          {
            label: t('menu.yarn_queue_manage'),
            key: `/security/yarn-queue-manage`,
            icon: renderIcon(SlackOutlined)
          },
          {
            label: t('menu.environment_manage'),
            key: `/security/environment-manage`,
            icon: renderIcon(EnvironmentOutlined)
          },
          {
            label: t('menu.token_manage'),
            key: `/security/token-manage`,
            icon: renderIcon(SafetyOutlined)
          }
        ]
      }
    ]
  }

  const changeHeaderMenuOptions = (state: any) => {
    state.headerMenuOptions = state.menuOptions.map(
      (item: { label: string; key: string; icon: any }) => {
        return {
          label: item.label,
          key: item.key,
          icon: item.icon
        }
      }
    )
  }

  const changeUserDropdown = (state: any) => {
    state.userDropdownOptions = [
      {
        label: t('userDropdown.profile'),
        key: 'profile',
        icon: renderIcon(UserOutlined)
      },
      {
        label: t('userDropdown.password'),
        key: 'password',
        icon: renderIcon(KeyOutlined)
      },
      {
        label: t('userDropdown.logout'),
        key: 'logout',
        icon: renderIcon(LogoutOutlined)
      }
    ]
  }

  return {
    state,
    changeHeaderMenuOptions,
    changeMenuOption,
    changeUserDropdown
  }
}<|MERGE_RESOLUTION|>--- conflicted
+++ resolved
@@ -104,11 +104,7 @@
               },
               {
                 label: t('menu.workflow_definition'),
-<<<<<<< HEAD
                 key: `/projects/${menuStore.getProjectCode}/workflow-definition`
-=======
-                key: `/projects/${menuStore.getProjectCode}/workflow/definitions`
->>>>>>> 01936a66
               },
               {
                 label: t('menu.workflow_instance'),
