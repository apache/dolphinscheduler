--- conflicted
+++ resolved
@@ -53,11 +53,7 @@
         />
       </NLayoutSider>
     )
-<<<<<<< HEAD
-  },
-=======
   }
->>>>>>> 7708390d
 })
 
 export default Sidebar