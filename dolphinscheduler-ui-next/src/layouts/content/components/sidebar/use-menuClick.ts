--- conflicted
+++ resolved
@@ -25,13 +25,8 @@
   const menuStore = useMenuStore()
 
   const handleMenuClick = (key: string, item: MenuOption) => {
-<<<<<<< HEAD
-    console.log(key, item)
-    router.push({ name: key })
-=======
     // console.log(key, item)
     router.push({ path: `/${menuStore.getMenuKey}/${key}` })
->>>>>>> cb8c875f
   }
 
   return {
