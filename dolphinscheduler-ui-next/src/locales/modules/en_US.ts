--- conflicted
+++ resolved
@@ -43,7 +43,7 @@
 const menu = {
   home: 'Home',
   project: 'Project',
-  resource: 'Resources',
+  resources: 'Resources',
   datasource: 'Datasource',
   monitor: 'Monitor',
   security: 'Security',
@@ -118,6 +118,66 @@
   disable: 'Disable',
 }
 
+const monitor = {
+  master: {
+    cpu_usage: 'CPU Usage',
+    memory_usage: 'Memory Usage',
+    load_average: 'Load Average',
+    create_time: 'Create Time',
+    last_heartbeat_time: 'Last Heartbeat Time',
+    directory_detail: 'Directory Detail',
+    host: 'Host',
+    directory: 'Directory',
+  },
+  worker: {
+    cpu_usage: 'CPU Usage',
+    memory_usage: 'Memory Usage',
+    load_average: 'Load Average',
+    create_time: 'Create Time',
+    last_heartbeat_time: 'Last Heartbeat Time',
+    directory_detail: 'Directory Detail',
+    host: 'Host',
+    directory: 'Directory',
+  },
+  db: {
+    health_state: 'Health State',
+    max_connections: 'Max Connections',
+    threads_connections: 'Threads Connections',
+    threads_running_connections: 'Threads Running Connections',
+  },
+  statistics: {
+    command_number_of_waiting_for_running:
+        'Command Number Of Waiting For Running',
+    failure_command_number: 'Failure Command Number',
+    tasks_number_of_waiting_running: 'Tasks Number Of Waiting Running',
+    task_number_of_ready_to_kill: 'Task Number Of Ready To Kill',
+  },
+}
+
+const project = {
+  list: {
+    create_project: 'Create Project',
+    project_list: 'Project List',
+    project_tips: 'Please enter your project',
+    description_tips: 'Please enter your description',
+    username_tips: 'Please enter your username',
+    project_name: 'Project Name',
+    project_description: 'Project Description',
+    owned_users: 'Owned Users',
+    workflow_define_count: 'Workflow Define Count',
+    process_instance_running_count: 'Process Instance Running Count',
+    description: 'Description',
+    create_time: 'Create Time',
+    update_time: 'Update Time',
+    operation: 'Operation',
+    edit: 'Edit',
+    delete: 'Delete',
+    confirm: 'Confirm',
+    cancel: 'Cancel',
+    delete_confirm: 'Delete?',
+  },
+}
+
 const resource = {
   task_group_option: {
     id: 'No.',
@@ -162,66 +222,6 @@
   }
 }
 
-const monitor = {
-  master: {
-    cpu_usage: 'CPU Usage',
-    memory_usage: 'Memory Usage',
-    load_average: 'Load Average',
-    create_time: 'Create Time',
-    last_heartbeat_time: 'Last Heartbeat Time',
-    directory_detail: 'Directory Detail',
-    host: 'Host',
-    directory: 'Directory',
-  },
-  worker: {
-    cpu_usage: 'CPU Usage',
-    memory_usage: 'Memory Usage',
-    load_average: 'Load Average',
-    create_time: 'Create Time',
-    last_heartbeat_time: 'Last Heartbeat Time',
-    directory_detail: 'Directory Detail',
-    host: 'Host',
-    directory: 'Directory',
-  },
-  db: {
-    health_state: 'Health State',
-    max_connections: 'Max Connections',
-    threads_connections: 'Threads Connections',
-    threads_running_connections: 'Threads Running Connections',
-  },
-  statistics: {
-    command_number_of_waiting_for_running:
-        'Command Number Of Waiting For Running',
-    failure_command_number: 'Failure Command Number',
-    tasks_number_of_waiting_running: 'Tasks Number Of Waiting Running',
-    task_number_of_ready_to_kill: 'Task Number Of Ready To Kill',
-  },
-}
-
-const project = {
-  list: {
-    create_project: 'Create Project',
-    project_list: 'Project List',
-    project_tips: 'Please enter your project',
-    description_tips: 'Please enter your description',
-    username_tips: 'Please enter your username',
-    project_name: 'Project Name',
-    project_description: 'Project Description',
-    owned_users: 'Owned Users',
-    workflow_define_count: 'Workflow Define Count',
-    process_instance_running_count: 'Process Instance Running Count',
-    description: 'Description',
-    create_time: 'Create Time',
-    update_time: 'Update Time',
-    operation: 'Operation',
-    edit: 'Edit',
-    delete: 'Delete',
-    confirm: 'Confirm',
-    cancel: 'Cancel',
-    delete_confirm: 'Delete?',
-  },
-}
-
 export default {
   login,
   modal,
@@ -231,11 +231,5 @@
   home,
   password,
   profile,
-<<<<<<< HEAD
-  resource,
-  monitor
-=======
   monitor,
-  project,
->>>>>>> 651f4ad2
 }