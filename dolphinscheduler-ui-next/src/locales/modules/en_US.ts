/*
 * Licensed to the Apache Software Foundation (ASF) under one or more
 * contributor license agreements.  See the NOTICE file distributed with
 * this work for additional information regarding copyright ownership.
 * The ASF licenses this file to You under the Apache License, Version 2.0
 * (the "License"); you may not use this file except in compliance with
 * the License.  You may obtain a copy of the License at
 *
 *    http://www.apache.org/licenses/LICENSE-2.0
 *
 * Unless required by applicable law or agreed to in writing, software
 * distributed under the License is distributed on an "AS IS" BASIS,
 * WITHOUT WARRANTIES OR CONDITIONS OF ANY KIND, either express or implied.
 * See the License for the specific language governing permissions and
 * limitations under the License.
 */

const login = {
  test: 'Test',
  userName: 'Username',
  userName_tips: 'Please enter your username',
  userPassword: 'Password',
  userPassword_tips: 'Please enter your password',
  login: 'Login',
}

const modal = {
  cancel: 'Cancel',
  confirm: 'Confirm',
}

const theme = {
  light: 'Light',
  dark: 'Dark',
}

const userDropdown = {
  profile: 'Profile',
  password: 'Password',
  logout: 'Logout',
}

const menu = {
  home: 'Home',
  project: 'Project',
  resources: 'Resources',
  datasource: 'Datasource',
  monitor: 'Monitor',
  security: 'Security',
  workflow_monitoring: 'Workflow Monitoring',
  workflow_relationships: 'Workflow Relationships',
  workflow: 'Workflow',
  workflow_definition: 'Workflow Definition',
  workflow_instance: 'Workflow Instance',
  task_instance: 'Task Instance',
  task_definition: 'Task Definition',
  file_manage: 'File Manage',
  udf_manage: 'UDF Manage',
  resource_manage: 'Resource Manage',
  function_manage: 'Function Manage',
  service_manage: 'Service Manage',
  master: 'Master',
  worker: 'Worker',
  db: 'DB',
  statistical_manage: 'Statistical Manage',
  statistics: 'Statistics',
  tenant_manage: 'Tenant Manage',
  user_manage: 'User Manage',
  alarm_group_manage: 'Alarm Group Manage',
  alarm_instance_manage: 'Alarm Instance Manage',
  worker_group_manage: 'Worker Group Manage',
  yarn_queue_manage: 'Yarn Queue Manage',
  environmental_manage: 'Environmental Manage',
  token_manage: 'Token Manage',
}

const home = {
  task_state_statistics: 'Task State Statistics',
  process_state_statistics: 'Process State Statistics',
  process_definition_statistics: 'Process Definition Statistics',
  number: 'Number',
  state: 'State',
}

const password = {
  edit_password: 'Edit Password',
  password: 'Password',
  confirm_password: 'Confirm Password',
  password_tips: 'Please enter your password',
  confirm_password_tips: 'Please enter your confirm password',
  two_password_entries_are_inconsistent:
    'Two password entries are inconsistent',
  submit: 'Submit',
}

const profile = {
  profile: 'Profile',
  edit: 'Edit',
  username: 'Username',
  email: 'Email',
  phone: 'Phone',
  state: 'State',
  permission: 'Permission',
  create_time: 'Create Time',
  update_time: 'Update Time',
  administrator: 'Administrator',
  ordinary_user: 'Ordinary User',
  edit_profile: 'Edit Profile',
  username_tips: 'Please enter your username',
  email_tips: 'Please enter your email',
  email_correct_tips: 'Please enter your email in the correct format',
  phone_tips: 'Please enter your phone',
  state_tips: 'Please choose your state',
  enable: 'Enable',
  disable: 'Disable',
}

const monitor = {
  master: {
    cpu_usage: 'CPU Usage',
    memory_usage: 'Memory Usage',
    load_average: 'Load Average',
    create_time: 'Create Time',
    last_heartbeat_time: 'Last Heartbeat Time',
    directory_detail: 'Directory Detail',
    host: 'Host',
    directory: 'Directory',
  },
  worker: {
    cpu_usage: 'CPU Usage',
    memory_usage: 'Memory Usage',
    load_average: 'Load Average',
    create_time: 'Create Time',
    last_heartbeat_time: 'Last Heartbeat Time',
    directory_detail: 'Directory Detail',
    host: 'Host',
    directory: 'Directory',
  },
  db: {
    health_state: 'Health State',
    max_connections: 'Max Connections',
    threads_connections: 'Threads Connections',
    threads_running_connections: 'Threads Running Connections',
  },
  statistics: {
    command_number_of_waiting_for_running:
      'Command Number Of Waiting For Running',
    failure_command_number: 'Failure Command Number',
    tasks_number_of_waiting_running: 'Tasks Number Of Waiting Running',
    task_number_of_ready_to_kill: 'Task Number Of Ready To Kill',
  },
}

<<<<<<< HEAD
const resource = {
  file: {
    file_manage: 'File Manage',
    create_folder: 'Create Folder',
    create_file: 'Create File',
    upload_files: 'Upload Files',
    enter_keyword_tips: 'Please enter keyword',
    id: '#',
    name: 'Name',
    user_name: 'Resource userName',
    whether_directory: 'Whether directory',
    file_name: 'File Name',
    description: 'Description',
    size: 'Size',
    update_time: 'Update Time',
    operation: 'Operation',
    edit: 'Edit',
    rename: 'Rename',
    download: 'Download',
    delete: 'Delete',
    yes: 'Yes',
    no: 'No',
    folder_name: 'Folder Name',
    enter_name_tips: 'Please enter name',
    enter_description_tips: 'Please enter description',
    enter_content_tips: 'Please enter the resource content',
    file_format: 'File Format',
    file_content: 'File Content',
    delete_confirm: 'Delete?',
    confirm: 'Confirm',
    cancel: 'Cancel',
    success: 'Success',
    file_details: 'File Details',
    return: 'Return',
    save: 'Save',
=======
const project = {
  list: {
    create_project: 'Create Project',
    project_list: 'Project List',
    project_tips: 'Please enter your project',
    description_tips: 'Please enter your description',
    username_tips: 'Please enter your username',
    project_name: 'Project Name',
    project_description: 'Project Description',
    owned_users: 'Owned Users',
    workflow_define_count: 'Workflow Define Count',
    process_instance_running_count: 'Process Instance Running Count',
    description: 'Description',
    create_time: 'Create Time',
    update_time: 'Update Time',
    operation: 'Operation',
    edit: 'Edit',
    delete: 'Delete',
    confirm: 'Confirm',
    cancel: 'Cancel',
    delete_confirm: 'Delete?',
>>>>>>> 23068e9d
  },
}

export default {
  login,
  modal,
  theme,
  userDropdown,
  menu,
  home,
  password,
  profile,
  monitor,
<<<<<<< HEAD
  resource,
=======
  project,
>>>>>>> 23068e9d
}<|MERGE_RESOLUTION|>--- conflicted
+++ resolved
@@ -151,7 +151,6 @@
   },
 }
 
-<<<<<<< HEAD
 const resource = {
   file: {
     file_manage: 'File Manage',
@@ -187,7 +186,9 @@
     file_details: 'File Details',
     return: 'Return',
     save: 'Save',
-=======
+  }
+}
+
 const project = {
   list: {
     create_project: 'Create Project',
@@ -209,7 +210,6 @@
     confirm: 'Confirm',
     cancel: 'Cancel',
     delete_confirm: 'Delete?',
->>>>>>> 23068e9d
   },
 }
 
@@ -223,9 +223,6 @@
   password,
   profile,
   monitor,
-<<<<<<< HEAD
   resource,
-=======
   project,
->>>>>>> 23068e9d
 }