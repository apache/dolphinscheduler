--- conflicted
+++ resolved
@@ -117,6 +117,65 @@
   disable: '禁用',
 }
 
+const monitor = {
+  master: {
+    cpu_usage: '处理器使用量',
+    memory_usage: '内存使用量',
+    load_average: '平均负载量',
+    create_time: '创建时间',
+    last_heartbeat_time: '最后心跳时间',
+    directory_detail: '目录详情',
+    host: '主机',
+    directory: '注册目录',
+  },
+  worker: {
+    cpu_usage: '处理器使用量',
+    memory_usage: '内存使用量',
+    load_average: '平均负载量',
+    create_time: '创建时间',
+    last_heartbeat_time: '最后心跳时间',
+    directory_detail: '目录详情',
+    host: '主机',
+    directory: '注册目录',
+  },
+  db: {
+    health_state: '健康状态',
+    max_connections: '最大连接数',
+    threads_connections: '当前连接数',
+    threads_running_connections: '数据库当前活跃连接数',
+  },
+  statistics: {
+    command_number_of_waiting_for_running: '待执行的命令数',
+    failure_command_number: '执行失败的命令数',
+    tasks_number_of_waiting_running: '待运行任务数',
+    task_number_of_ready_to_kill: '待杀死任务数',
+  },
+}
+
+const project = {
+  list: {
+    create_project: '创建项目',
+    project_list: '项目列表',
+    project_tips: '请输入项目名称',
+    description_tips: '请输入项目描述',
+    username_tips: '请输入所属用户',
+    project_name: '项目名称',
+    project_description: '项目描述',
+    owned_users: '所属用户',
+    workflow_define_count: '工作流定义数',
+    process_instance_running_count: '正在运行的流程数',
+    description: '描述',
+    create_time: '创建时间',
+    update_time: '更新时间',
+    operation: '操作',
+    edit: '编辑',
+    delete: '删除',
+    confirm: '确定',
+    cancel: '取消',
+    delete_confirm: '确定删除吗?',
+  },
+}
+
 const resource = {
   task_group_option: {
     id: '编号',
@@ -162,65 +221,6 @@
   }
 }
 
-const monitor = {
-  master: {
-    cpu_usage: '处理器使用量',
-    memory_usage: '内存使用量',
-    load_average: '平均负载量',
-    create_time: '创建时间',
-    last_heartbeat_time: '最后心跳时间',
-    directory_detail: '目录详情',
-    host: '主机',
-    directory: '注册目录',
-  },
-  worker: {
-    cpu_usage: '处理器使用量',
-    memory_usage: '内存使用量',
-    load_average: '平均负载量',
-    create_time: '创建时间',
-    last_heartbeat_time: '最后心跳时间',
-    directory_detail: '目录详情',
-    host: '主机',
-    directory: '注册目录',
-  },
-  db: {
-    health_state: '健康状态',
-    max_connections: '最大连接数',
-    threads_connections: '当前连接数',
-    threads_running_connections: '数据库当前活跃连接数',
-  },
-  statistics: {
-    command_number_of_waiting_for_running: '待执行的命令数',
-    failure_command_number: '执行失败的命令数',
-    tasks_number_of_waiting_running: '待运行任务数',
-    task_number_of_ready_to_kill: '待杀死任务数',
-  },
-}
-
-const project = {
-  list: {
-    create_project: '创建项目',
-    project_list: '项目列表',
-    project_tips: '请输入项目名称',
-    description_tips: '请输入项目描述',
-    username_tips: '请输入所属用户',
-    project_name: '项目名称',
-    project_description: '项目描述',
-    owned_users: '所属用户',
-    workflow_define_count: '工作流定义数',
-    process_instance_running_count: '正在运行的流程数',
-    description: '描述',
-    create_time: '创建时间',
-    update_time: '更新时间',
-    operation: '操作',
-    edit: '编辑',
-    delete: '删除',
-    confirm: '确定',
-    cancel: '取消',
-    delete_confirm: '确定删除吗?',
-  },
-}
-
 export default {
   login,
   modal,
@@ -230,11 +230,5 @@
   home,
   password,
   profile,
-<<<<<<< HEAD
-  resource,
-  monitor
-=======
   monitor,
-  project,
->>>>>>> 651f4ad2
 }