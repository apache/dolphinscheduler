/*
 * Licensed to the Apache Software Foundation (ASF) under one or more
 * contributor license agreements.  See the NOTICE file distributed with
 * this work for additional information regarding copyright ownership.
 * The ASF licenses this file to You under the Apache License, Version 2.0
 * (the "License"); you may not use this file except in compliance with
 * the License.  You may obtain a copy of the License at
 *
 *    http://www.apache.org/licenses/LICENSE-2.0
 *
 * Unless required by applicable law or agreed to in writing, software
 * distributed under the License is distributed on an "AS IS" BASIS,
 * WITHOUT WARRANTIES OR CONDITIONS OF ANY KIND, either express or implied.
 * See the License for the specific language governing permissions and
 * limitations under the License.
 */

import type { Component } from 'vue'
import utils from '@/utils'

// All TSX files under the views folder automatically generate mapping relationship
const modules = import.meta.glob('/src/views/**/**.tsx')
const components: { [key: string]: Component } = utils.mapping(modules)

export default {
  path: '/resource',
  name: 'resource',
  redirect: { name: 'file-manage' },
  meta: { title: '资源中心' },
  component: () => import('@/layouts/content'),
  children: [
    {
      path: '/resource/file-manage',
      name: 'file-manage',
      component: components['file'],
      meta: {
        title: '文件管理'
      }
    },
    {
      path: '/resource/file/create',
      name: 'resource-file-create',
      component: components['resource-file-create'],
      meta: {
        title: '文件创建'
      }
    },
    {
<<<<<<< HEAD
      path: '/resource/task-group',
      name: 'task-group-manage',
      component: components['taskGroupOption'],
      children: [
        {
          path: '/resource/task-group-option',
          name: 'task-group-option',
          component: components['taskGroupOption']
        },
        {
          path: '/resource/task-group-queue',
          name: 'task-group-queue',
          component: components['taskGroupQueue']
        }
      ]
    }
  ],
=======
      path: '/resource/file/edit/:id',
      name: 'resource-file-edit',
      component: components['resource-file-edit'],
      meta: {
        title: '文件编辑'
      }
    },
    {
      path: '/resource/file/subdirectory/:id',
      name: 'resource-file-subdirectory',
      component: components['file'],
      meta: {
        title: '文件管理'
      }
    },
    {
      path: '/resource/file/list/:id',
      name: 'resource-file-list',
      component: components['resource-file-edit'],
      meta: {
        title: '文件详情'
      }
    },
    {
      path: '/resource/file/create/:id',
      name: 'resource-subfile-create',
      component: components['resource-file-create'],
      meta: {
        title: '文件创建'
      }
    }
  ]
>>>>>>> 67748279
}<|MERGE_RESOLUTION|>--- conflicted
+++ resolved
@@ -46,25 +46,6 @@
       }
     },
     {
-<<<<<<< HEAD
-      path: '/resource/task-group',
-      name: 'task-group-manage',
-      component: components['taskGroupOption'],
-      children: [
-        {
-          path: '/resource/task-group-option',
-          name: 'task-group-option',
-          component: components['taskGroupOption']
-        },
-        {
-          path: '/resource/task-group-queue',
-          name: 'task-group-queue',
-          component: components['taskGroupQueue']
-        }
-      ]
-    }
-  ],
-=======
       path: '/resource/file/edit/:id',
       name: 'resource-file-edit',
       component: components['resource-file-edit'],
@@ -95,7 +76,23 @@
       meta: {
         title: '文件创建'
       }
+    },
+    {
+      path: '/resource/task-group',
+      name: 'task-group-manage',
+      component: components['taskGroupOption'],
+      children: [
+        {
+          path: '/resource/task-group-option',
+          name: 'task-group-option',
+          component: components['taskGroupOption']
+        },
+        {
+          path: '/resource/task-group-queue',
+          name: 'task-group-queue',
+          component: components['taskGroupQueue']
+        }
+      ]
     }
   ]
->>>>>>> 67748279
 }