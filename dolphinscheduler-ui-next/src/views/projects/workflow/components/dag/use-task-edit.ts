--- conflicted
+++ resolved
@@ -80,26 +80,6 @@
    * @param formRef
    * @param from
    */
-<<<<<<< HEAD
-  function taskConfirm({ formRef, form }: any) {
-    console.log(formRef)
-    formRef.validate((errors: any) => {
-      if (!errors) {
-        // override target config
-        taskDefinitions.value = taskDefinitions.value.map((task) => {
-          if (task.code === currTask.value?.code) {
-            setNodeName(task.code + '', form.name)
-            console.log(form)
-            console.log(JSON.stringify(form))
-            return {
-              code: task.code,
-              ...form
-            }
-          }
-          return task
-        })
-        taskModalVisible.value = false
-=======
   function taskConfirm({ data }: any) {
     const taskDef = formatParams(data).taskDefinitionJsonObj as NodeData
     // override target config
@@ -111,7 +91,6 @@
           code: task.code,
           taskType: currTask.value.taskType
         }
->>>>>>> e49ce611
       }
       return task
     })
