--- conflicted
+++ resolved
@@ -101,12 +101,9 @@
         onConfirm={this.confirmModal}
         onCancel={this.cancelModal}
         confirmDisabled={!this.model.projectName || !this.model.userName}
-<<<<<<< HEAD
         confirmClassName='btn-submit'
         cancelClassName='btn-cancel'
-=======
         confirmLoading={this.saving}
->>>>>>> 3bc527ff
       >
         <NForm rules={this.rules} ref='projectFormRef'>
           <NFormItem label={t('project.list.project_name')} path='projectName'>
