--- conflicted
+++ resolved
@@ -15,11 +15,7 @@
  * limitations under the License.
  */
 
-<<<<<<< HEAD
-import {find, omit} from 'lodash'
-import type { INodeData, ITaskData, ITaskParams } from './types'
-=======
-import { omit } from 'lodash'
+import { find, omit } from 'lodash'
 import type {
   INodeData,
   ITaskData,
@@ -27,7 +23,6 @@
   ISqoopTargetParams,
   ISqoopSourceParams
 } from './types'
->>>>>>> 512f8cb5
 
 export function formatParams(data: INodeData): {
   processDefinitionCode: string
@@ -77,6 +72,7 @@
     taskParams.connectTimeout = data.connectTimeout
     taskParams.socketTimeout = data.socketTimeout
   }
+
   if (data.taskType === 'SQOOP') {
     taskParams.jobType = data.isCustomTask ? 'CUSTOM' : 'TEMPLATE'
     taskParams.localParams = data.localParams
@@ -275,6 +271,7 @@
   if (data.taskParams?.method) {
     params.method = data.taskParams?.method
   }
+
   if (data.taskParams?.targetParams) {
     const targetParams: ISqoopTargetParams = JSON.parse(
       data.taskParams.targetParams
@@ -336,7 +333,7 @@
   if (!model.resourceList) return
 
   let master = model.master
-  let masterUrl = model?.masterUrl? model?.masterUrl: ''
+  let masterUrl = model?.masterUrl ? model?.masterUrl : ''
   let deployMode = model.deployMode
   let queue = model.queue
 
@@ -351,22 +348,28 @@
   }
 
   let localParams = ''
-  model?.localParams?.forEach((param : any) => {
+  model?.localParams?.forEach((param: any) => {
     localParams = localParams + ' --variable ' + param.prop + '=' + param.value
   })
 
   let rawScript = ''
   model.resourceList?.forEach((id: number) => {
-    let item = find(model.resourceFiles, {id:id})
-
-    rawScript = rawScript + baseScript +
-        ' --master ' + master + masterUrl +
-        ' --deploy-mode ' + deployMode +
-        ' --queue ' + queue
+    let item = find(model.resourceFiles, { id: id })
+
+    rawScript =
+      rawScript +
+      baseScript +
+      ' --master ' +
+      master +
+      masterUrl +
+      ' --deploy-mode ' +
+      deployMode +
+      ' --queue ' +
+      queue
     if (item && item.fullName) {
       rawScript = rawScript + ' --config ' + item.fullName
     }
     rawScript = rawScript + localParams + ' \n'
   })
-  model.rawScript = rawScript? rawScript : ''
-}
+  model.rawScript = rawScript ? rawScript : ''
+}