/*
 * Licensed to the Apache Software Foundation (ASF) under one or more
 * contributor license agreements.  See the NOTICE file distributed with
 * this work for additional information regarding copyright ownership.
 * The ASF licenses this file to You under the Apache License, Version 2.0
 * (the "License"); you may not use this file except in compliance with
 * the License.  You may obtain a copy of the License at
 *
 *    http://www.apache.org/licenses/LICENSE-2.0
 *
 * Unless required by applicable law or agreed to in writing, software
 * distributed under the License is distributed on an "AS IS" BASIS,
 * WITHOUT WARRANTIES OR CONDITIONS OF ANY KIND, either express or implied.
 * See the License for the specific language governing permissions and
 * limitations under the License.
 */

import { find, omit } from 'lodash'
import type {
  INodeData,
  ITaskData,
  ITaskParams,
  ISqoopTargetParams,
  ISqoopSourceParams
} from './types'
import {ILocalParam} from "./types";

export function formatParams(data: INodeData): {
  processDefinitionCode: string
  upstreamCodes: string
  taskDefinitionJsonObj: object
} {
  const taskParams: ITaskParams = {}
  if (
    data.taskType === 'SPARK' ||
    data.taskType === 'MR' ||
    data.taskType === 'FLINK'
  ) {
    taskParams.programType = data.programType
    taskParams.mainClass = data.mainClass
    if (data.mainJar) {
      taskParams.mainJar = { id: data.mainJar }
    }
    taskParams.deployMode = data.deployMode
    taskParams.appName = data.appName
    taskParams.mainArgs = data.mainArgs
    taskParams.others = data.others
  }

  if (data.taskType === 'SPARK') {
    taskParams.sparkVersion = data.sparkVersion
    taskParams.driverCores = data.driverCores
    taskParams.driverMemory = data.driverMemory
    taskParams.numExecutors = data.numExecutors
    taskParams.executorMemory = data.executorMemory
    taskParams.executorCores = data.executorCores
  }

  if (data.taskType === 'FLINK') {
    taskParams.flinkVersion = data.flinkVersion
    taskParams.jobManagerMemory = data.jobManagerMemory
    taskParams.taskManagerMemory = data.taskManagerMemory
    taskParams.slot = data.slot
    taskParams.taskManager = data.taskManager
    taskParams.parallelism = data.parallelism
  }
  if (data.taskType === 'HTTP') {
    taskParams.httpMethod = data.httpMethod
    taskParams.httpCheckCondition = data.httpCheckCondition
    taskParams.httpParams = data.httpParams
    taskParams.url = data.url
    taskParams.condition = data.condition
    taskParams.connectTimeout = data.connectTimeout
    taskParams.socketTimeout = data.socketTimeout
  }

  if (data.taskType === 'SQOOP') {
    taskParams.jobType = data.isCustomTask ? 'CUSTOM' : 'TEMPLATE'
    taskParams.localParams = data.localParams
    if (data.isCustomTask) {
      taskParams.customShell = data.customShell
    } else {
      taskParams.jobName = data.jobName
      taskParams.hadoopCustomParams = data.hadoopCustomParams
      taskParams.sqoopAdvancedParams = data.sqoopAdvancedParams
      taskParams.concurrency = data.concurrency
      taskParams.modelType = data.modelType
      taskParams.sourceType = data.sourceType
      taskParams.targetType = data.targetType
      let targetParams: ISqoopTargetParams = {}
      let sourceParams: ISqoopSourceParams = {}
      switch (data.targetType) {
        case 'HIVE':
          targetParams = {
            hiveDatabase: data.targetHiveDatabase,
            hiveTable: data.targetHiveTable,
            createHiveTable: data.targetHiveCreateTable,
            dropDelimiter: data.targetHiveDropDelimiter,
            hiveOverWrite: data.targetHiveOverWrite,
            hiveTargetDir: data.targetHiveTargetDir,
            replaceDelimiter: data.targetHiveReplaceDelimiter,
            hivePartitionKey: data.targetHivePartitionKey,
            hivePartitionValue: data.targetHivePartitionValue
          }
          break
        case 'HDFS':
          targetParams = {
            targetPath: data.targetHdfsTargetPath,
            deleteTargetDir: data.targetHdfsDeleteTargetDir,
            compressionCodec: data.targetHdfsCompressionCodec,
            fileType: data.targetHdfsFileType,
            fieldsTerminated: data.targetHdfsFieldsTerminated,
            linesTerminated: data.targetHdfsLinesTerminated
          }
          break
        case 'MYSQL':
          targetParams = {
            targetType: data.targetMysqlType,
            targetDatasource: data.targetMysqlDatasource,
            targetTable: data.targetMysqlTable,
            targetColumns: data.targetMysqlColumns,
            fieldsTerminated: data.targetMysqlFieldsTerminated,
            linesTerminated: data.targetMysqlLinesTerminated,
            isUpdate: data.targetMysqlIsUpdate,
            targetUpdateKey: data.targetMysqlTargetUpdateKey,
            targetUpdateMode: data.targetMysqlUpdateMode
          }
          break
        default:
          break
      }
      switch (data.sourceType) {
        case 'MYSQL':
          sourceParams = {
            srcTable: data.srcQueryType === '1' ? '' : data.srcTable,
            srcColumnType: data.srcQueryType === '1' ? '0' : data.srcColumnType,
            srcColumns:
              data.srcQueryType === '1' || data.srcColumnType === '0'
                ? ''
                : data.srcColumns,
            srcQuerySql:
              data.srcQueryType === '0' ? '' : data.sourceMysqlSrcQuerySql,
            srcQueryType: data.srcQueryType,
            srcType: data.sourceMysqlType,
            srcDatasource: data.sourceMysqlDatasource,
            mapColumnHive: data.mapColumnHive,
            mapColumnJava: data.mapColumnJava
          }
          break
        case 'HDFS':
          sourceParams = {
            exportDir: data.sourceHdfsExportDir
          }
          break
        case 'HIVE':
          sourceParams = {
            hiveDatabase: data.sourceHiveDatabase,
            hiveTable: data.sourceHiveTable,
            hivePartitionKey: data.sourceHivePartitionKey,
            hivePartitionValue: data.sourceHivePartitionValue
          }
          break
        default:
          break
      }
      taskParams.targetParams = JSON.stringify(targetParams)
      taskParams.sourceParams = JSON.stringify(sourceParams)
    }
  }

  if (data.taskType === 'SQL') {
    taskParams.type = data.type
    taskParams.datasource = data.datasource
    taskParams.sql = data.sql
    taskParams.sqlType = data.sqlType
    taskParams.preStatements = data.preStatements
    taskParams.postStatements = data.postStatements
  }

  if (data.taskType === 'PROCEDURE') {
    taskParams.type = data.type
    taskParams.datasource = data.datasource
    taskParams.method = data.method
  }

  if (data.taskType === 'SEATUNNEL') {
    if (data.deployMode === 'local') {
      data.master = 'local'
      data.masterUrl = ''
      data.deployMode = 'client'
    }
    buildRawScript(data)
  }

  if (data.taskType === 'SWITCH') {
    taskParams.switchResult = {}
    taskParams.switchResult.dependTaskList = data.dependTaskList
    taskParams.switchResult.nextNode = data.nextNode
  }

<<<<<<< HEAD
  if (data.taskType === 'DATAX') {
    taskParams.customConfig = data.customConfig
    if (taskParams.customConfig === 0) {
      taskParams.dsType = data.dsType
      taskParams.dataSource = data.dataSource
      taskParams.dtType = data.dtType
      taskParams.dataTarget = data.dataTarget
      taskParams.sql = data.sql
      taskParams.targetTable = data.targetTable
      taskParams.jobSpeedByte = data.jobSpeedByte
      taskParams.jobSpeedRecord = data.jobSpeedRecord
      taskParams.preStatements = data.preStatements
      taskParams.postStatements = data.postStatements
    } else {
      taskParams.json = data.json
      data?.localParams?.map((param: ILocalParam) => {
        param.direct = 'IN'
        param.type = 'VARCHAR'
      })
    }
    taskParams.xms = data.xms
    taskParams.xmx = data.xmx
=======
  if (data.taskType === 'CONDITIONS') {
    taskParams.dependence = {
      relation: data.relation,
      dependTaskList: data.dependTaskList
    }
>>>>>>> 02b10234
  }

  const params = {
    processDefinitionCode: data.processName ? String(data.processName) : '',
    upstreamCodes: data?.preTasks?.join(','),
    taskDefinitionJsonObj: {
      code: data.code,
      delayTime: data.delayTime ? String(data.delayTime) : '0',
      description: data.description,
      environmentCode: data.environmentCode || -1,
      failRetryInterval: data.failRetryInterval
        ? String(data.failRetryInterval)
        : '0',
      failRetryTimes: data.failRetryTimes ? String(data.failRetryTimes) : '0',
      flag: data.flag,
      name: data.name,
      taskGroupId: data.taskGroupId || 0,
      taskGroupPriority: data.taskGroupPriority,
      taskParams: {
        localParams: data.localParams,
        rawScript: data.rawScript,
        resourceList: data.resourceList?.length
          ? data.resourceList.map((id: number) => ({ id }))
          : [],
        ...taskParams
      },
      taskPriority: data.taskPriority,
      taskType: data.taskType,
      timeout: data.timeout,
      timeoutFlag: data.timeoutFlag ? 'OPEN' : 'CLOSE',
      timeoutNotifyStrategy: data.timeoutNotifyStrategy?.join(''),
      workerGroup: data.workerGroup
    }
  } as {
    processDefinitionCode: string
    upstreamCodes: string
    taskDefinitionJsonObj: { timeout: number; timeoutNotifyStrategy: string }
  }
  if (!data.timeoutFlag) {
    params.taskDefinitionJsonObj.timeout = 0
    params.taskDefinitionJsonObj.timeoutNotifyStrategy = ''
  }

  return params
}

export function formatModel(data: ITaskData) {
  const params = {
    ...omit(data, [
      'environmentCode',
      'timeoutFlag',
      'timeoutNotifyStrategy',
      'taskParams'
    ]),
    ...omit(data.taskParams, ['resourceList', 'mainJar', 'localParams']),
    environmentCode: data.environmentCode === -1 ? null : data.environmentCode,
    timeoutFlag: data.timeoutFlag === 'OPEN',
    timeoutNotifyStrategy: [data.timeoutNotifyStrategy] || [],
    localParams: data.taskParams?.localParams || []
  } as INodeData

  if (data.timeoutNotifyStrategy === 'WARNFAILED') {
    params.timeoutNotifyStrategy = ['WARN', 'FAILED']
  }
  if (data.taskParams?.resourceList) {
    params.resourceList = data.taskParams.resourceList.map(
      (item: { id: number }) => item.id
    )
  }
  if (
    data.taskParams?.connectTimeout !== 60000 ||
    data.taskParams?.socketTimeout !== 60000
  ) {
    params.timeoutSetting = true
  }
  if (data.taskParams?.mainJar) {
    params.mainJar = data.taskParams?.mainJar.id
  }

  if (data.taskParams?.method) {
    params.method = data.taskParams?.method
  }

  if (data.taskParams?.targetParams) {
    const targetParams: ISqoopTargetParams = JSON.parse(
      data.taskParams.targetParams
    )
    params.targetHiveDatabase = targetParams.hiveDatabase
    params.targetHiveTable = targetParams.hiveTable
    params.targetHiveCreateTable = targetParams.createHiveTable
    params.targetHiveDropDelimiter = targetParams.dropDelimiter
    params.targetHiveOverWrite = targetParams.hiveOverWrite
    params.targetHiveTargetDir = targetParams.hiveTargetDir
    params.targetHiveReplaceDelimiter = targetParams.replaceDelimiter
    params.targetHivePartitionKey = targetParams.hivePartitionKey
    params.targetHivePartitionValue = targetParams.hivePartitionValue
    params.targetHdfsTargetPath = targetParams.targetPath
    params.targetHdfsDeleteTargetDir = targetParams.deleteTargetDir
    params.targetHdfsCompressionCodec = targetParams.compressionCodec
    params.targetHdfsFileType = targetParams.fileType
    params.targetHdfsFieldsTerminated = targetParams.fieldsTerminated
    params.targetHdfsLinesTerminated = targetParams.linesTerminated
    params.targetMysqlType = targetParams.targetType
    params.targetMysqlDatasource = targetParams.targetDatasource
    params.targetMysqlTable = targetParams.targetTable
    params.targetMysqlColumns = targetParams.targetColumns
    params.targetMysqlFieldsTerminated = targetParams.fieldsTerminated
    params.targetMysqlLinesTerminated = targetParams.linesTerminated
    params.targetMysqlIsUpdate = targetParams.isUpdate
    params.targetMysqlTargetUpdateKey = targetParams.targetUpdateKey
    params.targetMysqlUpdateMode = targetParams.targetUpdateMode
  }
  if (data.taskParams?.sourceParams) {
    const sourceParams: ISqoopSourceParams = JSON.parse(
      data.taskParams.sourceParams
    )
    params.srcTable = sourceParams.srcTable
    params.srcColumnType = sourceParams.srcColumnType
    params.srcColumns = sourceParams.srcColumns
    params.sourceMysqlSrcQuerySql = sourceParams.srcQuerySql
    params.srcQueryType = sourceParams.srcQueryType
    params.sourceMysqlType = sourceParams.srcType
    params.sourceMysqlDatasource = sourceParams.srcDatasource
    params.mapColumnHive = sourceParams.mapColumnHive
    params.mapColumnJava = sourceParams.mapColumnJava
    params.sourceHdfsExportDir = sourceParams.exportDir
    params.sourceHiveDatabase = sourceParams.hiveDatabase
    params.sourceHiveTable = sourceParams.hiveTable
    params.sourceHivePartitionKey = sourceParams.hivePartitionKey
    params.sourceHivePartitionValue = sourceParams.hivePartitionValue
  }

  if (data.taskParams?.rawScript) {
    params.rawScript = data.taskParams?.rawScript
  }

  if (data.taskParams?.switchResult) {
    params.switchResult = data.taskParams.switchResult
    params.dependTaskList = data.taskParams.switchResult?.dependTaskList
      ? data.taskParams.switchResult?.dependTaskList
      : []
    params.nextNode = data.taskParams.switchResult?.nextNode
  }

  if (data.taskParams?.dependence) {
    params.dependTaskList = data.taskParams?.dependence.dependTaskList || []
    params.relation = data.taskParams?.dependence.relation
  }
  return params
}

const buildRawScript = (model: INodeData) => {
  const baseScript = 'sh ${WATERDROP_HOME}/bin/start-waterdrop.sh'
  if (!model.resourceList) return

  let master = model.master
  let masterUrl = model?.masterUrl ? model?.masterUrl : ''
  let deployMode = model.deployMode
  let queue = model.queue

  if (model.deployMode === 'local') {
    master = 'local'
    masterUrl = ''
    deployMode = 'client'
  }

  if (master === 'yarn' || master === 'local') {
    masterUrl = ''
  }

  let localParams = ''
  model?.localParams?.forEach((param: any) => {
    localParams = localParams + ' --variable ' + param.prop + '=' + param.value
  })

  let rawScript = ''
  model.resourceList?.forEach((id: number) => {
    let item = find(model.resourceFiles, { id: id })

    rawScript =
      rawScript +
      baseScript +
      ' --master ' +
      master +
      masterUrl +
      ' --deploy-mode ' +
      deployMode +
      ' --queue ' +
      queue
    if (item && item.fullName) {
      rawScript = rawScript + ' --config ' + item.fullName
    }
    rawScript = rawScript + localParams + ' \n'
  })
  model.rawScript = rawScript ? rawScript : ''
}<|MERGE_RESOLUTION|>--- conflicted
+++ resolved
@@ -21,9 +21,9 @@
   ITaskData,
   ITaskParams,
   ISqoopTargetParams,
-  ISqoopSourceParams
+  ISqoopSourceParams,
+  ILocalParam
 } from './types'
-import {ILocalParam} from "./types";
 
 export function formatParams(data: INodeData): {
   processDefinitionCode: string
@@ -198,7 +198,13 @@
     taskParams.switchResult.nextNode = data.nextNode
   }
 
-<<<<<<< HEAD
+  if (data.taskType === 'CONDITIONS') {
+    taskParams.dependence = {
+      relation: data.relation,
+      dependTaskList: data.dependTaskList
+    }
+  }
+
   if (data.taskType === 'DATAX') {
     taskParams.customConfig = data.customConfig
     if (taskParams.customConfig === 0) {
@@ -221,13 +227,6 @@
     }
     taskParams.xms = data.xms
     taskParams.xmx = data.xmx
-=======
-  if (data.taskType === 'CONDITIONS') {
-    taskParams.dependence = {
-      relation: data.relation,
-      dependTaskList: data.dependTaskList
-    }
->>>>>>> 02b10234
   }
 
   const params = {
