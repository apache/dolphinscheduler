/*
 * Licensed to the Apache Software Foundation (ASF) under one or more
 * contributor license agreements.  See the NOTICE file distributed with
 * this work for additional information regarding copyright ownership.
 * The ASF licenses this file to You under the Apache License, Version 2.0
 * (the "License"); you may not use this file except in compliance with
 * the License.  You may obtain a copy of the License at
 *
 *    http://www.apache.org/licenses/LICENSE-2.0
 *
 * Unless required by applicable law or agreed to in writing, software
 * distributed under the License is distributed on an "AS IS" BASIS,
 * WITHOUT WARRANTIES OR CONDITIONS OF ANY KIND, either express or implied.
 * See the License for the specific language governing permissions and
 * limitations under the License.
 */

import { VNode } from 'vue'
import type { SelectOption } from 'naive-ui'
import type { IFormItem, IJsonItem } from '@/components/form/types'
import type { TaskType } from '@/views/projects/task/constants/task-type'
import type { IDataBase } from '@/service/modules/data-source/types'

type ProgramType = 'JAVA' | 'SCALA' | 'PYTHON'
type SourceType = 'MYSQL' | 'HDFS' | 'HIVE'
type ModelType = 'import' | 'export'

interface IOption {
  label: string
  value: string | number
}

interface ITaskPriorityOption extends SelectOption {
  icon: VNode
  color: string
}
interface IEnvironmentNameOption {
  label: string
  value: string
  workerGroups?: string[]
}

interface ILocalParam {
  prop: string
  direct?: string
  type?: string
  value?: string
}

interface ISourceItem {
  id: number
}

interface ISqoopTargetData {
  targetHiveDatabase?: string
  targetHiveTable?: string
  targetHiveCreateTable?: boolean
  targetHiveDropDelimiter?: boolean
  targetHiveOverWrite?: boolean
  targetHiveTargetDir?: string
  targetHiveReplaceDelimiter?: string
  targetHivePartitionKey?: string
  targetHivePartitionValue?: string
  targetHdfsTargetPath?: string
  targetHdfsDeleteTargetDir?: boolean
  targetHdfsCompressionCodec?: string
  targetHdfsFileType?: string
  targetHdfsFieldsTerminated?: string
  targetHdfsLinesTerminated?: string
  targetMysqlType?: string
  targetMysqlDatasource?: string
  targetMysqlTable?: string
  targetMysqlColumns?: string
  targetMysqlFieldsTerminated?: string
  targetMysqlLinesTerminated?: string
  targetMysqlIsUpdate?: string
  targetMysqlTargetUpdateKey?: string
  targetMysqlUpdateMode?: string
}

interface ISqoopSourceData {
  srcQueryType?: '1' | '0'
  srcTable?: string
  srcColumnType?: '1' | '0'
  srcColumns?: string
  sourceMysqlSrcQuerySql?: string
  sourceMysqlType?: string
  sourceMysqlDatasource?: string
  mapColumnHive?: ILocalParam[]
  mapColumnJava?: ILocalParam[]
  sourceHdfsExportDir?: string
  sourceHiveDatabase?: string
  sourceHiveTable?: string
  sourceHivePartitionKey?: string
  sourceHivePartitionValue?: string
}

interface ISqoopTargetParams {
  hiveDatabase?: string
  hiveTable?: string
  createHiveTable?: boolean
  dropDelimiter?: boolean
  hiveOverWrite?: boolean
  hiveTargetDir?: string
  replaceDelimiter?: string
  hivePartitionKey?: string
  hivePartitionValue?: string
  targetPath?: string
  deleteTargetDir?: boolean
  compressionCodec?: string
  fileType?: string
  fieldsTerminated?: string
  linesTerminated?: string
  targetType?: string
  targetDatasource?: string
  targetTable?: string
  targetColumns?: string
  isUpdate?: string
  targetUpdateKey?: string
  targetUpdateMode?: string
}
interface ISqoopSourceParams {
  srcTable?: string
  srcColumnType?: '1' | '0'
  srcColumns?: string
  srcQuerySql?: string
  srcQueryType?: '1' | '0'
  srcType?: string
  srcDatasource?: string
  mapColumnHive?: ILocalParam[]
  mapColumnJava?: ILocalParam[]
  exportDir?: string
  hiveDatabase?: string
  hiveTable?: string
  hivePartitionKey?: string
  hivePartitionValue?: string
}

interface ITaskParams {
  resourceList?: ISourceItem[]
  mainJar?: ISourceItem
  localParams?: ILocalParam[]
  rawScript?: string
  programType?: string
  sparkVersion?: string
  flinkVersion?: string
  jobManagerMemory?: string
  taskManagerMemory?: string
  slot?: number
  taskManager?: number
  parallelism?: number
  mainClass?: string
  deployMode?: string
  appName?: string
  driverCores?: number
  driverMemory?: string
  numExecutors?: number
  executorMemory?: string
  executorCores?: number
  mainArgs?: string
  others?: string
  httpMethod?: string
  httpCheckCondition?: string
  httpParams?: []
  url?: string
  condition?: string
  connectTimeout?: number
  socketTimeout?: number
  type?: string
  datasource?: string
  sql?: string
  sqlType?: string
  preStatements?: string[]
  postStatements?: string[]
  method?: string
<<<<<<< HEAD
  queue?: string
  master?: string
=======
  jobType?: 'CUSTOM' | 'TEMPLATE'
  customShell?: string
  jobName?: string
  hadoopCustomParams?: ILocalParam[]
  sqoopAdvancedParams?: ILocalParam[]
  concurrency?: number
  modelType?: ModelType
  sourceType?: SourceType
  targetType?: SourceType
  targetParams?: string
  sourceParams?: string
>>>>>>> 512f8cb5
}

type ITaskType = TaskType

interface INodeData
  extends Omit<
      ITaskParams,
      'resourceList' | 'mainJar' | 'targetParams' | 'sourceParams'
    >,
    ISqoopTargetData,
    ISqoopSourceData {
  id?: string
  taskType?: ITaskType
  processName?: number
  delayTime?: number
  description?: string
  environmentCode?: number | null
  failRetryInterval?: number
  failRetryTimes?: number
  flag?: 'YES' | 'NO'
  taskGroupId?: number
  taskGroupPriority?: number
  taskPriority?: string
  timeout?: number
  timeoutFlag?: boolean
  timeoutNotifyStrategy?: string[]
  workerGroup?: string
  code?: number
  name?: string
  preTasks?: []
  preTaskOptions?: []
  postTaskOptions?: []
  resourceList?: number[]
  mainJar?: number
  timeoutSetting?: boolean
<<<<<<< HEAD
  type?: string
  datasource?: string
  sql?: string
  sqlType?: string
  preStatements?: string[]
  postStatements?: string[]
  method?: string
  masterUrl?: string
  resourceFiles?: {id: number, fullName: string}[] | null
=======
  isCustomTask?: boolean
>>>>>>> 512f8cb5
}

interface ITaskData
  extends Omit<
    INodeData,
    'timeoutFlag' | 'taskPriority' | 'timeoutNotifyStrategy'
  > {
  name?: string
  taskPriority?: string
  timeoutFlag: 'OPEN' | 'CLOSE'
  timeoutNotifyStrategy?: string | []
  taskParams?: ITaskParams
}

export {
  ITaskPriorityOption,
  IEnvironmentNameOption,
  ILocalParam,
  ITaskType,
  ITaskData,
  INodeData,
  IFormItem,
  IJsonItem,
  ITaskParams,
  IOption,
  IDataBase,
  ProgramType,
  ModelType,
  SourceType,
  ISqoopSourceParams,
  ISqoopTargetParams
}<|MERGE_RESOLUTION|>--- conflicted
+++ resolved
@@ -173,10 +173,6 @@
   preStatements?: string[]
   postStatements?: string[]
   method?: string
-<<<<<<< HEAD
-  queue?: string
-  master?: string
-=======
   jobType?: 'CUSTOM' | 'TEMPLATE'
   customShell?: string
   jobName?: string
@@ -188,7 +184,8 @@
   targetType?: SourceType
   targetParams?: string
   sourceParams?: string
->>>>>>> 512f8cb5
+  queue?: string
+  master?: string
 }
 
 type ITaskType = TaskType
@@ -224,19 +221,10 @@
   resourceList?: number[]
   mainJar?: number
   timeoutSetting?: boolean
-<<<<<<< HEAD
-  type?: string
-  datasource?: string
-  sql?: string
-  sqlType?: string
-  preStatements?: string[]
-  postStatements?: string[]
+  isCustomTask?: boolean
   method?: string
   masterUrl?: string
-  resourceFiles?: {id: number, fullName: string}[] | null
-=======
-  isCustomTask?: boolean
->>>>>>> 512f8cb5
+  resourceFiles?: { id: number; fullName: string }[] | null
 }
 
 interface ITaskData
