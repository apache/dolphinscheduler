--- conflicted
+++ resolved
@@ -202,7 +202,10 @@
   switchResult?: ISwitchResult
   dependTaskList?: IDependTask[]
   nextNode?: number
-<<<<<<< HEAD
+  dependence?: {
+    relation?: RelationType
+    dependTaskList?: IDependTask[]
+  }
   customConfig?: number
   json?: string
   dsType?: string
@@ -214,25 +217,19 @@
   jobSpeedRecord?: number
   xms?: number
   xmx?: number
-=======
-  dependence?: {
-    relation?: RelationType
-    dependTaskList?: IDependTask[]
-  }
->>>>>>> 02b10234
 }
 
 interface INodeData
-  extends Omit<
-      ITaskParams,
-      | 'resourceList'
-      | 'mainJar'
-      | 'targetParams'
-      | 'sourceParams'
-      | 'dependence'
-    >,
-    ISqoopTargetData,
-    ISqoopSourceData {
+    extends Omit<
+        ITaskParams,
+        | 'resourceList'
+        | 'mainJar'
+        | 'targetParams'
+        | 'sourceParams'
+        | 'dependence'
+        >,
+        ISqoopTargetData,
+        ISqoopSourceData {
   id?: string
   taskType?: ITaskType
   processName?: number
@@ -265,10 +262,10 @@
 }
 
 interface ITaskData
-  extends Omit<
-    INodeData,
-    'timeoutFlag' | 'taskPriority' | 'timeoutNotifyStrategy'
-  > {
+    extends Omit<
+        INodeData,
+        'timeoutFlag' | 'taskPriority' | 'timeoutNotifyStrategy'
+        > {
   name?: string
   taskPriority?: string
   timeoutFlag: 'OPEN' | 'CLOSE'
