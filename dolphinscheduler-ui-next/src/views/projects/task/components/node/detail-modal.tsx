/*
 * Licensed to the Apache Software Foundation (ASF) under one or more
 * contributor license agreements.  See the NOTICE file distributed with
 * this work for additional information regarding copyright ownership.
 * The ASF licenses this file to You under the Apache License, Version 2.0
 * (the "License"); you may not use this file except in compliance with
 * the License.  You may obtain a copy of the License at
 *
 *    http://www.apache.org/licenses/LICENSE-2.0
 *
 * Unless required by applicable law or agreed to in writing, software
 * distributed under the License is distributed on an "AS IS" BASIS,
 * WITHOUT WARRANTIES OR CONDITIONS OF ANY KIND, either express or implied.
 * See the License for the specific language governing permissions and
 * limitations under the License.
 */

import {
  defineComponent,
  PropType,
  ref,
  reactive,
  toRefs,
  watch,
  nextTick
} from 'vue'
import { useI18n } from 'vue-i18n'
import Modal from '@/components/modal'
import Detail from './detail'
import { formatModel } from './format-data'
import type { ITaskData } from './types'

const props = {
  show: {
    type: Boolean as PropType<boolean>,
    default: false
  },
  data: {
    type: Object as PropType<ITaskData>,
    default: { code: 0, taskType: 'SHELL', name: '' }
  },
  projectCode: {
    type: Number as PropType<number>,
    required: true
  },
  readonly: {
    type: Boolean as PropType<boolean>,
    default: false
  },
  from: {
    type: Number as PropType<number>,
    default: 0
  }
}

const NodeDetailModal = defineComponent({
  name: 'NodeDetailModal',
  props,
  emits: ['cancel', 'submit'],
  setup(props, { emit }) {
    const { t } = useI18n()
    const state = reactive({
      saving: false,
      detailRef: ref(),
      linkEventShowRef: ref(),
      linkEventTextRef: ref(),
<<<<<<< HEAD
      linkUrlRef: ref(),
=======
      linkUrlRef: ref()
>>>>>>> 7da84e4a
    })

    const onConfirm = async () => {
      await state.detailRef.form.validate()
      emit('submit', { data: state.detailRef.form.getValues() })
    }
    const onCancel = () => {
      emit('cancel')
    }

    const onJumpLink = () => {
      // TODO: onJumpLink
    }

    const getLinkEventText = (status: boolean, text: string, url: 'string') => {
      state.linkEventShowRef = status
      state.linkEventTextRef = text
      state.linkUrlRef = url
    }

    watch(
      () => props.data,
      async () => {
        await nextTick()
        state.detailRef.form.setValues(formatModel(props.data))
      }
    )

    return {
      t,
      ...toRefs(state),
      getLinkEventText,
      onConfirm,
      onCancel,
      onJumpLink
    }
  },
  render() {
<<<<<<< HEAD
    const { t, show, onConfirm, onCancel, projectCode, data, readonly, from, onJumpLink } =
      this
=======
    const {
      t,
      show,
      onConfirm,
      onCancel,
      projectCode,
      data,
      readonly,
      from,
      onJumpLink
    } = this
>>>>>>> 7da84e4a
    return (
      <Modal
        show={show}
        title={`${t('project.node.current_node_settings')}`}
        onConfirm={onConfirm}
        confirmLoading={false}
        confirmDisabled={readonly}
        onCancel={onCancel}
        linkEventShow={this.linkEventShowRef}
        linkEventText={this.linkEventTextRef}
        onJumpLink={onJumpLink}
      >
        <Detail
          ref='detailRef'
          data={data}
          projectCode={projectCode}
          readonly={readonly}
          from={from}
          onLinkEventText={this.getLinkEventText}
        />
      </Modal>
    )
  }
})

export default NodeDetailModal<|MERGE_RESOLUTION|>--- conflicted
+++ resolved
@@ -64,11 +64,7 @@
       detailRef: ref(),
       linkEventShowRef: ref(),
       linkEventTextRef: ref(),
-<<<<<<< HEAD
-      linkUrlRef: ref(),
-=======
       linkUrlRef: ref()
->>>>>>> 7da84e4a
     })
 
     const onConfirm = async () => {
@@ -107,10 +103,6 @@
     }
   },
   render() {
-<<<<<<< HEAD
-    const { t, show, onConfirm, onCancel, projectCode, data, readonly, from, onJumpLink } =
-      this
-=======
     const {
       t,
       show,
@@ -122,7 +114,6 @@
       from,
       onJumpLink
     } = this
->>>>>>> 7da84e4a
     return (
       <Modal
         show={show}
