--- conflicted
+++ resolved
@@ -20,13 +20,10 @@
 import { useSubProcess } from './tasks/use-sub-process'
 import { usePigeon } from './tasks/use-pigeon'
 import { usePython } from './tasks/use-python'
-<<<<<<< HEAD
-import { useSql } from './tasks/use-sql'
-=======
 import { useSpark } from './tasks/use-spark'
 import { useMr } from './tasks/use-mr'
 import { useHttp } from './tasks/use-http'
->>>>>>> 0ef49b4a
+import { useSql } from './tasks/use-sql'
 import { IJsonItem, INodeData, ITaskData } from './types'
 
 export function useTask({
@@ -42,7 +39,6 @@
 }): { json: IJsonItem[]; model: INodeData } {
   const { taskType = 'SHELL' } = data
   let node = {} as { json: IJsonItem[]; model: INodeData }
-
   if (taskType === 'SHELL') {
     node = useShell({
       projectCode,
@@ -67,10 +63,6 @@
       data
     })
   }
-<<<<<<< HEAD
-  if (taskType === 'SQL') {
-    node = useSql({
-=======
   if (taskType === 'SPARK') {
     node = useSpark({
       projectCode,
@@ -105,7 +97,14 @@
   }
   if (taskType === 'PIGEON') {
     node = usePigeon({
->>>>>>> 0ef49b4a
+      projectCode,
+      from,
+      readonly,
+      data
+    })
+  }
+  if (taskType === 'SQL') {
+    node = useSql({
       projectCode,
       from,
       readonly,
