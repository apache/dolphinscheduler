/*
 * Licensed to the Apache Software Foundation (ASF) under one or more
 * contributor license agreements.  See the NOTICE file distributed with
 * this work for additional information regarding copyright ownership.
 * The ASF licenses this file to You under the Apache License, Version 2.0
 * (the "License"); you may not use this file except in compliance with
 * the License.  You may obtain a copy of the License at
 *
 *    http://www.apache.org/licenses/LICENSE-2.0
 *
 * Unless required by applicable law or agreed to in writing, software
 * distributed under the License is distributed on an "AS IS" BASIS,
 * WITHOUT WARRANTIES OR CONDITIONS OF ANY KIND, either express or implied.
 * See the License for the specific language governing permissions and
 * limitations under the License.
 */

import { useFlink } from './tasks/use-flink'
import { useShell } from './tasks/use-shell'
import { useSubProcess } from './tasks/use-sub-process'
import { usePigeon } from './tasks/use-pigeon'
import { usePython } from './tasks/use-python'
import { useSpark } from './tasks/use-spark'
import { useMr } from './tasks/use-mr'
import { useHttp } from './tasks/use-http'
import { useSql } from './tasks/use-sql'
import { useProcedure } from './tasks/use-procedure'
<<<<<<< HEAD
import { useSeaTunnel } from './tasks/use-sea-tunnel'
=======
import { useSqoop } from './tasks/use-sqoop'
>>>>>>> 512f8cb5
import { IJsonItem, INodeData, ITaskData } from './types'

export function useTask({
  data,
  projectCode,
  from,
  readonly
}: {
  data: ITaskData
  projectCode: number
  from?: number
  readonly?: boolean
}): { json: IJsonItem[]; model: INodeData } {
  data.taskType = 'SEATUNNEL'
  const { taskType = 'SHELL' } = data
  let node = {} as { json: IJsonItem[]; model: INodeData }
  if (taskType === 'SHELL') {
    node = useShell({
      projectCode,
      from,
      readonly,
      data
    })
  }
  if (taskType === 'SUB_PROCESS') {
    node = useSubProcess({
      projectCode,
      from,
      readonly,
      data
    })
  }
  if (taskType === 'PYTHON') {
    node = usePython({
      projectCode,
      from,
      readonly,
      data
    })
  }
  if (taskType === 'SPARK') {
    node = useSpark({
      projectCode,
      from,
      readonly,
      data
    })
  }
  if (taskType === 'MR') {
    node = useMr({
      projectCode,
      from,
      readonly,
      data
    })
  }
  if (taskType === 'FLINK') {
    node = useFlink({
      projectCode,
      from,
      readonly,
      data
    })
  }
  if (taskType === 'HTTP') {
    node = useHttp({
      projectCode,
      from,
      readonly,
      data
    })
  }
  if (taskType === 'PIGEON') {
    node = usePigeon({
      projectCode,
      from,
      readonly,
      data
    })
  }
  if (taskType === 'SQL') {
    node = useSql({
      projectCode,
      from,
      readonly,
      data
    })
  }
  if (taskType === 'PROCEDURE') {
    node = useProcedure({
      projectCode,
      from,
      readonly,
      data
    })
  }
<<<<<<< HEAD

  if (taskType === 'SEATUNNEL') {
    node = useSeaTunnel({
=======
  if (taskType === 'SQOOP') {
    node = useSqoop({
>>>>>>> 512f8cb5
      projectCode,
      from,
      readonly,
      data
    })
  }
<<<<<<< HEAD
=======

>>>>>>> 512f8cb5
  return node
}<|MERGE_RESOLUTION|>--- conflicted
+++ resolved
@@ -25,11 +25,8 @@
 import { useHttp } from './tasks/use-http'
 import { useSql } from './tasks/use-sql'
 import { useProcedure } from './tasks/use-procedure'
-<<<<<<< HEAD
+import { useSqoop } from './tasks/use-sqoop'
 import { useSeaTunnel } from './tasks/use-sea-tunnel'
-=======
-import { useSqoop } from './tasks/use-sqoop'
->>>>>>> 512f8cb5
 import { IJsonItem, INodeData, ITaskData } from './types'
 
 export function useTask({
@@ -43,7 +40,6 @@
   from?: number
   readonly?: boolean
 }): { json: IJsonItem[]; model: INodeData } {
-  data.taskType = 'SEATUNNEL'
   const { taskType = 'SHELL' } = data
   let node = {} as { json: IJsonItem[]; model: INodeData }
   if (taskType === 'SHELL') {
@@ -126,23 +122,22 @@
       data
     })
   }
-<<<<<<< HEAD
-
-  if (taskType === 'SEATUNNEL') {
-    node = useSeaTunnel({
-=======
   if (taskType === 'SQOOP') {
     node = useSqoop({
->>>>>>> 512f8cb5
       projectCode,
       from,
       readonly,
       data
     })
   }
-<<<<<<< HEAD
-=======
+  if (taskType === 'SEATUNNEL') {
+    node = useSeaTunnel({
+      projectCode,
+      from,
+      readonly,
+      data
+    })
+  }
 
->>>>>>> 512f8cb5
   return node
 }