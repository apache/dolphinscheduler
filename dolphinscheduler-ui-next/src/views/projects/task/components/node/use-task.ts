/*
 * Licensed to the Apache Software Foundation (ASF) under one or more
 * contributor license agreements.  See the NOTICE file distributed with
 * this work for additional information regarding copyright ownership.
 * The ASF licenses this file to You under the Apache License, Version 2.0
 * (the "License"); you may not use this file except in compliance with
 * the License.  You may obtain a copy of the License at
 *
 *    http://www.apache.org/licenses/LICENSE-2.0
 *
 * Unless required by applicable law or agreed to in writing, software
 * distributed under the License is distributed on an "AS IS" BASIS,
 * WITHOUT WARRANTIES OR CONDITIONS OF ANY KIND, either express or implied.
 * See the License for the specific language governing permissions and
 * limitations under the License.
 */

import { useFlink } from './tasks/use-flink'
import { useShell } from './tasks/use-shell'
import { useSubProcess } from './tasks/use-sub-process'
import { usePigeon } from './tasks/use-pigeon'
import { usePython } from './tasks/use-python'
import { useSpark } from './tasks/use-spark'
import { useMr } from './tasks/use-mr'
import { useHttp } from './tasks/use-http'
import { useSql } from './tasks/use-sql'
import { useProcedure } from './tasks/use-procedure'
import { useSqoop } from './tasks/use-sqoop'
import { useSeaTunnel } from './tasks/use-sea-tunnel'
import { useSwitch } from './tasks/use-switch'
<<<<<<< HEAD
import { useDataX } from "./tasks/use-datax"
=======
import { useConditions } from './tasks/use-conditions'
>>>>>>> 02b10234
import { IJsonItem, INodeData, ITaskData } from './types'


export function useTask({
  data,
  projectCode,
  from,
  readonly
}: {
  data: ITaskData
  projectCode: number
  from?: number
  readonly?: boolean
}): { json: IJsonItem[]; model: INodeData } {
  const { taskType = 'SHELL' } = data
  let node = {} as { json: IJsonItem[]; model: INodeData }
  if (taskType === 'SHELL') {
    node = useShell({
      projectCode,
      from,
      readonly,
      data
    })
  }
  if (taskType === 'SUB_PROCESS') {
    node = useSubProcess({
      projectCode,
      from,
      readonly,
      data
    })
  }
  if (taskType === 'PYTHON') {
    node = usePython({
      projectCode,
      from,
      readonly,
      data
    })
  }
  if (taskType === 'SPARK') {
    node = useSpark({
      projectCode,
      from,
      readonly,
      data
    })
  }
  if (taskType === 'MR') {
    node = useMr({
      projectCode,
      from,
      readonly,
      data
    })
  }
  if (taskType === 'FLINK') {
    node = useFlink({
      projectCode,
      from,
      readonly,
      data
    })
  }
  if (taskType === 'HTTP') {
    node = useHttp({
      projectCode,
      from,
      readonly,
      data
    })
  }
  if (taskType === 'PIGEON') {
    node = usePigeon({
      projectCode,
      from,
      readonly,
      data
    })
  }
  if (taskType === 'SQL') {
    node = useSql({
      projectCode,
      from,
      readonly,
      data
    })
  }
  if (taskType === 'PROCEDURE') {
    node = useProcedure({
      projectCode,
      from,
      readonly,
      data
    })
  }
  if (taskType === 'SQOOP') {
    node = useSqoop({
      projectCode,
      from,
      readonly,
      data
    })
  }
  if (taskType === 'SEATUNNEL') {
    node = useSeaTunnel({
      projectCode,
      from,
      readonly,
      data
    })
  }

  if (taskType === 'SWITCH') {
    node = useSwitch({
      projectCode,
      from,
      readonly,
      data
    })
  }

<<<<<<< HEAD
  if (taskType === 'DATAX') {
    node = useDataX({
=======
  if (taskType === 'CONDITIONS') {
    node = useConditions({
>>>>>>> 02b10234
      projectCode,
      from,
      readonly,
      data
    })
  }

  return node
}<|MERGE_RESOLUTION|>--- conflicted
+++ resolved
@@ -28,20 +28,16 @@
 import { useSqoop } from './tasks/use-sqoop'
 import { useSeaTunnel } from './tasks/use-sea-tunnel'
 import { useSwitch } from './tasks/use-switch'
-<<<<<<< HEAD
-import { useDataX } from "./tasks/use-datax"
-=======
 import { useConditions } from './tasks/use-conditions'
->>>>>>> 02b10234
+import { useDataX } from './tasks/use-datax'
 import { IJsonItem, INodeData, ITaskData } from './types'
 
-
 export function useTask({
-  data,
-  projectCode,
-  from,
-  readonly
-}: {
+                          data,
+                          projectCode,
+                          from,
+                          readonly
+                        }: {
   data: ITaskData
   projectCode: number
   from?: number
@@ -155,13 +151,17 @@
     })
   }
 
-<<<<<<< HEAD
+  if (taskType === 'CONDITIONS') {
+    node = useConditions({
+      projectCode,
+      from,
+      readonly,
+      data
+    })
+  }
+
   if (taskType === 'DATAX') {
     node = useDataX({
-=======
-  if (taskType === 'CONDITIONS') {
-    node = useConditions({
->>>>>>> 02b10234
       projectCode,
       from,
       readonly,
