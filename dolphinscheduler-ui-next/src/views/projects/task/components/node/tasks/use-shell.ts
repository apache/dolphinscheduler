/*
 * Licensed to the Apache Software Foundation (ASF) under one or more
 * contributor license agreements.  See the NOTICE file distributed with
 * this work for additional information regarding copyright ownership.
 * The ASF licenses this file to You under the Apache License, Version 2.0
 * (the "License"); you may not use this file except in compliance with
 * the License.  You may obtain a copy of the License at
 *
 *    http://www.apache.org/licenses/LICENSE-2.0
 *
 * Unless required by applicable law or agreed to in writing, software
 * distributed under the License is distributed on an "AS IS" BASIS,
 * WITHOUT WARRANTIES OR CONDITIONS OF ANY KIND, either express or implied.
 * See the License for the specific language governing permissions and
 * limitations under the License.
 */

import { reactive } from 'vue'
import * as Fields from '../fields/index'
import type { IJsonItem, INodeData, ITaskData } from '../types'

export function useShell({
  projectCode,
  from = 0,
  readonly,
  data
}: {
  projectCode: number
  from?: number
  readonly?: boolean
  data?: ITaskData
}) {
  const model = reactive({
    name: '',
    flag: 'YES',
    description: '',
    timeoutFlag: false,
    localParams: [],
    environmentCode: null,
    failRetryInterval: 1,
    failRetryTimes: 0,
    workerGroup: 'default',
    delayTime: 0,
    timeout: 30,
    rawScript: ''
  } as INodeData)

  let extra: IJsonItem[] = []
  if (from === 1) {
    extra = [
      Fields.useTaskType(model, readonly),
<<<<<<< HEAD
      Fields.useProcessName(projectCode, model.processCode, !model.id)
=======
      Fields.useProcessName({
        model,
        projectCode,
        isCreate: !data?.id,
        from,
        processName: data?.processName,
        code: data?.code
      })
>>>>>>> 2f953fb9
    ]
  }

  return {
    json: [
      Fields.useName(),
      ...extra,
      Fields.useRunFlag(),
      Fields.useDescription(),
      Fields.useTaskPriority(),
      Fields.useWorkerGroup(),
      Fields.useEnvironmentName(model, !data?.id),
      ...Fields.useTaskGroup(model, projectCode),
      ...Fields.useFailed(),
      Fields.useDelayTime(model),
      ...Fields.useTimeoutAlarm(model),
      ...Fields.useShell(model),
      Fields.usePreTasks(model)
    ] as IJsonItem[],
    model
  }
}<|MERGE_RESOLUTION|>--- conflicted
+++ resolved
@@ -49,9 +49,6 @@
   if (from === 1) {
     extra = [
       Fields.useTaskType(model, readonly),
-<<<<<<< HEAD
-      Fields.useProcessName(projectCode, model.processCode, !model.id)
-=======
       Fields.useProcessName({
         model,
         projectCode,
@@ -60,7 +57,6 @@
         processName: data?.processName,
         code: data?.code
       })
->>>>>>> 2f953fb9
     ]
   }
 
