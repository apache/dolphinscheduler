--- conflicted
+++ resolved
@@ -28,23 +28,11 @@
   const fileStore = useFileStore()
 
   const handleCreateFolder = async (
-    emit: IEmit,
-    hideModal: () => void,
-    resetForm: () => void
+      emit: IEmit,
+      hideModal: () => void,
+      resetForm: () => void
   ) => {
-<<<<<<< HEAD
-    const pid = router.currentRoute.value.params.id || -1
-
-    const currentDir = fileStore.getCurrentDir || '/'
-    state.folderFormRef.validate(async (valid: any) => {
-      if (!valid) {
-        await createDirectory({
-          ...state.folderForm,
-          ...{ pid, currentDir }
-        })
-=======
     await state.folderFormRef.validate()
->>>>>>> a308fa3b
 
     if (state.saving) return
     state.saving = true
