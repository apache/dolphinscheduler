--- conflicted
+++ resolved
@@ -28,8 +28,6 @@
 - 我们定义这种基准变量为 \$[...] 格式的，\$[yyyyMMddHHmmss] 是可以任意分解组合的，比如：\$[yyyyMMdd], \$[HHmmss], \$[yyyy-MM-dd] 等
 
 - 也可以通过以下两种方式：
-
-<<<<<<< HEAD
     1.使用add_months()函数，该函数用于加减月份，
     第一个入口参数为[yyyyMMdd]，表示返回时间的格式
     第二个入口参数为月份偏移量，表示加减多少个月
@@ -59,24 +57,4 @@
     * 前(-)/后(+) N 月第一天：$[month_first_day(yyyy-MM-dd,-N)]，如：N=1时 2022-08-26 => 2022-07-01
     * 前(-)/后(+) N 月最后一天：$[month_last_day(yyyy-MM-dd,-N)]，如：N=1时 2022-08-28 => 2022-07-31
     * 前(-)/后(+) N 周的周一：$[week_first_day(yyyy-MM-dd,-N)]，如：N=1 2022-08-26 => 2022-08-15
-    * 前(-)/后(+) N 周的周日：$[week_last_day(yyyy-MM-dd,-N)]，如：N=1 2022-08-26 => 2022-08-21
-=======
-  1.使用add_months()函数，该函数用于加减月份，
-  第一个入口参数为[yyyyMMdd]，表示返回时间的格式
-  第二个入口参数为月份偏移量，表示加减多少个月
-  * 后 N 年：$[add_months(yyyyMMdd,12*N)]
-  * 前 N 年：$[add_months(yyyyMMdd,-12*N)]
-  * 后 N 月：$[add_months(yyyyMMdd,N)]
-  * 前 N 月：$[add_months(yyyyMMdd,-N)]
-  *******************************************
-  2.直接加减数字
-  在自定义格式后直接“+/-”数字
-  * 后 N 周：$[yyyyMMdd+7*N]
-  * 前 N 周：$[yyyyMMdd-7*N]
-  * 后 N 天：$[yyyyMMdd+N]
-  * 前 N 天：$[yyyyMMdd-N]
-  * 后 N 小时：$[HHmmss+N/24]
-  * 前 N 小时：$[HHmmss-N/24]
-  * 后 N 分钟：$[HHmmss+N/24/60]
-  * 前 N 分钟：$[HHmmss-N/24/60]
->>>>>>> cf522e2f
+    * 前(-)/后(+) N 周的周日：$[week_last_day(yyyy-MM-dd,-N)]，如：N=1 2022-08-26 => 2022-08-21