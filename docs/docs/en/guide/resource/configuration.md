--- conflicted
+++ resolved
@@ -14,14 +14,9 @@
 
 - Change `resource.storage.upload.base.path` to your local directory path. Please make sure the `tenant resource.hdfs.root.user` has read and write permissions for `resource.storage.upload.base.path`, e,g. `/tmp/dolphinscheduler`. `DolphinScheduler` will create the directory you configure if it does not exist.
 - Modify `resource.storage.type=HDFS` and `resource.hdfs.fs.defaultFS=file:///`.
+- Modify `resource.storage.type=LOCAL` which will use local mode and will automatically configure `resource.hdfs.fs.defaultFS=file:///`. And you can also modify the following two parameters, `resource.storage.type=HDFS` and `resource.hdfs.fs.defaultFS=file:///` manually.
 
-<<<<<<< HEAD
-- Change `data.basedir.path` to the local directory path. Please make sure the user who deploy dolphinscheduler have read and write permissions, such as: `data.basedir.path=/tmp/dolphinscheduler`. And the directory you configured will be auto-created if it does not exists.
-- Modify the following two parameters, `resource.storage.type=HDFS` and `resource.hdfs.fs.defaultFS=file:///`.
-- Modify `resource.storage.type=LOCAL` which will use HDFS local mode and will automatically configure `resource.hdfs.fs.defaultFS=file:///`. And you can also modify the following two parameters, `resource.storage.type=HDFS` and `resource.hdfs.fs.defaultFS=file:///` manually.
-=======
 > NOTE: Please modify the value of `resource.storage.upload.base.path` if you do not want to use the default value as the base path.
->>>>>>> 8503ee0e
 
 ## Use HDFS or Remote Object Storage
 
