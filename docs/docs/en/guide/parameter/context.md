--- conflicted
+++ resolved
@@ -78,7 +78,6 @@
 
 But the output value 66 only shows in the Node_A, the reason is that the direction of value is selected as IN, and only when the direction is OUT will it be defined as a variable output.
 
-<<<<<<< HEAD
 ### HTTP
 
 Drag an HTTP task, fill IN body for KEY, select OUT for IN/OUT, select VARCHAR for output data type, always select VARCHAR, nothing else.
@@ -93,12 +92,11 @@
 
 The configuration is complete
 ![httpParam-3](../../../../img/httpParam/httpParam-3.png)
-=======
+
 #### Pass parameter from Python task to downstream
 
 Use `print('${setValue(key=%s)}' % value)`, DolphinScheduler will capture the `${setValue(key=value}` in the output to capture the parameters and pass them downstream.
 
 For example
 
-![img.png](../../../../img/new_ui/dev/parameter/python_context_param.png)
->>>>>>> 9efc7887
+![img.png](../../../../img/new_ui/dev/parameter/python_context_param.png)