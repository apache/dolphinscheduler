# HTTP Node

## Overview

This node is used to perform http type tasks such as the common POST and GET request types, and also supports http request validation and other functions.

## Create Task

<<<<<<< HEAD
-  Click `Project Management -> Project Name -> Workflow Definition`, and click the `Create Workflow` button to enter the DAG editing page.
=======
-  Click `Project Management -> Project Name -> Workflow Definition`, and click the "`Create Workflow`" button to enter the DAG editing page.
>>>>>>> 423cc5b9
- Drag the <img src="../../../../img/tasks/icons/http.png" width="15"/> from the toolbar to the drawing board.

## Task Parameters

| **Parameter** | **Description** |
| ------- | ---------- |
| Node Name | Set the name of the task. Node names within a workflow definition are unique. |
| Run flag | Indicates whether the node can be scheduled normally. If it is not necessary to execute, you can turn on the prohibiting execution switch. |
| Description | Describes the function of this node. |
| Task priority | When the number of worker threads is insufficient, they are executed in order from high to low according to the priority, and they are executed according to the first-in, first-out principle when the priority is the same. |
| Worker group | The task is assigned to the machines in the worker group for execution. If Default is selected, a worker machine will be randomly selected for execution. |
| Task group name | The group in Resources, if not configured, it will not be used. | 
| Environment Name | Configure the environment in which to run the script. |
| Number of failed retries | The number of times the task is resubmitted after failure. It supports drop-down and manual filling. | 
| Failure Retry Interval | The time interval for resubmitting the task if the task fails. It supports drop-down and manual filling. | 
| Timeout alarm | Check Timeout Alarm and Timeout Failure. When the task exceeds the "timeout duration", an alarm email will be sent and the task execution will fail. |
| Request address | HTTP request URL. |
| Request type | Supports GET, POSt, HEAD, PUT, DELETE. || Request parameters |Supports Parameter, Body, Headers. || Verification conditions | Supports default response code, custom response code, content included, content not included.|
| Verification content | When the verification condition selects a custom response code, the content contains, and the content does not contain, the verification content is required. |
| Custom parameter | It is a user-defined parameter of http part, which will replace the content with `${variable}` in the script. |
| Pre tasks | Selecting a predecessor task for the current task will set the selected predecessor task as upstream of the current task. |

## Example

HTTP defines the different methods of interacting with the server, the most basic methods are GET, POST, PUT and DELETE. Here we use the http task node to demonstrate the use of POST to send a request to the system's login page to submit data.

The main configuration parameters are as follows:

- URL: Address to access the target resource. Here is the system's login page.
- HTTP Parameters:
     - userName: Username
     - userPassword: User login password

![http_task](../../../../img/tasks/demo/http_task01.png)
<|MERGE_RESOLUTION|>--- conflicted
+++ resolved
@@ -6,11 +6,7 @@
 
 ## Create Task
 
-<<<<<<< HEAD
--  Click `Project Management -> Project Name -> Workflow Definition`, and click the `Create Workflow` button to enter the DAG editing page.
-=======
--  Click `Project Management -> Project Name -> Workflow Definition`, and click the "`Create Workflow`" button to enter the DAG editing page.
->>>>>>> 423cc5b9
+-  Click `Project Management -> Project Name -> Workflow Definition`, and click the "`Create Workflow`" button to enter the DAG editing page.
 - Drag the <img src="../../../../img/tasks/icons/http.png" width="15"/> from the toolbar to the drawing board.
 
 ## Task Parameters
