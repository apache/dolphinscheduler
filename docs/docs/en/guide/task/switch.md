--- conflicted
+++ resolved
@@ -3,15 +3,10 @@
 The switch is a conditional judgment node, decide the branch executes according to the value of [global variable](../parameter/global.md) and the expression result written by the user.
 **Note** Execute expressions using javax.script.ScriptEngine.eval.
 
-<<<<<<< HEAD
 ## Create Task
 Click Project -> Management-Project -> Name-Workflow Definition, and click the Create Workflow button to enter the DAG editing page.
-Drag from the toolbar <img src="/img/switch.png" width="20"/> task node to canvas to create a task. 
-=======
-## Create
+Drag from the toolbar <img src="../../../../img/switch.png" width="20"/> task node to canvas to create a task. 
 
-Drag from the toolbar <img src="../../../../img/switch.png" width="20"/>  task node to canvas to create a task. 
->>>>>>> ffe809b2
 **Note** After created a switch task, you must first configure the upstream and downstream, then configure the parameter of task branches.
 
 ## Parameter
@@ -55,11 +50,7 @@
 
 ![switch_03](/img/tasks/demo/switch_03.png)
 
-<<<<<<< HEAD
 ### Execute
-=======
-![task-switch-configure](../../../../img/switch_configure.jpg)
->>>>>>> ffe809b2
 
 Execute and see if it works as expected. It can be seen that the specified downstream tasksA are executed as expected.
 
