--- conflicted
+++ resolved
@@ -27,16 +27,12 @@
 
 The Dependent node provides a logical judgment function, which can detect the execution of the dependent node according to the logic.
 
-<<<<<<< HEAD
-When the dependent result is success and the parameter passing option is true, the Dependent node will output the output parameters of the dependency to the downstream task. When the parameter names of multiple dependencies are the same, it involves the priority of the parameters. See also [Parameter Priority](../parameter/priority.md)
-
-For example, process A is a weekly task, processes B and C are daily tasks, and task A requires tasks B and C to be successfully executed every day of the last week.
-=======
 Two dependency modes are supported, including workflow-dependent and task-dependent. The task-dependent mode is divided into two cases: depend on all tasks in the workflow and depend on a single task.
 The workflow-dependent mode checks the status of the dependent workflow; the all-task-dependent mode checks the status of all tasks in the workflow; and the single-task-dependent mode checks the status of the dependent task.
 
+When the dependent result is success and the parameter passing option is true, the Dependent node will output the output parameters of the dependency to the downstream task. When the parameter names of multiple dependencies are the same, it involves the priority of the parameters. See also [Parameter Priority](../parameter/priority.md)
+
 For example, process A is a weekly task, processes B and C are daily tasks, and task A requires tasks B and C to be successfully executed last week.
->>>>>>> 613bcc3b
 
 ![dependent_task01](../../../../img/tasks/demo/dependent_task01.png)
 
