# Conditions

Condition is a conditional node, that determines which downstream task should run based on the condition of the upstream task. Currently, the Conditions support multiple upstream tasks, but only two downstream tasks. When the number of upstream tasks exceeds one, achieve complex upstream dependencies by through `and` and `or` operators.

## Create Task

<<<<<<< HEAD
- Click `Project Management -> Project Name -> Workflow Definition`, and click the `Create Workflow` button to enter the DAG editing page.
=======
- Click `Project Management -> Project Name -> Workflow Definition`, and click the "`Create Workflow`" button to enter the DAG editing page.
>>>>>>> 423cc5b9
- Drag from the toolbar <img src="../../../../img/conditions.png" width="20"/> task node to canvas.

## Task Parameters

<<<<<<< HEAD
| **Parameter** | **Description** |
| -------- | ---------- |
| Node Name | Set the name of the task. Node names within a workflow definition are unique. |
| Run flag | Indicates whether the node can be scheduled normally. If it is not necessary to execute, you can turn on the prohibiting execution switch. |
| Description | Describes the function of this node. | 
| Task priority | When the number of worker threads is insufficient, they are executed in order from high to low according to the priority, and they are executed according to the first-in, first-out principle when the priority is the same. |
| Worker group | The task is assigned to the machines in the worker group for execution. If Default is selected, a worker machine will be randomly selected for execution. | 
| Task group name | The group in Resources, if not configured, it will not be used. |
| Environment Name | Configure the environment in which to run the script. |
| Number of failed retries | The number of times the task is resubmitted after failure. It supports drop-down and manual filling. |
| Failure Retry Interval | The time interval for resubmitting the task if the task fails. It supports drop-down and manual filling. |
| Timeout alarm | Check Timeout Alarm and Timeout Failure. When the task exceeds the "timeout duration", an alarm email will be sent and the task execution will fail. |
| Downstream tasks selection | Depending on the status of the predecessor task, you can jump to the corresponding branch, currently two branches are supported: success, failure <ul><li style="list-style-type: none;"><ul><li>Success: When the upstream task runs successfully, run the success branch.</li><li>Failure: When the upstream task runs failed, run the failure branch.</li></ul></li></ul> |
| Upstream condition selection | Can select one or more upstream tasks for conditions.<ul><li style="list-style-type: none;"><ul><li>Add an upstream dependency: the first parameter is to choose a specified task name, and the second parameter is to choose the upstream task status to trigger conditions.</li><li>Select upstream task relationship: use<span>&nbsp;</span><code>and</code><span>&nbsp;</span>and<span>&nbsp;</span><code>or</code><span>&nbsp;</span>operators to handle the complex relationship of upstream when there are multiple upstream tasks for conditions.</li></ul></li></ul> |
=======
| **Parameter** | **Description**                                                                                                                                                                                                                                                                                                                                                                                                                                                               |
| -------- |-------------------------------------------------------------------------------------------------------------------------------------------------------------------------------------------------------------------------------------------------------------------------------------------------------------------------------------------------------------------------------------------------------------------------------------------------------------------------------|
| Node Name | Set the name of the task. Node names within a workflow definition are unique.                                                                                                                                                                                                                                                                                                                                                                                                 |
| Run flag | Indicates whether the node can be scheduled normally. If it is not necessary to execute, you can turn on the prohibiting execution switch.                                                                                                                                                                                                                                                                                                                                    |
| Description | Describes the function of this node.                                                                                                                                                                                                                                                                                                                                                                                                                                          | 
| Task priority | When the number of worker threads is insufficient, they are executed in order from high to low according to the priority, and they are executed according to the first-in, first-out principle when the priority is the same.                                                                                                                                                                                                                                                 |
| Worker group | The task is assigned to the machines in the worker group for execution. If Default is selected, a worker machine will be randomly selected for execution.                                                                                                                                                                                                                                                                                                                     | 
| Task group name | The group in Resources, if not configured, it will not be used.                                                                                                                                                                                                                                                                                                                                                                                                               |
| Environment Name | Configure the environment in which to run the script.                                                                                                                                                                                                                                                                                                                                                                                                                         |
| Number of failed retries | The number of times the task is resubmitted after failure. It supports drop-down and manual filling.                                                                                                                                                                                                                                                                                                                                                                          |
| Failure Retry Interval | The time interval for resubmitting the task if the task fails. It supports drop-down and manual filling.                                                                                                                                                                                                                                                                                                                                                                      |
| Timeout alarm | Check Timeout Alarm and Timeout Failure. When the task exceeds the "timeout duration", an alarm email will be sent and the task execution will fail.                                                                                                                                                                                                                                                                                                                          |
| Downstream tasks selection | Depending on the status of the predecessor task, you can jump to the corresponding branch, currently two branches are supported: success, failure <ul><li>Success: When the upstream task runs successfully, run the success branch.</li><li>Failure: When the upstream task runs failed, run the failure branch.</li></ul></li></ul>                                                                                                   |
| Upstream condition selection | Can select one or more upstream tasks for conditions.<ul><li>Add an upstream dependency: the first parameter is to choose a specified task name, and the second parameter is to choose the upstream task status to trigger conditions.</li><li>Select upstream task relationship: use `and` and `or` operators to handle the complex relationship of upstream when there are multiple upstream tasks for conditions.</li></ul></li></ul> |
>>>>>>> 423cc5b9

## Related Task

[switch](switch.md): Conditions task mainly executes the corresponding branch based on the execution status (success, failure) of the upstream nodes. The [Switch](switch.md) task node mainly executes the corresponding branch based on the value of the [global parameter](../parameter/global.md) and the result of user written expression.

## Example

This sample demonstrates the operation of the Condition task by using the [Shell](shell.md) task.

### 1. Create workflow

Go to the workflow definition page, and then create the following task nodes:

- Node_A: Shell task, prints out "hello world", its main function is the upstream branch of Condition, and triggers the corresponding branch node according to whether its execution is successful or not.
- Condition: The Conditions task executes the corresponding branch according to the execution status of the upstream task.
- Node_Success: Shell task, print out "success", Node_A executes the successful branch.
- Node_False: Shell task, print out "false", Node_A executes the failed branch.

![condition_task01](../../../../img/tasks/demo/condition_task01.png)

### 2. View the execution result

After you finish creating the workflow, you can run the workflow online. You can view the execution status of each task on the workflow instance page. As shown below:

![condition_task02](../../../../img/tasks/demo/condition_task02.png)

In the above figure, the task status marked with a green check mark is the successfully executed task node.

## Note

- The Conditions task supports multiple upstream tasks, but only two downstream tasks.
- The Conditions task and the workflow that contain it do not support copy operations.
- The predecessor task of Conditions cannot connect to its branch nodes, which will cause logical confusion and does not conform to DAG scheduling. The situation shown below is **wrong**.

![condition_task03](../../../../img/tasks/demo/condition_task03.png)
![condition_task04](../../../../img/tasks/demo/condition_task04.png)<|MERGE_RESOLUTION|>--- conflicted
+++ resolved
@@ -4,31 +4,11 @@
 
 ## Create Task
 
-<<<<<<< HEAD
-- Click `Project Management -> Project Name -> Workflow Definition`, and click the `Create Workflow` button to enter the DAG editing page.
-=======
-- Click `Project Management -> Project Name -> Workflow Definition`, and click the "`Create Workflow`" button to enter the DAG editing page.
->>>>>>> 423cc5b9
+- Click `Project Management -> Project Name -> Workflow Definition`, and click the "`Create Workflow`" button to enter the DAG editing page.
 - Drag from the toolbar <img src="../../../../img/conditions.png" width="20"/> task node to canvas.
 
 ## Task Parameters
 
-<<<<<<< HEAD
-| **Parameter** | **Description** |
-| -------- | ---------- |
-| Node Name | Set the name of the task. Node names within a workflow definition are unique. |
-| Run flag | Indicates whether the node can be scheduled normally. If it is not necessary to execute, you can turn on the prohibiting execution switch. |
-| Description | Describes the function of this node. | 
-| Task priority | When the number of worker threads is insufficient, they are executed in order from high to low according to the priority, and they are executed according to the first-in, first-out principle when the priority is the same. |
-| Worker group | The task is assigned to the machines in the worker group for execution. If Default is selected, a worker machine will be randomly selected for execution. | 
-| Task group name | The group in Resources, if not configured, it will not be used. |
-| Environment Name | Configure the environment in which to run the script. |
-| Number of failed retries | The number of times the task is resubmitted after failure. It supports drop-down and manual filling. |
-| Failure Retry Interval | The time interval for resubmitting the task if the task fails. It supports drop-down and manual filling. |
-| Timeout alarm | Check Timeout Alarm and Timeout Failure. When the task exceeds the "timeout duration", an alarm email will be sent and the task execution will fail. |
-| Downstream tasks selection | Depending on the status of the predecessor task, you can jump to the corresponding branch, currently two branches are supported: success, failure <ul><li style="list-style-type: none;"><ul><li>Success: When the upstream task runs successfully, run the success branch.</li><li>Failure: When the upstream task runs failed, run the failure branch.</li></ul></li></ul> |
-| Upstream condition selection | Can select one or more upstream tasks for conditions.<ul><li style="list-style-type: none;"><ul><li>Add an upstream dependency: the first parameter is to choose a specified task name, and the second parameter is to choose the upstream task status to trigger conditions.</li><li>Select upstream task relationship: use<span>&nbsp;</span><code>and</code><span>&nbsp;</span>and<span>&nbsp;</span><code>or</code><span>&nbsp;</span>operators to handle the complex relationship of upstream when there are multiple upstream tasks for conditions.</li></ul></li></ul> |
-=======
 | **Parameter** | **Description**                                                                                                                                                                                                                                                                                                                                                                                                                                                               |
 | -------- |-------------------------------------------------------------------------------------------------------------------------------------------------------------------------------------------------------------------------------------------------------------------------------------------------------------------------------------------------------------------------------------------------------------------------------------------------------------------------------|
 | Node Name | Set the name of the task. Node names within a workflow definition are unique.                                                                                                                                                                                                                                                                                                                                                                                                 |
@@ -43,7 +23,6 @@
 | Timeout alarm | Check Timeout Alarm and Timeout Failure. When the task exceeds the "timeout duration", an alarm email will be sent and the task execution will fail.                                                                                                                                                                                                                                                                                                                          |
 | Downstream tasks selection | Depending on the status of the predecessor task, you can jump to the corresponding branch, currently two branches are supported: success, failure <ul><li>Success: When the upstream task runs successfully, run the success branch.</li><li>Failure: When the upstream task runs failed, run the failure branch.</li></ul></li></ul>                                                                                                   |
 | Upstream condition selection | Can select one or more upstream tasks for conditions.<ul><li>Add an upstream dependency: the first parameter is to choose a specified task name, and the second parameter is to choose the upstream task status to trigger conditions.</li><li>Select upstream task relationship: use `and` and `or` operators to handle the complex relationship of upstream when there are multiple upstream tasks for conditions.</li></ul></li></ul> |
->>>>>>> 423cc5b9
 
 ## Related Task
 
