--- conflicted
+++ resolved
@@ -175,13 +175,12 @@
                                 link: '/en-us/docs/dev/user_doc/guide/task/jupyter.html',
                             },
                             {
-<<<<<<< HEAD
+                                title: 'Kubernetes',
+                                link: '/en-us/docs/dev/user_doc/guide/task/kubernetes.html',
+                            },
+                            {
                                 title: 'MLflow',
                                 link: '/en-us/docs/dev/user_doc/guide/task/mlflow.html',
-=======
-                                title: 'Kubernetes',
-                                link: '/en-us/docs/dev/user_doc/guide/task/kubernetes.html',
->>>>>>> 5bb1eb04
                             },
                         ],
                     },
@@ -289,7 +288,7 @@
                             },
                             {
                                 title: 'Task Group Manage',
-                                link: '/en-us/docs/dev/user_doc/guide/resource/task-group.html'
+                                link: '/en-us/docs/dev/user_doc/guide/resource/task-manage.html'
                             },
                         ],
                     },
@@ -535,13 +534,12 @@
                                 link: '/zh-cn/docs/dev/user_doc/guide/task/jupyter.html',
                             },
                             {
-<<<<<<< HEAD
+                                title: 'Kubernetes',
+                                link: '/zh-cn/docs/dev/user_doc/guide/task/kubernetes.html',
+                            },
+                            {
                                 title: 'MLflow',
                                 link: '/zh-cn/docs/dev/user_doc/guide/task/mlflow.html',
-=======
-                                title: 'Kubernetes',
-                                link: '/zh-cn/docs/dev/user_doc/guide/task/kubernetes.html',
->>>>>>> 5bb1eb04
                             },
                         ],
                     },
@@ -649,7 +647,7 @@
                             },
                             {
                                 title: '任务组管理',
-                                link: '/zh-cn/docs/dev/user_doc/guide/resource/task-group.html'
+                                link: '/zh-cn/docs/dev/user_doc/guide/resource/task-manage.html'
                             },
                         ],
                     },
