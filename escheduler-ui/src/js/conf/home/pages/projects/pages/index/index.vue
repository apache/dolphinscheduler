--- conflicted
+++ resolved
@@ -1,14 +1,4 @@
 <template>
-<<<<<<< HEAD
-  <div class="main-layout-box">
-    <m-secondary-menu :type="'projects'"></m-secondary-menu>
-    <m-list-construction :title="$t('Project Home')">
-      <template slot="content">
-        <m-project-chart :id="id"></m-project-chart>
-      </template>
-    </m-list-construction>
-  </div>
-=======
   <m-list-construction :title="$t('Project Home')">
     <template slot="content">
       <div class="perject-home-content">
@@ -81,7 +71,6 @@
       </div>
     </template>
   </m-list-construction>
->>>>>>> 7518a94f
 </template>
 <script>
   import dayjs from 'dayjs'
