--- conflicted
+++ resolved
@@ -1,11 +1,4 @@
 <template>
-<<<<<<< HEAD
-  <div class="main-layout-box">
-    <m-secondary-menu :type="'projects'"></m-secondary-menu>
-    <m-list-construction :title="$t('Process Instance')">
-      <template slot="conditions">
-        <m-instance-conditions @on-query="_onQuery"></m-instance-conditions>
-=======
   <m-list-construction :title="$t('Process Instance')">
     <template slot="conditions">
       <m-instance-conditions @on-query="_onQuery"></m-instance-conditions>
@@ -17,7 +10,6 @@
         <div class="page-box">
           <x-page :current="parseInt(searchParams.pageNo)" :total="total" show-elevator @on-change="_page"></x-page>
         </div>
->>>>>>> 4e3f9cbc
       </template>
       <template v-if="!processInstanceList.length">
         <m-no-data></m-no-data>
