--- conflicted
+++ resolved
@@ -51,8 +51,6 @@
     </div>
     <div class="clearfix list">
       <div class="text">
-<<<<<<< HEAD
-=======
         Worker分组
       </div>
       <div class="cont">
@@ -61,7 +59,6 @@
     </div>
     <div class="clearfix list">
       <div class="text">
->>>>>>> 23373abd
         {{$t('Notification group')}}
       </div>
       <div class="cont">
