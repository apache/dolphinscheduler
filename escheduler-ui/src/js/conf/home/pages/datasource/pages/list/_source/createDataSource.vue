<template>
  <div class="datasource-popup-model">
    <div class="top-p">
      <span>{{item ? `${$t('Edit')}` : `${$t('Create')}`}}{{`${$t('Datasource')}`}}</span>
    </div>
    <div class="content-p">
      <div class="create-datasource-model">
        <m-list-box-f>
          <template slot="name"><b>*</b>{{$t('Datasource')}}</template>
          <template slot="content">
            <x-radio-group v-model="type" size="small">
              <x-radio :label="'MYSQL'">MYSQL</x-radio>
              <x-radio :label="'POSTGRESQL'">POSTGRESQL</x-radio>
<<<<<<< HEAD
              <x-radio :label="'HIVE'">HIVE</x-radio>
=======
              <x-radio :label="'HIVE'">HIVE/IMPALA</x-radio>
>>>>>>> 4e3f9cbc
              <x-radio :label="'SPARK'">SPARK</x-radio>
              <x-radio :label="'CLICKHOUSE'">CLICKHOUSE</x-radio>
              <x-radio :label="'ORACLE'">ORACLE</x-radio>
              <x-radio :label="'SQLSERVER'">SQLSERVER</x-radio>
            </x-radio-group>
          </template>
        </m-list-box-f>
        <m-list-box-f>
          <template slot="name"><b>*</b>{{$t('Datasource Name')}}</template>
          <template slot="content">
            <x-input
                    type="input"
                    v-model="name"
                    :placeholder="$t('Please enter datasource name')"
                    autocomplete="off">
            </x-input>
          </template>
        </m-list-box-f>
        <m-list-box-f>
          <template slot="name">{{$t('Description')}}</template>
          <template slot="content">
            <x-input
                    type="textarea"
                    v-model="note"
                    :placeholder="$t('Please enter description')"
                    autocomplete="off">
            </x-input>
          </template>
        </m-list-box-f>
        <m-list-box-f>
          <template slot="name"><b>*</b>{{$t('IP')}}</template>
          <template slot="content">
            <x-input
                    type="input"
                    v-model="host"
                    :placeholder="$t('Please enter IP')"
                    autocomplete="off">
            </x-input>
          </template>
        </m-list-box-f>
        <m-list-box-f>
          <template slot="name"><b>*</b>{{$t('Port')}}</template>
          <template slot="content">
            <x-input
                    type="input"
                    v-model="port"
                    :placeholder="$t('Please enter port')"
                    autocomplete="off">
            </x-input>
          </template>
        </m-list-box-f>
        <m-list-box-f>
          <template slot="name"><b>*</b>{{$t('User Name')}}</template>
          <template slot="content">
            <x-input
                    type="input"
                    v-model="userName"
                    :placeholder="$t('Please enter user name')"
                    autocomplete="off">
            </x-input>
          </template>
        </m-list-box-f>
        <m-list-box-f>
          <template slot="name">{{$t('Password')}}</template>
          <template slot="content">
            <x-input
                    type="password"
                    v-model="password"
                    :placeholder="$t('Please enter your password')"
                    autocomplete="off">
            </x-input>
          </template>
        </m-list-box-f>
        <m-list-box-f>
          <template slot="name"><b>*</b>{{$t('Database Name')}}</template>
          <template slot="content">
            <x-input
                    type="input"
                    v-model="database"
                    :placeholder="$t('Please enter database name')"
                    autocomplete="off">
            </x-input>
          </template>
        </m-list-box-f>
        <m-list-box-f>
          <template slot="name">{{$t('jdbc connect parameters')}}</template>
          <template slot="content">
            <x-input
                    type="textarea"
                    v-model="other"
                    :autosize="{minRows:2}"
                    :placeholder="_rtOtherPlaceholder()"
                    autocomplete="off">
            </x-input>
          </template>
        </m-list-box-f>
      </div>
    </div>
    <div class="bottom-p">
      <x-button type="text" @click="_close()"> {{$t('Cancel')}} </x-button>
      <x-button type="success" shape="circle" @click="_testConnect()" :loading="testLoading">{{testLoading ? 'Loading...' : $t('Test Connect')}}</x-button>
      <x-button type="primary" shape="circle" :loading="spinnerLoading" @click="_ok()">{{spinnerLoading ? 'Loading...' :item ? `${$t('Edit')}` : `${$t('Submit')}`}} </x-button>
    </div>
  </div>
</template>
<script>
  import i18n from '@/module/i18n'
  import store from '@/conf/home/store'
  import { isJson } from '@/module/util/util'
  import mPopup from '@/module/components/popup/popup'
  import mListBoxF from '@/module/components/listBoxF/listBoxF'

  export default {
    name: 'create-datasource',
    data () {
      return {
        store,
        // btn loading
        spinnerLoading: false,
        // Data source type
        type: 'MYSQL',
        // name
        name: '',
        // desc
        note: '',
        // host
        host: '',
        // port
        port: '',
        // data storage name
        database: '',
        // database username
        userName: '',
        // Database password
        password: '',
        // Jdbc connection parameter
        other: '',
        // btn test loading
        testLoading: false
      }
    },
    props: {
      item: Object
    },
    methods: {
      _rtOtherPlaceholder () {
        return `${i18n.$t('Please enter format')} {"key1":"value1","key2":"value2"...} ${i18n.$t('connection parameter')}`
      },
      /**
       * submit
       */
      _ok () {
        if (this._verification()) {
          this._verifName().then(res => {
            this._submit()
          })
        }
      },
      /**
       * close
       */
      _close () {
        this.$emit('close')
      },
      /**
       * return param
       */
      _rtParam () {
        return {
          type: this.type,
          name: this.name,
          note: this.note,
          host: this.host,
          port: this.port,
          database: this.database,
          userName: this.userName,
          password: this.password,
          other: this.other
        }
      },
      /**
       * test connect
       */
      _testConnect () {
        if (this._verification()) {
          this.testLoading = true
          this.store.dispatch('datasource/connectDatasources', this._rtParam()).then(res => {
            setTimeout(() => {
              this.$message.success(res.msg)
              this.testLoading = false
            }, 800)
          }).catch(e => {
            this.$message.error(e.msg || '')
            this.testLoading = false
          })
        }
      },
      /**
       * Verify that the data source name exists
       */
      _verifName () {
        return new Promise((resolve, reject) => {
          if (this.name === this.item.name) {
            resolve()
            return
          }
          this.store.dispatch('datasource/verifyName', { name: this.name }).then(res => {
            resolve()
          }).catch(e => {
            this.$message.error(e.msg || '')
            reject(e)
          })
        })
      },
      /**
       * verification
       */
      _verification () {
        if (!this.name) {
          this.$message.warning(`${i18n.$t('Please enter resource name')}`)
          return false
        }
        if (!this.host) {
          this.$message.warning(`${i18n.$t('Please enter IP/hostname')}`)
          return false
        }
        if (!this.port) {
          this.$message.warning(`${i18n.$t('Please enter port')}`)
          return false
        }
        if (!this.userName) {
          this.$message.warning(`${i18n.$t('Please enter user name')}`)
          return false
        }

        if (!this.database) {
          this.$message.warning(`${i18n.$t('Please enter database name')}`)
          return false
        }
        if (this.other) {
          if (!isJson(this.other)) {
            this.$message.warning(`${i18n.$t('jdbc connection parameters is not a correct JSON format')}`)
            return false
          }
        }

        return true
      },
      /**
       * submit => add/update
       */
      _submit () {
        this.spinnerLoading = true
        let param = this._rtParam()
        // edit
        if (this.item) {
          param.id = this.item.id
        }
        this.store.dispatch(`datasource/${this.item ? `updateDatasource` : `createDatasources`}`, param).then(res => {
          this.$message.success(res.msg)
          this.spinnerLoading = false
          this.$emit('onUpdate')
        }).catch(e => {
          this.$message.error(e.msg || '')
          this.spinnerLoading = false
        })
      },
      /**
       * Get modified data
       */
      _getEditDatasource () {
        this.store.dispatch('datasource/getEditDatasource', { id: this.item.id }).then(res => {
          this.type = res.type
          this.name = res.name
          this.note = res.note
          this.host = res.host
          this.port = res.port
          this.database = res.database
          this.userName = res.userName
          this.password = res.password
          this.other = JSON.stringify(res.other) === '{}' ? '' : JSON.stringify(res.other)
        }).catch(e => {
          this.$message.error(e.msg || '')
        })
      }
    },
    watch: {},
    created () {
      // Backfill
      if (this.item.id) {
        this._getEditDatasource()
      }
    },
    mounted () {
    },
    components: { mPopup, mListBoxF }
  }
</script>

<style lang="scss" rel="stylesheet/scss">
  .datasource-popup-model {
    background: #fff;
    border-radius: 3px;

    .top-p {
      height: 70px;
      line-height: 70px;
      border-radius: 3px 3px 0 0;
      padding: 0 20px;
      >span {
        font-size: 20px;
      }
    }
    .bottom-p {
      text-align: right;
      height: 72px;
      line-height: 72px;
      border-radius:  0 0 3px 3px;
      padding: 0 20px;
    }
    .content-p {
<<<<<<< HEAD
      min-width: 820px;
=======
      min-width: 850px;
>>>>>>> 4e3f9cbc
      min-height: 100px;
      .list-box-f {
        .text {
          width: 166px;
        }
        .cont {
          width: calc(100% - 186px);
        }
      }
    }
  }
</style><|MERGE_RESOLUTION|>--- conflicted
+++ resolved
@@ -11,11 +11,7 @@
             <x-radio-group v-model="type" size="small">
               <x-radio :label="'MYSQL'">MYSQL</x-radio>
               <x-radio :label="'POSTGRESQL'">POSTGRESQL</x-radio>
-<<<<<<< HEAD
-              <x-radio :label="'HIVE'">HIVE</x-radio>
-=======
               <x-radio :label="'HIVE'">HIVE/IMPALA</x-radio>
->>>>>>> 4e3f9cbc
               <x-radio :label="'SPARK'">SPARK</x-radio>
               <x-radio :label="'CLICKHOUSE'">CLICKHOUSE</x-radio>
               <x-radio :label="'ORACLE'">ORACLE</x-radio>
@@ -337,11 +333,7 @@
       padding: 0 20px;
     }
     .content-p {
-<<<<<<< HEAD
-      min-width: 820px;
-=======
       min-width: 850px;
->>>>>>> 4e3f9cbc
       min-height: 100px;
       .list-box-f {
         .text {
