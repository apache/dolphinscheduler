<template>
<<<<<<< HEAD
  <div class="main-layout-box">
    <m-secondary-menu :type="'resource'"></m-secondary-menu>
    <m-list-construction :title="$t('UDF Resources')">
=======
  <m-list-construction :title="$t('UDF Resources')">
>>>>>>> 7518a94f
    <template slot="conditions">
      <m-conditions @on-conditions="_onConditions">
        <template slot="button-group">
          <x-button type="ghost" size="small"  @click="_uploading" v-ps="['GENERAL_USER']">{{$t('Upload UDF Resources')}}</x-button>
        </template>
      </m-conditions>
    </template>
    <template slot="content">
      <template v-if="udfResourcesList.length">
        <m-list :udf-resources-list="udfResourcesList" :page-no="searchParams.pageNo" :page-size="searchParams.pageSize">
        </m-list>
        <div class="page-box">
          <x-page :current="parseInt(searchParams.pageNo)" :total="total" :page-size="searchParams.pageSize" show-elevator @on-change="_page"></x-page>
        </div>
      </template>
      <template v-if="!udfResourcesList.length">
        <m-no-data></m-no-data>
      </template>
      <m-spin :is-spin="isLoading">
      </m-spin>
    </template>
  </m-list-construction>
</template>
<script>
  import _ from 'lodash'
  import { mapActions } from 'vuex'
  import mList from './_source/list'
  import mSpin from '@/module/components/spin/spin'
  import { findComponentDownward } from '@/module/util/'
  import mNoData from '@/module/components/noData/noData'
  import listUrlParamHandle from '@/module/mixin/listUrlParamHandle'
  import mConditions from '@/module/components/conditions/conditions'
  import mListConstruction from '@/module/components/listConstruction/listConstruction'

  export default {
    name: 'resource-list-index-UDF',
    data () {
      return {
        total: null,
        isLoading: false,
        udfResourcesList: [],
        searchParams: {
          pageSize: 10,
          pageNo: 1,
          searchVal: '',
          type: 'UDF'
        }
      }
    },
    mixins: [listUrlParamHandle],
    props: {},
    methods: {
      ...mapActions('resource', ['getResourcesListP']),
      /**
       * File Upload
       */
      _uploading () {
        findComponentDownward(this.$root, 'roof-nav')._fileUpdate('UDF')
      },
      _onConditions (o) {
        this.searchParams = _.assign(this.searchParams, o)
        this.searchParams.pageNo = 1
      },
      _page (val) {
        this.searchParams.pageNo = val
      },
      _updateList () {
        this.searchParams.pageNo = 1
        this.searchParams.searchVal = ''
        this._debounceGET()
      },
      _getList (flag) {
        this.isLoading = !flag
        this.getResourcesListP(this.searchParams).then(res => {
          this.udfResourcesList = []
          this.udfResourcesList = res.totalList
          this.total = res.total
          this.isLoading = false
        }).catch(e => {
          this.isLoading = false
        })
      }
    },
    watch: {
      // router
      '$route' (a) {
        // url no params get instance list
        this.searchParams.pageNo = _.isEmpty(a.query) ? 1 : a.query.pageNo
      }
    },
    created () {
    },
    mounted () {
    },
    components: { mListConstruction, mConditions, mList, mSpin, mNoData }
  }
</script><|MERGE_RESOLUTION|>--- conflicted
+++ resolved
@@ -1,11 +1,5 @@
 <template>
-<<<<<<< HEAD
-  <div class="main-layout-box">
-    <m-secondary-menu :type="'resource'"></m-secondary-menu>
-    <m-list-construction :title="$t('UDF Resources')">
-=======
   <m-list-construction :title="$t('UDF Resources')">
->>>>>>> 7518a94f
     <template slot="conditions">
       <m-conditions @on-conditions="_onConditions">
         <template slot="button-group">
