--- conflicted
+++ resolved
@@ -1,20 +1,9 @@
 <template>
-<<<<<<< HEAD
-  <div class="main-layout-box">
-    <m-secondary-menu :type="'user'"></m-secondary-menu>
-    <m-list-construction :title="$t('User Information')">
-      <template slot="content">
-        <m-info></m-info>
-      </template>
-    </m-list-construction>
-  </div>
-=======
   <m-list-construction :title="$t('User Information')">
     <template slot="content">
       <m-info></m-info>
     </template>
   </m-list-construction>
->>>>>>> 23373abd
 </template>
 <script>
   import mInfo from './_source/info'
