#
# Licensed to the Apache Software Foundation (ASF) under one or more
# contributor license agreements.  See the NOTICE file distributed with
# this work for additional information regarding copyright ownership.
# The ASF licenses this file to You under the Apache License, Version 2.0
# (the "License"); you may not use this file except in compliance with
# the License.  You may obtain a copy of the License at
#
#     http://www.apache.org/licenses/LICENSE-2.0
#
# Unless required by applicable law or agreed to in writing, software
# distributed under the License is distributed on an "AS IS" BASIS,
# WITHOUT WARRANTIES OR CONDITIONS OF ANY KIND, either express or implied.
# See the License for the specific language governing permissions and
# limitations under the License.
#

on:
  pull_request:
  push:
    branches:
      - dev
<<<<<<< HEAD
      - refactor-worker
=======
>>>>>>> 3cec9b60
env:
  DOCKER_DIR: ./docker
  LOG_DIR: /tmp/dolphinscheduler

name: Unit Test

jobs:

  build:
    name: Build
    runs-on: ubuntu-latest
    steps:

      - uses: actions/checkout@v2
      # In the checkout@v2, it doesn't support git submodule. Execute the commands manually.
      - name: checkout submodules
        shell: bash
        run: |
          git submodule sync --recursive
          git -c protocol.version=2 submodule update --init --force --recursive --depth=1
      - uses: actions/cache@v1
        with:
          path: ~/.m2/repository
          key: ${{ runner.os }}-maven-${{ hashFiles('**/pom.xml') }}
          restore-keys: |
            ${{ runner.os }}-maven-
      - name: Bootstrap database
        run: cd ${DOCKER_DIR} && docker-compose up -d
      - name: Set up JDK 1.8
        uses: actions/setup-java@v1
        with:
          java-version: 1.8
      - name: Git fetch unshallow
        run: |
          git fetch --unshallow
          git config remote.origin.fetch "+refs/heads/*:refs/remotes/origin/*"
          git fetch origin
      - name: Compile
        run: |
          export MAVEN_OPTS='-Dmaven.repo.local=.m2/repository -XX:+TieredCompilation -XX:TieredStopAtLevel=1 -XX:+CMSClassUnloadingEnabled -XX:+UseConcMarkSweepGC -XX:-UseGCOverheadLimit -Xmx3g'
          mvn test -B -Dmaven.test.skip=false
      - name: Upload coverage report to codecov
        run: |
          CODECOV_TOKEN="09c2663f-b091-4258-8a47-c981827eb29a" bash <(curl -s https://codecov.io/bash)
      - name: Run SonarCloud Analysis
        run: >
          mvn verify --batch-mode
          org.sonarsource.scanner.maven:sonar-maven-plugin:3.6.1.1688:sonar
          -Dsonar.coverage.jacoco.xmlReportPaths=target/site/jacoco/jacoco.xml
          -Dmaven.test.skip=true
          -Dsonar.host.url=https://sonarcloud.io
          -Dsonar.organization=apache
          -Dsonar.core.codeCoveragePlugin=jacoco
          -Dsonar.projectKey=apache-dolphinscheduler
          -Dsonar.login=e4058004bc6be89decf558ac819aa1ecbee57682
        env:
          GITHUB_TOKEN: ${{ secrets.GITHUB_TOKEN }}
          SONAR_TOKEN: ${{ secrets.SONAR_TOKEN }}
      - name: Collect logs
        run: |
          mkdir -p ${LOG_DIR}
          cd ${DOCKER_DIR}
          docker-compose logs db > ${LOG_DIR}/db.txt
        continue-on-error: true<|MERGE_RESOLUTION|>--- conflicted
+++ resolved
@@ -20,10 +20,6 @@
   push:
     branches:
       - dev
-<<<<<<< HEAD
-      - refactor-worker
-=======
->>>>>>> 3cec9b60
 env:
   DOCKER_DIR: ./docker
   LOG_DIR: /tmp/dolphinscheduler
