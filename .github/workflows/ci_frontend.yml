#
# Licensed to the Apache Software Foundation (ASF) under one or more
# contributor license agreements.  See the NOTICE file distributed with
# this work for additional information regarding copyright ownership.
# The ASF licenses this file to You under the Apache License, Version 2.0
# (the "License"); you may not use this file except in compliance with
# the License.  You may obtain a copy of the License at
#
#     http://www.apache.org/licenses/LICENSE-2.0
#
# Unless required by applicable law or agreed to in writing, software
# distributed under the License is distributed on an "AS IS" BASIS,
# WITHOUT WARRANTIES OR CONDITIONS OF ANY KIND, either express or implied.
# See the License for the specific language governing permissions and
# limitations under the License.
#

name: Frontend

on:
  push:
    paths:
      - '.github/workflows/ci_frontend.yml'
      - 'dolphinscheduler-ui/**'
  pull_request:
    paths:
      - '.github/workflows/ci_frontend.yml'
      - 'dolphinscheduler-ui/**'

jobs:
  Compile-check:
    runs-on: ${{ matrix.os }}
    strategy:
      matrix:
        os: [ubuntu-latest, macos-latest]
    steps:
      - uses: actions/checkout@v2
        with:
          submodule: true
      - name: Set up Node.js
        uses: actions/setup-node@v1
        with:
          version: 8
      - name: Compile
        run: |
          cd dolphinscheduler-ui
          npm install node-sass --unsafe-perm
          npm install
          npm run lint
<<<<<<< HEAD
          npm run build
  License-check:
    runs-on: ubuntu-latest
    steps:
      - uses: actions/checkout@v2
      # In the checkout@v2, it doesn't support git submodule. Execute the commands manually.
      - name: checkout submodules
        shell: bash
        run: |
          git submodule sync --recursive
          git -c protocol.version=2 submodule update --init --force --recursive --depth=1
      - name: Set up JDK 1.8
        uses: actions/setup-java@v1
        with:
          java-version: 1.8
      - name: Check
        run: mvn -B apache-rat:check
=======
          npm run build
>>>>>>> 690e4eae
<|MERGE_RESOLUTION|>--- conflicted
+++ resolved
@@ -47,24 +47,4 @@
           npm install node-sass --unsafe-perm
           npm install
           npm run lint
-<<<<<<< HEAD
-          npm run build
-  License-check:
-    runs-on: ubuntu-latest
-    steps:
-      - uses: actions/checkout@v2
-      # In the checkout@v2, it doesn't support git submodule. Execute the commands manually.
-      - name: checkout submodules
-        shell: bash
-        run: |
-          git submodule sync --recursive
-          git -c protocol.version=2 submodule update --init --force --recursive --depth=1
-      - name: Set up JDK 1.8
-        uses: actions/setup-java@v1
-        with:
-          java-version: 1.8
-      - name: Check
-        run: mvn -B apache-rat:check
-=======
-          npm run build
->>>>>>> 690e4eae
+          npm run build