--- conflicted
+++ resolved
@@ -30,7 +30,6 @@
     steps:
 
       - uses: actions/checkout@v2
-      # In the checkout@v2, it doesn't support git submodule. Execute the commands manually.
       - name: checkout submodules
         shell: bash
         run: |
@@ -64,25 +63,16 @@
           sudo ln -s /usr/local/share/chromedriver /usr/local/bin/chromedriver
       - name: Run e2e Test
         run: cd ./e2e && mvn -B clean test
-      - name: cp logs file
+      - name cp logs file
         run: |
-<<<<<<< HEAD
-          sudo mkdir -p /opt/dolphinscheduler-logs
-          sudo chmod -R  ugo+rwx dolphinscheduler-logs
-          sudo docker cp dolphinscheduler-api:/opt/dolphinscheduler/logs/dolphinscheduler-api-server.log /opt/dolphinscheduler-logs
-          sudo docker cp dolphinscheduler-master:/opt/dolphinscheduler/logs/dolphinscheduler-master.log /opt/dolphinscheduler-logs
-          sudo docker cp dolphinscheduler-worker:/opt/dolphinscheduler/logs/dolphinscheduler-worker.log /opt/dolphinscheduler-logs
-          sudo docker cp dolphinscheduler-alert:/opt/dolphinscheduler/logs/dolphinscheduler-alert.log /opt/dolphinscheduler-logs
-=======
-         docker cp dolphinscheduler-api:/opt/dolphinscheduler/logs /var/lib/docker/volumes/dolphinscheduler-logs
-         docker cp dolphinscheduler-master:/opt/dolphinscheduler/logs /var/lib/docker/volumes/dolphinscheduler-logs
-         docker cp dolphinscheduler-worker:/opt/dolphinscheduler/logs /var/lib/docker/volumes/dolphinscheduler-logs
-         docker cp dolphinscheduler-alert:/opt/dolphinscheduler/logs /var/lib/docker/volumes/dolphinscheduler-logs
->>>>>>> eb84ce8f
+        docker cp dolphinscheduler-api:/opt/dolphinscheduler/logs /var/lib/docker/volumes/dolphinscheduler-logs
+        docker cp dolphinscheduler-master:/opt/dolphinscheduler/logs /var/lib/docker/volumes/dolphinscheduler-logs
+        docker cp dolphinscheduler-worker:/opt/dolphinscheduler/logs /var/lib/docker/volumes/dolphinscheduler-logs
+        docker cp dolphinscheduler-alert:/opt/dolphinscheduler/logs /var/lib/docker/volumes/dolphinscheduler-logs
       - name: Collect logs
         if: failure()
         uses: actions/upload-artifact@v2
         with:
           name: dslogs
-          path: /opt/dolphinscheduler-logs
+          path: /var/lib/docker/volumes/dolphinscheduler-logs
 
