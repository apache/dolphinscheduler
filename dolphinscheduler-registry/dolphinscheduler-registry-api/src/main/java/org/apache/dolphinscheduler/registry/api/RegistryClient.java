--- conflicted
+++ resolved
@@ -210,11 +210,7 @@
     }
 
     public boolean isWorkerPath(String path) {
-<<<<<<< HEAD
         return path != null && path.startsWith(Constants.REGISTRY_DOLPHINSCHEDULER_WORKERS) && !path.equals(Constants.REGISTRY_DOLPHINSCHEDULER_WORKERS);
-=======
-        return path != null && path.startsWith(RegistryNodeType.WORKER.getRegistryPath());
->>>>>>> d4921fa2
     }
 
     public Collection<String> getChildrenKeys(final String key) {
