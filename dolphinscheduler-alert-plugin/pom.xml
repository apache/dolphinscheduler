--- conflicted
+++ resolved
@@ -39,7 +39,6 @@
         <module>dolphinscheduler-alert-slack</module>
     </modules>
 
-<<<<<<< HEAD
     <dependencies>
         <!-- dolphinscheduler -->
         <dependency>
@@ -49,6 +48,4 @@
         </dependency>
     </dependencies>
 
-=======
->>>>>>> 25727d2d
 </project>