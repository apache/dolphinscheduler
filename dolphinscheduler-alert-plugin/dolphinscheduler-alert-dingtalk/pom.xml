<?xml version="1.0" encoding="UTF-8"?>
<!--
  ~ Licensed to the Apache Software Foundation (ASF) under one or more
  ~ contributor license agreements.  See the NOTICE file distributed with
  ~ this work for additional information regarding copyright ownership.
  ~ The ASF licenses this file to You under the Apache License, Version 2.0
  ~ (the "License"); you may not use this file except in compliance with
  ~ the License.  You may obtain a copy of the License at
  ~
  ~     http://www.apache.org/licenses/LICENSE-2.0
  ~
  ~ Unless required by applicable law or agreed to in writing, software
  ~ distributed under the License is distributed on an "AS IS" BASIS,
  ~ WITHOUT WARRANTIES OR CONDITIONS OF ANY KIND, either express or implied.
  ~ See the License for the specific language governing permissions and
  ~ limitations under the License.
  -->
<project xmlns="http://maven.apache.org/POM/4.0.0"
         xmlns:xsi="http://www.w3.org/2001/XMLSchema-instance"
         xsi:schemaLocation="http://maven.apache.org/POM/4.0.0 http://maven.apache.org/xsd/maven-4.0.0.xsd">
    <parent>
        <artifactId>dolphinscheduler-alert-plugin</artifactId>
        <groupId>org.apache.dolphinscheduler</groupId>
        <version>1.3.2-SNAPSHOT</version>
    </parent>
    <modelVersion>4.0.0</modelVersion>

    <groupId>org.apache.dolphinscheduler</groupId>
    <artifactId>dolphinscheduler-alert-dingtalk</artifactId>
<<<<<<< HEAD

    <packaging>dolphinscheduler-plugin</packaging>

=======
    <packaging>dolphinscheduler-plugin</packaging>
>>>>>>> 44d5cceb

    <dependencies>

        <dependency>
            <groupId>org.apache.dolphinscheduler</groupId>
            <artifactId>dolphinscheduler-spi</artifactId>
            <scope>provided</scope>
        </dependency>
        <dependency>
            <groupId>org.apache.httpcomponents</groupId>
            <artifactId>httpclient</artifactId>
        </dependency>
        <dependency>
            <groupId>com.google.guava</groupId>
            <artifactId>guava</artifactId>
        </dependency>

        <dependency>
            <groupId>ch.qos.logback</groupId>
            <artifactId>logback-classic</artifactId>
        </dependency>

        <dependency>
            <groupId>org.slf4j</groupId>
            <artifactId>slf4j-api</artifactId>
        </dependency>

        <dependency>
            <groupId>com.fasterxml.jackson.core</groupId>
            <artifactId>jackson-annotations</artifactId>
            <scope>provided</scope>
        </dependency>

        <dependency>
            <groupId>junit</groupId>
            <artifactId>junit</artifactId>
            <scope>test</scope>
        </dependency>

        <dependency>
            <groupId>org.mockito</groupId>
            <artifactId>mockito-core</artifactId>
            <type>jar</type>
            <scope>test</scope>
        </dependency>
    </dependencies>

</project><|MERGE_RESOLUTION|>--- conflicted
+++ resolved
@@ -27,13 +27,8 @@
 
     <groupId>org.apache.dolphinscheduler</groupId>
     <artifactId>dolphinscheduler-alert-dingtalk</artifactId>
-<<<<<<< HEAD
 
     <packaging>dolphinscheduler-plugin</packaging>
-
-=======
-    <packaging>dolphinscheduler-plugin</packaging>
->>>>>>> 44d5cceb
 
     <dependencies>
 
