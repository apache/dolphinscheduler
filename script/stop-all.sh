--- conflicted
+++ resolved
@@ -40,11 +40,7 @@
 
 done
 
-<<<<<<< HEAD
-for worker in ${!workersGroup[*]}
-=======
 for worker in ${!workersGroupMap[*]}
->>>>>>> c1eca8ff
 do
   echo "$worker worker server is stopping"
   ssh -p $sshPort $worker  "cd $installPath/; sh bin/dolphinscheduler-daemon.sh stop worker-server;"
