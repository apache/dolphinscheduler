--- conflicted
+++ resolved
@@ -1,28 +1,99 @@
-<<<<<<< HEAD
-Please refer to the contribution document [How to contribute](docs/docs/en/contribute/join/contribute.md)
-=======
 # How To Contribute 12
->>>>>>> d90b7a1c
 
-## How to Build
+Start by forking the dolphinscheduler GitHub repository, make changes in a branch and then send a pull request.
 
-```bash
-./mvnw clean install -Prelease
+## Set up your dolphinscheduler GitHub Repository
+
+There are three branches in the remote repository currently:
+
+- `master` : normal delivery branch. After the stable version is released, the code for the stable version branch is merged into the master branch.
+
+- `dev` : daily development branch. The daily development branch, the newly submitted code can pull requests to this branch.
+
+- `x.x.x-release` : the stable release version.
+
+So, you should fork the `dev` branch.
+
+After forking the [dolphinscheduler upstream source repository](https://github.com/apache/dolphinscheduler/fork) to your personal repository, you can set your  personal development environment.
+
+```sh
+cd <your work direcotry>
+git clone <your personal forked dolphinscheduler repo>
+cd dolphinscheduler
 ```
 
-### Build with different Zookeeper versions
+## Set git remote as `upstream`
 
-The default Zookeeper Server version supported is 3.8.0.
-```bash
-# Default Zookeeper 3.8.0
-./mvnw clean install -Prelease
-# Support to Zookeeper 3.4.6+
-./mvnw clean install -Prelease -Dzk-3.4
+Add remote repository address, named upstream
+
+```sh
+git remote add upstream https://github.com/apache/dolphinscheduler.git
 ```
 
-Artifact:
+View repository:
 
+```sh
+git remote -v
 ```
-dolphinscheduler-dist/target/apache-dolphinscheduler-${latest.release.version}-bin.tar.gz: Binary package of DolphinScheduler
-dolphinscheduler-dist/target/apache-dolphinscheduler-${latest.release.version}-src.tar.gz: Source code package of DolphinScheduler
-```+
+There will be two repositories at this time: origin (your own warehouse) and upstream (remote repository)
+
+Get/update remote repository code (already the latest code, skip it).
+
+```sh
+git fetch upstream
+```
+
+Synchronize remote repository code to local repository
+
+```sh
+git checkout origin/dev
+git merge --no-ff upstream/dev
+```
+
+If remote branch has a new branch `dev-1.0`, you need to synchronize this branch to the local repository, then push to your own repository.
+
+```sh
+git checkout -b dev-1.0 upstream/dev-1.0
+git push --set-upstream origin dev-1.0
+```
+
+## Create your feature branch
+
+Before making code changes, make sure you create a separate branch for them.
+
+```sh
+git checkout -b <your-feature-branch> dev
+```
+
+## Commit changes
+
+After modifying the code locally, submit it to your own repository:
+
+```sh
+git commit -m 'information about your feature'
+```
+
+## Push to the branch
+
+Push your locally committed changes to the remote origin (your fork).
+
+```sh
+git push origin <your-feature-branch>
+```
+
+## Create a pull request
+
+After submitting changes to your remote repository, you should click on the new pull request On the following github page.
+
+<p align = "center">
+<img src = "http://geek.analysys.cn/static/upload/221/2019-04-02/90f3abbf-70ef-4334-b8d6-9014c9cf4c7f.png" width ="60%"/>
+</p>
+
+Select the modified local branch and the branch to merge past to create a pull request.
+
+<p align = "center">
+<img src = "http://geek.analysys.cn/static/upload/221/2019-04-02/fe7eecfe-2720-4736-951b-b3387cf1ae41.png" width ="60%"/>
+</p>
+
+Next, the administrator is responsible for **merging** to complete the pull request.