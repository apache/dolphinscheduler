/*
 * Licensed to the Apache Software Foundation (ASF) under one or more
 * contributor license agreements.  See the NOTICE file distributed with
 * this work for additional information regarding copyright ownership.
 * The ASF licenses this file to You under the Apache License, Version 2.0
 * (the "License"); you may not use this file except in compliance with
 * the License.  You may obtain a copy of the License at
 *
 *    http://www.apache.org/licenses/LICENSE-2.0
 *
 * Unless required by applicable law or agreed to in writing, software
 * distributed under the License is distributed on an "AS IS" BASIS,
 * WITHOUT WARRANTIES OR CONDITIONS OF ANY KIND, either express or implied.
 * See the License for the specific language governing permissions and
 * limitations under the License.
 */
package cn.escheduler.server.zk;

import cn.escheduler.common.Constants;
import cn.escheduler.common.enums.ExecutionStatus;
import cn.escheduler.common.enums.ZKNodeType;
import cn.escheduler.common.model.MasterServer;
import cn.escheduler.common.zk.AbstractZKClient;
import cn.escheduler.dao.AlertDao;
import cn.escheduler.dao.DaoFactory;
import cn.escheduler.dao.ProcessDao;
import cn.escheduler.dao.ServerDao;
import cn.escheduler.dao.model.ProcessInstance;
import cn.escheduler.dao.model.TaskInstance;
import cn.escheduler.server.utils.ProcessUtils;
import org.apache.commons.lang.StringUtils;
import org.apache.curator.framework.CuratorFramework;
import org.apache.curator.framework.recipes.cache.PathChildrenCache;
import org.apache.curator.framework.recipes.cache.PathChildrenCacheEvent;
import org.apache.curator.framework.recipes.cache.PathChildrenCacheListener;
import org.apache.curator.framework.recipes.locks.InterProcessMutex;
import org.apache.curator.utils.ThreadUtils;
import org.slf4j.Logger;
import org.slf4j.LoggerFactory;

import java.util.Date;
import java.util.List;
import java.util.concurrent.ThreadFactory;


/**
 *  zookeeper master client
 *
 *  single instance
 */
public class ZKMasterClient extends AbstractZKClient {

	private static final Logger logger = LoggerFactory.getLogger(ZKMasterClient.class);

	private static final ThreadFactory defaultThreadFactory = ThreadUtils.newGenericThreadFactory("Master-Main-Thread");

	/**
	 *  master znode
	 */
	private String masterZNode = null;

	/**
	 *  master database access
	 */
	private ServerDao serverDao = null;

	/**
	 *  alert database access
	 */
	private AlertDao alertDao = null;
	/**
	 *  flow database access
	 */
	private ProcessDao processDao;

	/**
	 *  zkMasterClient
	 */
	private static ZKMasterClient zkMasterClient = null;


	private ZKMasterClient(ProcessDao processDao){
		this.processDao = processDao;
		init();
	}

	private ZKMasterClient(){}

	/**
	 *  get zkMasterClient
	 * @param processDao
	 * @return
	 */
	public static synchronized ZKMasterClient getZKMasterClient(ProcessDao processDao){
		if(zkMasterClient == null){
			zkMasterClient = new ZKMasterClient(processDao);
		}
		zkMasterClient.processDao = processDao;

		return zkMasterClient;
	}

	/**
	 *  init
	 */
	public void init(){
		// init dao
		this.initDao();

		InterProcessMutex mutex = null;
		try {
			// create distributed lock with the root node path of the lock space as /escheduler/lock/failover/master
			String znodeLock = getMasterStartUpLockPath();
			mutex = new InterProcessMutex(zkClient, znodeLock);
			mutex.acquire();

			// init system znode
			this.initSystemZNode();

			// monitor master
			this.listenerMaster();

			// monitor worker
			this.listenerWorker();

			// register master
			this.registerMaster();

			// check if fault tolerance is required，failure and tolerance
			if (getActiveMasterNum() == 1) {
				failoverWorker(null, true);
				failoverMaster(null);
			}

		}catch (Exception e){
			logger.error("master start up  exception : " + e.getMessage(),e);
		}finally {
			releaseMutex(mutex);
		}
	}




	/**
	 *  init dao
	 */
	public void initDao(){
		this.serverDao = DaoFactory.getDaoInstance(ServerDao.class);
		this.alertDao = DaoFactory.getDaoInstance(AlertDao.class);
		this.processDao = DaoFactory.getDaoInstance(ProcessDao.class);
	}
	/**
	 * get alert dao
	 * @return
	 */
	public AlertDao getAlertDao() {
		return alertDao;
	}




	/**
	 *  register master znode
	 */
	public void registerMaster(){
		try {
		    String serverPath = registerServer(ZKNodeType.MASTER);
		    if(StringUtils.isEmpty(serverPath)){
		    	System.exit(-1);
<<<<<<< HEAD
			  }else{
					masterZNode = serverPath;
				}
=======
			}
			masterZNode = serverPath;
>>>>>>> cc06564f
		} catch (Exception e) {
			logger.error("register master failure : "  + e.getMessage(),e);
			System.exit(-1);
		}
	}



	/**
	 *  monitor master
	 */
	public void listenerMaster(){
		PathChildrenCache masterPc = new PathChildrenCache(zkClient,
				getZNodeParentPath(ZKNodeType.MASTER), true ,defaultThreadFactory);

		try {
			masterPc.start();
			masterPc.getListenable().addListener(new PathChildrenCacheListener() {
				@Override
				public void childEvent(CuratorFramework client, PathChildrenCacheEvent event) throws Exception {
					switch (event.getType()) {
						case CHILD_ADDED:
							logger.info("master node added : {}",event.getData().getPath());
							break;
						case CHILD_REMOVED:
							String path = event.getData().getPath();
							String serverHost = getHostByEventDataPath(path);
							if(checkServerSelfDead(serverHost, ZKNodeType.MASTER)){
								return;
							}
							removeZKNodePath(path, ZKNodeType.MASTER, true);
							break;
						case CHILD_UPDATED:
							break;
						default:
							break;
					}
				}
			});
		}catch (Exception e){
			logger.error("monitor master failed : " + e.getMessage(),e);
		}
}

	private void removeZKNodePath(String path, ZKNodeType zkNodeType, boolean failover) {
		logger.info("{} node deleted : {}", zkNodeType.toString(), path);
		InterProcessMutex mutex = null;
		try {
			String failoverPath = getFailoverLockPath(zkNodeType);
			// create a distributed lock
			mutex = new InterProcessMutex(getZkClient(), failoverPath);
			mutex.acquire();

			String serverHost = getHostByEventDataPath(path);
			// handle dead server
			handleDeadServer(path, zkNodeType, Constants.ADD_ZK_OP);
			//alert server down.
			alertServerDown(serverHost, zkNodeType);
			//failover server
			if(failover){
				failoverServerWhenDown(serverHost, zkNodeType);
			}
		}catch (Exception e){
			logger.error("{} server failover failed.", zkNodeType.toString());
			logger.error("failover exception : " + e.getMessage(),e);
		}
		finally {
			releaseMutex(mutex);
		}
	}

	private void failoverServerWhenDown(String serverHost, ZKNodeType zkNodeType) throws Exception {
	    if(StringUtils.isEmpty(serverHost)){
	    	return ;
		}
		switch (zkNodeType){
			case MASTER:
				failoverMaster(serverHost);
				break;
			case WORKER:
				failoverWorker(serverHost, true);
			default:
				break;
		}
	}

	private String getFailoverLockPath(ZKNodeType zkNodeType){

		switch (zkNodeType){
			case MASTER:
				return getMasterFailoverLockPath();
			case WORKER:
				return getWorkerFailoverLockPath();
			default:
				return "";
		}
	}

	private void alertServerDown(String serverHost, ZKNodeType zkNodeType) {

	    String serverType = zkNodeType.toString();
		for (int i = 0; i < Constants.ESCHEDULER_WARN_TIMES_FAILOVER; i++) {
			alertDao.sendServerStopedAlert(1, serverHost, serverType);
		}
	}

	/**
	 *  monitor worker
	 */
	public void listenerWorker(){

		PathChildrenCache workerPc = new PathChildrenCache(zkClient,
				getZNodeParentPath(ZKNodeType.WORKER),true ,defaultThreadFactory);
		try {
			workerPc.start();
			workerPc.getListenable().addListener(new PathChildrenCacheListener() {
				@Override
				public void childEvent(CuratorFramework client, PathChildrenCacheEvent event) {
					switch (event.getType()) {
						case CHILD_ADDED:
							logger.info("node added : {}" ,event.getData().getPath());
							break;
						case CHILD_REMOVED:
							String path = event.getData().getPath();
							logger.info("node deleted : {}",event.getData().getPath());
							removeZKNodePath(path, ZKNodeType.WORKER, true);
							break;
						default:
							break;
					}
				}
			});
		}catch (Exception e){
			logger.error("listener worker failed : " + e.getMessage(),e);
		}
	}


	/**
	 *  get master znode
	 * @return
	 */
	public String getMasterZNode() {
		return masterZNode;
	}

	/**
	 * task needs failover if task start before worker starts
     *
	 * @param taskInstance
	 * @return
	 */
	private boolean checkTaskInstanceNeedFailover(TaskInstance taskInstance) throws Exception {

		boolean taskNeedFailover = true;

		// if the worker node exists in zookeeper, we must check the task starts after the worker
	    if(checkZKNodeExists(taskInstance.getHost(), ZKNodeType.WORKER)){
	        //if task start after worker starts, there is no need to failover the task.
         	if(checkTaskAfterWorkerStart(taskInstance)){
         	    taskNeedFailover = false;
			}
		}
		return taskNeedFailover;
	}

	/**
	 * check task start after the worker server starts.
	 * @param taskInstance
	 * @return
	 */
	private boolean checkTaskAfterWorkerStart(TaskInstance taskInstance) {
	    if(StringUtils.isEmpty(taskInstance.getHost())){
	    	return false;
		}
	    Date workerServerStartDate = null;
	    List<MasterServer> workerServers= getServersList(ZKNodeType.WORKER);
	    for(MasterServer server : workerServers){
	    	if(server.getHost().equals(taskInstance.getHost())){
	    	    workerServerStartDate = server.getCreateTime();
	    	    break;
			}
		}

		if(workerServerStartDate != null){
			return taskInstance.getStartTime().after(workerServerStartDate);
		}else{
			return false;
		}
	}

	/**
	 * failover worker tasks
	 * 1. kill yarn job if there are yarn jobs in tasks.
	 * 2. change task state from running to need failover.
     * 3. failover all tasks when workerHost is null
	 * @param workerHost
	 */
	private void failoverWorker(String workerHost, boolean needCheckWorkerAlive) throws Exception {
		logger.info("start worker[{}] failover ...", workerHost);

		List<TaskInstance> needFailoverTaskInstanceList = processDao.queryNeedFailoverTaskInstances(workerHost);
		for(TaskInstance taskInstance : needFailoverTaskInstanceList){
			if(needCheckWorkerAlive){
				if(!checkTaskInstanceNeedFailover(taskInstance)){
					continue;
                }
			}

			ProcessInstance instance = processDao.findProcessInstanceDetailById(taskInstance.getProcessInstanceId());
			if(instance!=null){
				taskInstance.setProcessInstance(instance);
			}
			// only kill yarn job if exists , the local thread has exited
			ProcessUtils.killYarnJob(taskInstance);

			taskInstance.setState(ExecutionStatus.NEED_FAULT_TOLERANCE);
			processDao.saveTaskInstance(taskInstance);
		}
		logger.info("end worker[{}] failover ...", workerHost);
	}

	/**
	 * failover master tasks
	 * @param masterHost
	 */
	private void failoverMaster(String masterHost) {
		logger.info("start master failover ...");

		List<ProcessInstance> needFailoverProcessInstanceList = processDao.queryNeedFailoverProcessInstances(masterHost);

		//updateProcessInstance host is null and insert into command
		for(ProcessInstance processInstance : needFailoverProcessInstanceList){
			processDao.processNeedFailoverProcessInstances(processInstance);
		}

		logger.info("master failover end");
	}

}<|MERGE_RESOLUTION|>--- conflicted
+++ resolved
@@ -169,14 +169,8 @@
 		    String serverPath = registerServer(ZKNodeType.MASTER);
 		    if(StringUtils.isEmpty(serverPath)){
 		    	System.exit(-1);
-<<<<<<< HEAD
-			  }else{
-					masterZNode = serverPath;
-				}
-=======
 			}
 			masterZNode = serverPath;
->>>>>>> cc06564f
 		} catch (Exception e) {
 			logger.error("register master failure : "  + e.getMessage(),e);
 			System.exit(-1);
