--- conflicted
+++ resolved
@@ -197,47 +197,9 @@
 							break;
 						case CHILD_REMOVED:
 							String path = event.getData().getPath();
-<<<<<<< HEAD
-							logger.info("master node deleted : {}",event.getData().getPath());
-
-							InterProcessMutex mutexLock = null;
-							try {
-								if(masterZNode.equals(path)){
-									logger.error("master server({}) of myself dead , stopping...", path);
-									stoppable.stop(String.format("master server(%s) of myself dead , stopping...", path));
-									break;
-								}
-
-								// create a distributed lock, and the root node path of the lock space is /escheduler/lock/failover/master
-								String znodeLock = zkMasterClient.getMasterFailoverLockPath();
-								mutexLock = new InterProcessMutex(zkMasterClient.getZkClient(), znodeLock);
-								mutexLock.acquire();
-
-								// handle dead server, add to zk dead server pth
-								handleDeadServer(path, Constants.MASTER_PREFIX, Constants.ADD_ZK_OP);
-
-								String masterHost = getHostByEventDataPath(path);
-								for (int i = 0; i < Constants.ESCHEDULER_WARN_TIMES_FAILOVER;i++) {
-									alertDao.sendServerStopedAlert(1, masterHost, "Master-Server");
-								}
-								if(StringUtils.isNotEmpty(masterHost)){
-									failoverMaster(masterHost);
-								}
-							}catch (Exception e){
-								logger.error("master failover failed : " + e.getMessage(),e);
-							}finally {
-								if (mutexLock != null){
-									try {
-										mutexLock.release();
-									} catch (Exception e) {
-										logger.error("lock relase failed : " + e.getMessage(),e);
-									}
-								}
-=======
 							String serverHost = getHostByEventDataPath(path);
 							if(checkServerSelfDead(serverHost, ZKNodeType.MASTER)){
 								return;
->>>>>>> c210a418
 							}
 							removeZKNodePath(path, ZKNodeType.MASTER, true);
 							break;
@@ -334,41 +296,7 @@
 						case CHILD_REMOVED:
 							String path = event.getData().getPath();
 							logger.info("node deleted : {}",event.getData().getPath());
-<<<<<<< HEAD
-
-							InterProcessMutex mutex = null;
-							try {
-								// create a distributed lock, and the root node path of the lock space is /escheduler/lock/failover/worker
-								String znodeLock = zkMasterClient.getWorkerFailoverLockPath();
-								mutex = new InterProcessMutex(zkMasterClient.getZkClient(), znodeLock);
-								mutex.acquire();
-
-								// handle dead server
-								handleDeadServer(path, Constants.WORKER_PREFIX, Constants.ADD_ZK_OP);
-
-								String workerHost = getHostByEventDataPath(path);
-								for (int i = 0; i < Constants.ESCHEDULER_WARN_TIMES_FAILOVER;i++) {
-									alertDao.sendServerStopedAlert(1, workerHost, "Worker-Server");
-								}
-
-								if(StringUtils.isNotEmpty(workerHost)){
-									failoverWorker(workerHost, true);
-                                }
-							}catch (Exception e){
-								logger.error("worker failover failed : " + e.getMessage(),e);
-							}
-							finally {
-								if (mutex != null){
-									try {
-										mutex.release();
-									} catch (Exception e) {
-										logger.error("lock relase failed : " + e.getMessage(),e);
-									}
-								}
-							}
-=======
 							removeZKNodePath(path, ZKNodeType.WORKER, true);
->>>>>>> c210a418
 							break;
 						default:
 							break;
