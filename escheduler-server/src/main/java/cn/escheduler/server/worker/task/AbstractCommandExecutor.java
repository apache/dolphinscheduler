/*
 * Licensed to the Apache Software Foundation (ASF) under one or more
 * contributor license agreements.  See the NOTICE file distributed with
 * this work for additional information regarding copyright ownership.
 * The ASF licenses this file to You under the Apache License, Version 2.0
 * (the "License"); you may not use this file except in compliance with
 * the License.  You may obtain a copy of the License at
 *
 *    http://www.apache.org/licenses/LICENSE-2.0
 *
 * Unless required by applicable law or agreed to in writing, software
 * distributed under the License is distributed on an "AS IS" BASIS,
 * WITHOUT WARRANTIES OR CONDITIONS OF ANY KIND, either express or implied.
 * See the License for the specific language governing permissions and
 * limitations under the License.
 */
package cn.escheduler.server.worker.task;

import cn.escheduler.common.Constants;
import cn.escheduler.common.enums.ExecutionStatus;
import cn.escheduler.common.thread.ThreadUtils;
import cn.escheduler.common.utils.HadoopUtils;
import cn.escheduler.dao.ProcessDao;
import cn.escheduler.dao.model.TaskInstance;
import cn.escheduler.server.utils.LoggerUtils;
import cn.escheduler.server.utils.ProcessUtils;
import org.apache.commons.lang3.StringUtils;
import org.slf4j.Logger;

import java.io.*;
import java.lang.reflect.Field;
import java.nio.charset.StandardCharsets;
import java.util.ArrayList;
import java.util.Collections;
import java.util.Date;
import java.util.List;
import java.util.concurrent.ExecutorService;
import java.util.concurrent.TimeUnit;
import java.util.function.Consumer;
import java.util.regex.Matcher;
import java.util.regex.Pattern;

/**
 * abstract command executor
 */
public abstract class AbstractCommandExecutor {
    /**
     * rules for extracting application ID
     */
    protected static final Pattern APPLICATION_REGEX = Pattern.compile(Constants.APPLICATION_REGEX);

    /**
     *  process
     */
    private Process process;

    /**
     *  log handler
     */
    protected Consumer<List<String>> logHandler;

    /**
     *  task dir
     */
    protected final String taskDir;

    /**
     *  task appId
     */
    protected final String taskAppId;

    /**
     *  task appId
     */
    protected final int taskInstId;

    /**
     *  tenant code , execute task linux user
     */
    protected final String tenantCode;

    /**
     *  env file
     */
    protected final String envFile;

    /**
     *  start time
     */
    protected final Date startTime;

    /**
     *  timeout
     */
    protected int timeout;

    /**
     *  logger
     */
    protected Logger logger;

    /**
     *  log list
     */
    protected final List<String> logBuffer;


    public AbstractCommandExecutor(Consumer<List<String>> logHandler,
                                   String taskDir, String taskAppId,int taskInstId,String tenantCode, String envFile,
                                   Date startTime, int timeout, Logger logger){
        this.logHandler = logHandler;
        this.taskDir = taskDir;
        this.taskAppId = taskAppId;
        this.taskInstId = taskInstId;
        this.tenantCode = tenantCode;
        this.envFile = envFile;
        this.startTime = startTime;
        this.timeout = timeout;
        this.logger = logger;
        this.logBuffer = Collections.synchronizedList(new ArrayList<>());
    }

    /**
     * task specific execution logic
     *
     * @param execCommand
     * @param processDao
     * @return
     */
    public int run(String execCommand, ProcessDao processDao) {
        int exitStatusCode;

        try {
            if (StringUtils.isEmpty(execCommand)) {
                exitStatusCode = 0;
                return exitStatusCode;
            }

            String commandFilePath = buildCommandFilePath();

            // create command file if not exists
            createCommandFileIfNotExists(execCommand, commandFilePath);

            //build process
            buildProcess(commandFilePath);

            // parse process output
            parseProcessOutput(process);

            // get process id
            int pid = getProcessId(process);

            // task instance id
            int taskInstId = Integer.parseInt(taskAppId.split("_")[2]);

            processDao.updatePidByTaskInstId(taskInstId, pid);

            logger.info("process start, process id is: {}", pid);

            // if timeout occurs, exit directly
            long remainTime = getRemaintime();

            // waiting for the run to finish
            boolean status = process.waitFor(remainTime, TimeUnit.SECONDS);

            if (status) {
                exitStatusCode = process.exitValue();
                logger.info("process has exited, work dir:{}, pid:{} ,exitStatusCode:{}", taskDir, pid,exitStatusCode);
                //update process state to db
                exitStatusCode = updateState(processDao, exitStatusCode, pid, taskInstId);

            } else {
                TaskInstance taskInstance = processDao.findTaskInstanceById(taskInstId);
                if (taskInstance == null) {
                    logger.error("task instance id:{} not exist", taskInstId);
                } else {
                    ProcessUtils.kill(taskInstance);
                }
                exitStatusCode = -1;
                logger.warn("process timeout, work dir:{}, pid:{}", taskDir, pid);
            }

        } catch (InterruptedException e) {
            exitStatusCode = -1;
            logger.error(String.format("interrupt exception: {}, task may be cancelled or killed",e.getMessage()), e);
            throw new RuntimeException("interrupt exception. exitCode is :  " + exitStatusCode);
        } catch (Exception e) {
            exitStatusCode = -1;
            logger.error(e.getMessage(), e);
            throw new RuntimeException("process error . exitCode is :  " + exitStatusCode);
        }

        return exitStatusCode;
    }

    /**
     * build process
     *
     * @param commandFile
     * @throws IOException
     */
    private void buildProcess(String commandFile) throws IOException {
        //init process builder
        ProcessBuilder processBuilder = new ProcessBuilder();
        // setting up a working directory
        processBuilder.directory(new File(taskDir));
        // merge error information to standard output stream
        processBuilder.redirectErrorStream(true);
        // setting up user to run commands
        processBuilder.command("sudo", "-u", tenantCode, commandType(), commandFile);

        process = processBuilder.start();

        // print command
        printCommand(processBuilder);
    }

    /**
     * update process state to db
     *
     * @param processDao
     * @param exitStatusCode
     * @param pid
     * @param taskInstId
     * @return
     */
    private int updateState(ProcessDao processDao, int exitStatusCode, int pid, int taskInstId) {
        //get yarn state by log
        if (exitStatusCode != 0) {
            TaskInstance taskInstance = processDao.findTaskInstanceById(taskInstId);
            logger.info("process id is {}", pid);

            List<String> appIds = getAppLinks(taskInstance.getLogPath());
            if (appIds.size() > 0) {
                String appUrl = String.join(Constants.COMMA, appIds);
                logger.info("yarn log url:{}",appUrl);
                processDao.updatePidByTaskInstId(taskInstId, pid, appUrl);
            }

            // check if all operations are completed
            if (!isSuccessOfYarnState(appIds)) {
                exitStatusCode = -1;
            }
        }
        return exitStatusCode;
    }


    /**
     *  cancel python task
     */
    public void cancelApplication() throws Exception {
        if (process == null) {
            return;
        }

        // clear log
        clear();

        int processId = getProcessId(process);

        logger.info("cancel process: {}", processId);

        // kill , waiting for completion
        boolean killed = softKill(processId);

        if (!killed) {
            // hard kill
            hardKill(processId);

            // destory
            process.destroy();

            process = null;
        }
    }

    /**
     *  soft kill
     * @param processId
     * @return
     * @throws InterruptedException
     */
    private boolean softKill(int processId) {

        if (processId != 0 && process.isAlive()) {
            try {
                // sudo -u user command to run command
                String cmd = String.format("sudo kill %d", processId);

                logger.info("soft kill task:{}, process id:{}, cmd:{}", taskAppId, processId, cmd);

                Runtime.getRuntime().exec(cmd);
            } catch (IOException e) {
                logger.info("kill attempt failed." + e.getMessage(), e);
            }
        }

        return process.isAlive();
    }

    /**
     *  hard kill
     * @param processId
     */
    private void hardKill(int processId) {
        if (processId != 0 && process.isAlive()) {
            try {
                String cmd = String.format("sudo kill -9 %d", processId);

                logger.info("hard kill task:{}, process id:{}, cmd:{}", taskAppId, processId, cmd);

                Runtime.getRuntime().exec(cmd);
            } catch (IOException e) {
                logger.error("kill attempt failed." + e.getMessage(), e);
            }
        }
    }

    /**
     *  print command
     * @param processBuilder
     */
    private void printCommand(ProcessBuilder processBuilder) {
        String cmdStr;

        try {
            cmdStr = ProcessUtils.buildCommandStr(processBuilder.command());
            logger.info("task run command:\n{}", cmdStr);
        } catch (IOException e) {
            logger.error(e.getMessage(), e);
        }
    }

    /**
     *  clear
     */
    private void clear() {
        if (!logBuffer.isEmpty()) {
            // log handle
            logHandler.accept(logBuffer);

            logBuffer.clear();
        }
    }

    /**
     * get the standard output of the process
     */
    private void parseProcessOutput(Process process) {
        String threadLoggerInfoName = String.format(LoggerUtils.TASK_LOGGER_THREAD_NAME + "-%s", taskAppId);
        ExecutorService parseProcessOutputExecutorService = ThreadUtils.newDaemonSingleThreadExecutor(threadLoggerInfoName);
        parseProcessOutputExecutorService.submit(new Runnable(){
            @Override
            public void run() {
                BufferedReader inReader = null;

                try {
                    inReader = new BufferedReader(new InputStreamReader(process.getInputStream()));
                    String line;

                    long lastFlushTime = System.currentTimeMillis();

                    while ((line = inReader.readLine()) != null) {
<<<<<<< HEAD
                        if(checkShowLog(line)){
                            logBuffer.add(line);
                        }


=======
                        logBuffer.add(line);
>>>>>>> c210a418
                        lastFlushTime = flush(lastFlushTime);
                    }
                } catch (Exception e) {
                    logger.error(e.getMessage(),e);
                } finally {
                    clear();
                    close(inReader);
                }
            }
        });
        parseProcessOutputExecutorService.shutdown();
    }

    public int getPid() {
        return getProcessId(process);
    }

    /**
     * check yarn state
     *
     * @param appIds
     * @return
     */
    public boolean isSuccessOfYarnState(List<String> appIds) {

        boolean result = true;
        try {
            for (String appId : appIds) {
                while(true){
                    ExecutionStatus applicationStatus = HadoopUtils.getInstance().getApplicationStatus(appId);
                    logger.info("appId:{}, final state:{}",appId,applicationStatus.name());
                    if (applicationStatus.equals(ExecutionStatus.FAILURE) ||
                            applicationStatus.equals(ExecutionStatus.KILL)) {
                        return false;
                    }

                    if (applicationStatus.equals(ExecutionStatus.SUCCESS)){
                        break;
                    }
                    Thread.sleep(Constants.SLEEP_TIME_MILLIS);
                }
           }
        } catch (Exception e) {
            logger.error(String.format("yarn applications: %s  status failed : " + e.getMessage(), appIds.toString()),e);
            result = false;
        }
        return result;

    }

    /**
     *  get app links
     * @param fileName
     * @return
     */
    private List<String> getAppLinks(String fileName) {
        List<String> logs = convertFile2List(fileName);

        List<String> appIds = new ArrayList<String>();
        /**
         * analysis log，get submited yarn application id
         */
        for (String log : logs) {

            String appId = findAppId(log);
            if (StringUtils.isNotEmpty(appId) && !appIds.contains(appId)) {
                logger.info("find app id: {}", appId);
                appIds.add(appId);
            }
        }
        return appIds;
    }

    /**
     *  convert file to list
     * @param filename
     * @return
     */
    private List<String> convertFile2List(String filename) {
        List lineList = new ArrayList<String>(100);
        File file=new File(filename);

        if (!file.exists()){
            return lineList;
        }

        BufferedReader br = null;
        try {
            br = new BufferedReader(new InputStreamReader(new FileInputStream(filename), StandardCharsets.UTF_8));
            String line = null;
            while ((line = br.readLine()) != null) {
                lineList.add(line);
            }
        } catch (Exception e) {
            logger.error(String.format("read file: %s failed : ",filename),e);
        } finally {
            if(br != null){
                try {
                    br.close();
                } catch (IOException e) {
                    logger.error(e.getMessage(),e);
                }
            }

        }
        return lineList;
    }

    /**
     *  find app id
     *
     * @return appid
     */
    private String findAppId(String line) {
        Matcher matcher = APPLICATION_REGEX.matcher(line);

        if (matcher.find() && checkFindApp(line)) {
            return matcher.group();
        }

        return null;
    }


    /**
     * get remain time（s）
     *
     * @return
     */
    private long getRemaintime() {
        long usedTime = (System.currentTimeMillis() - startTime.getTime()) / 1000;
        long remainTime = timeout - usedTime;

        if (remainTime < 0) {
            throw new RuntimeException("task execution time out");
        }

        return remainTime;
    }

    /**
     * get process id
     *
     * @param process
     * @return
     */
    private int getProcessId(Process process) {
        int processId = 0;

        try {
            Field f = process.getClass().getDeclaredField(Constants.PID);
            f.setAccessible(true);

            processId = f.getInt(process);
        } catch (Throwable e) {
            logger.error(e.getMessage(), e);
        }

        return processId;
    }

    /**
     * when log buffer siz or flush time reach condition , then flush
     *
     * @param lastFlushTime  last flush time
     * @return
     */
    private long flush(long lastFlushTime) {
        long now = System.currentTimeMillis();

        /**
         * when log buffer siz or flush time reach condition , then flush
         */
        if (logBuffer.size() >= Constants.defaultLogRowsNum  || now - lastFlushTime > Constants.defaultLogFlushInterval) {
            lastFlushTime = now;
            /** log handle */
            logHandler.accept(logBuffer);

            logBuffer.clear();
        }
        return lastFlushTime;
    }

    /**
     * close buffer reader
     *
     * @param inReader
     */
    private void close(BufferedReader inReader) {
        if (inReader != null) {
            try {
                inReader.close();
            } catch (IOException e) {
                logger.error(e.getMessage(), e);
            }
        }
    }


    protected abstract String buildCommandFilePath();
    protected abstract String commandType();
    protected abstract boolean checkFindApp(String line);
    protected abstract void createCommandFileIfNotExists(String execCommand, String commandFile) throws IOException;
}<|MERGE_RESOLUTION|>--- conflicted
+++ resolved
@@ -362,15 +362,7 @@
                     long lastFlushTime = System.currentTimeMillis();
 
                     while ((line = inReader.readLine()) != null) {
-<<<<<<< HEAD
-                        if(checkShowLog(line)){
-                            logBuffer.add(line);
-                        }
-
-
-=======
                         logBuffer.add(line);
->>>>>>> c210a418
                         lastFlushTime = flush(lastFlushTime);
                     }
                 } catch (Exception e) {
