--- conflicted
+++ resolved
@@ -181,11 +181,6 @@
                 );
                 status = ExecutionStatus.FAILURE;
             }else{
-
-<<<<<<< HEAD
-                // set queue
-=======
->>>>>>> d1d44862
                 taskProps.setQueue(taskInstance.getProcessInstance().getQueue());
                 taskProps.setTaskStartTime(taskInstance.getStartTime());
                 taskProps.setDefinedParams(allParamMap);
