/*
 * Licensed to the Apache Software Foundation (ASF) under one or more
 * contributor license agreements.  See the NOTICE file distributed with
 * this work for additional information regarding copyright ownership.
 * The ASF licenses this file to You under the Apache License, Version 2.0
 * (the "License"); you may not use this file except in compliance with
 * the License.  You may obtain a copy of the License at
 *
 *    http://www.apache.org/licenses/LICENSE-2.0
 *
 * Unless required by applicable law or agreed to in writing, software
 * distributed under the License is distributed on an "AS IS" BASIS,
 * WITHOUT WARRANTIES OR CONDITIONS OF ANY KIND, either express or implied.
 * See the License for the specific language governing permissions and
 * limitations under the License.
 */
package cn.escheduler.server.worker.task.sql;

import cn.escheduler.alert.utils.MailUtils;
import cn.escheduler.common.Constants;
import cn.escheduler.common.enums.DbType;
import cn.escheduler.common.enums.ShowType;
import cn.escheduler.common.enums.TaskTimeoutStrategy;
import cn.escheduler.common.enums.UdfType;
import cn.escheduler.common.job.db.*;
import cn.escheduler.common.process.Property;
import cn.escheduler.common.task.AbstractParameters;
import cn.escheduler.common.task.sql.SqlBinds;
import cn.escheduler.common.task.sql.SqlParameters;
import cn.escheduler.common.task.sql.SqlType;
import cn.escheduler.common.utils.CollectionUtils;
import cn.escheduler.common.utils.CommonUtils;
import cn.escheduler.common.utils.ParameterUtils;
import cn.escheduler.dao.AlertDao;
import cn.escheduler.dao.DaoFactory;
import cn.escheduler.dao.ProcessDao;
import cn.escheduler.dao.model.*;
import cn.escheduler.server.utils.ParamUtils;
import cn.escheduler.server.utils.UDFUtils;
import cn.escheduler.server.worker.task.AbstractTask;
import cn.escheduler.server.worker.task.TaskProps;
import com.alibaba.fastjson.JSONArray;
import com.alibaba.fastjson.JSONObject;
import com.alibaba.fastjson.serializer.SerializerFeature;
import org.apache.commons.lang.StringUtils;
import org.apache.commons.lang3.EnumUtils;
import org.apache.hadoop.conf.Configuration;
import org.apache.hadoop.security.UserGroupInformation;
import org.slf4j.Logger;

import java.sql.*;
import java.util.*;
import java.util.regex.Matcher;
import java.util.regex.Pattern;
import java.util.stream.Collectors;

import static cn.escheduler.common.utils.PropertyUtils.getString;

/**
 *  sql task
 */
public class SqlTask extends AbstractTask {

    /**
     *  sql parameters
     */
    private SqlParameters sqlParameters;

    /**
     *  process database access
     */
    private ProcessDao processDao;

    /**
     *  alert dao
     */
    private AlertDao alertDao;


    public SqlTask(TaskProps props, Logger logger) {
        super(props, logger);

        logger.info("sql task params {}", taskProps.getTaskParams());
        this.sqlParameters = JSONObject.parseObject(props.getTaskParams(), SqlParameters.class);

        if (!sqlParameters.checkParameters()) {
            throw new RuntimeException("sql task params is not valid");
        }
        this.processDao = DaoFactory.getDaoInstance(ProcessDao.class);
        this.alertDao = DaoFactory.getDaoInstance(AlertDao.class);
    }

    @Override
    public void handle() throws Exception {
        // set the name of the current thread
        String threadLoggerInfoName = String.format("TaskLogInfo-%s", taskProps.getTaskAppId());
        Thread.currentThread().setName(threadLoggerInfoName);
        logger.info(sqlParameters.toString());
        logger.info("sql type : {}, datasource : {}, sql : {} , localParams : {},udfs : {},showType : {},connParams : {}",
                sqlParameters.getType(), sqlParameters.getDatasource(), sqlParameters.getSql(),
                sqlParameters.getLocalParams(), sqlParameters.getUdfs(), sqlParameters.getShowType(), sqlParameters.getConnParams());

        // determine whether there is a data source
        if (sqlParameters.getDatasource() == 0){
            logger.error("datasource is null");
            exitStatusCode = -1;
        }else {
            List<String> createFuncs = null;
            DataSource dataSource = processDao.findDataSourceById(sqlParameters.getDatasource());
            logger.info("datasource name : {} , type : {} , desc : {}  , user_id : {} , parameter : {}",
                    dataSource.getName(),dataSource.getType(),dataSource.getNote(),
                    dataSource.getUserId(),dataSource.getConnectionParams());

            if (dataSource != null){
                Connection con = null;
                try {
                    BaseDataSource baseDataSource = null;
                    if (DbType.MYSQL.name().equals(dataSource.getType().name())){
                        baseDataSource = JSONObject.parseObject(dataSource.getConnectionParams(),MySQLDataSource.class);
                        Class.forName(Constants.JDBC_MYSQL_CLASS_NAME);
                    }else if (DbType.POSTGRESQL.name().equals(dataSource.getType().name())){
                        baseDataSource = JSONObject.parseObject(dataSource.getConnectionParams(),PostgreDataSource.class);
                        Class.forName(Constants.JDBC_POSTGRESQL_CLASS_NAME);
                    }else if (DbType.HIVE.name().equals(dataSource.getType().name())){
                        baseDataSource = JSONObject.parseObject(dataSource.getConnectionParams(),HiveDataSource.class);
                        Class.forName(Constants.JDBC_HIVE_CLASS_NAME);
                    }else if (DbType.SPARK.name().equals(dataSource.getType().name())){
                        baseDataSource = JSONObject.parseObject(dataSource.getConnectionParams(),SparkDataSource.class);
                        Class.forName(Constants.JDBC_SPARK_CLASS_NAME);
                    }else if (DbType.CLICKHOUSE.name().equals(dataSource.getType().name())){
                        baseDataSource = JSONObject.parseObject(dataSource.getConnectionParams(),ClickHouseDataSource.class);
                        Class.forName(Constants.JDBC_CLICKHOUSE_CLASS_NAME);
                    }else if (DbType.ORACLE.name().equals(dataSource.getType().name())){
                        baseDataSource = JSONObject.parseObject(dataSource.getConnectionParams(),OracleDataSource.class);
                        Class.forName(Constants.JDBC_ORACLE_CLASS_NAME);
                    }else if (DbType.SQLSERVER.name().equals(dataSource.getType().name())){
                        baseDataSource = JSONObject.parseObject(dataSource.getConnectionParams(),SQLServerDataSource.class);
                        Class.forName(Constants.JDBC_SQLSERVER_CLASS_NAME);
                    }


                    // ready to execute SQL and parameter entity Map
                    SqlBinds mainSqlBinds = getSqlAndSqlParamsMap(sqlParameters.getSql());
                    List<SqlBinds> preStatementSqlBinds = Optional.ofNullable(sqlParameters.getPreStatements()).orElse(new ArrayList<>())
                            .stream()
                            .map(this::getSqlAndSqlParamsMap)
                            .collect(Collectors.toList());
                    List<SqlBinds> postStatementSqlBinds = Optional.ofNullable(sqlParameters.getPostStatements()).orElse(new ArrayList<>())
                            .stream()
                            .map(this::getSqlAndSqlParamsMap)
                            .collect(Collectors.toList());

                    if(EnumUtils.isValidEnum(UdfType.class, sqlParameters.getType()) && StringUtils.isNotEmpty(sqlParameters.getUdfs())){
                        List<UdfFunc> udfFuncList = processDao.queryUdfFunListByids(sqlParameters.getUdfs());
                        createFuncs = UDFUtils.createFuncs(udfFuncList, taskProps.getTenantCode(), logger);
                    }

                    // execute sql task
                    con = executeFuncAndSql(baseDataSource, mainSqlBinds, preStatementSqlBinds, postStatementSqlBinds, createFuncs);

                } finally {
                    if (con != null) {
                        try {
                            con.close();
                        } catch (SQLException e) {
                            throw e;
                        }
                    }
                }
            }
        }
    }

    /**
     *  ready to execute SQL and parameter entity Map
     * @return
     */
    private SqlBinds getSqlAndSqlParamsMap(String sql) {
        Map<Integer,Property> sqlParamsMap =  new HashMap<>();
        StringBuilder sqlBuilder = new StringBuilder();

        // find process instance by task id
        ProcessInstance processInstance = processDao.findProcessInstanceByTaskId(taskProps.getTaskInstId());

        Map<String, Property> paramsMap = ParamUtils.convert(taskProps.getUserDefParamsMap(),
                taskProps.getDefinedParams(),
                sqlParameters.getLocalParametersMap(),
                processInstance.getCmdTypeIfComplement(),
                processInstance.getScheduleTime());

        // spell SQL according to the final user-defined variable
        if(paramsMap == null){
            sqlBuilder.append(sql);
            return new SqlBinds(sqlBuilder.toString(), sqlParamsMap);
        }

        if (StringUtils.isNotEmpty(sqlParameters.getTitle())){
            String title = ParameterUtils.convertParameterPlaceholders(sqlParameters.getTitle(), ParamUtils.convert(paramsMap));
            logger.info(title);
            sqlParameters.setTitle(title);
        }

        // special characters need to be escaped, ${} needs to be escaped
        String rgex = "['\"]*\\$\\{(.*?)\\}['\"]*";
        setSqlParamsMap(sql,rgex,sqlParamsMap,paramsMap);

        // replace the ${} of the SQL statement with the Placeholder
        String formatSql = sql.replaceAll(rgex,"?");
        sqlBuilder.append(formatSql);

        // print repalce sql
        printReplacedSql(sql,formatSql,rgex,sqlParamsMap);
        return new SqlBinds(sqlBuilder.toString(), sqlParamsMap);
    }

    @Override
    public AbstractParameters getParameters() {
        return this.sqlParameters;
    }

    /**
     *  execute sql
     * @param baseDataSource
     * @param mainSqlBinds
     * @param preStatementsBinds
     * @param postStatementsBinds
     * @param createFuncs
     */
    public Connection executeFuncAndSql(BaseDataSource baseDataSource,
                                        SqlBinds mainSqlBinds,
                                        List<SqlBinds> preStatementsBinds,
                                        List<SqlBinds> postStatementsBinds,
                                        List<String> createFuncs){
        Connection connection = null;
        try {
            if (CommonUtils.getKerberosStartupState())  {
                System.setProperty(cn.escheduler.common.Constants.JAVA_SECURITY_KRB5_CONF,
                        getString(cn.escheduler.common.Constants.JAVA_SECURITY_KRB5_CONF_PATH));
                Configuration configuration = new Configuration();
                configuration.set(cn.escheduler.common.Constants.HADOOP_SECURITY_AUTHENTICATION, "kerberos");
                UserGroupInformation.setConfiguration(configuration);
                UserGroupInformation.loginUserFromKeytab(getString(cn.escheduler.common.Constants.LOGIN_USER_KEY_TAB_USERNAME),
                        getString(cn.escheduler.common.Constants.LOGIN_USER_KEY_TAB_PATH));
            }
            if (DbType.HIVE.name().equals(sqlParameters.getType())) {
                Properties paramProp = new Properties();
                paramProp.setProperty("user", baseDataSource.getUser());
                paramProp.setProperty("password", baseDataSource.getPassword());
                Map<String, String> connParamMap = CollectionUtils.stringToMap(sqlParameters.getConnParams(), Constants.SEMICOLON,"hiveconf:");
                if(connParamMap != null){
                    paramProp.putAll(connParamMap);
                }

                connection = DriverManager.getConnection(baseDataSource.getJdbcUrl(),paramProp);
            }else{
                connection = DriverManager.getConnection(baseDataSource.getJdbcUrl(),
                        baseDataSource.getUser(), baseDataSource.getPassword());
            }

            // create temp function
            if (CollectionUtils.isNotEmpty(createFuncs)) {
                try (Statement  funcStmt = connection.createStatement()) {
                    for (String createFunc : createFuncs) {
                        logger.info("hive create function sql: {}", createFunc);
                        funcStmt.execute(createFunc);
                    }
                }
            }

            for (SqlBinds sqlBind: preStatementsBinds) {
                try (PreparedStatement stmt = prepareStatementAndBind(connection, sqlBind)) {
                    int result = stmt.executeUpdate();
                    logger.info("pre statement execute result: " + result + ", for sql: "  + sqlBind.getSql());
                }
            }

            try (PreparedStatement  stmt = prepareStatementAndBind(connection, mainSqlBinds)) {
                // decide whether to executeQuery or executeUpdate based on sqlType
                if (sqlParameters.getSqlType() == SqlType.QUERY.ordinal()) {
                    // query statements need to be convert to JsonArray and inserted into Alert to send
                    JSONArray array = new JSONArray();
                    ResultSet resultSet = stmt.executeQuery();
                    ResultSetMetaData md = resultSet.getMetaData();
                    int num = md.getColumnCount();

                    while (resultSet.next()) {
                        JSONObject mapOfColValues = new JSONObject(true);
                        for (int i = 1; i <= num; i++) {
                            mapOfColValues.put(md.getColumnName(i), resultSet.getObject(i));
                        }
                        array.add(mapOfColValues);
                    }

                    logger.debug("execute sql : {}", JSONObject.toJSONString(array, SerializerFeature.WriteMapNullValue));

                    // send as an attachment
                    if (StringUtils.isEmpty(sqlParameters.getShowType())) {
                        logger.info("showType is empty,don't need send email");
                    } else {
                        if (array.size() > 0) {
                            if (StringUtils.isNotEmpty(sqlParameters.getTitle())) {
                                sendAttachment(sqlParameters.getTitle(), JSONObject.toJSONString(array, SerializerFeature.WriteMapNullValue));
                            }else{
                                sendAttachment(taskProps.getNodeName() + " query resultsets ", JSONObject.toJSONString(array, SerializerFeature.WriteMapNullValue));
                            }
                        }
                    }

                    exitStatusCode = 0;

                } else if (sqlParameters.getSqlType() == SqlType.NON_QUERY.ordinal()) {
                    // non query statement
                    int result = stmt.executeUpdate();
                    exitStatusCode = 0;
                }
            }

            for (SqlBinds sqlBind: postStatementsBinds) {
                try (PreparedStatement stmt = prepareStatementAndBind(connection, sqlBind)) {
                    int result = stmt.executeUpdate();
                    logger.info("post statement execute result: " + result + ", for sql: "  + sqlBind.getSql());
                }
            }
        } catch (Exception e) {
            logger.error(e.getMessage(),e);
            throw new RuntimeException(e.getMessage());
        }
        return connection;
    }

    private PreparedStatement prepareStatementAndBind(Connection connection, SqlBinds sqlBinds) throws Exception {
        PreparedStatement  stmt = connection.prepareStatement(sqlBinds.getSql());
        if(taskProps.getTaskTimeoutStrategy() == TaskTimeoutStrategy.FAILED || taskProps.getTaskTimeoutStrategy() == TaskTimeoutStrategy.WARNFAILED){
            stmt.setQueryTimeout(taskProps.getTaskTimeout());
        }
        Map<Integer, Property> params = sqlBinds.getParamsMap();
        if(params != null){
            for(Integer key : params.keySet()){
                Property prop = params.get(key);
                ParameterUtils.setInParameter(key,stmt,prop.getType(),prop.getValue());
            }
        }
        logger.info("prepare statement replace sql:{}",stmt.toString());
        return stmt;
    }

    /**
     *  send mail as an attachment
     * @param title
     * @param content
     */
    public void sendAttachment(String title,String content){

        //  process instance
        ProcessInstance instance = processDao.findProcessInstanceByTaskId(taskProps.getTaskInstId());

        // process define
        ProcessDefinition processDefine = processDao.findProcessDefineById(instance.getProcessDefinitionId());

        List<User> users = alertDao.queryUserByAlertGroupId(instance.getWarningGroupId());

        // receiving group list
        List<String> receviersList = new ArrayList<String>();
        for(User user:users){
            receviersList.add(user.getEmail().trim());
        }
        // custom receiver
        String receivers = sqlParameters.getReceivers();
        if (StringUtils.isNotEmpty(receivers)){
            String[] splits = receivers.split(Constants.COMMA);
            for (String receiver : splits){
                receviersList.add(receiver.trim());
            }
        }

        // copy list
        List<String> receviersCcList = new ArrayList<String>();
        // Custom Copier
        String receiversCc = sqlParameters.getReceiversCc();
        if (StringUtils.isNotEmpty(receiversCc)){
            String[] splits = receiversCc.split(Constants.COMMA);
            for (String receiverCc : splits){
                receviersCcList.add(receiverCc.trim());
            }
        }

        String showTypeName = sqlParameters.getShowType().replace(Constants.COMMA,"").trim();
        if(EnumUtils.isValidEnum(ShowType.class,showTypeName)){
            Map<String, Object> mailResult = MailUtils.sendMails(receviersList, receviersCcList, title, content, ShowType.valueOf(showTypeName));
<<<<<<< HEAD
            if(!(Boolean) mailResult.get(Constants.STATUS)){
=======
            if(!(Boolean) mailResult.get(cn.escheduler.common.Constants.STATUS)){
>>>>>>> 3dbdfc80
                throw new RuntimeException("send mail failed!");
            }
        }else{
            logger.error("showType: {} is not valid "  ,showTypeName);
            throw new RuntimeException(String.format("showType: %s is not valid ",showTypeName));
        }
    }

    /**
     *  regular expressions match the contents between two specified strings
     * @param content
     * @return
     */
    public void setSqlParamsMap(String content, String rgex, Map<Integer,Property> sqlParamsMap, Map<String,Property> paramsPropsMap){
        Pattern pattern = Pattern.compile(rgex);
        Matcher m = pattern.matcher(content);
        int index = 1;
        while (m.find()) {

            String paramName = m.group(1);
            Property prop =  paramsPropsMap.get(paramName);

            sqlParamsMap.put(index,prop);
            index ++;
        }
    }

    /**
     *  print replace sql
     * @param content
     * @param formatSql
     * @param rgex
     * @param sqlParamsMap
     */
    public void printReplacedSql(String content, String formatSql,String rgex, Map<Integer,Property> sqlParamsMap){
        //parameter print style
        logger.info("after replace sql , preparing : {}" , formatSql);
        StringBuffer logPrint = new StringBuffer("replaced sql , parameters:");
        for(int i=1;i<=sqlParamsMap.size();i++){
            logPrint.append(sqlParamsMap.get(i).getValue()+"("+sqlParamsMap.get(i).getType()+")");
        }
        logger.info(logPrint.toString());
    }
}<|MERGE_RESOLUTION|>--- conflicted
+++ resolved
@@ -387,11 +387,7 @@
         String showTypeName = sqlParameters.getShowType().replace(Constants.COMMA,"").trim();
         if(EnumUtils.isValidEnum(ShowType.class,showTypeName)){
             Map<String, Object> mailResult = MailUtils.sendMails(receviersList, receviersCcList, title, content, ShowType.valueOf(showTypeName));
-<<<<<<< HEAD
-            if(!(Boolean) mailResult.get(Constants.STATUS)){
-=======
             if(!(Boolean) mailResult.get(cn.escheduler.common.Constants.STATUS)){
->>>>>>> 3dbdfc80
                 throw new RuntimeException("send mail failed!");
             }
         }else{
