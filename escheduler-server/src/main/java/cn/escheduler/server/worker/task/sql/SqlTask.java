/*
 * Licensed to the Apache Software Foundation (ASF) under one or more
 * contributor license agreements.  See the NOTICE file distributed with
 * this work for additional information regarding copyright ownership.
 * The ASF licenses this file to You under the Apache License, Version 2.0
 * (the "License"); you may not use this file except in compliance with
 * the License.  You may obtain a copy of the License at
 *
 *    http://www.apache.org/licenses/LICENSE-2.0
 *
 * Unless required by applicable law or agreed to in writing, software
 * distributed under the License is distributed on an "AS IS" BASIS,
 * WITHOUT WARRANTIES OR CONDITIONS OF ANY KIND, either express or implied.
 * See the License for the specific language governing permissions and
 * limitations under the License.
 */
package cn.escheduler.server.worker.task.sql;

import cn.escheduler.alert.utils.MailUtils;
import cn.escheduler.common.Constants;
import cn.escheduler.common.enums.ShowType;
import cn.escheduler.common.enums.TaskTimeoutStrategy;
import cn.escheduler.common.enums.UdfType;
import cn.escheduler.common.job.db.*;
import cn.escheduler.common.process.Property;
import cn.escheduler.common.task.AbstractParameters;
import cn.escheduler.common.task.sql.LoggableStatement;
import cn.escheduler.common.task.sql.SqlBinds;
import cn.escheduler.common.task.sql.SqlParameters;
import cn.escheduler.common.task.sql.SqlType;
import cn.escheduler.common.utils.CollectionUtils;
import cn.escheduler.common.utils.CommonUtils;
import cn.escheduler.common.utils.ParameterUtils;
import cn.escheduler.dao.AlertDao;
import cn.escheduler.dao.DaoFactory;
import cn.escheduler.dao.ProcessDao;
import cn.escheduler.dao.model.*;
import cn.escheduler.server.utils.ParamUtils;
import cn.escheduler.server.utils.UDFUtils;
import cn.escheduler.server.worker.task.AbstractTask;
import cn.escheduler.server.worker.task.TaskProps;
import com.alibaba.fastjson.JSONArray;
import com.alibaba.fastjson.JSONObject;
import com.alibaba.fastjson.serializer.SerializerFeature;
import org.apache.commons.lang.StringUtils;
import org.apache.commons.lang3.EnumUtils;
import org.slf4j.Logger;

import java.sql.*;
import java.util.*;
import java.util.regex.Matcher;
import java.util.regex.Pattern;
import java.util.stream.Collectors;

import static cn.escheduler.common.Constants.*;
import static cn.escheduler.common.enums.DbType.*;

/**
 *  sql task
 */
public class SqlTask extends AbstractTask {

    /**
     *  sql parameters
     */
    private SqlParameters sqlParameters;

    /**
     *  process database access
     */
    private ProcessDao processDao;

    /**
     *  alert dao
     */
    private AlertDao alertDao;

    /**
     * datasource
     */
    private DataSource dataSource;

    /**
     * base datasource
     */
    private BaseDataSource baseDataSource;


    public SqlTask(TaskProps taskProps, Logger logger) {
        super(taskProps, logger);

        logger.info("sql task params {}", taskProps.getTaskParams());
        this.sqlParameters = JSONObject.parseObject(taskProps.getTaskParams(), SqlParameters.class);

        if (!sqlParameters.checkParameters()) {
            throw new RuntimeException("sql task params is not valid");
        }
        this.processDao = DaoFactory.getDaoInstance(ProcessDao.class);
        this.alertDao = DaoFactory.getDaoInstance(AlertDao.class);
    }

    @Override
    public void handle() throws Exception {
        // set the name of the current thread
        String threadLoggerInfoName = String.format("TaskLogInfo-%s", taskProps.getTaskAppId());
        Thread.currentThread().setName(threadLoggerInfoName);
        logger.info(sqlParameters.toString());
        logger.info("sql type : {}, datasource : {}, sql : {} , localParams : {},udfs : {},showType : {},connParams : {}",
                sqlParameters.getType(),
                sqlParameters.getDatasource(),
                sqlParameters.getSql(),
                sqlParameters.getLocalParams(),
                sqlParameters.getUdfs(),
                sqlParameters.getShowType(),
                sqlParameters.getConnParams());

        // not set data source
        if (sqlParameters.getDatasource() == 0){
            logger.error("datasource id not exists");
            exitStatusCode = -1;
            return;
        }

        dataSource= processDao.findDataSourceById(sqlParameters.getDatasource());
        logger.info("datasource name : {} , type : {} , desc : {}  , user_id : {} , parameter : {}",
                dataSource.getName(),
                dataSource.getType(),
                dataSource.getNote(),
                dataSource.getUserId(),
                dataSource.getConnectionParams());

        if (dataSource == null){
            logger.error("datasource not exists");
            exitStatusCode = -1;
            return;
        }

        Connection con = null;
        List<String> createFuncs = null;
        try {
            // load class
            DataSourceFactory.loadClass(dataSource.getType());
            // get datasource
            baseDataSource = DataSourceFactory.getDatasource(dataSource.getType(),
                    dataSource.getConnectionParams());

            // ready to execute SQL and parameter entity Map
            SqlBinds mainSqlBinds = getSqlAndSqlParamsMap(sqlParameters.getSql());
            List<SqlBinds> preStatementSqlBinds = Optional.ofNullable(sqlParameters.getPreStatements())
                    .orElse(new ArrayList<>())
                    .stream()
                    .map(this::getSqlAndSqlParamsMap)
                    .collect(Collectors.toList());
            List<SqlBinds> postStatementSqlBinds = Optional.ofNullable(sqlParameters.getPostStatements())
                    .orElse(new ArrayList<>())
                    .stream()
                    .map(this::getSqlAndSqlParamsMap)
                    .collect(Collectors.toList());

            // determine if it is UDF
            boolean udfTypeFlag = EnumUtils.isValidEnum(UdfType.class, sqlParameters.getType())
                    && StringUtils.isNotEmpty(sqlParameters.getUdfs());
            if(udfTypeFlag){
                List<UdfFunc> udfFuncList = processDao.queryUdfFunListByids(sqlParameters.getUdfs());
                createFuncs = UDFUtils.createFuncs(udfFuncList, taskProps.getTenantCode(), logger);
            }

            // execute sql task
            con = executeFuncAndSql(mainSqlBinds, preStatementSqlBinds, postStatementSqlBinds, createFuncs);
        } finally {
            if (con != null) {
                try {
                    con.close();
                } catch (SQLException e) {
                    throw e;
                }
            }
        }
    }

    /**
     *  ready to execute SQL and parameter entity Map
     * @return
     */
    private SqlBinds getSqlAndSqlParamsMap(String sql) {
        Map<Integer,Property> sqlParamsMap =  new HashMap<>();
        StringBuilder sqlBuilder = new StringBuilder();

        // find process instance by task id


        Map<String, Property> paramsMap = ParamUtils.convert(taskProps.getUserDefParamsMap(),
                taskProps.getDefinedParams(),
                sqlParameters.getLocalParametersMap(),
                taskProps.getCmdTypeIfComplement(),
                taskProps.getScheduleTime());

        // spell SQL according to the final user-defined variable
        if(paramsMap == null){
            sqlBuilder.append(sql);
            return new SqlBinds(sqlBuilder.toString(), sqlParamsMap);
        }

        if (StringUtils.isNotEmpty(sqlParameters.getTitle())){
            String title = ParameterUtils.convertParameterPlaceholders(sqlParameters.getTitle(),
                    ParamUtils.convert(paramsMap));
            logger.info("SQL tile : {}",title);
            sqlParameters.setTitle(title);
        }

        // special characters need to be escaped, ${} needs to be escaped
        String rgex = "['\"]*\\$\\{(.*?)\\}['\"]*";
        setSqlParamsMap(sql, rgex, sqlParamsMap, paramsMap);

        // replace the ${} of the SQL statement with the Placeholder
        String formatSql = sql.replaceAll(rgex,"?");
        sqlBuilder.append(formatSql);

        // print repalce sql
        printReplacedSql(sql,formatSql,rgex,sqlParamsMap);
        return new SqlBinds(sqlBuilder.toString(), sqlParamsMap);
    }

    @Override
    public AbstractParameters getParameters() {
        return this.sqlParameters;
    }

    /**
     * execute sql
     * @param mainSqlBinds
     * @param preStatementsBinds
     * @param postStatementsBinds
     * @param createFuncs
     * @return
     */
    public Connection executeFuncAndSql(SqlBinds mainSqlBinds,
                                        List<SqlBinds> preStatementsBinds,
                                        List<SqlBinds> postStatementsBinds,
                                        List<String> createFuncs){
        Connection connection = null;
        try {
            // if upload resource is HDFS and kerberos startup
            CommonUtils.loadKerberosConf();

            // if hive , load connection params if exists
            if (HIVE == dataSource.getType()) {
                Properties paramProp = new Properties();
                paramProp.setProperty(USER, baseDataSource.getUser());
                paramProp.setProperty(PASSWORD, baseDataSource.getPassword());
                Map<String, String> connParamMap = CollectionUtils.stringToMap(sqlParameters.getConnParams(),
                        SEMICOLON,
                        HIVE_CONF);
                if(connParamMap != null){
                    paramProp.putAll(connParamMap);
                }

                connection = DriverManager.getConnection(baseDataSource.getJdbcUrl(),
                        paramProp);
            }else{
                connection = DriverManager.getConnection(baseDataSource.getJdbcUrl(),
                        baseDataSource.getUser(),
                        baseDataSource.getPassword());
            }

            // create temp function
            if (CollectionUtils.isNotEmpty(createFuncs)) {
                try (Statement funcStmt = connection.createStatement()) {
                    for (String createFunc : createFuncs) {
                        logger.info("hive create function sql: {}", createFunc);
                        funcStmt.execute(createFunc);
                    }
                }
            }

            for (SqlBinds sqlBind: preStatementsBinds) {
                try (PreparedStatement stmt = prepareStatementAndBind(connection, sqlBind)) {
                    int result = stmt.executeUpdate();
                    logger.info("pre statement execute result: {}, for sql: {}",result,sqlBind.getSql());
                }
            }

            try (PreparedStatement  stmt = prepareStatementAndBind(connection, mainSqlBinds)) {
                // decide whether to executeQuery or executeUpdate based on sqlType
                if (sqlParameters.getSqlType() == SqlType.QUERY.ordinal()) {
                    // query statements need to be convert to JsonArray and inserted into Alert to send
                    JSONArray resultJSONArray = new JSONArray();
                    ResultSet resultSet = stmt.executeQuery();
                    ResultSetMetaData md = resultSet.getMetaData();
                    int num = md.getColumnCount();

                    while (resultSet.next()) {
                        JSONObject mapOfColValues = new JSONObject(true);
                        for (int i = 1; i <= num; i++) {
                            mapOfColValues.put(md.getColumnName(i), resultSet.getObject(i));
                        }
                        resultJSONArray.add(mapOfColValues);
                    }

                    logger.debug("execute sql : {}", JSONObject.toJSONString(resultJSONArray, SerializerFeature.WriteMapNullValue));

                    // if there is a result set
                    if (resultJSONArray.size() > 0) {
                        if (StringUtils.isNotEmpty(sqlParameters.getTitle())) {
                            sendAttachment(sqlParameters.getTitle(),
                                    JSONObject.toJSONString(resultJSONArray, SerializerFeature.WriteMapNullValue));
                        }else{
                            sendAttachment(taskProps.getNodeName() + " query resultsets ",
                                    JSONObject.toJSONString(resultJSONArray, SerializerFeature.WriteMapNullValue));
                        }
                    }

                    exitStatusCode = 0;

                } else if (sqlParameters.getSqlType() == SqlType.NON_QUERY.ordinal()) {
                    // non query statement
                    stmt.executeUpdate();
                    exitStatusCode = 0;
                }
            }

            for (SqlBinds sqlBind: postStatementsBinds) {
                try (PreparedStatement stmt = prepareStatementAndBind(connection, sqlBind)) {
                    int result = stmt.executeUpdate();
                    logger.info("post statement execute result: {},for sql: {}",result,sqlBind.getSql());
                }
            }
        } catch (Exception e) {
            logger.error(e.getMessage(),e);
            throw new RuntimeException(e.getMessage());
        }
        return connection;
    }

    /**
     * preparedStatement bind
     * @param connection
     * @param sqlBinds
     * @return
     * @throws Exception
     */
    private PreparedStatement prepareStatementAndBind(Connection connection, SqlBinds sqlBinds) throws Exception {
<<<<<<< HEAD
        PreparedStatement  stmt = new LoggableStatement(connection,sqlBinds.getSql());
        if(taskProps.getTaskTimeoutStrategy() == TaskTimeoutStrategy.FAILED || taskProps.getTaskTimeoutStrategy() == TaskTimeoutStrategy.WARNFAILED){
=======
        PreparedStatement  stmt = connection.prepareStatement(sqlBinds.getSql());
        // is the timeout set
        boolean timeoutFlag = taskProps.getTaskTimeoutStrategy() == TaskTimeoutStrategy.FAILED ||
                taskProps.getTaskTimeoutStrategy() == TaskTimeoutStrategy.WARNFAILED;
        if(timeoutFlag){
>>>>>>> c210a418
            stmt.setQueryTimeout(taskProps.getTaskTimeout());
        }
        Map<Integer, Property> params = sqlBinds.getParamsMap();
        if(params != null){
            for(Integer key : params.keySet()){
                Property prop = params.get(key);
                ParameterUtils.setInParameter(key,stmt,prop.getType(),prop.getValue());
            }
        }
<<<<<<< HEAD
        logger.info("prepare statement replace sql:{}",((LoggableStatement)stmt).getQueryString());

=======
        logger.info("prepare statement replace sql : {} ",stmt.toString());
>>>>>>> c210a418
        return stmt;
    }

    /**
     *  send mail as an attachment
     * @param title
     * @param content
     */
    public void sendAttachment(String title,String content){

        //  process instance
        ProcessInstance instance = processDao.findProcessInstanceByTaskId(taskProps.getTaskInstId());

        List<User> users = alertDao.queryUserByAlertGroupId(instance.getWarningGroupId());

        // receiving group list
        List<String> receviersList = new ArrayList<String>();
        for(User user:users){
            receviersList.add(user.getEmail().trim());
        }
        // custom receiver
        String receivers = sqlParameters.getReceivers();
        if (StringUtils.isNotEmpty(receivers)){
            String[] splits = receivers.split(COMMA);
            for (String receiver : splits){
                receviersList.add(receiver.trim());
            }
        }

        // copy list
        List<String> receviersCcList = new ArrayList<String>();
        // Custom Copier
        String receiversCc = sqlParameters.getReceiversCc();
        if (StringUtils.isNotEmpty(receiversCc)){
            String[] splits = receiversCc.split(COMMA);
            for (String receiverCc : splits){
                receviersCcList.add(receiverCc.trim());
            }
        }

        String showTypeName = sqlParameters.getShowType().replace(COMMA,"").trim();
        if(EnumUtils.isValidEnum(ShowType.class,showTypeName)){
            Map<String, Object> mailResult = MailUtils.sendMails(receviersList,
                    receviersCcList, title, content, ShowType.valueOf(showTypeName));
            if(!(Boolean) mailResult.get(STATUS)){
                throw new RuntimeException("send mail failed!");
            }
        }else{
            logger.error("showType: {} is not valid "  ,showTypeName);
            throw new RuntimeException(String.format("showType: %s is not valid ",showTypeName));
        }
    }

    /**
     *  regular expressions match the contents between two specified strings
     * @param content
     * @return
     */
    public void setSqlParamsMap(String content, String rgex, Map<Integer,Property> sqlParamsMap, Map<String,Property> paramsPropsMap){
        Pattern pattern = Pattern.compile(rgex);
        Matcher m = pattern.matcher(content);
        int index = 1;
        while (m.find()) {

            String paramName = m.group(1);
            Property prop =  paramsPropsMap.get(paramName);

            sqlParamsMap.put(index,prop);
            index ++;
        }
    }

    /**
     *  print replace sql
     * @param content
     * @param formatSql
     * @param rgex
     * @param sqlParamsMap
     */
    public void printReplacedSql(String content, String formatSql,String rgex, Map<Integer,Property> sqlParamsMap){
        //parameter print style
        logger.info("after replace sql , preparing : {}" , formatSql);
        StringBuilder logPrint = new StringBuilder("replaced sql , parameters:");
        for(int i=1;i<=sqlParamsMap.size();i++){
            logPrint.append(sqlParamsMap.get(i).getValue()+"("+sqlParamsMap.get(i).getType()+")");
        }
        logger.info(logPrint.toString());
    }
}<|MERGE_RESOLUTION|>--- conflicted
+++ resolved
@@ -24,7 +24,6 @@
 import cn.escheduler.common.job.db.*;
 import cn.escheduler.common.process.Property;
 import cn.escheduler.common.task.AbstractParameters;
-import cn.escheduler.common.task.sql.LoggableStatement;
 import cn.escheduler.common.task.sql.SqlBinds;
 import cn.escheduler.common.task.sql.SqlParameters;
 import cn.escheduler.common.task.sql.SqlType;
@@ -340,16 +339,11 @@
      * @throws Exception
      */
     private PreparedStatement prepareStatementAndBind(Connection connection, SqlBinds sqlBinds) throws Exception {
-<<<<<<< HEAD
-        PreparedStatement  stmt = new LoggableStatement(connection,sqlBinds.getSql());
-        if(taskProps.getTaskTimeoutStrategy() == TaskTimeoutStrategy.FAILED || taskProps.getTaskTimeoutStrategy() == TaskTimeoutStrategy.WARNFAILED){
-=======
         PreparedStatement  stmt = connection.prepareStatement(sqlBinds.getSql());
         // is the timeout set
         boolean timeoutFlag = taskProps.getTaskTimeoutStrategy() == TaskTimeoutStrategy.FAILED ||
                 taskProps.getTaskTimeoutStrategy() == TaskTimeoutStrategy.WARNFAILED;
         if(timeoutFlag){
->>>>>>> c210a418
             stmt.setQueryTimeout(taskProps.getTaskTimeout());
         }
         Map<Integer, Property> params = sqlBinds.getParamsMap();
@@ -359,12 +353,7 @@
                 ParameterUtils.setInParameter(key,stmt,prop.getType(),prop.getValue());
             }
         }
-<<<<<<< HEAD
-        logger.info("prepare statement replace sql:{}",((LoggableStatement)stmt).getQueryString());
-
-=======
         logger.info("prepare statement replace sql : {} ",stmt.toString());
->>>>>>> c210a418
         return stmt;
     }
 
