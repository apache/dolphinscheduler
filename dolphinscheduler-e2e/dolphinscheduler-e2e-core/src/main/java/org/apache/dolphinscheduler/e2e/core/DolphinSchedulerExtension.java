--- conflicted
+++ resolved
@@ -106,13 +106,8 @@
         driver = new RemoteWebDriver(browser.getSeleniumAddress(), chromeOptions);
 
         driver.manage().timeouts()
-<<<<<<< HEAD
-              .implicitlyWait(Duration.ofSeconds(1))
-              .pageLoadTimeout(Duration.ofSeconds(5));
-=======
-                .implicitlyWait(Duration.ofSeconds(10))
-                .pageLoadTimeout(Duration.ofSeconds(10));
->>>>>>> 565a9179
+                .implicitlyWait(Duration.ofSeconds(1))
+                .pageLoadTimeout(Duration.ofSeconds(5));
         driver.manage().window()
                 .maximize();
 
