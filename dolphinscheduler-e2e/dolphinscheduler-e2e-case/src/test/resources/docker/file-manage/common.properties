#
# Licensed to the Apache Software Foundation (ASF) under one or more
# contributor license agreements.  See the NOTICE file distributed with
# this work for additional information regarding copyright ownership.
# The ASF licenses this file to You under the Apache License, Version 2.0
# (the "License"); you may not use this file except in compliance with
# the License.  You may obtain a copy of the License at
#
#     http://www.apache.org/licenses/LICENSE-2.0
#
# Unless required by applicable law or agreed to in writing, software
# distributed under the License is distributed on an "AS IS" BASIS,
# WITHOUT WARRANTIES OR CONDITIONS OF ANY KIND, either express or implied.
# See the License for the specific language governing permissions and
# limitations under the License.
#

# user data local directory path, please make sure the directory exists and have read write permissions
data.basedir.path=/tmp/dolphinscheduler

# resource view suffixs
#resource.view.suffixs=txt,log,sh,bat,conf,cfg,py,java,sql,xml,hql,properties,json,yml,yaml,ini,js

# resource storage type: HDFS, S3, OSS, NONE
resource.storage.type=S3
# resource store on HDFS/S3 path, resource file will store to this base path, self configuration, please make sure the directory exists on hdfs and have read write permissions. "/dolphinscheduler" is recommended
resource.storage.upload.base.path=/dolphinscheduler

# The AWS access key. if resource.storage.type=S3 or use EMR-Task, This configuration is required
resource.aws.access.key.id=accessKey123
# The AWS secret access key. if resource.storage.type=S3 or use EMR-Task, This configuration is required
resource.aws.secret.access.key=secretKey123
# The AWS Region to use. if resource.storage.type=S3 or use EMR-Task, This configuration is required
resource.aws.region=us-east-1
# The name of the bucket. You need to create them by yourself. Otherwise, the system cannot start. All buckets in Amazon S3 share a single namespace; ensure the bucket is given a unique name.
resource.aws.s3.bucket.name=dolphinscheduler
# You need to set this parameter when private cloud s3. If S3 uses public cloud, you only need to set resource.aws.region or set to the endpoint of a public cloud such as S3.cn-north-1.amazonaws.com.cn
resource.aws.s3.endpoint=http://s3:9000

# alibaba cloud access key id, required if you set resource.storage.type=OSS
resource.alibaba.cloud.access.key.id=<your-access-key-id>
# alibaba cloud access key secret, required if you set resource.storage.type=OSS
resource.alibaba.cloud.access.key.secret=<your-access-key-secret>
# alibaba cloud region, required if you set resource.storage.type=OSS
resource.alibaba.cloud.region=cn-hangzhou
# oss bucket name, required if you set resource.storage.type=OSS
resource.alibaba.cloud.oss.bucket.name=dolphinscheduler
# oss bucket endpoint, required if you set resource.storage.type=OSS
resource.alibaba.cloud.oss.endpoint=https://oss-cn-hangzhou.aliyuncs.com

# if resource.storage.type=HDFS, the user must have the permission to create directories under the HDFS root path
resource.hdfs.root.user=hdfs
# if resource.storage.type=S3, the value like: s3a://dolphinscheduler; if resource.storage.type=HDFS and namenode HA is enabled, you need to copy core-site.xml and hdfs-site.xml to conf dir
resource.hdfs.fs.defaultFS=s3a://dolphinscheduler

# whether to startup kerberos
hadoop.security.authentication.startup.state=false

# java.security.krb5.conf path
java.security.krb5.conf.path=/opt/krb5.conf

# login user from keytab username
login.user.keytab.username=hdfs-mycluster@ESZ.COM

# login user from keytab path
login.user.keytab.path=/opt/hdfs.headless.keytab

# kerberos expire time, the unit is hour
kerberos.expire.time=2


# resourcemanager port, the default value is 8088 if not specified
resource.manager.httpaddress.port=8088
# if resourcemanager HA is enabled, please set the HA IPs; if resourcemanager is single, keep this value empty
yarn.resourcemanager.ha.rm.ids=192.168.xx.xx,192.168.xx.xx
# if resourcemanager HA is enabled or not use resourcemanager, please keep the default value; If resourcemanager is single, you only need to replace ds1 to actual resourcemanager hostname
yarn.application.status.address=http://ds1:%s/ws/v1/cluster/apps/%s
# job history status url when application number threshold is reached(default 10000, maybe it was set to 1000)
yarn.job.history.status.address=http://ds1:19888/ws/v1/history/mapreduce/jobs/%s

# datasource encryption enable
datasource.encryption.enable=false

# datasource encryption salt
datasource.encryption.salt=!@#$%^&*

# data quality option
data-quality.jar.name=dolphinscheduler-data-quality-dev-SNAPSHOT.jar

#data-quality.error.output.path=/tmp/data-quality-error-data

# Network IP gets priority, default inner outer

# Whether hive SQL is executed in the same session
support.hive.oneSession=false

# use sudo or not, if set true, executing user is tenant user and deploy user needs sudo permissions; if set false, executing user is the deploy user and doesn't need sudo permissions
sudo.enable=true

# network interface preferred like eth0, default: empty
#dolphin.scheduler.network.interface.preferred=

# network IP gets priority, default: inner outer
#dolphin.scheduler.network.priority.strategy=default

# system env path
#dolphinscheduler.env.path=dolphinscheduler_env.sh

# development state
development.state=false

# rpc port
alert.rpc.port=50052

# set path of conda.sh
conda.path=/opt/anaconda3/etc/profile.d/conda.sh

# Task resource limit state
task.resource.limit.state=false

<<<<<<< HEAD
# way to collect applicationId: log(original regex match), aop
appId.collect: log
=======
# mlflow task plugin preset repository
ml.mlflow.preset_repository=https://github.com/apache/dolphinscheduler-mlflow
# mlflow task plugin preset repository version
ml.mlflow.preset_repository_version="main"
>>>>>>> 70aef3ec
<|MERGE_RESOLUTION|>--- conflicted
+++ resolved
@@ -118,12 +118,10 @@
 # Task resource limit state
 task.resource.limit.state=false
 
-<<<<<<< HEAD
-# way to collect applicationId: log(original regex match), aop
-appId.collect: log
-=======
 # mlflow task plugin preset repository
 ml.mlflow.preset_repository=https://github.com/apache/dolphinscheduler-mlflow
 # mlflow task plugin preset repository version
 ml.mlflow.preset_repository_version="main"
->>>>>>> 70aef3ec
+
+# way to collect applicationId: log(original regex match), aop
+appId.collect: log