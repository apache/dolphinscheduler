#
# Licensed to the Apache Software Foundation (ASF) under one or more
# contributor license agreements.  See the NOTICE file distributed with
# this work for additional information regarding copyright ownership.
# The ASF licenses this file to You under the Apache License, Version 2.0
# (the "License"); you may not use this file except in compliance with
# the License.  You may obtain a copy of the License at
#
#     http://www.apache.org/licenses/LICENSE-2.0
#
# Unless required by applicable law or agreed to in writing, software
# distributed under the License is distributed on an "AS IS" BASIS,
# WITHOUT WARRANTIES OR CONDITIONS OF ANY KIND, either express or implied.
# See the License for the specific language governing permissions and
# limitations under the License.
#

{{/* vim: set filetype=mustache: */}}

{{/*
Create a default fully qualified app name.
We truncate at 63 chars because some Kubernetes name fields are limited to this (by the DNS naming spec).
If release name contains chart name it will be used as a full name.
*/}}
{{- define "dolphinscheduler.fullname" -}}
{{- .Release.Name | trunc 63 | trimSuffix "-" -}}
{{- end -}}

{{/*
Create a default docker image fullname.
*/}}
{{- define "dolphinscheduler.image.fullname" -}}
{{- .Values.image.repository }}:{{ .Values.image.tag | default .Chart.AppVersion -}}
{{- end -}}

{{/*
Create a default common labels.
*/}}
{{- define "dolphinscheduler.common.labels" -}}
app.kubernetes.io/instance: {{ .Release.Name }}
app.kubernetes.io/managed-by: {{ .Release.Service }}
app.kubernetes.io/version: {{ .Chart.AppVersion }}
{{- end -}}

{{/*
Create a master labels.
*/}}
{{- define "dolphinscheduler.master.labels" -}}
app.kubernetes.io/name: {{ include "dolphinscheduler.fullname" . }}-master
app.kubernetes.io/component: master
{{ include "dolphinscheduler.common.labels" . }}
{{- end -}}

{{/*
Create a worker labels.
*/}}
{{- define "dolphinscheduler.worker.labels" -}}
app.kubernetes.io/name: {{ include "dolphinscheduler.fullname" . }}-worker
app.kubernetes.io/component: worker
{{ include "dolphinscheduler.common.labels" . }}
{{- end -}}

{{/*
Create an alert labels.
*/}}
{{- define "dolphinscheduler.alert.labels" -}}
app.kubernetes.io/name: {{ include "dolphinscheduler.fullname" . }}-alert
app.kubernetes.io/component: alert
{{ include "dolphinscheduler.common.labels" . }}
{{- end -}}

{{/*
Create an api labels.
*/}}
{{- define "dolphinscheduler.api.labels" -}}
app.kubernetes.io/name: {{ include "dolphinscheduler.fullname" . }}-api
app.kubernetes.io/component: api
{{ include "dolphinscheduler.common.labels" . }}
{{- end -}}

{{/*
Create a default fully qualified postgresql name.
We truncate at 63 chars because some Kubernetes name fields are limited to this (by the DNS naming spec).
*/}}
{{- define "dolphinscheduler.postgresql.fullname" -}}
{{- $name := default "postgresql" .Values.postgresql.nameOverride -}}
{{- printf "%s-%s" .Release.Name $name | trunc 63 | trimSuffix "-" -}}
{{- end -}}

{{/*
Create a default fully qualified zookkeeper name.
We truncate at 63 chars because some Kubernetes name fields are limited to this (by the DNS naming spec).
*/}}
{{- define "dolphinscheduler.zookeeper.fullname" -}}
{{- $name := default "zookeeper" .Values.zookeeper.nameOverride -}}
{{- printf "%s-%s" .Release.Name $name | trunc 63 | trimSuffix "-" -}}
{{- end -}}

{{/*
Create a default fully qualified zookkeeper quorum.
*/}}
{{- define "dolphinscheduler.zookeeper.quorum" -}}
{{- $port := default "2181" (.Values.zookeeper.service.port | toString) -}}
{{- printf "%s:%s" (include "dolphinscheduler.zookeeper.fullname" .) $port -}}
{{- end -}}

{{/*
Create a database environment variables.
*/}}
{{- define "dolphinscheduler.database.env_vars" -}}
- name: DATABASE_TYPE
  {{- if .Values.postgresql.enabled }}
  value: "postgresql"
  {{- else }}
  value: {{ .Values.externalDatabase.type | quote }}
  {{- end }}
- name: DATABASE_DRIVER
  {{- if .Values.postgresql.enabled }}
  value: "org.postgresql.Driver"
  {{- else }}
  value: {{ .Values.externalDatabase.driver | quote }}
  {{- end }}
- name: DATABASE_HOST
  {{- if .Values.postgresql.enabled }}
  value: {{ template "dolphinscheduler.postgresql.fullname" . }}
  {{- else }}
  value: {{ .Values.externalDatabase.host | quote }}
  {{- end }}
- name: DATABASE_PORT
  {{- if .Values.postgresql.enabled }}
  value: "5432"
  {{- else }}
  value: {{ .Values.externalDatabase.port | quote }}
  {{- end }}
- name: DATABASE_USERNAME
  {{- if .Values.postgresql.enabled }}
  value: {{ .Values.postgresql.postgresqlUsername }}
  {{- else }}
  value: {{ .Values.externalDatabase.username | quote }}
  {{- end }}
- name: DATABASE_PASSWORD
  valueFrom:
    secretKeyRef:
      {{- if .Values.postgresql.enabled }}
      name: {{ template "dolphinscheduler.postgresql.fullname" . }}
      key: postgresql-password
      {{- else }}
      name: {{ include "dolphinscheduler.fullname" . }}-externaldb
      key: database-password
      {{- end }}
- name: DATABASE_DATABASE
  {{- if .Values.postgresql.enabled }}
  value: {{ .Values.postgresql.postgresqlDatabase }}
  {{- else }}
  value: {{ .Values.externalDatabase.database | quote }}
  {{- end }}
- name: DATABASE_PARAMS
  {{- if .Values.postgresql.enabled }}
  value: "characterEncoding=utf8"
  {{- else }}
  value: {{ .Values.externalDatabase.params | quote }}
  {{- end }}
{{- end -}}

<<<<<<< HEAD
{{/* todo
Create a rregistry environment variables.
=======
{{/*
Create a registry environment variables.
>>>>>>> 4e12d04a
*/}}
{{- define "dolphinscheduler.registry.env_vars" -}}
- name: REGISTRY_PLUGIN_DIR
  {{- if .Values.zookeeper.enabled }}
  value: "lib/plugin/registry"
  {{- else }}
  value: {{ .Values.externalRegistry.registryPluginDir }}
  {{- end }}
- name: REGISTRY_PLUGIN_NAME
  {{- if .Values.zookeeper.enabled }}
  value: "zookeeper"
  {{- else }}
  value: {{ .Values.externalRegistry.registryPluginName }}
  {{- end }}
- name: REGISTRY_SERVERS
  {{- if .Values.zookeeper.enabled }}
  value: {{ template "dolphinscheduler.zookeeper.quorum" . }}
  {{- else }}
  value: {{ .Values.externalRegistry.registryServers }}
  {{- end }}
{{- end -}}

{{/*
Create a common fs_s3a environment variables.
*/}}
{{- define "dolphinscheduler.fs_s3a.env_vars" -}}
{{- if eq (default "HDFS" .Values.common.configmap.RESOURCE_STORAGE_TYPE) "S3" -}}
- name: FS_S3A_SECRET_KEY
  valueFrom:
    secretKeyRef:
      key: fs-s3a-secret-key
      name: {{ include "dolphinscheduler.fullname" . }}-fs-s3a
{{- end -}}
{{- end -}}

{{/*
Create a sharedStoragePersistence volume.
*/}}
{{- define "dolphinscheduler.sharedStorage.volume" -}}
{{- if .Values.common.sharedStoragePersistence.enabled -}}
- name: {{ include "dolphinscheduler.fullname" . }}-shared
  persistentVolumeClaim:
    claimName: {{ include "dolphinscheduler.fullname" . }}-shared
{{- end -}}
{{- end -}}

{{/*
Create a sharedStoragePersistence volumeMount.
*/}}
{{- define "dolphinscheduler.sharedStorage.volumeMount" -}}
{{- if .Values.common.sharedStoragePersistence.enabled -}}
- mountPath: {{ .Values.common.sharedStoragePersistence.mountPath | quote }}
  name: {{ include "dolphinscheduler.fullname" . }}-shared
{{- end -}}
{{- end -}}

{{/*
Create a fsFileResourcePersistence volume.
*/}}
{{- define "dolphinscheduler.fsFileResource.volume" -}}
{{- if .Values.common.fsFileResourcePersistence.enabled -}}
- name: {{ include "dolphinscheduler.fullname" . }}-fs-file
  persistentVolumeClaim:
    claimName: {{ include "dolphinscheduler.fullname" . }}-fs-file
{{- end -}}
{{- end -}}

{{/*
Create a fsFileResourcePersistence volumeMount.
*/}}
{{- define "dolphinscheduler.fsFileResource.volumeMount" -}}
{{- if .Values.common.fsFileResourcePersistence.enabled -}}
- mountPath: {{ default "/dolphinscheduler" .Values.common.configmap.RESOURCE_UPLOAD_PATH | quote }}
  name: {{ include "dolphinscheduler.fullname" . }}-fs-file
{{- end -}}
{{- end -}}<|MERGE_RESOLUTION|>--- conflicted
+++ resolved
@@ -162,13 +162,8 @@
   {{- end }}
 {{- end -}}
 
-<<<<<<< HEAD
-{{/* todo
-Create a rregistry environment variables.
-=======
 {{/*
 Create a registry environment variables.
->>>>>>> 4e12d04a
 */}}
 {{- define "dolphinscheduler.registry.env_vars" -}}
 - name: REGISTRY_PLUGIN_DIR
