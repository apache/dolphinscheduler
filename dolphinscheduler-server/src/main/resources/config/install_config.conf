#
# Licensed to the Apache Software Foundation (ASF) under one or more
# contributor license agreements.  See the NOTICE file distributed with
# this work for additional information regarding copyright ownership.
# The ASF licenses this file to You under the Apache License, Version 2.0
# (the "License"); you may not use this file except in compliance with
# the License.  You may obtain a copy of the License at
#
#     http://www.apache.org/licenses/LICENSE-2.0
#
# Unless required by applicable law or agreed to in writing, software
# distributed under the License is distributed on an "AS IS" BASIS,
# WITHOUT WARRANTIES OR CONDITIONS OF ANY KIND, either express or implied.
# See the License for the specific language governing permissions and
# limitations under the License.
#


# NOTICE :  If the following config has special characters in the variable `.*[]^${}\+?|()@#&`, Please escape, for example, `[` escape to `\[`
# postgresql or mysql
dbtype="mysql"

# db config
# db address and port
dbhost="192.168.xx.xx:3306"

# db username
username="xx"

# database name
dbname="dolphinscheduler"

# db passwprd
# NOTICE: if there are special characters, please use the \ to escape, for example, `[` escape to `\[`
password="xx"

# zk cluster
zkQuorum="192.168.xx.xx:2181,192.168.xx.xx:2181,192.168.xx.xx:2181"

# Note: the target installation path for dolphinscheduler, please not config as the same as the current path (pwd)
installPath="/data1_1T/dolphinscheduler"

# deployment user
# Note: the deployment user needs to have sudo privileges and permissions to operate hdfs. If hdfs is enabled, the root directory needs to be created by itself
deployUser="dolphinscheduler"


# alert config
# mail server host
mailServerHost="smtp.exmail.qq.com"

# mail server port
# note: Different protocols and encryption methods correspond to different ports, when SSL/TLS is enabled, make sure the port is correct.
mailServerPort="25"

# sender
mailSender="xxxxxxxxxx"

# user
mailUser="xxxxxxxxxx"

# sender password
# note: The mail.passwd is email service authorization code, not the email login password.
mailPassword="xxxxxxxxxx"

# TLS mail protocol support
starttlsEnable="false"

#note: sslTrust is the same as mailServerHost
sslTrust="smtp.exmail.qq.com"

# SSL mail protocol support
# note: The SSL protocol is enabled by default.
# only one of TLS and SSL can be in the true state.
sslEnable="true"


# resource storage type：HDFS,S3,NONE
resourceStorageType="NONE"

# if resourceStorageType is HDFS，defaultFS write namenode address，HA you need to put core-site.xml and hdfs-site.xml in the conf directory.
# if S3，write S3 address，HA，for example ：s3a://dolphinscheduler，
# Note，s3 be sure to create the root directory /dolphinscheduler
defaultFS="hdfs://mycluster:8020"

# if resourceStorageType is S3, the following three configuration is required, otherwise please ignore
s3Endpoint="http://192.168.xx.xx:9010"
s3AccessKey="xxxxxxxxxx"
s3SecretKey="xxxxxxxxxx"

# if not use hadoop resourcemanager, please keep default value; if resourcemanager HA enable, please type the HA ips ; if resourcemanager is single, make this value empty
yarnHaIps="192.168.xx.xx,192.168.xx.xx"

# if resourcemanager HA enable or not use resourcemanager, please keep the default value; If resourcemanager is single, you only need to replace ark1 to actual resourcemanager hostname.
singleYarnIp="ark1"

# resource store on HDFS/S3 path, resource file will store to this hadoop hdfs path, self configuration, please make sure the directory exists on hdfs and have read write permissions。/dolphinscheduler is recommended
resourceUploadPath="/dolphinscheduler"

# who have permissions to create directory under HDFS/S3 root path
# Note: if kerberos is enabled, please config hdfsRootUser=
hdfsRootUser="hdfs"

# kerberos config
# whether kerberos starts, if kerberos starts, following four items need to config, otherwise please ignore
kerberosStartUp="false"
# kdc krb5 config file path
krb5ConfPath="$installPath/conf/krb5.conf"
# keytab username
keytabUserName="hdfs-mycluster@ESZ.COM"
# username keytab path
keytabPath="$installPath/conf/hdfs.headless.keytab"


# api server port
apiServerPort="12345"


# install hosts
# Note: install the scheduled hostname list. If it is pseudo-distributed, just write a pseudo-distributed hostname
ips="ds1,ds2,ds3,ds4,ds5"

# ssh port, default 22
# Note: if ssh port is not default, modify here
sshPort="22"

# run master machine
# Note: list of hosts hostname for deploying master
masters="ds1,ds2"

# run worker machine
# note: need to write the worker group name of each worker, the default value is "default"
<<<<<<< HEAD
=======

>>>>>>> f52bad5e
declare -A workersGroup=(["ds1"]="default" ["ds2"]="default" ["ds3"]="default" ["ds4"]="default" ["ds5"]="default")

# run alert machine
# note: list of machine hostnames for deploying alert server
alertServer="ds3"

# run api machine
# note: list of machine hostnames for deploying api server
apiServers="ds1"

# whether to start monitoring self-starting scripts
monitorServerState="false"<|MERGE_RESOLUTION|>--- conflicted
+++ resolved
@@ -130,11 +130,7 @@
 
 # run worker machine
 # note: need to write the worker group name of each worker, the default value is "default"
-<<<<<<< HEAD
-=======
-
->>>>>>> f52bad5e
-declare -A workersGroup=(["ds1"]="default" ["ds2"]="default" ["ds3"]="default" ["ds4"]="default" ["ds5"]="default")
+workers="ds1:default,ds2:default,ds3:default,ds4:default,ds5:default"
 
 # run alert machine
 # note: list of machine hostnames for deploying alert server
