/*
 * Licensed to the Apache Software Foundation (ASF) under one or more
 * contributor license agreements.  See the NOTICE file distributed with
 * this work for additional information regarding copyright ownership.
 * The ASF licenses this file to You under the Apache License, Version 2.0
 * (the "License"); you may not use this file except in compliance with
 * the License.  You may obtain a copy of the License at
 *
 *    http://www.apache.org/licenses/LICENSE-2.0
 *
 * Unless required by applicable law or agreed to in writing, software
 * distributed under the License is distributed on an "AS IS" BASIS,
 * WITHOUT WARRANTIES OR CONDITIONS OF ANY KIND, either express or implied.
 * See the License for the specific language governing permissions and
 * limitations under the License.
 */

package org.apache.dolphinscheduler.server.master.registry;

import static org.apache.dolphinscheduler.common.Constants.REGISTRY_DOLPHINSCHEDULER_MASTERS;
import static org.apache.dolphinscheduler.common.Constants.REGISTRY_DOLPHINSCHEDULER_NODE;
import static org.apache.dolphinscheduler.common.Constants.SLEEP_TIME_MILLIS;

import org.apache.dolphinscheduler.common.Constants;
import org.apache.dolphinscheduler.common.IStoppable;
import org.apache.dolphinscheduler.common.enums.ExecutionStatus;
import org.apache.dolphinscheduler.common.enums.NodeType;
import org.apache.dolphinscheduler.common.enums.StateEvent;
import org.apache.dolphinscheduler.common.enums.StateEventType;
import org.apache.dolphinscheduler.common.model.Server;
import org.apache.dolphinscheduler.common.thread.ThreadUtils;
import org.apache.dolphinscheduler.common.utils.DateUtils;
import org.apache.dolphinscheduler.common.utils.NetUtils;
import org.apache.dolphinscheduler.common.utils.StringUtils;
import org.apache.dolphinscheduler.dao.entity.ProcessInstance;
import org.apache.dolphinscheduler.dao.entity.TaskInstance;
import org.apache.dolphinscheduler.remote.utils.NamedThreadFactory;
import org.apache.dolphinscheduler.server.builder.TaskExecutionContextBuilder;
import org.apache.dolphinscheduler.server.entity.TaskExecutionContext;
import org.apache.dolphinscheduler.server.master.config.MasterConfig;
import org.apache.dolphinscheduler.server.master.runner.WorkflowExecuteThread;
import org.apache.dolphinscheduler.server.registry.HeartBeatTask;
import org.apache.dolphinscheduler.server.utils.ProcessUtils;
import org.apache.dolphinscheduler.service.process.ProcessService;
import org.apache.dolphinscheduler.service.registry.RegistryClient;
import org.apache.dolphinscheduler.spi.register.RegistryConnectListener;
import org.apache.dolphinscheduler.spi.register.RegistryConnectState;

import java.util.Date;
import java.util.List;
import java.util.concurrent.ConcurrentHashMap;
import java.util.concurrent.Executors;
import java.util.concurrent.ScheduledExecutorService;
import java.util.concurrent.TimeUnit;

import org.slf4j.Logger;
import org.slf4j.LoggerFactory;
import org.springframework.beans.factory.annotation.Autowired;
import org.springframework.stereotype.Component;

import com.google.common.collect.Sets;

/**
 * zookeeper master client
 * <p>
 * single instance
 */
@Component
public class MasterRegistryClient {

    /**
     * logger
     */
    private static final Logger logger = LoggerFactory.getLogger(MasterRegistryClient.class);

    /**
     * process service
     */
    @Autowired
    private ProcessService processService;

    private RegistryClient registryClient;

    /**
     * master config
     */
    @Autowired
    private MasterConfig masterConfig;

    /**
     * heartbeat executor
     */
    private ScheduledExecutorService heartBeatExecutor;

    private ConcurrentHashMap<Integer, WorkflowExecuteThread> processInstanceExecMaps;

    /**
     * master start time
     */
    private String startTime;

    private String localNodePath;

    public void init(ConcurrentHashMap<Integer, WorkflowExecuteThread> processInstanceExecMaps) {
        this.startTime = DateUtils.dateToString(new Date());
        this.registryClient = RegistryClient.getInstance();
        this.heartBeatExecutor = Executors.newSingleThreadScheduledExecutor(new NamedThreadFactory("HeartBeatExecutor"));
        this.processInstanceExecMaps = processInstanceExecMaps;
    }

    public void start() {
        String nodeLock = registryClient.getMasterStartUpLockPath();
        try {
            // create distributed lock with the root node path of the lock space as /dolphinscheduler/lock/failover/startup-masters

            registryClient.getLock(nodeLock);
            // master registry
            registry();
            String registryPath = getMasterPath();
            registryClient.handleDeadServer(registryPath, NodeType.MASTER, Constants.DELETE_OP);

            // init system node

            while (!registryClient.checkNodeExists(NetUtils.getHost(), NodeType.MASTER)) {
                ThreadUtils.sleep(SLEEP_TIME_MILLIS);
            }

            // self tolerant
            if (registryClient.getActiveMasterNum() == 1) {
                removeNodePath(null, NodeType.MASTER, true);
                removeNodePath(null, NodeType.WORKER, true);
            }
            registryClient.subscribe(REGISTRY_DOLPHINSCHEDULER_NODE, new MasterRegistryDataListener());
        } catch (Exception e) {
            logger.error("master start up exception", e);
        } finally {
            registryClient.releaseLock(nodeLock);
        }
    }

    public void setRegistryStoppable(IStoppable stoppable) {
        registryClient.setStoppable(stoppable);
    }

    public void closeRegistry() {
        unRegistry();
    }

    /**
     * remove zookeeper node path
     *
     * @param path zookeeper node path
     * @param nodeType zookeeper node type
     * @param failover is failover
     */
    public void removeNodePath(String path, NodeType nodeType, boolean failover) {
        logger.info("{} node deleted : {}", nodeType, path);
        String failoverPath = getFailoverLockPath(nodeType);
        try {
            registryClient.getLock(failoverPath);

            String serverHost = null;
            if (StringUtils.isNotEmpty(path)) {
                serverHost = registryClient.getHostByEventDataPath(path);
                if (StringUtils.isEmpty(serverHost)) {
                    logger.error("server down error: unknown path: {}", path);
                    return;
                }
                // handle dead server
                registryClient.handleDeadServer(path, nodeType, Constants.ADD_OP);
            }
            //failover server
            if (failover) {
                failoverServerWhenDown(serverHost, nodeType);
            }
        } catch (Exception e) {
            logger.error("{} server failover failed.", nodeType);
            logger.error("failover exception ", e);
        } finally {
            registryClient.releaseLock(failoverPath);
        }
    }

    /**
     * failover server when server down
     *
     * @param serverHost server host
     * @param nodeType zookeeper node type
     */
    private void failoverServerWhenDown(String serverHost, NodeType nodeType) {
        switch (nodeType) {
            case MASTER:
                failoverMaster(serverHost);
                break;
            case WORKER:
                failoverWorker(serverHost, true, true);
                break;
            default:
                break;
        }
    }

    /**
     * get failover lock path
     *
     * @param nodeType zookeeper node type
     * @return fail over lock path
     */
    private String getFailoverLockPath(NodeType nodeType) {
        switch (nodeType) {
            case MASTER:
                return registryClient.getMasterFailoverLockPath();
            case WORKER:
                return registryClient.getWorkerFailoverLockPath();
            default:
                return "";
        }
    }

    /**
     * task needs failover if task start before worker starts
     *
     * @param taskInstance task instance
     * @return true if task instance need fail over
     */
    private boolean checkTaskInstanceNeedFailover(TaskInstance taskInstance) {

        boolean taskNeedFailover = true;

        //now no host will execute this task instance,so no need to failover the task
        if (taskInstance.getHost() == null) {
            return false;
        }

        // if the worker node exists in zookeeper, we must check the task starts after the worker
        if (registryClient.checkNodeExists(taskInstance.getHost(), NodeType.WORKER)) {
            //if task start after worker starts, there is no need to failover the task.
            if (checkTaskAfterWorkerStart(taskInstance)) {
                taskNeedFailover = false;
            }
        }
        return taskNeedFailover;
    }

    /**
     * check task start after the worker server starts.
     *
     * @param taskInstance task instance
     * @return true if task instance start time after worker server start date
     */
    private boolean checkTaskAfterWorkerStart(TaskInstance taskInstance) {
        if (StringUtils.isEmpty(taskInstance.getHost())) {
            return false;
        }
        Date workerServerStartDate = null;
        List<Server> workerServers = registryClient.getServerList(NodeType.WORKER);
        for (Server workerServer : workerServers) {
            if (taskInstance.getHost().equals(workerServer.getHost() + Constants.COLON + workerServer.getPort())) {
                workerServerStartDate = workerServer.getCreateTime();
                break;
            }
        }
        if (workerServerStartDate != null) {
            return taskInstance.getStartTime().after(workerServerStartDate);
        }
        return false;
    }

    /**
     * failover worker tasks
     * <p>
     * 1. kill yarn job if there are yarn jobs in tasks.
     * 2. change task state from running to need failover.
     * 3. failover all tasks when workerHost is null
     *
     * @param workerHost worker host
     * @param needCheckWorkerAlive need check worker alive
     */
    private void failoverWorker(String workerHost, boolean needCheckWorkerAlive, boolean checkOwner) {
        logger.info("start worker[{}] failover ...", workerHost);
        List<TaskInstance> needFailoverTaskInstanceList = processService.queryNeedFailoverTaskInstances(workerHost);
        for (TaskInstance taskInstance : needFailoverTaskInstanceList) {
            if (needCheckWorkerAlive) {
                if (!checkTaskInstanceNeedFailover(taskInstance)) {
                    continue;
                }
            }

            ProcessInstance processInstance = processService.findProcessInstanceDetailById(taskInstance.getProcessInstanceId());
            if (workerHost == null
                    || !checkOwner
                    || processInstance.getHost().equalsIgnoreCase(workerHost)) {
                // only failover the task owned myself if worker down.
                // failover master need handle worker at the same time
                if (processInstance == null) {
                    logger.error("failover error, the process {} of task {} do not exists.",
                            taskInstance.getProcessInstanceId(), taskInstance.getId());
                    continue;
                }
                taskInstance.setProcessInstance(processInstance);

                TaskExecutionContext taskExecutionContext = TaskExecutionContextBuilder.get()
                        .buildTaskInstanceRelatedInfo(taskInstance)
                        .buildProcessInstanceRelatedInfo(processInstance)
                        .create();
                // only kill yarn job if exists , the local thread has exited
                ProcessUtils.killYarnJob(taskExecutionContext);

                taskInstance.setState(ExecutionStatus.NEED_FAULT_TOLERANCE);
                processService.saveTaskInstance(taskInstance);
                if (!processInstanceExecMaps.containsKey(processInstance.getId())) {
                    return;
                }
                WorkflowExecuteThread workflowExecuteThreadNotify = processInstanceExecMaps.get(processInstance.getId());
                StateEvent stateEvent = new StateEvent();
                stateEvent.setTaskInstanceId(taskInstance.getId());
                stateEvent.setType(StateEventType.TASK_STATE_CHANGE);
                stateEvent.setProcessInstanceId(processInstance.getId());
                stateEvent.setExecutionStatus(taskInstance.getState());
                workflowExecuteThreadNotify.addStateEvent(stateEvent);
            }

        }
        logger.info("end worker[{}] failover ...", workerHost);
    }

    /**
     * failover master tasks
     *
     * @param masterHost master host
     */
    private void failoverMaster(String masterHost) {
        logger.info("start master failover ...");

        List<ProcessInstance> needFailoverProcessInstanceList = processService.queryNeedFailoverProcessInstances(masterHost);

        logger.info("failover process list size:{} ", needFailoverProcessInstanceList.size());
        //updateProcessInstance host is null and insert into command
        for (ProcessInstance processInstance : needFailoverProcessInstanceList) {
            logger.info("failover process instance id: {} host:{}", processInstance.getId(), processInstance.getHost());
            if (Constants.NULL.equals(processInstance.getHost())) {
                continue;
            }
            processService.processNeedFailoverProcessInstances(processInstance);
        }
        failoverWorker(masterHost, true, false);

        logger.info("master failover end");
    }

    public void blockAcquireMutex() {
        registryClient.getLock(registryClient.getMasterLockPath());
    }

    public void releaseLock() {
        registryClient.releaseLock(registryClient.getMasterLockPath());
    }

<<<<<<< HEAD
    @PostConstruct
    public void init() {
        this.startTime = DateUtils.dateToString(new Date());
        this.registryClient = RegistryClient.getInstance();
        this.heartBeatExecutor = Executors.newSingleThreadScheduledExecutor(new NamedThreadFactory("HeartBeatExecutor"));
    }
=======
>>>>>>> 93ef1236

    /**
     * registry
     */
    public void registry() {
        String address = NetUtils.getAddr(masterConfig.getListenPort());
        localNodePath = getMasterPath();
        int masterHeartbeatInterval = masterConfig.getMasterHeartbeatInterval();
        HeartBeatTask heartBeatTask = new HeartBeatTask(startTime,
                masterConfig.getMasterMaxCpuloadAvg(),
                masterConfig.getMasterReservedMemory(),
                Sets.newHashSet(getMasterPath()),
                Constants.MASTER_TYPE,
                registryClient);

        registryClient.persistEphemeral(localNodePath, heartBeatTask.heartBeatInfo());
        registryClient.addConnectionStateListener(new MasterRegistryConnectStateListener());
        this.heartBeatExecutor.scheduleAtFixedRate(heartBeatTask, masterHeartbeatInterval, masterHeartbeatInterval, TimeUnit.SECONDS);
        logger.info("master node : {} registry to ZK successfully with heartBeatInterval : {}s", address, masterHeartbeatInterval);

    }

    class MasterRegistryConnectStateListener implements RegistryConnectListener {

        @Override
        public void notify(RegistryConnectState newState) {
            if (RegistryConnectState.RECONNECTED == newState) {
                registryClient.persistEphemeral(localNodePath, "");
            }
            if (RegistryConnectState.SUSPENDED == newState) {
                registryClient.persistEphemeral(localNodePath, "");
            }
        }
    }

    /**
     * remove registry info
     */
    public void unRegistry() {
        try {
            String address = getLocalAddress();
            String localNodePath = getMasterPath();
            registryClient.remove(localNodePath);
            logger.info("master node : {} unRegistry to register center.", address);
            heartBeatExecutor.shutdown();
            logger.info("heartbeat executor shutdown");
            registryClient.close();
        } catch (Exception e) {
            logger.error("remove registry path exception ", e);
        }
    }

    /**
     * get master path
     */
    public String getMasterPath() {
        String address = getLocalAddress();
        return REGISTRY_DOLPHINSCHEDULER_MASTERS + "/" + address;
    }

    /**
     * get local address
     */
    private String getLocalAddress() {
        return NetUtils.getAddr(masterConfig.getListenPort());
    }

}<|MERGE_RESOLUTION|>--- conflicted
+++ resolved
@@ -356,15 +356,6 @@
         registryClient.releaseLock(registryClient.getMasterLockPath());
     }
 
-<<<<<<< HEAD
-    @PostConstruct
-    public void init() {
-        this.startTime = DateUtils.dateToString(new Date());
-        this.registryClient = RegistryClient.getInstance();
-        this.heartBeatExecutor = Executors.newSingleThreadScheduledExecutor(new NamedThreadFactory("HeartBeatExecutor"));
-    }
-=======
->>>>>>> 93ef1236
 
     /**
      * registry
