/*
 * Licensed to the Apache Software Foundation (ASF) under one or more
 * contributor license agreements.  See the NOTICE file distributed with
 * this work for additional information regarding copyright ownership.
 * The ASF licenses this file to You under the Apache License, Version 2.0
 * (the "License"); you may not use this file except in compliance with
 * the License.  You may obtain a copy of the License at
 *
 *    http://www.apache.org/licenses/LICENSE-2.0
 *
 * Unless required by applicable law or agreed to in writing, software
 * distributed under the License is distributed on an "AS IS" BASIS,
 * WITHOUT WARRANTIES OR CONDITIONS OF ANY KIND, either express or implied.
 * See the License for the specific language governing permissions and
 * limitations under the License.
 */

package org.apache.dolphinscheduler.server.worker.task.datax;

import org.apache.dolphinscheduler.common.Constants;
import org.apache.dolphinscheduler.common.datasource.BaseConnectionParam;
import org.apache.dolphinscheduler.common.datasource.DatasourceUtil;
import org.apache.dolphinscheduler.common.enums.DbType;
import org.apache.dolphinscheduler.common.enums.Flag;
import org.apache.dolphinscheduler.common.process.Property;
import org.apache.dolphinscheduler.common.task.AbstractParameters;
import org.apache.dolphinscheduler.common.task.datax.DataxParameters;
import org.apache.dolphinscheduler.common.utils.CollectionUtils;
import org.apache.dolphinscheduler.common.utils.CommonUtils;
import org.apache.dolphinscheduler.common.utils.JSONUtils;
import org.apache.dolphinscheduler.common.utils.OSUtils;
import org.apache.dolphinscheduler.common.utils.ParameterUtils;
import org.apache.dolphinscheduler.common.utils.StringUtils;
import org.apache.dolphinscheduler.server.entity.DataxTaskExecutionContext;
import org.apache.dolphinscheduler.server.entity.TaskExecutionContext;
import org.apache.dolphinscheduler.server.utils.DataxUtils;
import org.apache.dolphinscheduler.server.utils.ParamUtils;
import org.apache.dolphinscheduler.server.worker.task.AbstractTask;
import org.apache.dolphinscheduler.server.worker.task.CommandExecuteResult;
import org.apache.dolphinscheduler.server.worker.task.ShellCommandExecutor;

import org.apache.commons.collections.MapUtils;
import org.apache.commons.io.FileUtils;

import java.io.File;
import java.nio.charset.StandardCharsets;
import java.nio.file.Files;
import java.nio.file.Path;
import java.nio.file.Paths;
import java.nio.file.StandardOpenOption;
import java.nio.file.attribute.FileAttribute;
import java.nio.file.attribute.PosixFilePermission;
import java.nio.file.attribute.PosixFilePermissions;
import java.sql.Connection;
import java.sql.PreparedStatement;
import java.sql.ResultSet;
import java.sql.ResultSetMetaData;
import java.sql.SQLException;
import java.util.ArrayList;
import java.util.HashMap;
import java.util.List;
import java.util.Map;
import java.util.Set;
import java.util.regex.Matcher;
import java.util.regex.Pattern;

import org.slf4j.Logger;

import com.alibaba.druid.sql.ast.SQLStatement;
import com.alibaba.druid.sql.ast.expr.SQLIdentifierExpr;
import com.alibaba.druid.sql.ast.expr.SQLPropertyExpr;
import com.alibaba.druid.sql.ast.statement.SQLSelect;
import com.alibaba.druid.sql.ast.statement.SQLSelectItem;
import com.alibaba.druid.sql.ast.statement.SQLSelectQueryBlock;
import com.alibaba.druid.sql.ast.statement.SQLSelectStatement;
import com.alibaba.druid.sql.ast.statement.SQLUnionQuery;
import com.alibaba.druid.sql.parser.SQLStatementParser;
import com.fasterxml.jackson.databind.node.ArrayNode;
import com.fasterxml.jackson.databind.node.ObjectNode;

/**
 * DataX task
 */
public class DataxTask extends AbstractTask {

    /**
     * jvm parameters
     */
    public static final String JVM_PARAM = " --jvm=\"-Xms%sG -Xmx%sG\" ";
    /**
     * python process(datax only supports version 2.7 by default)
     */
    private static final String DATAX_PYTHON = "python2.7";
    private static final Pattern PYTHON_PATH_PATTERN = Pattern.compile("/bin/python[\\d.]*$");
    /**
     * datax path
     */
    private static final String DATAX_PATH = "${DATAX_HOME}/bin/datax.py";
    /**
     * datax channel count
     */
    private static final int DATAX_CHANNEL_COUNT = 1;

    /**
     * datax parameters
     */
    private DataxParameters dataXParameters;

    /**
     * shell command executor
     */
    private ShellCommandExecutor shellCommandExecutor;

    /**
     * taskExecutionContext
     */
    private TaskExecutionContext taskExecutionContext;

    /**
     * constructor
     *
     * @param taskExecutionContext taskExecutionContext
     * @param logger logger
     */
    public DataxTask(TaskExecutionContext taskExecutionContext, Logger logger) {
        super(taskExecutionContext, logger);
        this.taskExecutionContext = taskExecutionContext;

        this.shellCommandExecutor = new ShellCommandExecutor(this::logHandle,
                taskExecutionContext, logger);
    }

    /**
     * init DataX config
     */
    @Override
    public void init() {
        logger.info("datax task params {}", taskExecutionContext.getTaskParams());
        dataXParameters = JSONUtils.parseObject(taskExecutionContext.getTaskParams(), DataxParameters.class);

        if (!dataXParameters.checkParameters()) {
            throw new RuntimeException("datax task params is not valid");
        }
    }

    /**
     * run DataX process
     *
     * @throws Exception if error throws Exception
     */
    @Override
    public void handle() throws Exception {
        try {
            // set the name of the current thread
            String threadLoggerInfoName = String.format("TaskLogInfo-%s", taskExecutionContext.getTaskAppId());
            Thread.currentThread().setName(threadLoggerInfoName);

            // replace placeholder,and combine local and global parameters
            Map<String, Property> paramsMap = ParamUtils.convert(taskExecutionContext,getParameters());
<<<<<<< HEAD
=======
            if (MapUtils.isEmpty(paramsMap)) {
                paramsMap = new HashMap<>();
            }
            if (MapUtils.isNotEmpty(taskExecutionContext.getParamsMap())) {
                paramsMap.putAll(taskExecutionContext.getParamsMap());
            }
>>>>>>> 93ef1236

            // run datax procesDataSourceService.s
            String jsonFilePath = buildDataxJsonFile(paramsMap);
            String shellCommandFilePath = buildShellCommandFile(jsonFilePath, paramsMap);
            CommandExecuteResult commandExecuteResult = shellCommandExecutor.run(shellCommandFilePath);

            setExitStatusCode(commandExecuteResult.getExitStatusCode());
            setAppIds(commandExecuteResult.getAppIds());
            setProcessId(commandExecuteResult.getProcessId());
        } catch (Exception e) {
            setExitStatusCode(Constants.EXIT_CODE_FAILURE);
            throw e;
        }
    }

    /**
     * cancel DataX process
     *
     * @param cancelApplication cancelApplication
     * @throws Exception if error throws Exception
     */
    @Override
    public void cancelApplication(boolean cancelApplication)
            throws Exception {
        // cancel process
        shellCommandExecutor.cancelApplication();
    }

    /**
     * build datax configuration file
     *
     * @return datax json file name
     * @throws Exception if error throws Exception
     */
    private String buildDataxJsonFile(Map<String, Property> paramsMap)
            throws Exception {
        // generate json
        String fileName = String.format("%s/%s_job.json",
                taskExecutionContext.getExecutePath(),
                taskExecutionContext.getTaskAppId());
        String json;

        Path path = new File(fileName).toPath();
        if (Files.exists(path)) {
            return fileName;
        }

        if (dataXParameters.getCustomConfig() == Flag.YES.ordinal()) {
            json = dataXParameters.getJson().replaceAll("\\r\\n", "\n");
        } else {
            ObjectNode job = JSONUtils.createObjectNode();
            job.putArray("content").addAll(buildDataxJobContentJson());
            job.set("setting", buildDataxJobSettingJson());

            ObjectNode root = JSONUtils.createObjectNode();
            root.set("job", job);
            root.set("core", buildDataxCoreJson());
            json = root.toString();
        }

        // replace placeholder
        json = ParameterUtils.convertParameterPlaceholders(json, ParamUtils.convert(paramsMap));

        logger.debug("datax job json : {}", json);

        // create datax json file
        FileUtils.writeStringToFile(new File(fileName), json, StandardCharsets.UTF_8);
        return fileName;
    }

    /**
     * build datax job config
     *
     * @return collection of datax job config JSONObject
     * @throws SQLException if error throws SQLException
     */
    private List<ObjectNode> buildDataxJobContentJson() {

        DataxTaskExecutionContext dataxTaskExecutionContext = taskExecutionContext.getDataxTaskExecutionContext();

        BaseConnectionParam dataSourceCfg = (BaseConnectionParam) DatasourceUtil.buildConnectionParams(
                DbType.of(dataxTaskExecutionContext.getSourcetype()),
                dataxTaskExecutionContext.getSourceConnectionParams());

        BaseConnectionParam dataTargetCfg = (BaseConnectionParam) DatasourceUtil.buildConnectionParams(
                DbType.of(dataxTaskExecutionContext.getTargetType()),
                dataxTaskExecutionContext.getTargetConnectionParams());

        List<ObjectNode> readerConnArr = new ArrayList<>();
        ObjectNode readerConn = JSONUtils.createObjectNode();

        ArrayNode sqlArr = readerConn.putArray("querySql");
        for (String sql : new String[]{dataXParameters.getSql()}) {
            sqlArr.add(sql);
        }

        ArrayNode urlArr = readerConn.putArray("jdbcUrl");
        urlArr.add(DatasourceUtil.getJdbcUrl(DbType.valueOf(dataXParameters.getDsType()), dataSourceCfg));

        readerConnArr.add(readerConn);

        ObjectNode readerParam = JSONUtils.createObjectNode();
        readerParam.put("username", dataSourceCfg.getUser());
        readerParam.put("password", CommonUtils.decodePassword(dataSourceCfg.getPassword()));
        readerParam.putArray("connection").addAll(readerConnArr);

        ObjectNode reader = JSONUtils.createObjectNode();
        reader.put("name", DataxUtils.getReaderPluginName(DbType.of(dataxTaskExecutionContext.getSourcetype())));
        reader.set("parameter", readerParam);

        List<ObjectNode> writerConnArr = new ArrayList<>();
        ObjectNode writerConn = JSONUtils.createObjectNode();
        ArrayNode tableArr = writerConn.putArray("table");
        tableArr.add(dataXParameters.getTargetTable());

        writerConn.put("jdbcUrl", DatasourceUtil.getJdbcUrl(DbType.valueOf(dataXParameters.getDtType()), dataTargetCfg));
        writerConnArr.add(writerConn);

        ObjectNode writerParam = JSONUtils.createObjectNode();
        writerParam.put("username", dataTargetCfg.getUser());
        writerParam.put("password", CommonUtils.decodePassword(dataTargetCfg.getPassword()));

        String[] columns = parsingSqlColumnNames(DbType.of(dataxTaskExecutionContext.getSourcetype()),
                DbType.of(dataxTaskExecutionContext.getTargetType()),
                dataSourceCfg, dataXParameters.getSql());

        ArrayNode columnArr = writerParam.putArray("column");
        for (String column : columns) {
            columnArr.add(column);
        }
        writerParam.putArray("connection").addAll(writerConnArr);

        if (CollectionUtils.isNotEmpty(dataXParameters.getPreStatements())) {
            ArrayNode preSqlArr = writerParam.putArray("preSql");
            for (String preSql : dataXParameters.getPreStatements()) {
                preSqlArr.add(preSql);
            }

        }

        if (CollectionUtils.isNotEmpty(dataXParameters.getPostStatements())) {
            ArrayNode postSqlArr = writerParam.putArray("postSql");
            for (String postSql : dataXParameters.getPostStatements()) {
                postSqlArr.add(postSql);
            }
        }

        ObjectNode writer = JSONUtils.createObjectNode();
        writer.put("name", DataxUtils.getWriterPluginName(DbType.of(dataxTaskExecutionContext.getTargetType())));
        writer.set("parameter", writerParam);

        List<ObjectNode> contentList = new ArrayList<>();
        ObjectNode content = JSONUtils.createObjectNode();
        content.set("reader", reader);
        content.set("writer", writer);
        contentList.add(content);

        return contentList;
    }

    /**
     * build datax setting config
     *
     * @return datax setting config JSONObject
     */
    private ObjectNode buildDataxJobSettingJson() {

        ObjectNode speed = JSONUtils.createObjectNode();

        speed.put("channel", DATAX_CHANNEL_COUNT);

        if (dataXParameters.getJobSpeedByte() > 0) {
            speed.put("byte", dataXParameters.getJobSpeedByte());
        }

        if (dataXParameters.getJobSpeedRecord() > 0) {
            speed.put("record", dataXParameters.getJobSpeedRecord());
        }

        ObjectNode errorLimit = JSONUtils.createObjectNode();
        errorLimit.put("record", 0);
        errorLimit.put("percentage", 0);

        ObjectNode setting = JSONUtils.createObjectNode();
        setting.set("speed", speed);
        setting.set("errorLimit", errorLimit);

        return setting;
    }

    private ObjectNode buildDataxCoreJson() {

        ObjectNode speed = JSONUtils.createObjectNode();
        speed.put("channel", DATAX_CHANNEL_COUNT);

        if (dataXParameters.getJobSpeedByte() > 0) {
            speed.put("byte", dataXParameters.getJobSpeedByte());
        }

        if (dataXParameters.getJobSpeedRecord() > 0) {
            speed.put("record", dataXParameters.getJobSpeedRecord());
        }

        ObjectNode channel = JSONUtils.createObjectNode();
        channel.set("speed", speed);

        ObjectNode transport = JSONUtils.createObjectNode();
        transport.set("channel", channel);

        ObjectNode core = JSONUtils.createObjectNode();
        core.set("transport", transport);

        return core;
    }

    /**
     * create command
     *
     * @return shell command file name
     * @throws Exception if error throws Exception
     */
    private String buildShellCommandFile(String jobConfigFilePath, Map<String, Property> paramsMap)
            throws Exception {
        // generate scripts
        String fileName = String.format("%s/%s_node.%s",
                taskExecutionContext.getExecutePath(),
                taskExecutionContext.getTaskAppId(),
                OSUtils.isWindows() ? "bat" : "sh");

        Path path = new File(fileName).toPath();

        if (Files.exists(path)) {
            return fileName;
        }

        // datax python command
        StringBuilder sbr = new StringBuilder();
        sbr.append(getPythonCommand());
        sbr.append(" ");
        sbr.append(DATAX_PATH);
        sbr.append(" ");
        sbr.append(loadJvmEnv(dataXParameters));
        sbr.append(jobConfigFilePath);

        // replace placeholder
        String dataxCommand = ParameterUtils.convertParameterPlaceholders(sbr.toString(), ParamUtils.convert(paramsMap));

        logger.debug("raw script : {}", dataxCommand);

        // create shell command file
        Set<PosixFilePermission> perms = PosixFilePermissions.fromString(Constants.RWXR_XR_X);
        FileAttribute<Set<PosixFilePermission>> attr = PosixFilePermissions.asFileAttribute(perms);

        if (OSUtils.isWindows()) {
            Files.createFile(path);
        } else {
            Files.createFile(path, attr);
        }

        Files.write(path, dataxCommand.getBytes(), StandardOpenOption.APPEND);

        return fileName;
    }

    public String getPythonCommand() {
        String pythonHome = System.getenv("PYTHON_HOME");
        return getPythonCommand(pythonHome);
    }

    public String getPythonCommand(String pythonHome) {
        if (StringUtils.isEmpty(pythonHome)) {
            return DATAX_PYTHON;
        }
        String pythonBinPath = "/bin/" + DATAX_PYTHON;
        Matcher matcher = PYTHON_PATH_PATTERN.matcher(pythonHome);
        if (matcher.find()) {
            return matcher.replaceAll(pythonBinPath);
        }
        return Paths.get(pythonHome, pythonBinPath).toString();
    }

    public String loadJvmEnv(DataxParameters dataXParameters) {
        int xms = Math.max(dataXParameters.getXms(), 1);
        int xmx = Math.max(dataXParameters.getXmx(), 1);
        return String.format(JVM_PARAM, xms, xmx);
    }

    /**
     * parsing synchronized column names in SQL statements
     *
     * @param sourceType the database type of the data source
     * @param targetType the database type of the data target
     * @param dataSourceCfg the database connection parameters of the data source
     * @param sql sql for data synchronization
     * @return Keyword converted column names
     */
    private String[] parsingSqlColumnNames(DbType sourceType, DbType targetType, BaseConnectionParam dataSourceCfg, String sql) {
        String[] columnNames = tryGrammaticalAnalysisSqlColumnNames(sourceType, sql);

        if (columnNames == null || columnNames.length == 0) {
            logger.info("try to execute sql analysis query column name");
            columnNames = tryExecuteSqlResolveColumnNames(sourceType, dataSourceCfg, sql);
        }

        notNull(columnNames, String.format("parsing sql columns failed : %s", sql));

        return DataxUtils.convertKeywordsColumns(targetType, columnNames);
    }

    /**
     * try grammatical parsing column
     *
     * @param dbType database type
     * @param sql sql for data synchronization
     * @return column name array
     * @throws RuntimeException if error throws RuntimeException
     */
    private String[] tryGrammaticalAnalysisSqlColumnNames(DbType dbType, String sql) {
        String[] columnNames;

        try {
            SQLStatementParser parser = DataxUtils.getSqlStatementParser(dbType, sql);
            if (parser == null) {
                logger.warn("database driver [{}] is not support grammatical analysis sql", dbType);
                return new String[0];
            }

            SQLStatement sqlStatement = parser.parseStatement();
            SQLSelectStatement sqlSelectStatement = (SQLSelectStatement) sqlStatement;
            SQLSelect sqlSelect = sqlSelectStatement.getSelect();

            List<SQLSelectItem> selectItemList = null;
            if (sqlSelect.getQuery() instanceof SQLSelectQueryBlock) {
                SQLSelectQueryBlock block = (SQLSelectQueryBlock) sqlSelect.getQuery();
                selectItemList = block.getSelectList();
            } else if (sqlSelect.getQuery() instanceof SQLUnionQuery) {
                SQLUnionQuery unionQuery = (SQLUnionQuery) sqlSelect.getQuery();
                SQLSelectQueryBlock block = (SQLSelectQueryBlock) unionQuery.getRight();
                selectItemList = block.getSelectList();
            }

            notNull(selectItemList,
                    String.format("select query type [%s] is not support", sqlSelect.getQuery().toString()));

            columnNames = new String[selectItemList.size()];
            for (int i = 0; i < selectItemList.size(); i++) {
                SQLSelectItem item = selectItemList.get(i);

                String columnName = null;

                if (item.getAlias() != null) {
                    columnName = item.getAlias();
                } else if (item.getExpr() != null) {
                    if (item.getExpr() instanceof SQLPropertyExpr) {
                        SQLPropertyExpr expr = (SQLPropertyExpr) item.getExpr();
                        columnName = expr.getName();
                    } else if (item.getExpr() instanceof SQLIdentifierExpr) {
                        SQLIdentifierExpr expr = (SQLIdentifierExpr) item.getExpr();
                        columnName = expr.getName();
                    }
                } else {
                    throw new RuntimeException(
                            String.format("grammatical analysis sql column [ %s ] failed", item.toString()));
                }

                if (columnName == null) {
                    throw new RuntimeException(
                            String.format("grammatical analysis sql column [ %s ] failed", item.toString()));
                }

                columnNames[i] = columnName;
            }
        } catch (Exception e) {
            logger.warn(e.getMessage(), e);
            return new String[0];
        }

        return columnNames;
    }

    /**
     * try to execute sql to resolve column names
     *
     * @param baseDataSource the database connection parameters
     * @param sql sql for data synchronization
     * @return column name array
     */
    public String[] tryExecuteSqlResolveColumnNames(DbType sourceType, BaseConnectionParam baseDataSource, String sql) {
        String[] columnNames;
        sql = String.format("SELECT t.* FROM ( %s ) t WHERE 0 = 1", sql);
        sql = sql.replace(";", "");

        try (
                Connection connection = DatasourceUtil.getConnection(sourceType, baseDataSource);
                PreparedStatement stmt = connection.prepareStatement(sql);
                ResultSet resultSet = stmt.executeQuery()) {

            ResultSetMetaData md = resultSet.getMetaData();
            int num = md.getColumnCount();
            columnNames = new String[num];
            for (int i = 1; i <= num; i++) {
                columnNames[i - 1] = md.getColumnName(i);
            }
        } catch (SQLException e) {
            logger.warn(e.getMessage(), e);
            return null;
        }

        return columnNames;
    }

    @Override
    public AbstractParameters getParameters() {
        return dataXParameters;
    }

    private void notNull(Object obj, String message) {
        if (obj == null) {
            throw new RuntimeException(message);
        }
    }

}<|MERGE_RESOLUTION|>--- conflicted
+++ resolved
@@ -157,15 +157,12 @@
 
             // replace placeholder,and combine local and global parameters
             Map<String, Property> paramsMap = ParamUtils.convert(taskExecutionContext,getParameters());
-<<<<<<< HEAD
-=======
             if (MapUtils.isEmpty(paramsMap)) {
                 paramsMap = new HashMap<>();
             }
             if (MapUtils.isNotEmpty(taskExecutionContext.getParamsMap())) {
                 paramsMap.putAll(taskExecutionContext.getParamsMap());
             }
->>>>>>> 93ef1236
 
             // run datax procesDataSourceService.s
             String jsonFilePath = buildDataxJsonFile(paramsMap);
