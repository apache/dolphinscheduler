/*
 * Licensed to the Apache Software Foundation (ASF) under one or more
 * contributor license agreements.  See the NOTICE file distributed with
 * this work for additional information regarding copyright ownership.
 * The ASF licenses this file to You under the Apache License, Version 2.0
 * (the "License"); you may not use this file except in compliance with
 * the License.  You may obtain a copy of the License at
 *
 *    http://www.apache.org/licenses/LICENSE-2.0
 *
 * Unless required by applicable law or agreed to in writing, software
 * distributed under the License is distributed on an "AS IS" BASIS,
 * WITHOUT WARRANTIES OR CONDITIONS OF ANY KIND, either express or implied.
 * See the License for the specific language governing permissions and
 * limitations under the License.
 */
package org.apache.dolphinscheduler.server.worker.task.datax;


import java.io.File;
import java.nio.charset.StandardCharsets;
import java.nio.file.Files;
import java.nio.file.Path;
import java.nio.file.StandardOpenOption;
import java.nio.file.attribute.FileAttribute;
import java.nio.file.attribute.PosixFilePermission;
import java.nio.file.attribute.PosixFilePermissions;
import java.sql.Connection;
import java.sql.DriverManager;
import java.sql.PreparedStatement;
import java.sql.ResultSet;
import java.sql.ResultSetMetaData;
import java.sql.SQLException;
import java.util.ArrayList;
import java.util.List;
import java.util.Map;
import java.util.Set;

import org.apache.commons.io.FileUtils;
import org.apache.dolphinscheduler.common.Constants;
import org.apache.dolphinscheduler.common.enums.CommandType;
import org.apache.dolphinscheduler.common.enums.DataType;
import org.apache.dolphinscheduler.common.enums.DbType;
import org.apache.dolphinscheduler.common.process.Property;
import org.apache.dolphinscheduler.common.task.AbstractParameters;
import org.apache.dolphinscheduler.common.task.datax.DataxParameters;
import org.apache.dolphinscheduler.common.utils.CollectionUtils;
import org.apache.dolphinscheduler.common.utils.JSONUtils;
import org.apache.dolphinscheduler.common.utils.OSUtils;
import org.apache.dolphinscheduler.common.utils.ParameterUtils;
import org.apache.dolphinscheduler.dao.datasource.BaseDataSource;
import org.apache.dolphinscheduler.dao.datasource.DataSourceFactory;
import org.apache.dolphinscheduler.dao.entity.DataSource;
import org.apache.dolphinscheduler.dao.entity.ProcessInstance;
import org.apache.dolphinscheduler.server.entity.DataxTaskExecutionContext;
import org.apache.dolphinscheduler.server.entity.TaskExecutionContext;
import org.apache.dolphinscheduler.server.utils.DataxUtils;
import org.apache.dolphinscheduler.server.utils.ParamUtils;
import org.apache.dolphinscheduler.server.worker.task.AbstractTask;
import org.apache.dolphinscheduler.server.worker.task.CommandExecuteResult;
import org.apache.dolphinscheduler.server.worker.task.ShellCommandExecutor;
import org.apache.dolphinscheduler.service.bean.SpringApplicationContext;
import org.apache.dolphinscheduler.service.process.ProcessService;
import org.slf4j.Logger;

import com.alibaba.druid.sql.ast.SQLStatement;
import com.alibaba.druid.sql.ast.expr.SQLIdentifierExpr;
import com.alibaba.druid.sql.ast.expr.SQLPropertyExpr;
import com.alibaba.druid.sql.ast.statement.SQLSelect;
import com.alibaba.druid.sql.ast.statement.SQLSelectItem;
import com.alibaba.druid.sql.ast.statement.SQLSelectQueryBlock;
import com.alibaba.druid.sql.ast.statement.SQLSelectStatement;
import com.alibaba.druid.sql.ast.statement.SQLUnionQuery;
import com.alibaba.druid.sql.parser.SQLStatementParser;
import com.alibaba.fastjson.JSONObject;


/**
 * DataX task
 */
public class DataxTask extends AbstractTask {

    /**
     * python process(datax only supports version 2.7 by default)
     */
    private static final String DATAX_PYTHON = "python2.7";

    /**
     * datax home path
     */
    private static final String DATAX_HOME_EVN = "${DATAX_HOME}";

    /**
     * datax channel count
     */
    private static final int DATAX_CHANNEL_COUNT = 1;

    /**
     * datax parameters
     */
    private DataxParameters dataXParameters;

    /**
     * shell command executor
     */
    private ShellCommandExecutor shellCommandExecutor;

    /**
     * taskExecutionContext
     */
    private TaskExecutionContext taskExecutionContext;

    /**
     * constructor
     * @param taskExecutionContext taskExecutionContext
     * @param logger logger
     */
    public DataxTask(TaskExecutionContext taskExecutionContext, Logger logger) {
        super(taskExecutionContext, logger);
        this.taskExecutionContext = taskExecutionContext;


        this.shellCommandExecutor = new ShellCommandExecutor(this::logHandle,
                taskExecutionContext,logger);
    }

    /**
     * init DataX config
     */
    @Override
    public void init() {
        logger.info("datax task params {}", taskExecutionContext.getTaskParams());
        dataXParameters = JSONUtils.parseObject(taskExecutionContext.getTaskParams(), DataxParameters.class);

        if (!dataXParameters.checkParameters()) {
            throw new RuntimeException("datax task params is not valid");
        }
    }

    /**
     * run DataX process
     *
     * @throws Exception if error throws Exception
     */
    @Override
    public void handle() throws Exception {
        try {
            // set the name of the current thread
            String threadLoggerInfoName = String.format("TaskLogInfo-%s", taskExecutionContext.getTaskAppId());
            Thread.currentThread().setName(threadLoggerInfoName);

            // run datax process
            String jsonFilePath = buildDataxJsonFile();
            String shellCommandFilePath = buildShellCommandFile(jsonFilePath);
            CommandExecuteResult commandExecuteResult = shellCommandExecutor.run(shellCommandFilePath);

            setExitStatusCode(commandExecuteResult.getExitStatusCode());
            setAppIds(commandExecuteResult.getAppIds());
            setProcessId(commandExecuteResult.getProcessId());
        }
        catch (Exception e) {
            logger.error("datax task failure", e);
            setExitStatusCode(Constants.EXIT_CODE_FAILURE);
            throw e;
        }
    }

    /**
     * cancel DataX process
     *
     * @param cancelApplication cancelApplication
     * @throws Exception if error throws Exception
     */
    @Override
    public void cancelApplication(boolean cancelApplication)
        throws Exception {
        // cancel process
        shellCommandExecutor.cancelApplication();
    }

    /**
     * build datax configuration file
     * 
     * @return datax json file name
     * @throws Exception if error throws Exception
     */
    private String buildDataxJsonFile()
        throws Exception {
        // generate json
<<<<<<< HEAD
        String fileName = String.format("%s/%s_job.json",
                taskExecutionContext.getExecutePath(),
                taskExecutionContext.getTaskAppId());
=======
        String fileName = String.format("%s/%s_job.json", taskDir, taskProps.getTaskAppId());
        String json;
>>>>>>> 526e5c91

        Path path = new File(fileName).toPath();
        if (Files.exists(path)) {
            return fileName;
        }



        if (dataXParameters.getCustomConfig() == 1){

            json = dataXParameters.getJson().replaceAll("\\r\\n", "\n");

            /**
             *  combining local and global parameters
             */
            Map<String, Property> paramsMap = ParamUtils.convert(taskProps.getUserDefParamsMap(),
                    taskProps.getDefinedParams(),
                    dataXParameters.getLocalParametersMap(),
                    taskProps.getCmdTypeIfComplement(),
                    taskProps.getScheduleTime());
            if (paramsMap != null){
                json = ParameterUtils.convertParameterPlaceholders(json, ParamUtils.convert(paramsMap));
            }

        }else {

            JSONObject job = new JSONObject();
            job.put("content", buildDataxJobContentJson());
            job.put("setting", buildDataxJobSettingJson());

            JSONObject root = new JSONObject();
            root.put("job", job);
            root.put("core", buildDataxCoreJson());
            json = root.toString();
        }

        logger.debug("datax job json : {}", json);

        // create datax json file
        FileUtils.writeStringToFile(new File(fileName), json, StandardCharsets.UTF_8);
        return fileName;
    }

    /**
     * build datax job config
     * 
     * @return collection of datax job config JSONObject
     * @throws SQLException if error throws SQLException
     */
    private List<JSONObject> buildDataxJobContentJson() throws SQLException {
        DataxTaskExecutionContext dataxTaskExecutionContext = taskExecutionContext.getDataxTaskExecutionContext();


        BaseDataSource dataSourceCfg = DataSourceFactory.getDatasource(DbType.of(dataxTaskExecutionContext.getSourcetype()),
                dataxTaskExecutionContext.getSourceConnectionParams());

        BaseDataSource dataTargetCfg = DataSourceFactory.getDatasource(DbType.of(dataxTaskExecutionContext.getTargetType()),
                dataxTaskExecutionContext.getTargetConnectionParams());

        List<JSONObject> readerConnArr = new ArrayList<>();
        JSONObject readerConn = new JSONObject();
        readerConn.put("querySql", new String[] {dataXParameters.getSql()});
        readerConn.put("jdbcUrl", new String[] {dataSourceCfg.getJdbcUrl()});
        readerConnArr.add(readerConn);

        JSONObject readerParam = new JSONObject();
        readerParam.put("username", dataSourceCfg.getUser());
        readerParam.put("password", dataSourceCfg.getPassword());
        readerParam.put("connection", readerConnArr);

        JSONObject reader = new JSONObject();
        reader.put("name", DataxUtils.getReaderPluginName(DbType.of(dataxTaskExecutionContext.getSourcetype())));
        reader.put("parameter", readerParam);

        List<JSONObject> writerConnArr = new ArrayList<>();
        JSONObject writerConn = new JSONObject();
        writerConn.put("table", new String[] {dataXParameters.getTargetTable()});
        writerConn.put("jdbcUrl", dataTargetCfg.getJdbcUrl());
        writerConnArr.add(writerConn);

        JSONObject writerParam = new JSONObject();
        writerParam.put("username", dataTargetCfg.getUser());
        writerParam.put("password", dataTargetCfg.getPassword());
        writerParam.put("column",
            parsingSqlColumnNames(DbType.of(dataxTaskExecutionContext.getSourcetype()),
                    DbType.of(dataxTaskExecutionContext.getTargetType()),
                    dataSourceCfg, dataXParameters.getSql()));
        writerParam.put("connection", writerConnArr);

        if (CollectionUtils.isNotEmpty(dataXParameters.getPreStatements())) {
            writerParam.put("preSql", dataXParameters.getPreStatements());
        }

        if (CollectionUtils.isNotEmpty(dataXParameters.getPostStatements())) {
            writerParam.put("postSql", dataXParameters.getPostStatements());
        }

        JSONObject writer = new JSONObject();
        writer.put("name", DataxUtils.getWriterPluginName(DbType.of(dataxTaskExecutionContext.getTargetType())));
        writer.put("parameter", writerParam);

        List<JSONObject> contentList = new ArrayList<>();
        JSONObject content = new JSONObject();
        content.put("reader", reader);
        content.put("writer", writer);
        contentList.add(content);

        return contentList;
    }

    /**
     * build datax setting config
     * 
     * @return datax setting config JSONObject
     */
    private JSONObject buildDataxJobSettingJson() {
        JSONObject speed = new JSONObject();
        speed.put("channel", DATAX_CHANNEL_COUNT);

        if (dataXParameters.getJobSpeedByte() > 0) {
            speed.put("byte", dataXParameters.getJobSpeedByte());
        }

        if (dataXParameters.getJobSpeedRecord() > 0) {
            speed.put("record", dataXParameters.getJobSpeedRecord());
        }

        JSONObject errorLimit = new JSONObject();
        errorLimit.put("record", 0);
        errorLimit.put("percentage", 0);

        JSONObject setting = new JSONObject();
        setting.put("speed", speed);
        setting.put("errorLimit", errorLimit);

        return setting;
    }

    private JSONObject buildDataxCoreJson() {
        JSONObject speed = new JSONObject();
        speed.put("channel", DATAX_CHANNEL_COUNT);

        if (dataXParameters.getJobSpeedByte() > 0) {
            speed.put("byte", dataXParameters.getJobSpeedByte());
        }

        if (dataXParameters.getJobSpeedRecord() > 0) {
            speed.put("record", dataXParameters.getJobSpeedRecord());
        }

        JSONObject channel = new JSONObject();
        channel.put("speed", speed);

        JSONObject transport = new JSONObject();
        transport.put("channel", channel);

        JSONObject core = new JSONObject();
        core.put("transport", transport);

        return core;
    }

    /**
     * create command
     * 
     * @return shell command file name
     * @throws Exception if error throws Exception
     */
    private String buildShellCommandFile(String jobConfigFilePath)
        throws Exception {
        // generate scripts
<<<<<<< HEAD
        String fileName = String.format("%s/%s_node.sh",
                taskExecutionContext.getExecutePath(),
                taskExecutionContext.getTaskAppId());
=======
        String fileName = String.format("%s/%s_node.%s", taskDir, taskProps.getTaskAppId(), OSUtils.isWindows() ? "bat" : "sh");
>>>>>>> 526e5c91
        Path path = new File(fileName).toPath();

        if (Files.exists(path)) {
            return fileName;
        }

        // datax python command
        StringBuilder sbr = new StringBuilder();
        sbr.append(DATAX_PYTHON);
        sbr.append(" ");
        sbr.append(DATAX_HOME_EVN);
        sbr.append(" ");
        sbr.append(jobConfigFilePath);
        String dataxCommand = sbr.toString();

        // combining local and global parameters
        // replace placeholder
        Map<String, Property> paramsMap = ParamUtils.convert(ParamUtils.getUserDefParamsMap(taskExecutionContext.getDefinedParams()),
                taskExecutionContext.getDefinedParams(),
                dataXParameters.getLocalParametersMap(),
                CommandType.of(taskExecutionContext.getCmdTypeIfComplement()),
                taskExecutionContext.getScheduleTime());
        if (paramsMap != null) {
            dataxCommand = ParameterUtils.convertParameterPlaceholders(dataxCommand, ParamUtils.convert(paramsMap));
        }

        logger.debug("raw script : {}", dataxCommand);

        // create shell command file
        Set<PosixFilePermission> perms = PosixFilePermissions.fromString(Constants.RWXR_XR_X);
        FileAttribute<Set<PosixFilePermission>> attr = PosixFilePermissions.asFileAttribute(perms);

        if (OSUtils.isWindows()) {
            Files.createFile(path);
        } else {
            Files.createFile(path, attr);
        }

        Files.write(path, dataxCommand.getBytes(), StandardOpenOption.APPEND);

        return fileName;
    }

    /**
     * parsing synchronized column names in SQL statements
     * 
     * @param dsType
     *            the database type of the data source
     * @param dtType
     *            the database type of the data target
     * @param dataSourceCfg
     *            the database connection parameters of the data source
     * @param sql
     *            sql for data synchronization
     * @return Keyword converted column names
     */
    private String[] parsingSqlColumnNames(DbType dsType, DbType dtType, BaseDataSource dataSourceCfg, String sql) {
        String[] columnNames = tryGrammaticalAnalysisSqlColumnNames(dsType, sql);

        if (columnNames == null || columnNames.length == 0) {
            logger.info("try to execute sql analysis query column name");
            columnNames = tryExecuteSqlResolveColumnNames(dataSourceCfg, sql);
        }

        notNull(columnNames, String.format("parsing sql columns failed : %s", sql));

        return DataxUtils.convertKeywordsColumns(dtType, columnNames);
    }

    /**
     * try grammatical parsing column
     * 
     * @param dbType
     *            database type
     * @param sql
     *            sql for data synchronization
     * @return column name array
     * @throws RuntimeException if error throws RuntimeException
     */
    private String[] tryGrammaticalAnalysisSqlColumnNames(DbType dbType, String sql) {
        String[] columnNames;

        try {
            SQLStatementParser parser = DataxUtils.getSqlStatementParser(dbType, sql);
            notNull(parser, String.format("database driver [%s] is not support", dbType.toString()));

            SQLStatement sqlStatement = parser.parseStatement();
            SQLSelectStatement sqlSelectStatement = (SQLSelectStatement)sqlStatement;
            SQLSelect sqlSelect = sqlSelectStatement.getSelect();

            List<SQLSelectItem> selectItemList = null;
            if (sqlSelect.getQuery() instanceof SQLSelectQueryBlock) {
                SQLSelectQueryBlock block = (SQLSelectQueryBlock)sqlSelect.getQuery();
                selectItemList = block.getSelectList();
            } else if (sqlSelect.getQuery() instanceof SQLUnionQuery) {
                SQLUnionQuery unionQuery = (SQLUnionQuery)sqlSelect.getQuery();
                SQLSelectQueryBlock block = (SQLSelectQueryBlock)unionQuery.getRight();
                selectItemList = block.getSelectList();
            }

            notNull(selectItemList,
                String.format("select query type [%s] is not support", sqlSelect.getQuery().toString()));

            columnNames = new String[selectItemList.size()];
            for (int i = 0; i < selectItemList.size(); i++ ) {
                SQLSelectItem item = selectItemList.get(i);

                String columnName = null;

                if (item.getAlias() != null) {
                    columnName = item.getAlias();
                } else if (item.getExpr() != null) {
                    if (item.getExpr() instanceof SQLPropertyExpr) {
                        SQLPropertyExpr expr = (SQLPropertyExpr)item.getExpr();
                        columnName = expr.getName();
                    } else if (item.getExpr() instanceof SQLIdentifierExpr) {
                        SQLIdentifierExpr expr = (SQLIdentifierExpr)item.getExpr();
                        columnName = expr.getName();
                    }
                } else {
                    throw new RuntimeException(
                        String.format("grammatical analysis sql column [ %s ] failed", item.toString()));
                }

                if (columnName == null) {
                    throw new RuntimeException(
                        String.format("grammatical analysis sql column [ %s ] failed", item.toString()));
                }

                columnNames[i] = columnName;
            }
        }
        catch (Exception e) {
            logger.warn(e.getMessage(), e);
            return null;
        }

        return columnNames;
    }

    /**
     * try to execute sql to resolve column names
     * 
     * @param baseDataSource
     *            the database connection parameters
     * @param sql
     *            sql for data synchronization
     * @return column name array
     */
    public String[] tryExecuteSqlResolveColumnNames(BaseDataSource baseDataSource, String sql) {
        String[] columnNames;
        sql = String.format("SELECT t.* FROM ( %s ) t WHERE 0 = 1", sql);
        sql = sql.replace(";", "");

        try (
            Connection connection = DriverManager.getConnection(baseDataSource.getJdbcUrl(), baseDataSource.getUser(),
                baseDataSource.getPassword());
            PreparedStatement stmt = connection.prepareStatement(sql);
            ResultSet resultSet = stmt.executeQuery()) {

            ResultSetMetaData md = resultSet.getMetaData();
            int num = md.getColumnCount();
            columnNames = new String[num];
            for (int i = 1; i <= num; i++ ) {
                columnNames[i - 1] = md.getColumnName(i);
            }
        }
        catch (SQLException e) {
            logger.warn(e.getMessage(), e);
            return null;
        }

        return columnNames;
    }

    @Override
    public AbstractParameters getParameters() {
        return dataXParameters;
    }

    private void notNull(Object obj, String message) {
        if (obj == null) {
            throw new RuntimeException(message);
        }
    }

}<|MERGE_RESOLUTION|>--- conflicted
+++ resolved
@@ -187,14 +187,10 @@
     private String buildDataxJsonFile()
         throws Exception {
         // generate json
-<<<<<<< HEAD
         String fileName = String.format("%s/%s_job.json",
                 taskExecutionContext.getExecutePath(),
                 taskExecutionContext.getTaskAppId());
-=======
-        String fileName = String.format("%s/%s_job.json", taskDir, taskProps.getTaskAppId());
         String json;
->>>>>>> 526e5c91
 
         Path path = new File(fileName).toPath();
         if (Files.exists(path)) {
@@ -210,11 +206,11 @@
             /**
              *  combining local and global parameters
              */
-            Map<String, Property> paramsMap = ParamUtils.convert(taskProps.getUserDefParamsMap(),
-                    taskProps.getDefinedParams(),
+            Map<String, Property> paramsMap = ParamUtils.convert(ParamUtils.getUserDefParamsMap(taskExecutionContext.getDefinedParams()),
+                    taskExecutionContext.getDefinedParams(),
                     dataXParameters.getLocalParametersMap(),
-                    taskProps.getCmdTypeIfComplement(),
-                    taskProps.getScheduleTime());
+                    CommandType.of(taskExecutionContext.getCmdTypeIfComplement()),
+                    taskExecutionContext.getScheduleTime());
             if (paramsMap != null){
                 json = ParameterUtils.convertParameterPlaceholders(json, ParamUtils.convert(paramsMap));
             }
@@ -366,13 +362,10 @@
     private String buildShellCommandFile(String jobConfigFilePath)
         throws Exception {
         // generate scripts
-<<<<<<< HEAD
         String fileName = String.format("%s/%s_node.sh",
                 taskExecutionContext.getExecutePath(),
                 taskExecutionContext.getTaskAppId());
-=======
-        String fileName = String.format("%s/%s_node.%s", taskDir, taskProps.getTaskAppId(), OSUtils.isWindows() ? "bat" : "sh");
->>>>>>> 526e5c91
+
         Path path = new File(fileName).toPath();
 
         if (Files.exists(path)) {
