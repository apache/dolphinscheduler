--- conflicted
+++ resolved
@@ -29,10 +29,9 @@
 import org.apache.dolphinscheduler.server.worker.task.AbstractTask;
 import org.apache.dolphinscheduler.server.worker.task.CommandExecuteResult;
 import org.apache.dolphinscheduler.server.worker.task.PythonCommandExecutor;
+import org.slf4j.Logger;
 
 import java.util.Map;
-
-import org.slf4j.Logger;
 
 /**
  *  python task
@@ -116,19 +115,9 @@
     private String buildCommand() throws Exception {
         String rawPythonScript = pythonParameters.getRawScript().replaceAll("\\r\\n", "\n");
 
-<<<<<<< HEAD
-        // replace placeholder
-        Map<String, Property> paramsMap = ParamUtils.convert(ParamUtils.getUserDefParamsMap(taskExecutionContext.getDefinedParams()),
-                        taskExecutionContext.getDefinedParams(),
-                        pythonParameters.getLocalParametersMap(),
-                        CommandType.of(taskExecutionContext.getCmdTypeIfComplement()),
-                        taskExecutionContext.getScheduleTime());
-
-=======
         // combining local and global parameters
         Map<String, Property> paramsMap = ParamUtils.convert(taskExecutionContext,getParameters());
-        
->>>>>>> f5675170
+
         try {
             rawPythonScript = VarPoolUtils.convertPythonScriptPlaceholders(rawPythonScript);
         }
