/*
 * Licensed to the Apache Software Foundation (ASF) under one or more
 * contributor license agreements.  See the NOTICE file distributed with
 * this work for additional information regarding copyright ownership.
 * The ASF licenses this file to You under the Apache License, Version 2.0
 * (the "License"); you may not use this file except in compliance with
 * the License.  You may obtain a copy of the License at
 *
 *    http://www.apache.org/licenses/LICENSE-2.0
 *
 * Unless required by applicable law or agreed to in writing, software
 * distributed under the License is distributed on an "AS IS" BASIS,
 * WITHOUT WARRANTIES OR CONDITIONS OF ANY KIND, either express or implied.
 * See the License for the specific language governing permissions and
 * limitations under the License.
 */

package org.apache.dolphinscheduler.server.worker.task.http;

import org.apache.dolphinscheduler.common.Constants;
import org.apache.dolphinscheduler.common.enums.HttpMethod;
import org.apache.dolphinscheduler.common.enums.HttpParametersType;
import org.apache.dolphinscheduler.common.process.HttpProperty;
import org.apache.dolphinscheduler.common.process.Property;
import org.apache.dolphinscheduler.common.task.AbstractParameters;
import org.apache.dolphinscheduler.common.task.http.HttpParameters;
import org.apache.dolphinscheduler.common.utils.CollectionUtils;
import org.apache.dolphinscheduler.common.utils.DateUtils;
import org.apache.dolphinscheduler.common.utils.JSONUtils;
import org.apache.dolphinscheduler.common.utils.ParameterUtils;
import org.apache.dolphinscheduler.common.utils.StringUtils;
import org.apache.dolphinscheduler.server.entity.TaskExecutionContext;
import org.apache.dolphinscheduler.server.utils.ParamUtils;
import org.apache.dolphinscheduler.server.worker.task.AbstractTask;

<<<<<<< HEAD
=======
import org.apache.commons.collections.MapUtils;
>>>>>>> 93ef1236
import org.apache.commons.io.Charsets;
import org.apache.http.HttpEntity;
import org.apache.http.ParseException;
import org.apache.http.client.config.RequestConfig;
import org.apache.http.client.methods.CloseableHttpResponse;
import org.apache.http.client.methods.HttpUriRequest;
import org.apache.http.client.methods.RequestBuilder;
import org.apache.http.entity.StringEntity;
import org.apache.http.impl.client.CloseableHttpClient;
import org.apache.http.impl.client.HttpClientBuilder;
import org.apache.http.impl.client.HttpClients;
import org.apache.http.util.EntityUtils;

import java.io.IOException;
import java.nio.charset.StandardCharsets;
import java.util.ArrayList;
import java.util.HashMap;
import java.util.List;
import java.util.Map;

import org.slf4j.Logger;

import com.fasterxml.jackson.databind.node.ObjectNode;

/**
 * http task
 */
public class HttpTask extends AbstractTask {

    /**
     * application json
     */
    protected static final String APPLICATION_JSON = "application/json";
    /**
     * output
     */
    protected String output;
    /**
     * http parameters
     */
    private HttpParameters httpParameters;
    /**
     * taskExecutionContext
     */
    private TaskExecutionContext taskExecutionContext;

    /**
     * constructor
     *
     * @param taskExecutionContext taskExecutionContext
     * @param logger logger
     */
    public HttpTask(TaskExecutionContext taskExecutionContext, Logger logger) {
        super(taskExecutionContext, logger);
        this.taskExecutionContext = taskExecutionContext;
    }

    @Override
    public void init() {
        logger.info("http task params {}", taskExecutionContext.getTaskParams());
        this.httpParameters = JSONUtils.parseObject(taskExecutionContext.getTaskParams(), HttpParameters.class);

        if (!httpParameters.checkParameters()) {
            throw new RuntimeException("http task params is not valid");
        }
    }

    @Override
    public void handle() throws Exception {
        String threadLoggerInfoName = String.format(Constants.TASK_LOG_INFO_FORMAT, taskExecutionContext.getTaskAppId());
        Thread.currentThread().setName(threadLoggerInfoName);

        long startTime = System.currentTimeMillis();
        String formatTimeStamp = DateUtils.formatTimeStamp(startTime);
        String statusCode = null;
        String body = null;

        try (CloseableHttpClient client = createHttpClient();
             CloseableHttpResponse response = sendRequest(client)) {
            statusCode = String.valueOf(getStatusCode(response));
            body = getResponseBody(response);
            exitStatusCode = validResponse(body, statusCode);
            long costTime = System.currentTimeMillis() - startTime;
            logger.info("startTime: {}, httpUrl: {}, httpMethod: {}, costTime : {} milliseconds, statusCode : {}, body : {}, log : {}",
                    formatTimeStamp, httpParameters.getUrl(),
                    httpParameters.getHttpMethod(), costTime, statusCode, body, output);
        } catch (Exception e) {
            appendMessage(e.toString());
            exitStatusCode = -1;
            logger.error("httpUrl[" + httpParameters.getUrl() + "] connection failed：" + output, e);
            throw e;
        }
    }

    /**
     * send request
     *
     * @param client client
     * @return CloseableHttpResponse
     * @throws IOException io exception
     */
    protected CloseableHttpResponse sendRequest(CloseableHttpClient client) throws IOException {
        RequestBuilder builder = createRequestBuilder();

        // replace placeholder,and combine local and global parameters
        Map<String, Property> paramsMap = ParamUtils.convert(taskExecutionContext,getParameters());
<<<<<<< HEAD
=======
        if (MapUtils.isEmpty(paramsMap)) {
            paramsMap = new HashMap<>();
        }
        if (MapUtils.isNotEmpty(taskExecutionContext.getParamsMap())) {
            paramsMap.putAll(taskExecutionContext.getParamsMap());
        }
>>>>>>> 93ef1236

        List<HttpProperty> httpPropertyList = new ArrayList<>();
        if (CollectionUtils.isNotEmpty(httpParameters.getHttpParams())) {
            for (HttpProperty httpProperty : httpParameters.getHttpParams()) {
                String jsonObject = JSONUtils.toJsonString(httpProperty);
                String params = ParameterUtils.convertParameterPlaceholders(jsonObject, ParamUtils.convert(paramsMap));
                logger.info("http request params：{}", params);
                httpPropertyList.add(JSONUtils.parseObject(params, HttpProperty.class));
            }
        }
        addRequestParams(builder, httpPropertyList);
        String requestUrl = ParameterUtils.convertParameterPlaceholders(httpParameters.getUrl(), ParamUtils.convert(paramsMap));
        HttpUriRequest request = builder.setUri(requestUrl).build();
        setHeaders(request, httpPropertyList);
        return client.execute(request);
    }

    /**
     * get response body
     *
     * @param httpResponse http response
     * @return response body
     * @throws ParseException parse exception
     * @throws IOException io exception
     */
    protected String getResponseBody(CloseableHttpResponse httpResponse) throws ParseException, IOException {
        if (httpResponse == null) {
            return null;
        }
        HttpEntity entity = httpResponse.getEntity();
        if (entity == null) {
            return null;
        }
        return EntityUtils.toString(entity, StandardCharsets.UTF_8.name());
    }

    /**
     * get status code
     *
     * @param httpResponse http response
     * @return status code
     */
    protected int getStatusCode(CloseableHttpResponse httpResponse) {
        return httpResponse.getStatusLine().getStatusCode();
    }

    /**
     * valid response
     *
     * @param body body
     * @param statusCode status code
     * @return exit status code
     */
    protected int validResponse(String body, String statusCode) {
        int exitStatusCode = 0;
        switch (httpParameters.getHttpCheckCondition()) {
            case BODY_CONTAINS:
                if (StringUtils.isEmpty(body) || !body.contains(httpParameters.getCondition())) {
                    appendMessage(httpParameters.getUrl() + " doesn contain "
                            + httpParameters.getCondition());
                    exitStatusCode = -1;
                }
                break;
            case BODY_NOT_CONTAINS:
                if (StringUtils.isEmpty(body) || body.contains(httpParameters.getCondition())) {
                    appendMessage(httpParameters.getUrl() + " contains "
                            + httpParameters.getCondition());
                    exitStatusCode = -1;
                }
                break;
            case STATUS_CODE_CUSTOM:
                if (!statusCode.equals(httpParameters.getCondition())) {
                    appendMessage(httpParameters.getUrl() + " statuscode: " + statusCode + ", Must be: " + httpParameters.getCondition());
                    exitStatusCode = -1;
                }
                break;
            default:
                if (!"200".equals(statusCode)) {
                    appendMessage(httpParameters.getUrl() + " statuscode: " + statusCode + ", Must be: 200");
                    exitStatusCode = -1;
                }
                break;
        }
        return exitStatusCode;
    }

    public String getOutput() {
        return output;
    }

    /**
     * append message
     *
     * @param message message
     */
    protected void appendMessage(String message) {
        if (output == null) {
            output = "";
        }
        if (message != null && !message.trim().isEmpty()) {
            output += message;
        }
    }

    /**
     * add request params
     *
     * @param builder buidler
     * @param httpPropertyList http property list
     */
    protected void addRequestParams(RequestBuilder builder, List<HttpProperty> httpPropertyList) {
        if (CollectionUtils.isNotEmpty(httpPropertyList)) {
            ObjectNode jsonParam = JSONUtils.createObjectNode();
            for (HttpProperty property : httpPropertyList) {
                if (property.getHttpParametersType() != null) {
                    if (property.getHttpParametersType().equals(HttpParametersType.PARAMETER)) {
                        builder.addParameter(property.getProp(), property.getValue());
                    } else if (property.getHttpParametersType().equals(HttpParametersType.BODY)) {
                        jsonParam.put(property.getProp(), property.getValue());
                    }
                }
            }
            StringEntity postingString = new StringEntity(jsonParam.toString(), Charsets.UTF_8);
            postingString.setContentEncoding(StandardCharsets.UTF_8.name());
            postingString.setContentType(APPLICATION_JSON);
            builder.setEntity(postingString);
        }
    }

    /**
     * set headers
     *
     * @param request request
     * @param httpPropertyList http property list
     */
    protected void setHeaders(HttpUriRequest request, List<HttpProperty> httpPropertyList) {
        if (CollectionUtils.isNotEmpty(httpPropertyList)) {
            for (HttpProperty property : httpPropertyList) {
                if (HttpParametersType.HEADERS.equals(property.getHttpParametersType())) {
                    request.addHeader(property.getProp(), property.getValue());
                }
            }
        }
    }

    /**
     * create http client
     *
     * @return CloseableHttpClient
     */
    protected CloseableHttpClient createHttpClient() {
        final RequestConfig requestConfig = requestConfig();
        HttpClientBuilder httpClientBuilder;
        httpClientBuilder = HttpClients.custom().setDefaultRequestConfig(requestConfig);
        return httpClientBuilder.build();
    }

    /**
     * request config
     *
     * @return RequestConfig
     */
    private RequestConfig requestConfig() {
        return RequestConfig.custom().setSocketTimeout(httpParameters.getSocketTimeout()).setConnectTimeout(httpParameters.getConnectTimeout()).build();
    }

    /**
     * create request builder
     *
     * @return RequestBuilder
     */
    protected RequestBuilder createRequestBuilder() {
        if (httpParameters.getHttpMethod().equals(HttpMethod.GET)) {
            return RequestBuilder.get();
        } else if (httpParameters.getHttpMethod().equals(HttpMethod.POST)) {
            return RequestBuilder.post();
        } else if (httpParameters.getHttpMethod().equals(HttpMethod.HEAD)) {
            return RequestBuilder.head();
        } else if (httpParameters.getHttpMethod().equals(HttpMethod.PUT)) {
            return RequestBuilder.put();
        } else if (httpParameters.getHttpMethod().equals(HttpMethod.DELETE)) {
            return RequestBuilder.delete();
        } else {
            return null;
        }
    }

    @Override
    public AbstractParameters getParameters() {
        return this.httpParameters;
    }
}<|MERGE_RESOLUTION|>--- conflicted
+++ resolved
@@ -33,10 +33,7 @@
 import org.apache.dolphinscheduler.server.utils.ParamUtils;
 import org.apache.dolphinscheduler.server.worker.task.AbstractTask;
 
-<<<<<<< HEAD
-=======
 import org.apache.commons.collections.MapUtils;
->>>>>>> 93ef1236
 import org.apache.commons.io.Charsets;
 import org.apache.http.HttpEntity;
 import org.apache.http.ParseException;
@@ -143,15 +140,12 @@
 
         // replace placeholder,and combine local and global parameters
         Map<String, Property> paramsMap = ParamUtils.convert(taskExecutionContext,getParameters());
-<<<<<<< HEAD
-=======
         if (MapUtils.isEmpty(paramsMap)) {
             paramsMap = new HashMap<>();
         }
         if (MapUtils.isNotEmpty(taskExecutionContext.getParamsMap())) {
             paramsMap.putAll(taskExecutionContext.getParamsMap());
         }
->>>>>>> 93ef1236
 
         List<HttpProperty> httpPropertyList = new ArrayList<>();
         if (CollectionUtils.isNotEmpty(httpParameters.getHttpParams())) {
