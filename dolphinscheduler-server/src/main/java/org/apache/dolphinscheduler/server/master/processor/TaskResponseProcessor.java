/*
 * Licensed to the Apache Software Foundation (ASF) under one or more
 * contributor license agreements.  See the NOTICE file distributed with
 * this work for additional information regarding copyright ownership.
 * The ASF licenses this file to You under the Apache License, Version 2.0
 * (the "License"); you may not use this file except in compliance with
 * the License.  You may obtain a copy of the License at
 *
 *    http://www.apache.org/licenses/LICENSE-2.0
 *
 * Unless required by applicable law or agreed to in writing, software
 * distributed under the License is distributed on an "AS IS" BASIS,
 * WITHOUT WARRANTIES OR CONDITIONS OF ANY KIND, either express or implied.
 * See the License for the specific language governing permissions and
 * limitations under the License.
 */

package org.apache.dolphinscheduler.server.master.processor;

import org.apache.dolphinscheduler.common.enums.ExecutionStatus;
import org.apache.dolphinscheduler.common.utils.JSONUtils;
import org.apache.dolphinscheduler.common.utils.Preconditions;
import org.apache.dolphinscheduler.remote.command.Command;
import org.apache.dolphinscheduler.remote.command.CommandType;
import org.apache.dolphinscheduler.remote.command.TaskExecuteResponseCommand;
import org.apache.dolphinscheduler.remote.processor.NettyRequestProcessor;
import org.apache.dolphinscheduler.server.master.cache.TaskInstanceCacheManager;
import org.apache.dolphinscheduler.server.master.cache.impl.TaskInstanceCacheManagerImpl;
import org.apache.dolphinscheduler.server.master.processor.queue.TaskResponseEvent;
import org.apache.dolphinscheduler.server.master.processor.queue.TaskResponseService;
import org.apache.dolphinscheduler.server.master.runner.WorkflowExecuteThread;
import org.apache.dolphinscheduler.service.bean.SpringApplicationContext;

import java.util.concurrent.ConcurrentHashMap;

import org.slf4j.Logger;
import org.slf4j.LoggerFactory;

import io.netty.channel.Channel;

/**
 * task response processor
 */
public class TaskResponseProcessor implements NettyRequestProcessor {

    private final Logger logger = LoggerFactory.getLogger(TaskResponseProcessor.class);

    /**
     * process service
     */
    private final TaskResponseService taskResponseService;

    /**
     * taskInstance cache manager
     */
    private final TaskInstanceCacheManager taskInstanceCacheManager;

    public TaskResponseProcessor() {
        this.taskResponseService = SpringApplicationContext.getBean(TaskResponseService.class);
        this.taskInstanceCacheManager = SpringApplicationContext.getBean(TaskInstanceCacheManagerImpl.class);
    }

    public void init(ConcurrentHashMap<Integer, WorkflowExecuteThread> processInstanceExecMaps) {
        this.taskResponseService.init(processInstanceExecMaps);
    }

    /**
     * task final result response
     * need master process , state persistence
     *
     * @param channel channel
     * @param command command
     */
    @Override
    public void process(Channel channel, Command command) {
        Preconditions.checkArgument(CommandType.TASK_EXECUTE_RESPONSE == command.getType(), String.format("invalid command type : %s", command.getType()));

        TaskExecuteResponseCommand responseCommand = JSONUtils.parseObject(command.getBody(), TaskExecuteResponseCommand.class);
        logger.info("received command : {}", responseCommand);

        taskInstanceCacheManager.cacheTaskInstance(responseCommand);

        // TaskResponseEvent
        TaskResponseEvent taskResponseEvent = TaskResponseEvent.newResult(ExecutionStatus.of(responseCommand.getStatus()),
                responseCommand.getEndTime(),
                responseCommand.getProcessId(),
                responseCommand.getAppIds(),
                responseCommand.getTaskInstanceId(),
                responseCommand.getVarPool(),
<<<<<<< HEAD
                channel
                );
=======
                channel,
                responseCommand.getProcessInstanceId()
        );
>>>>>>> 93ef1236
        taskResponseService.addResponse(taskResponseEvent);
    }
}<|MERGE_RESOLUTION|>--- conflicted
+++ resolved
@@ -87,14 +87,9 @@
                 responseCommand.getAppIds(),
                 responseCommand.getTaskInstanceId(),
                 responseCommand.getVarPool(),
-<<<<<<< HEAD
-                channel
-                );
-=======
                 channel,
                 responseCommand.getProcessInstanceId()
         );
->>>>>>> 93ef1236
         taskResponseService.addResponse(taskResponseEvent);
     }
 }