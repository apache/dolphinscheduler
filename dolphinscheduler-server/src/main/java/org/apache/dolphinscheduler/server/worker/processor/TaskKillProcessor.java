--- conflicted
+++ resolved
@@ -17,8 +17,10 @@
 
 package org.apache.dolphinscheduler.server.worker.processor;
 
+import org.apache.dolphinscheduler.common.Constants;
 import org.apache.dolphinscheduler.common.enums.ExecutionStatus;
 import org.apache.dolphinscheduler.common.utils.JSONUtils;
+import org.apache.dolphinscheduler.common.utils.LoggerUtils;
 import org.apache.dolphinscheduler.common.utils.OSUtils;
 import org.apache.dolphinscheduler.common.utils.Preconditions;
 import org.apache.dolphinscheduler.common.utils.StringUtils;
@@ -27,6 +29,7 @@
 import org.apache.dolphinscheduler.remote.command.TaskKillRequestCommand;
 import org.apache.dolphinscheduler.remote.command.TaskKillResponseCommand;
 import org.apache.dolphinscheduler.remote.processor.NettyRequestProcessor;
+import org.apache.dolphinscheduler.remote.utils.Host;
 import org.apache.dolphinscheduler.remote.utils.Pair;
 import org.apache.dolphinscheduler.server.entity.TaskExecutionContext;
 import org.apache.dolphinscheduler.server.utils.ProcessUtils;
@@ -35,6 +38,7 @@
 import org.apache.dolphinscheduler.server.worker.config.WorkerConfig;
 import org.apache.dolphinscheduler.server.worker.runner.WorkerManagerThread;
 import org.apache.dolphinscheduler.service.bean.SpringApplicationContext;
+import org.apache.dolphinscheduler.service.log.LogClientService;
 
 import java.util.Collections;
 import java.util.List;
@@ -112,12 +116,6 @@
         int taskInstanceId = killCommand.getTaskInstanceId();
         TaskExecutionContext taskExecutionContext = taskExecutionContextCacheManager.getByTaskInstanceId(taskInstanceId);
         try {
-<<<<<<< HEAD
-            int taskInstanceId = killCommand.getTaskInstanceId();
-            TaskExecutionContext taskExecutionContext = taskExecutionContextCacheManager.getByTaskInstanceId(taskInstanceId);
-
-=======
->>>>>>> 2d8c4ec8
             Integer processId = taskExecutionContext.getProcessId();
             if (processId.equals(0)) {
                 workerManager.killTaskBeforeExecuteByInstanceId(taskInstanceId);
@@ -126,7 +124,6 @@
                 return Pair.of(true, appIds);
             }
 
-<<<<<<< HEAD
             String pidsStr = ProcessUtils.getPidsStr(taskExecutionContext.getProcessId());
             if (StringUtils.isNotEmpty(pidsStr)) {
                 String cmd = String.format("kill -9 %s", pidsStr);
@@ -134,17 +131,7 @@
                 logger.info("process id:{}, cmd:{}", taskExecutionContext.getProcessId(), cmd);
                 OSUtils.exeCmd(cmd);
             }
-            // find log and kill yarn job
-            appIds = ProcessUtils.killYarnJob(taskExecutionContext);
-
-            return Pair.of(true, appIds);
-=======
-            String cmd = String.format("kill -9 %s", ProcessUtils.getPidsStr(taskExecutionContext.getProcessId()));
-            cmd = OSUtils.getSudoCmd(taskExecutionContext.getTenantCode(), cmd);
-            logger.info("process id:{}, cmd:{}", taskExecutionContext.getProcessId(), cmd);
-
-            OSUtils.exeCmd(cmd);
->>>>>>> 2d8c4ec8
+
         } catch (Exception e) {
             processFlag = false;
             logger.error("kill task error", e);
@@ -177,8 +164,6 @@
         }
         return taskKillResponseCommand;
     }
-<<<<<<< HEAD
-=======
 
     /**
      * kill yarn job
@@ -217,5 +202,4 @@
         return Pair.of(false, Collections.emptyList());
     }
 
->>>>>>> 2d8c4ec8
 }