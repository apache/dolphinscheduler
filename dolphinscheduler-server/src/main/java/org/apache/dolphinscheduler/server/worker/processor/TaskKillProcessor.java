/*
 * Licensed to the Apache Software Foundation (ASF) under one or more
 * contributor license agreements.  See the NOTICE file distributed with
 * this work for additional information regarding copyright ownership.
 * The ASF licenses this file to You under the Apache License, Version 2.0
 * (the "License"); you may not use this file except in compliance with
 * the License.  You may obtain a copy of the License at
 *
 *    http://www.apache.org/licenses/LICENSE-2.0
 *
 * Unless required by applicable law or agreed to in writing, software
 * distributed under the License is distributed on an "AS IS" BASIS,
 * WITHOUT WARRANTIES OR CONDITIONS OF ANY KIND, either express or implied.
 * See the License for the specific language governing permissions and
 * limitations under the License.
 */

package org.apache.dolphinscheduler.server.worker.processor;

import com.alibaba.fastjson.JSONObject;
import io.netty.channel.Channel;
import org.apache.dolphinscheduler.common.Constants;
import org.apache.dolphinscheduler.common.enums.ExecutionStatus;
import org.apache.dolphinscheduler.common.utils.LoggerUtils;
import org.apache.dolphinscheduler.common.utils.OSUtils;
import org.apache.dolphinscheduler.common.utils.Preconditions;
import org.apache.dolphinscheduler.common.utils.StringUtils;
import org.apache.dolphinscheduler.remote.command.Command;
import org.apache.dolphinscheduler.remote.command.CommandType;
<<<<<<< HEAD
import org.apache.dolphinscheduler.remote.command.KillTaskRequestCommand;
import org.apache.dolphinscheduler.remote.command.KillTaskResponseCommand;
=======
import org.apache.dolphinscheduler.remote.command.TaskKillRequestCommand;
import org.apache.dolphinscheduler.remote.command.TaskKillResponseCommand;
>>>>>>> 71c11bd5
import org.apache.dolphinscheduler.remote.processor.NettyRequestProcessor;
import org.apache.dolphinscheduler.remote.utils.FastJsonSerializer;
import org.apache.dolphinscheduler.server.entity.TaskExecutionContext;
import org.apache.dolphinscheduler.server.utils.ProcessUtils;
import org.apache.dolphinscheduler.server.worker.cache.TaskExecutionContextCacheManager;
import org.apache.dolphinscheduler.server.worker.cache.impl.TaskExecutionContextCacheManagerImpl;
import org.apache.dolphinscheduler.server.worker.config.WorkerConfig;
import org.apache.dolphinscheduler.service.bean.SpringApplicationContext;
import org.apache.dolphinscheduler.service.log.LogClientService;
import org.slf4j.Logger;
import org.slf4j.LoggerFactory;

import java.util.List;

/**
 *  task kill processor
 */
public class TaskKillProcessor implements NettyRequestProcessor {

    private final Logger logger = LoggerFactory.getLogger(TaskKillProcessor.class);

    /**
     *  worker config
     */
    private final WorkerConfig workerConfig;

    /**
     *  task callback service
     */
    private final TaskCallbackService taskCallbackService;

    /**
     * taskExecutionContextCacheManager
     */
    private TaskExecutionContextCacheManager taskExecutionContextCacheManager;

    /**
     * appIds
     */
    private List<String> appIds;


    public TaskKillProcessor(){
        this.taskCallbackService = SpringApplicationContext.getBean(TaskCallbackService.class);
        this.workerConfig = SpringApplicationContext.getBean(WorkerConfig.class);
        this.taskExecutionContextCacheManager = SpringApplicationContext.getBean(TaskExecutionContextCacheManagerImpl.class);
    }

    /**
     * kill task logic
     *
     * @param context context
     * @return execute result
     */
    private Boolean doKill(TaskExecutionContext context){
        try {
            TaskExecutionContext taskExecutionContext = taskExecutionContextCacheManager.getByTaskInstanceId(context.getTaskInstanceId());
            context.setProcessId(taskExecutionContext.getProcessId());

            Integer processId = taskExecutionContext.getProcessId();

            if (processId == null || processId.equals(0)){
                logger.error("process kill failed, process id :{}, task id:{}", processId, context.getTaskInstanceId());
                return false;
            }


            String cmd = String.format("sudo kill -9 %s", ProcessUtils.getPidsStr(context.getProcessId()));

            logger.info("process id:{}, cmd:{}", context.getProcessId(), cmd);

            OSUtils.exeCmd(cmd);


            // find log and kill yarn job
            killYarnJob(context.getHost(), context.getLogPath(), context.getExecutePath(), context.getTenantCode());

            return true;
        } catch (Exception e) {
            logger.error("kill task failed", e);
            return false;
        }
    }

    @Override
    public void process(Channel channel, Command command) {
        Preconditions.checkArgument(CommandType.TASK_KILL_REQUEST == command.getType(), String.format("invalid command type : %s", command.getType()));
        TaskKillRequestCommand taskKillRequestCommand = FastJsonSerializer.deserialize(command.getBody(), TaskKillRequestCommand.class);
        logger.info("received command : {}", taskKillRequestCommand);


        String contextJson = taskKillRequestCommand.getTaskExecutionContext();

        TaskExecutionContext taskExecutionContext = JSONObject.parseObject(contextJson, TaskExecutionContext.class);

        Boolean killStatus = doKill(taskExecutionContext);

<<<<<<< HEAD

        String contextJson = killTaskRequestCommand.getTaskExecutionContext();

        TaskExecutionContext taskExecutionContext = JSONObject.parseObject(contextJson, TaskExecutionContext.class);

        Boolean killStatus = doKill(taskExecutionContext);

        killTaskCallbackService.addRemoteChannel(taskExecutionContext.getTaskInstanceId(),
                new NettyRemoteChannel(channel, command.getOpaque()));

        KillTaskResponseCommand killTaskResponseCommand = buildKillTaskResponseCommand(taskExecutionContext,killStatus);
        killTaskCallbackService.sendKillResult(killTaskResponseCommand.getTaskInstanceId(),killTaskResponseCommand);
=======
        taskCallbackService.addRemoteChannel(taskExecutionContext.getTaskInstanceId(),
                new NettyRemoteChannel(channel, command.getOpaque()));

        TaskKillResponseCommand taskKillResponseCommand = buildKillTaskResponseCommand(taskExecutionContext,killStatus);
        taskCallbackService.sendResult(taskKillResponseCommand.getTaskInstanceId(), taskKillResponseCommand.convert2Command());
>>>>>>> 71c11bd5
    }

    /**
     * build TaskKillResponseCommand
     *
     * @param taskExecutionContext taskExecutionContext
     * @param killStatus killStatus
<<<<<<< HEAD
     * @return build KillTaskResponseCommand
     */
    private KillTaskResponseCommand buildKillTaskResponseCommand(TaskExecutionContext taskExecutionContext,
                                                                 Boolean killStatus) {
        KillTaskResponseCommand killTaskResponseCommand = new KillTaskResponseCommand();
        killTaskResponseCommand.setTaskInstanceId(taskExecutionContext.getTaskInstanceId());
        killTaskResponseCommand.setHost(taskExecutionContext.getHost());
        killTaskResponseCommand.setStatus(killStatus ? ExecutionStatus.SUCCESS.getCode() : ExecutionStatus.FAILURE.getCode());
        killTaskResponseCommand.setProcessId(taskExecutionContext.getProcessId());
        killTaskResponseCommand.setAppIds(appIds);

        return killTaskResponseCommand;
=======
     * @return build TaskKillResponseCommand
     */
    private TaskKillResponseCommand buildKillTaskResponseCommand(TaskExecutionContext taskExecutionContext,
                                                                 Boolean killStatus) {
        TaskKillResponseCommand taskKillResponseCommand = new TaskKillResponseCommand();
        taskKillResponseCommand.setTaskInstanceId(taskExecutionContext.getTaskInstanceId());
        taskKillResponseCommand.setHost(taskExecutionContext.getHost());
        taskKillResponseCommand.setStatus(killStatus ? ExecutionStatus.SUCCESS.getCode() : ExecutionStatus.FAILURE.getCode());
        taskKillResponseCommand.setProcessId(taskExecutionContext.getProcessId());
        taskKillResponseCommand.setAppIds(appIds);

        return taskKillResponseCommand;
>>>>>>> 71c11bd5
    }

    /**
     *  kill yarn job
     *
     * @param host host
     * @param logPath logPath
     * @param executePath executePath
     * @param tenantCode tenantCode
     */
    public void killYarnJob(String host, String logPath, String executePath, String tenantCode) {
        List<String> appIds = null;
        try {
            Thread.sleep(Constants.SLEEP_TIME_MILLIS);
            LogClientService logClient = null;
            String log = null;
            try {
                logClient = new LogClientService();
                logger.info("view log host : {},logPath : {}", host,logPath);
                log = logClient.viewLog(host, Constants.RPC_PORT, logPath);
            } finally {
                if(logClient != null){
                    logClient.close();
                }
            }
            if (StringUtils.isNotEmpty(log)) {
                appIds = LoggerUtils.getAppIds(log, logger);
                if (StringUtils.isEmpty(executePath)) {
                    logger.error("task instance work dir is empty");
                    throw new RuntimeException("task instance work dir is empty");
                }
                if (appIds.size() > 0) {
                    ProcessUtils.cancelApplication(appIds, logger, tenantCode, executePath);
                }
            }

        } catch (Exception e) {
            logger.error("kill yarn job failure",e);
        }
    }

}<|MERGE_RESOLUTION|>--- conflicted
+++ resolved
@@ -27,13 +27,8 @@
 import org.apache.dolphinscheduler.common.utils.StringUtils;
 import org.apache.dolphinscheduler.remote.command.Command;
 import org.apache.dolphinscheduler.remote.command.CommandType;
-<<<<<<< HEAD
-import org.apache.dolphinscheduler.remote.command.KillTaskRequestCommand;
-import org.apache.dolphinscheduler.remote.command.KillTaskResponseCommand;
-=======
 import org.apache.dolphinscheduler.remote.command.TaskKillRequestCommand;
 import org.apache.dolphinscheduler.remote.command.TaskKillResponseCommand;
->>>>>>> 71c11bd5
 import org.apache.dolphinscheduler.remote.processor.NettyRequestProcessor;
 import org.apache.dolphinscheduler.remote.utils.FastJsonSerializer;
 import org.apache.dolphinscheduler.server.entity.TaskExecutionContext;
@@ -131,26 +126,11 @@
 
         Boolean killStatus = doKill(taskExecutionContext);
 
-<<<<<<< HEAD
-
-        String contextJson = killTaskRequestCommand.getTaskExecutionContext();
-
-        TaskExecutionContext taskExecutionContext = JSONObject.parseObject(contextJson, TaskExecutionContext.class);
-
-        Boolean killStatus = doKill(taskExecutionContext);
-
-        killTaskCallbackService.addRemoteChannel(taskExecutionContext.getTaskInstanceId(),
-                new NettyRemoteChannel(channel, command.getOpaque()));
-
-        KillTaskResponseCommand killTaskResponseCommand = buildKillTaskResponseCommand(taskExecutionContext,killStatus);
-        killTaskCallbackService.sendKillResult(killTaskResponseCommand.getTaskInstanceId(),killTaskResponseCommand);
-=======
         taskCallbackService.addRemoteChannel(taskExecutionContext.getTaskInstanceId(),
                 new NettyRemoteChannel(channel, command.getOpaque()));
 
         TaskKillResponseCommand taskKillResponseCommand = buildKillTaskResponseCommand(taskExecutionContext,killStatus);
         taskCallbackService.sendResult(taskKillResponseCommand.getTaskInstanceId(), taskKillResponseCommand.convert2Command());
->>>>>>> 71c11bd5
     }
 
     /**
@@ -158,20 +138,6 @@
      *
      * @param taskExecutionContext taskExecutionContext
      * @param killStatus killStatus
-<<<<<<< HEAD
-     * @return build KillTaskResponseCommand
-     */
-    private KillTaskResponseCommand buildKillTaskResponseCommand(TaskExecutionContext taskExecutionContext,
-                                                                 Boolean killStatus) {
-        KillTaskResponseCommand killTaskResponseCommand = new KillTaskResponseCommand();
-        killTaskResponseCommand.setTaskInstanceId(taskExecutionContext.getTaskInstanceId());
-        killTaskResponseCommand.setHost(taskExecutionContext.getHost());
-        killTaskResponseCommand.setStatus(killStatus ? ExecutionStatus.SUCCESS.getCode() : ExecutionStatus.FAILURE.getCode());
-        killTaskResponseCommand.setProcessId(taskExecutionContext.getProcessId());
-        killTaskResponseCommand.setAppIds(appIds);
-
-        return killTaskResponseCommand;
-=======
      * @return build TaskKillResponseCommand
      */
     private TaskKillResponseCommand buildKillTaskResponseCommand(TaskExecutionContext taskExecutionContext,
@@ -184,7 +150,6 @@
         taskKillResponseCommand.setAppIds(appIds);
 
         return taskKillResponseCommand;
->>>>>>> 71c11bd5
     }
 
     /**
