/*
 * Licensed to the Apache Software Foundation (ASF) under one or more
 * contributor license agreements.  See the NOTICE file distributed with
 * this work for additional information regarding copyright ownership.
 * The ASF licenses this file to You under the Apache License, Version 2.0
 * (the "License"); you may not use this file except in compliance with
 * the License.  You may obtain a copy of the License at
 *
 *    http://www.apache.org/licenses/LICENSE-2.0
 *
 * Unless required by applicable law or agreed to in writing, software
 * distributed under the License is distributed on an "AS IS" BASIS,
 * WITHOUT WARRANTIES OR CONDITIONS OF ANY KIND, either express or implied.
 * See the License for the specific language governing permissions and
 * limitations under the License.
 */

package org.apache.dolphinscheduler.server.master.runner;

import org.apache.dolphinscheduler.common.Constants;
import org.apache.dolphinscheduler.common.enums.ExecutionStatus;
import org.apache.dolphinscheduler.common.enums.TaskTimeoutStrategy;
import org.apache.dolphinscheduler.common.model.TaskNode;
import org.apache.dolphinscheduler.common.task.TaskTimeoutParameter;
import org.apache.dolphinscheduler.common.thread.Stopper;
import org.apache.dolphinscheduler.common.utils.CollectionUtils;
import org.apache.dolphinscheduler.common.utils.DateUtils;
import org.apache.dolphinscheduler.common.utils.JSONUtils;
import org.apache.dolphinscheduler.common.utils.StringUtils;
import org.apache.dolphinscheduler.dao.entity.ProcessDefinition;
import org.apache.dolphinscheduler.dao.entity.TaskInstance;
import org.apache.dolphinscheduler.remote.command.TaskKillRequestCommand;
import org.apache.dolphinscheduler.remote.utils.Host;
import org.apache.dolphinscheduler.server.master.cache.TaskInstanceCacheManager;
import org.apache.dolphinscheduler.server.master.cache.impl.TaskInstanceCacheManagerImpl;
import org.apache.dolphinscheduler.server.master.dispatch.context.ExecutionContext;
import org.apache.dolphinscheduler.server.master.dispatch.enums.ExecutorType;
import org.apache.dolphinscheduler.server.master.dispatch.executor.NettyExecutorManager;
import org.apache.dolphinscheduler.server.registry.ZookeeperRegistryCenter;
import org.apache.dolphinscheduler.service.bean.SpringApplicationContext;

import java.util.Date;
import java.util.Set;

/**
 * master task exec thread
 */
public class MasterTaskExecThread extends MasterBaseTaskExecThread {

    /**
     * taskInstance state manager
     */
    private TaskInstanceCacheManager taskInstanceCacheManager;


    private NettyExecutorManager nettyExecutorManager;


    /**
     * zookeeper register center
     */
    private ZookeeperRegistryCenter zookeeperRegistryCenter;

    /**
     * constructor of MasterTaskExecThread
     *
     * @param taskInstance task instance
     */
    public MasterTaskExecThread(TaskInstance taskInstance) {
        super(taskInstance);
        this.taskInstanceCacheManager = SpringApplicationContext.getBean(TaskInstanceCacheManagerImpl.class);
        this.nettyExecutorManager = SpringApplicationContext.getBean(NettyExecutorManager.class);
        this.zookeeperRegistryCenter = SpringApplicationContext.getBean(ZookeeperRegistryCenter.class);
    }

    /**
     * get task instance
     *
     * @return TaskInstance
     */
    @Override
    public TaskInstance getTaskInstance() {
        return this.taskInstance;
    }

    /**
     * whether already Killed,default false
     */
    private boolean alreadyKilled = false;

    /**
     * submit task instance and wait complete
     *
     * @return true is task quit is true
     */
    @Override
    public Boolean submitWaitComplete() {
        Boolean result = false;
        this.taskInstance = submit();
        if (this.taskInstance == null) {
            logger.error("submit task instance to mysql and queue failed , please check and fix it");
            return result;
        }
        if (!this.taskInstance.getState().typeIsFinished()) {
            result = waitTaskQuit();
        }
        taskInstance.setEndTime(new Date());
        processService.updateTaskInstance(taskInstance);
        logger.info("task :{} id:{}, process id:{}, exec thread completed ",
            this.taskInstance.getName(), taskInstance.getId(), processInstance.getId());
        return result;
    }

    /**
     * polling db
     * <p>
     * wait task quit
     *
     * @return true if task quit success
     */
    public Boolean waitTaskQuit() {
        // query new state
        taskInstance = processService.findTaskInstanceById(taskInstance.getId());
        logger.info("wait task: process id: {}, task id:{}, task name:{} complete",
<<<<<<< HEAD
            this.taskInstance.getProcessInstanceId(), this.taskInstance.getId(), this.taskInstance.getName());
        // task time out
        boolean checkTimeout = false;
        TaskTimeoutParameter taskTimeoutParameter = getTaskTimeoutParameter();
        if (taskTimeoutParameter.getEnable()) {
            TaskTimeoutStrategy strategy = taskTimeoutParameter.getStrategy();
            if (strategy == TaskTimeoutStrategy.WARN || strategy == TaskTimeoutStrategy.WARNFAILED) {
                checkTimeout = true;
            }
        }
=======
                this.taskInstance.getProcessInstanceId(), this.taskInstance.getId(), this.taskInstance.getName());
>>>>>>> 45b097f3

        while (Stopper.isRunning()) {
            try {
                if (this.processInstance == null) {
                    logger.error("process instance not exists , master task exec thread exit");
                    return true;
                }
                // task instance add queue , waiting worker to kill
                if (this.cancel || this.processInstance.getState() == ExecutionStatus.READY_STOP) {
                    cancelTaskInstance();
                }
                if (processInstance.getState() == ExecutionStatus.READY_PAUSE) {
                    pauseTask();
                }
                // task instance finished
                if (taskInstance.getState().typeIsFinished()) {
                    // if task is final result , then remove taskInstance from cache
                    taskInstanceCacheManager.removeByTaskInstanceId(taskInstance.getId());
                    break;
                }
<<<<<<< HEAD
                if (checkTimeout) {
                    long remainTime = DateUtils.getRemainTime(taskInstance.getStartTime(), taskTimeoutParameter.getInterval() * 60L);
                    if (remainTime < 0) {
                        logger.warn("task id: {} execution time out", taskInstance.getId());
                        // process define
                        ProcessDefinition processDefine = processService.findProcessDefineById(processInstance.getProcessDefinitionId());
                        // send warn mail
                        alertDao.sendTaskTimeoutAlert(processInstance.getWarningGroupId(), processInstance.getId(), processInstance.getName(),
                            taskInstance.getId(), taskInstance.getName());
                        checkTimeout = false;
                    }
=======
                if (checkTaskTimeout()) {
                    this.checkTimeoutFlag = !alertTimeout();
>>>>>>> 45b097f3
                }
                // updateProcessInstance task instance
                taskInstance = processService.findTaskInstanceById(taskInstance.getId());
                processInstance = processService.findProcessInstanceById(processInstance.getId());
                Thread.sleep(Constants.SLEEP_TIME_MILLIS);
            } catch (Exception e) {
                logger.error("exception", e);
                if (processInstance != null) {
                    logger.error("wait task quit failed, instance id:{}, task id:{}",
                        processInstance.getId(), taskInstance.getId());
                }
            }
        }
        return true;
    }

    /**
     * pause task if task have not been dispatched to worker, do not dispatch anymore.
     */
    public void pauseTask() {
        taskInstance = processService.findTaskInstanceById(taskInstance.getId());
        if (taskInstance == null) {
            return;
        }
        if (StringUtils.isBlank(taskInstance.getHost())) {
            taskInstance.setState(ExecutionStatus.PAUSE);
            taskInstance.setEndTime(new Date());
            processService.updateTaskInstance(taskInstance);
        }
    }

    /**
     * task instance add queue , waiting worker to kill
     */
    private void cancelTaskInstance() throws Exception {
        if (alreadyKilled) {
            return;
        }
        alreadyKilled = true;
        taskInstance = processService.findTaskInstanceById(taskInstance.getId());
        if (StringUtils.isBlank(taskInstance.getHost())) {
            taskInstance.setState(ExecutionStatus.KILL);
            taskInstance.setEndTime(new Date());
            processService.updateTaskInstance(taskInstance);
            return;
        }

        TaskKillRequestCommand killCommand = new TaskKillRequestCommand();
        killCommand.setTaskInstanceId(taskInstance.getId());

        ExecutionContext executionContext = new ExecutionContext(killCommand.convert2Command(), ExecutorType.WORKER);

        Host host = Host.of(taskInstance.getHost());
        executionContext.setHost(host);

        nettyExecutorManager.executeDirectly(executionContext);

        logger.info("master kill taskInstance name :{} taskInstance id:{}",
            taskInstance.getName(), taskInstance.getId());
    }

    /**
     * whether exists valid worker group
     *
     * @param taskInstanceWorkerGroup taskInstanceWorkerGroup
     * @return whether exists
     */
    public Boolean existsValidWorkerGroup(String taskInstanceWorkerGroup) {
        Set<String> workerGroups = zookeeperRegistryCenter.getWorkerGroupDirectly();
        // not worker group
        if (CollectionUtils.isEmpty(workerGroups)) {
            return false;
        }

        // has worker group , but not taskInstance assigned worker group
        if (!workerGroups.contains(taskInstanceWorkerGroup)) {
            return false;
        }
        Set<String> workers = zookeeperRegistryCenter.getWorkerGroupNodesDirectly(taskInstanceWorkerGroup);
        if (CollectionUtils.isEmpty(workers)) {
            return false;
        }
        return true;
    }

<<<<<<< HEAD
    /**
     * get task timeout parameter
     *
     * @return TaskTimeoutParameter
     */
    private TaskTimeoutParameter getTaskTimeoutParameter() {
        String taskJson = taskInstance.getTaskJson();
        TaskNode taskNode = JSONUtils.parseObject(taskJson, TaskNode.class);
        return taskNode.getTaskTimeoutParameter();
    }
=======
>>>>>>> 45b097f3
}<|MERGE_RESOLUTION|>--- conflicted
+++ resolved
@@ -122,20 +122,7 @@
         // query new state
         taskInstance = processService.findTaskInstanceById(taskInstance.getId());
         logger.info("wait task: process id: {}, task id:{}, task name:{} complete",
-<<<<<<< HEAD
-            this.taskInstance.getProcessInstanceId(), this.taskInstance.getId(), this.taskInstance.getName());
-        // task time out
-        boolean checkTimeout = false;
-        TaskTimeoutParameter taskTimeoutParameter = getTaskTimeoutParameter();
-        if (taskTimeoutParameter.getEnable()) {
-            TaskTimeoutStrategy strategy = taskTimeoutParameter.getStrategy();
-            if (strategy == TaskTimeoutStrategy.WARN || strategy == TaskTimeoutStrategy.WARNFAILED) {
-                checkTimeout = true;
-            }
-        }
-=======
                 this.taskInstance.getProcessInstanceId(), this.taskInstance.getId(), this.taskInstance.getName());
->>>>>>> 45b097f3
 
         while (Stopper.isRunning()) {
             try {
@@ -156,22 +143,8 @@
                     taskInstanceCacheManager.removeByTaskInstanceId(taskInstance.getId());
                     break;
                 }
-<<<<<<< HEAD
-                if (checkTimeout) {
-                    long remainTime = DateUtils.getRemainTime(taskInstance.getStartTime(), taskTimeoutParameter.getInterval() * 60L);
-                    if (remainTime < 0) {
-                        logger.warn("task id: {} execution time out", taskInstance.getId());
-                        // process define
-                        ProcessDefinition processDefine = processService.findProcessDefineById(processInstance.getProcessDefinitionId());
-                        // send warn mail
-                        alertDao.sendTaskTimeoutAlert(processInstance.getWarningGroupId(), processInstance.getId(), processInstance.getName(),
-                            taskInstance.getId(), taskInstance.getName());
-                        checkTimeout = false;
-                    }
-=======
                 if (checkTaskTimeout()) {
                     this.checkTimeoutFlag = !alertTimeout();
->>>>>>> 45b097f3
                 }
                 // updateProcessInstance task instance
                 taskInstance = processService.findTaskInstanceById(taskInstance.getId());
@@ -257,7 +230,6 @@
         return true;
     }
 
-<<<<<<< HEAD
     /**
      * get task timeout parameter
      *
@@ -268,6 +240,4 @@
         TaskNode taskNode = JSONUtils.parseObject(taskJson, TaskNode.class);
         return taskNode.getTaskTimeoutParameter();
     }
-=======
->>>>>>> 45b097f3
 }