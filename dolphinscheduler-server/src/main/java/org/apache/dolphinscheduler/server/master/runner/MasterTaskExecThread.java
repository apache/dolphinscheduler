/*
 * Licensed to the Apache Software Foundation (ASF) under one or more
 * contributor license agreements.  See the NOTICE file distributed with
 * this work for additional information regarding copyright ownership.
 * The ASF licenses this file to You under the Apache License, Version 2.0
 * (the "License"); you may not use this file except in compliance with
 * the License.  You may obtain a copy of the License at
 *
 *    http://www.apache.org/licenses/LICENSE-2.0
 *
 * Unless required by applicable law or agreed to in writing, software
 * distributed under the License is distributed on an "AS IS" BASIS,
 * WITHOUT WARRANTIES OR CONDITIONS OF ANY KIND, either express or implied.
 * See the License for the specific language governing permissions and
 * limitations under the License.
 */

package org.apache.dolphinscheduler.server.master.runner;

import org.apache.dolphinscheduler.common.Constants;
import org.apache.dolphinscheduler.common.enums.ExecutionStatus;
import org.apache.dolphinscheduler.common.enums.TaskTimeoutStrategy;
import org.apache.dolphinscheduler.common.model.TaskNode;
import org.apache.dolphinscheduler.common.task.TaskTimeoutParameter;
import org.apache.dolphinscheduler.common.thread.Stopper;
import org.apache.dolphinscheduler.common.utils.CollectionUtils;
import org.apache.dolphinscheduler.common.utils.DateUtils;
import org.apache.dolphinscheduler.common.utils.JSONUtils;
import org.apache.dolphinscheduler.common.utils.StringUtils;
import org.apache.dolphinscheduler.dao.entity.ProcessDefinition;
import org.apache.dolphinscheduler.dao.entity.TaskInstance;
import org.apache.dolphinscheduler.remote.command.TaskKillRequestCommand;
import org.apache.dolphinscheduler.remote.utils.Host;
import org.apache.dolphinscheduler.server.master.cache.TaskInstanceCacheManager;
import org.apache.dolphinscheduler.server.master.cache.impl.TaskInstanceCacheManagerImpl;
import org.apache.dolphinscheduler.server.master.dispatch.context.ExecutionContext;
import org.apache.dolphinscheduler.server.master.dispatch.enums.ExecutorType;
import org.apache.dolphinscheduler.server.master.dispatch.executor.NettyExecutorManager;
import org.apache.dolphinscheduler.server.registry.ZookeeperRegistryCenter;
import org.apache.dolphinscheduler.service.bean.SpringApplicationContext;

import java.util.Date;
import java.util.Set;

/**
 * master task exec thread
 */
public class MasterTaskExecThread extends MasterBaseTaskExecThread {

    /**
     * taskInstance state manager
     */
    private TaskInstanceCacheManager taskInstanceCacheManager;


    private NettyExecutorManager nettyExecutorManager;


    /**
     * zookeeper register center
     */
    private ZookeeperRegistryCenter zookeeperRegistryCenter;

    /**
     * constructor of MasterTaskExecThread
     *
     * @param taskInstance task instance
     */
    public MasterTaskExecThread(TaskInstance taskInstance) {
        super(taskInstance);
        this.taskInstanceCacheManager = SpringApplicationContext.getBean(TaskInstanceCacheManagerImpl.class);
        this.nettyExecutorManager = SpringApplicationContext.getBean(NettyExecutorManager.class);
        this.zookeeperRegistryCenter = SpringApplicationContext.getBean(ZookeeperRegistryCenter.class);
    }

    /**
     * get task instance
     *
     * @return TaskInstance
     */
    @Override
    public TaskInstance getTaskInstance() {
        return this.taskInstance;
    }

    /**
     * whether already Killed,default false
     */
    private boolean alreadyKilled = false;

    /**
     * submit task instance and wait complete
     *
     * @return true is task quit is true
     */
    @Override
    public Boolean submitWaitComplete() {
        Boolean result = false;
        this.taskInstance = submit();
        if (this.taskInstance == null) {
            logger.error("submit task instance to mysql and queue failed , please check and fix it");
            return result;
        }
        if (!this.taskInstance.getState().typeIsFinished()) {
            result = waitTaskQuit();
        }
        taskInstance.setEndTime(new Date());
        processService.updateTaskInstance(taskInstance);
        logger.info("task :{} id:{}, process id:{}, exec thread completed ",
            this.taskInstance.getName(), taskInstance.getId(), processInstance.getId());
        return result;
    }

    /**
     * polling db
     * <p>
     * wait task quit
     *
     * @return true if task quit success
     */
    public Boolean waitTaskQuit() {
        // query new state
        taskInstance = processService.findTaskInstanceById(taskInstance.getId());
        logger.info("wait task: process id: {}, task id:{}, task name:{} complete",
                this.taskInstance.getProcessInstanceId(), this.taskInstance.getId(), this.taskInstance.getName());

        while (Stopper.isRunning()) {
            try {
                if (this.processInstance == null) {
                    logger.error("process instance not exists , master task exec thread exit");
                    return true;
                }
                // task instance add queue , waiting worker to kill
                if (this.cancel || this.processInstance.getState() == ExecutionStatus.READY_STOP) {
                    cancelTaskInstance();
                }
                if (processInstance.getState() == ExecutionStatus.READY_PAUSE) {
                    pauseTask();
                }
                // task instance finished
                if (taskInstance.getState().typeIsFinished()) {
                    // if task is final result , then remove taskInstance from cache
                    taskInstanceCacheManager.removeByTaskInstanceId(taskInstance.getId());
                    break;
                }
                if (checkTaskTimeout()) {
                    this.checkTimeoutFlag = !alertTimeout();
                }
                // updateProcessInstance task instance
                taskInstance = processService.findTaskInstanceById(taskInstance.getId());
                processInstance = processService.findProcessInstanceById(processInstance.getId());
                Thread.sleep(Constants.SLEEP_TIME_MILLIS);
            } catch (Exception e) {
                logger.error("exception", e);
                if (processInstance != null) {
                    logger.error("wait task quit failed, instance id:{}, task id:{}",
                        processInstance.getId(), taskInstance.getId());
                }
            }
        }
        return true;
    }

    /**
     * pause task if task have not been dispatched to worker, do not dispatch anymore.
     */
    public void pauseTask() {
        taskInstance = processService.findTaskInstanceById(taskInstance.getId());
        if (taskInstance == null) {
            return;
        }
        if (StringUtils.isBlank(taskInstance.getHost())) {
            taskInstance.setState(ExecutionStatus.PAUSE);
            taskInstance.setEndTime(new Date());
            processService.updateTaskInstance(taskInstance);
        }
    }

    /**
     * task instance add queue , waiting worker to kill
     */
    private void cancelTaskInstance() throws Exception {
        if (alreadyKilled) {
            return;
        }
        alreadyKilled = true;
        taskInstance = processService.findTaskInstanceById(taskInstance.getId());
        if (StringUtils.isBlank(taskInstance.getHost())) {
            taskInstance.setState(ExecutionStatus.KILL);
            taskInstance.setEndTime(new Date());
            processService.updateTaskInstance(taskInstance);
            return;
        }

        TaskKillRequestCommand killCommand = new TaskKillRequestCommand();
        killCommand.setTaskInstanceId(taskInstance.getId());

        ExecutionContext executionContext = new ExecutionContext(killCommand.convert2Command(), ExecutorType.WORKER);

        Host host = Host.of(taskInstance.getHost());
        executionContext.setHost(host);

        nettyExecutorManager.executeDirectly(executionContext);

        logger.info("master kill taskInstance name :{} taskInstance id:{}",
            taskInstance.getName(), taskInstance.getId());
    }

    /**
     * whether exists valid worker group
     *
     * @param taskInstanceWorkerGroup taskInstanceWorkerGroup
     * @return whether exists
     */
    public Boolean existsValidWorkerGroup(String taskInstanceWorkerGroup) {
        Set<String> workerGroups = zookeeperRegistryCenter.getWorkerGroupDirectly();
        // not worker group
        if (CollectionUtils.isEmpty(workerGroups)) {
            return false;
        }

        // has worker group , but not taskInstance assigned worker group
        if (!workerGroups.contains(taskInstanceWorkerGroup)) {
            return false;
        }
        Set<String> workers = zookeeperRegistryCenter.getWorkerGroupNodesDirectly(taskInstanceWorkerGroup);
        if (CollectionUtils.isEmpty(workers)) {
            return false;
        }
        return true;
    }

<<<<<<< HEAD
    /**
     * get task timeout parameter
     *
     * @return TaskTimeoutParameter
     */
    private TaskTimeoutParameter getTaskTimeoutParameter() {
        String taskJson = taskInstance.getTaskJson();
        TaskNode taskNode = JSONUtils.parseObject(taskJson, TaskNode.class);
        return taskNode.getTaskTimeoutParameter();
    }
=======
>>>>>>> 690e4eae
}<|MERGE_RESOLUTION|>--- conflicted
+++ resolved
@@ -230,17 +230,4 @@
         return true;
     }
 
-<<<<<<< HEAD
-    /**
-     * get task timeout parameter
-     *
-     * @return TaskTimeoutParameter
-     */
-    private TaskTimeoutParameter getTaskTimeoutParameter() {
-        String taskJson = taskInstance.getTaskJson();
-        TaskNode taskNode = JSONUtils.parseObject(taskJson, TaskNode.class);
-        return taskNode.getTaskTimeoutParameter();
-    }
-=======
->>>>>>> 690e4eae
 }