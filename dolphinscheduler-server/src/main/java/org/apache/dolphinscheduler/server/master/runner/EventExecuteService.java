--- conflicted
+++ resolved
@@ -124,15 +124,9 @@
                 continue;
             }
             int processInstanceId = workflowExecuteThread.getProcessInstance().getId();
-<<<<<<< HEAD
-            logger.info("handle process instance : {} events, count:{}",
-                processInstanceId,
-                workflowExecuteThread.eventSize());
-=======
             logger.info("handle process instance : {} , events count:{}",
                     processInstanceId,
                     workflowExecuteThread.eventSize());
->>>>>>> 4d0869fc
             logger.info("already exists handler process size:{}", this.eventHandlerMap.size());
             eventHandlerMap.put(workflowExecuteThread.getKey(), workflowExecuteThread);
             ListenableFuture future = this.listeningExecutorService.submit(workflowExecuteThread);
