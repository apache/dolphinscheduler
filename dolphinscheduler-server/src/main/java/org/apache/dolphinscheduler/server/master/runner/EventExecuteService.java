--- conflicted
+++ resolved
@@ -118,12 +118,8 @@
         for (WorkflowExecuteThread workflowExecuteThread : this.processInstanceExecCacheManager.getAll()) {
             if (workflowExecuteThread.eventSize() == 0
                     || StringUtils.isEmpty(workflowExecuteThread.getKey())
-<<<<<<< HEAD
-                    || eventHandlerMap.containsKey(workflowExecuteThread.getKey()) || !workflowExecuteThread.isStart()) {
-=======
                     || !workflowExecuteThread.isStart()
                     || eventHandlerMap.containsKey(workflowExecuteThread.getKey())) {
->>>>>>> da35c17c
                 continue;
             }
             int processInstanceId = workflowExecuteThread.getProcessInstance().getId();
