/*
 * Licensed to the Apache Software Foundation (ASF) under one or more
 * contributor license agreements.  See the NOTICE file distributed with
 * this work for additional information regarding copyright ownership.
 * The ASF licenses this file to You under the Apache License, Version 2.0
 * (the "License"); you may not use this file except in compliance with
 * the License.  You may obtain a copy of the License at
 *
 *    http://www.apache.org/licenses/LICENSE-2.0
 *
 * Unless required by applicable law or agreed to in writing, software
 * distributed under the License is distributed on an "AS IS" BASIS,
 * WITHOUT WARRANTIES OR CONDITIONS OF ANY KIND, either express or implied.
 * See the License for the specific language governing permissions and
 * limitations under the License.
 */

package org.apache.dolphinscheduler.server.master.runner.task;

import static org.apache.dolphinscheduler.common.Constants.ADDRESS;
import static org.apache.dolphinscheduler.common.Constants.DATABASE;
import static org.apache.dolphinscheduler.common.Constants.JDBC_URL;
import static org.apache.dolphinscheduler.common.Constants.OTHER;
import static org.apache.dolphinscheduler.common.Constants.PASSWORD;
import static org.apache.dolphinscheduler.common.Constants.SINGLE_SLASH;
import static org.apache.dolphinscheduler.common.Constants.USER;
import static org.apache.dolphinscheduler.spi.task.dq.utils.DataQualityConstants.COMPARISON_NAME;
import static org.apache.dolphinscheduler.spi.task.dq.utils.DataQualityConstants.COMPARISON_TABLE;
import static org.apache.dolphinscheduler.spi.task.dq.utils.DataQualityConstants.COMPARISON_TYPE;
import static org.apache.dolphinscheduler.spi.task.dq.utils.DataQualityConstants.SRC_CONNECTOR_TYPE;
import static org.apache.dolphinscheduler.spi.task.dq.utils.DataQualityConstants.SRC_DATASOURCE_ID;
import static org.apache.dolphinscheduler.spi.task.dq.utils.DataQualityConstants.TARGET_CONNECTOR_TYPE;
import static org.apache.dolphinscheduler.spi.task.dq.utils.DataQualityConstants.TARGET_DATASOURCE_ID;

import org.apache.dolphinscheduler.common.Constants;
import org.apache.dolphinscheduler.common.enums.DbType;
import org.apache.dolphinscheduler.common.enums.ExecutionStatus;
import org.apache.dolphinscheduler.common.enums.SqoopJobType;
import org.apache.dolphinscheduler.common.enums.TaskType;
import org.apache.dolphinscheduler.common.enums.UdfType;
import org.apache.dolphinscheduler.common.process.ResourceInfo;
import org.apache.dolphinscheduler.common.task.AbstractParameters;
import org.apache.dolphinscheduler.common.task.datax.DataxParameters;
import org.apache.dolphinscheduler.common.task.dq.DataQualityParameters;
import org.apache.dolphinscheduler.common.task.procedure.ProcedureParameters;
import org.apache.dolphinscheduler.common.task.sql.SqlParameters;
import org.apache.dolphinscheduler.common.task.sqoop.SqoopParameters;
import org.apache.dolphinscheduler.common.task.sqoop.sources.SourceMysqlParameter;
import org.apache.dolphinscheduler.common.task.sqoop.targets.TargetMysqlParameter;
import org.apache.dolphinscheduler.common.utils.HadoopUtils;
import org.apache.dolphinscheduler.common.utils.JSONUtils;
import org.apache.dolphinscheduler.common.utils.PropertyUtils;
import org.apache.dolphinscheduler.common.utils.StringUtils;
import org.apache.dolphinscheduler.common.utils.TaskParametersUtils;
import org.apache.dolphinscheduler.dao.datasource.SpringConnectionFactory;
import org.apache.dolphinscheduler.dao.entity.DataSource;
import org.apache.dolphinscheduler.dao.entity.DqComparisonType;
import org.apache.dolphinscheduler.dao.entity.DqRule;
import org.apache.dolphinscheduler.dao.entity.DqRuleExecuteSql;
import org.apache.dolphinscheduler.dao.entity.DqRuleInputEntry;
import org.apache.dolphinscheduler.dao.entity.ProcessInstance;
import org.apache.dolphinscheduler.dao.entity.Resource;
import org.apache.dolphinscheduler.dao.entity.TaskInstance;
import org.apache.dolphinscheduler.dao.entity.Tenant;
import org.apache.dolphinscheduler.dao.entity.UdfFunc;
import org.apache.dolphinscheduler.server.builder.TaskExecutionContextBuilder;
import org.apache.dolphinscheduler.service.bean.SpringApplicationContext;
import org.apache.dolphinscheduler.service.process.ProcessService;
import org.apache.dolphinscheduler.service.queue.entity.TaskExecutionContext;
import org.apache.dolphinscheduler.spi.enums.ResourceType;
import org.apache.dolphinscheduler.spi.task.dq.enums.ConnectorType;
import org.apache.dolphinscheduler.spi.task.dq.enums.ExecuteSqlType;
import org.apache.dolphinscheduler.spi.task.dq.model.JdbcInfo;
import org.apache.dolphinscheduler.spi.task.dq.utils.JdbcUrlParser;
import org.apache.dolphinscheduler.spi.task.request.DataQualityTaskExecutionContext;
import org.apache.dolphinscheduler.spi.task.request.DataxTaskExecutionContext;
import org.apache.dolphinscheduler.spi.task.request.ProcedureTaskExecutionContext;
import org.apache.dolphinscheduler.spi.task.request.SQLTaskExecutionContext;
import org.apache.dolphinscheduler.spi.task.request.SqoopTaskExecutionContext;
import org.apache.dolphinscheduler.spi.task.request.UdfFuncRequest;

<<<<<<< HEAD
import java.sql.SQLException;
import java.util.ArrayList;
=======
import org.apache.commons.collections.CollectionUtils;
import org.apache.commons.lang.StringUtils;

>>>>>>> c78fd247
import java.util.HashMap;
import java.util.List;
import java.util.Map;
import java.util.Properties;
import java.util.Set;
import java.util.stream.Collectors;
import java.util.stream.Stream;

import org.slf4j.Logger;
import org.slf4j.LoggerFactory;

<<<<<<< HEAD
import com.alibaba.druid.pool.DruidDataSource;
=======
import com.google.common.base.Enums;
import com.google.common.base.Strings;
>>>>>>> c78fd247

public abstract class BaseTaskProcessor implements ITaskProcessor {

    protected Logger logger = LoggerFactory.getLogger(getClass());

    protected boolean killed = false;

    protected boolean paused = false;

    protected boolean timeout = false;

    protected TaskInstance taskInstance = null;

    protected ProcessInstance processInstance;

    protected ProcessService processService = SpringApplicationContext.getBean(ProcessService.class);

    protected SpringConnectionFactory springConnectionFactory =
                        SpringApplicationContext.getBean(SpringConnectionFactory.class);

    /**
     * pause task, common tasks donot need this.
     *
     * @return
     */
    protected abstract boolean pauseTask();

    /**
     * kill task, all tasks need to realize this function
     *
     * @return
     */
    protected abstract boolean killTask();

    /**
     * task timeout process
     * @return
     */
    protected abstract boolean taskTimeout();

    @Override
    public void run() {
    }

    @Override
    public boolean action(TaskAction taskAction) {

        switch (taskAction) {
            case STOP:
                return stop();
            case PAUSE:
                return pause();
            case TIMEOUT:
                return timeout();
            default:
                logger.error("unknown task action: {}", taskAction.toString());

        }
        return false;
    }

    protected boolean timeout() {
        if (timeout) {
            return true;
        }
        timeout = taskTimeout();
        return timeout;
    }

    /**
     * @return
     */
    protected boolean pause() {
        if (paused) {
            return true;
        }
        paused = pauseTask();
        return paused;
    }

    protected boolean stop() {
        if (killed) {
            return true;
        }
        killed = killTask();
        return killed;
    }

    @Override
    public String getType() {
        return null;
    }

    /**
     * get TaskExecutionContext
     *
     * @param taskInstance taskInstance
     * @return TaskExecutionContext
     */
    protected TaskExecutionContext getTaskExecutionContext(TaskInstance taskInstance) {
        int userId = taskInstance.getProcessDefine() == null ? 0 : taskInstance.getProcessDefine().getUserId();
        Tenant tenant = processService.getTenantForProcess(taskInstance.getProcessInstance().getTenantId(), userId);

        // verify tenant is null
        if (verifyTenantIsNull(tenant, taskInstance)) {
            processService.changeTaskState(taskInstance, ExecutionStatus.FAILURE,
                    taskInstance.getStartTime(),
                    taskInstance.getHost(),
                    null,
<<<<<<< HEAD
                    null);
=======
                    null
            );
>>>>>>> c78fd247
            return null;
        }
        // set queue for process instance, user-specified queue takes precedence over tenant queue
        String userQueue = processService.queryUserQueueByProcessInstance(taskInstance.getProcessInstance());
        taskInstance.getProcessInstance().setQueue(StringUtils.isEmpty(userQueue) ? tenant.getQueue() : userQueue);
        taskInstance.getProcessInstance().setTenantCode(tenant.getTenantCode());
        taskInstance.setResources(getResourceFullNames(taskInstance));

        SQLTaskExecutionContext sqlTaskExecutionContext = new SQLTaskExecutionContext();
        DataxTaskExecutionContext dataxTaskExecutionContext = new DataxTaskExecutionContext();
        ProcedureTaskExecutionContext procedureTaskExecutionContext = new ProcedureTaskExecutionContext();
        SqoopTaskExecutionContext sqoopTaskExecutionContext = new SqoopTaskExecutionContext();
        DataQualityTaskExecutionContext dataQualityTaskExecutionContext = new DataQualityTaskExecutionContext();

        // SQL task
        if (TaskType.SQL.getDesc().equalsIgnoreCase(taskInstance.getTaskType())) {
            setSQLTaskRelation(sqlTaskExecutionContext, taskInstance);
        }

        // DATAX task
        if (TaskType.DATAX.getDesc().equalsIgnoreCase(taskInstance.getTaskType())) {
            setDataxTaskRelation(dataxTaskExecutionContext, taskInstance);
        }

        // procedure task
        if (TaskType.PROCEDURE.getDesc().equalsIgnoreCase(taskInstance.getTaskType())) {
            setProcedureTaskRelation(procedureTaskExecutionContext, taskInstance);
        }

        if (TaskType.SQOOP.getDesc().equalsIgnoreCase(taskInstance.getTaskType())) {
            setSqoopTaskRelation(sqoopTaskExecutionContext, taskInstance);
        }

        if (TaskType.DATA_QUALITY.getDesc().equalsIgnoreCase(taskInstance.getTaskType())) {
            setDataQualityTaskRelation(dataQualityTaskExecutionContext,taskInstance,tenant.getTenantCode());
        }

        return TaskExecutionContextBuilder.get()
                .buildTaskInstanceRelatedInfo(taskInstance)
                .buildTaskDefinitionRelatedInfo(taskInstance.getTaskDefine())
                .buildProcessInstanceRelatedInfo(taskInstance.getProcessInstance())
                .buildProcessDefinitionRelatedInfo(taskInstance.getProcessDefine())
                .buildSQLTaskRelatedInfo(sqlTaskExecutionContext)
                .buildDataxTaskRelatedInfo(dataxTaskExecutionContext)
                .buildProcedureTaskRelatedInfo(procedureTaskExecutionContext)
                .buildSqoopTaskRelatedInfo(sqoopTaskExecutionContext)
                .buildDataQualityTaskRelatedInfo(dataQualityTaskExecutionContext)
                .create();
    }

    /**
     * set procedure task relation
     *
     * @param procedureTaskExecutionContext procedureTaskExecutionContext
     * @param taskInstance taskInstance
     */
    private void setProcedureTaskRelation(ProcedureTaskExecutionContext procedureTaskExecutionContext, TaskInstance taskInstance) {
        ProcedureParameters procedureParameters = JSONUtils.parseObject(taskInstance.getTaskParams(), ProcedureParameters.class);
        int datasourceId = procedureParameters.getDatasource();
        DataSource datasource = processService.findDataSourceById(datasourceId);
        procedureTaskExecutionContext.setConnectionParams(datasource.getConnectionParams());
    }

    /**
     * set datax task relation
     *
     * @param dataxTaskExecutionContext dataxTaskExecutionContext
     * @param taskInstance taskInstance
     */
    protected void setDataxTaskRelation(DataxTaskExecutionContext dataxTaskExecutionContext, TaskInstance taskInstance) {
        DataxParameters dataxParameters = JSONUtils.parseObject(taskInstance.getTaskParams(), DataxParameters.class);

        DataSource dbSource = processService.findDataSourceById(dataxParameters.getDataSource());
        DataSource dbTarget = processService.findDataSourceById(dataxParameters.getDataTarget());

        if (dbSource != null) {
            dataxTaskExecutionContext.setDataSourceId(dataxParameters.getDataSource());
            dataxTaskExecutionContext.setSourcetype(dbSource.getType().getCode());
            dataxTaskExecutionContext.setSourceConnectionParams(dbSource.getConnectionParams());
        }

        if (dbTarget != null) {
            dataxTaskExecutionContext.setDataTargetId(dataxParameters.getDataTarget());
            dataxTaskExecutionContext.setTargetType(dbTarget.getType().getCode());
            dataxTaskExecutionContext.setTargetConnectionParams(dbTarget.getConnectionParams());
        }
    }

    /**
     * set sqoop task relation
     *
     * @param sqoopTaskExecutionContext sqoopTaskExecutionContext
     * @param taskInstance taskInstance
     */
    private void setSqoopTaskRelation(SqoopTaskExecutionContext sqoopTaskExecutionContext, TaskInstance taskInstance) {
        SqoopParameters sqoopParameters = JSONUtils.parseObject(taskInstance.getTaskParams(), SqoopParameters.class);

        // sqoop job type is template set task relation
        if (sqoopParameters.getJobType().equals(SqoopJobType.TEMPLATE.getDescp())) {
            SourceMysqlParameter sourceMysqlParameter = JSONUtils.parseObject(sqoopParameters.getSourceParams(), SourceMysqlParameter.class);
            TargetMysqlParameter targetMysqlParameter = JSONUtils.parseObject(sqoopParameters.getTargetParams(), TargetMysqlParameter.class);

            DataSource dataSource = processService.findDataSourceById(sourceMysqlParameter.getSrcDatasource());
            DataSource dataTarget = processService.findDataSourceById(targetMysqlParameter.getTargetDatasource());

            if (dataSource != null) {
                sqoopTaskExecutionContext.setDataSourceId(dataSource.getId());
                sqoopTaskExecutionContext.setSourcetype(dataSource.getType().getCode());
                sqoopTaskExecutionContext.setSourceConnectionParams(dataSource.getConnectionParams());
            }

            if (dataTarget != null) {
                sqoopTaskExecutionContext.setDataTargetId(dataTarget.getId());
                sqoopTaskExecutionContext.setTargetType(dataTarget.getType().getCode());
                sqoopTaskExecutionContext.setTargetConnectionParams(dataTarget.getConnectionParams());
            }
        }
    }

    /**
     * set data quality task relation
     *
     * @param dataQualityTaskExecutionContext dataQualityTaskExecutionContext
     * @param taskInstance taskInstance
     */
    private void setDataQualityTaskRelation(DataQualityTaskExecutionContext dataQualityTaskExecutionContext, TaskInstance taskInstance, String tenantCode) {
        DataQualityParameters dataQualityParameters =
                JSONUtils.parseObject(taskInstance.getTaskParams(), DataQualityParameters.class);
        if (dataQualityParameters == null) {
            return;
        }

        Map<String,String> config = dataQualityParameters.getRuleInputParameter();

        int ruleId = dataQualityParameters.getRuleId();
        DqRule dqRule = processService.getDqRule(ruleId);
        if (dqRule == null) {
            logger.error("can not get DqRule by id {}",ruleId);
            return;
        }

        dataQualityTaskExecutionContext.setRuleId(ruleId);
        dataQualityTaskExecutionContext.setRuleType(dqRule.getType());
        dataQualityTaskExecutionContext.setRuleName(dqRule.getName());

        List<DqRuleInputEntry> ruleInputEntryList = processService.getRuleInputEntry(ruleId);
        if (CollectionUtils.isEmpty(ruleInputEntryList)) {
            logger.error("{} rule input entry list is empty ",ruleId);
            return;
        }
        List<DqRuleExecuteSql> executeSqlList = processService.getDqExecuteSql(ruleId);
        setComparisonParams(dataQualityTaskExecutionContext, config, ruleInputEntryList, executeSqlList);
        dataQualityTaskExecutionContext.setRuleInputEntryList(JSONUtils.toJsonString(ruleInputEntryList));
        dataQualityTaskExecutionContext.setExecuteSqlList(JSONUtils.toJsonString(executeSqlList));

        dataQualityTaskExecutionContext.setHdfsPath(
                PropertyUtils.getString(Constants.FS_DEFAULTFS)
                + PropertyUtils.getString(
                        Constants.DATA_QUALITY_ERROR_OUTPUT_PATH,
                        "/user/" + tenantCode + "/data_quality_error_data"));

        setSourceConfig(dataQualityTaskExecutionContext, config);
        setTargetConfig(dataQualityTaskExecutionContext, config);
        setWriterConfig(dataQualityTaskExecutionContext);
        setStatisticsValueWriterConfig(dataQualityTaskExecutionContext);
    }

    private void setComparisonParams(DataQualityTaskExecutionContext dataQualityTaskExecutionContext,
                                     Map<String, String> config,
                                     List<DqRuleInputEntry> ruleInputEntryList,
                                     List<DqRuleExecuteSql> executeSqlList) {
        if (config.get(COMPARISON_TYPE) != null) {
            int comparisonTypeId = Integer.parseInt(config.get(COMPARISON_TYPE));
            // comparison type id 1 is fixed value ,do not need set param
            if (comparisonTypeId > 1) {
                DqComparisonType type = processService.getComparisonTypeById(comparisonTypeId);
                if (type != null) {
                    DqRuleInputEntry comparisonName = new DqRuleInputEntry();
                    comparisonName.setField(COMPARISON_NAME);
                    comparisonName.setValue(type.getName());
                    ruleInputEntryList.add(comparisonName);

                    DqRuleInputEntry comparisonTable = new DqRuleInputEntry();
                    comparisonTable.setField(COMPARISON_TABLE);
                    comparisonTable.setValue(type.getOutputTable());
                    ruleInputEntryList.add(comparisonTable);

                    if (executeSqlList == null) {
                        executeSqlList = new ArrayList<>();
                    }

                    DqRuleExecuteSql dqRuleExecuteSql = new DqRuleExecuteSql();
                    dqRuleExecuteSql.setType(ExecuteSqlType.MIDDLE.getCode());
                    dqRuleExecuteSql.setIndex(1);
                    dqRuleExecuteSql.setSql(type.getExecuteSql());
                    dqRuleExecuteSql.setTableAlias(type.getOutputTable());
                    executeSqlList.add(0,dqRuleExecuteSql);

                    if (Boolean.TRUE.equals(type.getInnerSource())) {
                        dataQualityTaskExecutionContext.setComparisonNeedStatisticsValueTable(true);
                    }
                }
            } else if (comparisonTypeId == 1) {
                dataQualityTaskExecutionContext.setCompareWithFixedValue(true);
            }
        }
    }

    public DataSource getDefaultDataSource() {
        DataSource dataSource = new DataSource();

        try {
            DruidDataSource druidDataSource = (DruidDataSource)springConnectionFactory.dataSource();
            dataSource.setUserName(druidDataSource.getUsername());
            JdbcInfo jdbcInfo = JdbcUrlParser.getJdbcInfo(druidDataSource.getUrl());
            if (jdbcInfo != null) {
                Properties properties = new Properties();
                properties.setProperty(USER,druidDataSource.getUsername());
                properties.setProperty(PASSWORD,druidDataSource.getPassword());
                properties.setProperty(DATABASE, jdbcInfo.getDatabase());
                properties.setProperty(ADDRESS,jdbcInfo.getAddress());
                properties.setProperty(OTHER,jdbcInfo.getParams());
                properties.setProperty(JDBC_URL,jdbcInfo.getAddress() + SINGLE_SLASH + jdbcInfo.getDatabase());
                dataSource.setType(DbType.of(JdbcUrlParser.getDbType(jdbcInfo.getDriverName()).getCode()));
                dataSource.setConnectionParams(JSONUtils.toJsonString(properties));
            }
        } catch (SQLException e) {
            logger.error("can not get data source error , {}", e.getMessage());
        }

        return dataSource;
    }

    private void setStatisticsValueWriterConfig(DataQualityTaskExecutionContext dataQualityTaskExecutionContext) {
        DataSource dataSource = getDefaultDataSource();
        ConnectorType writerConnectorType = ConnectorType.of(dataSource.getType().isHive() ? 1 : 0);
        dataQualityTaskExecutionContext.setStatisticsValueConnectorType(writerConnectorType.getDescription());
        dataQualityTaskExecutionContext.setStatisticsValueType(dataSource.getType().getCode());
        dataQualityTaskExecutionContext.setStatisticsValueWriterConnectionParams(dataSource.getConnectionParams());
        dataQualityTaskExecutionContext.setStatisticsValueTable("t_ds_dq_task_statistics_value");
    }

    private void setWriterConfig(DataQualityTaskExecutionContext dataQualityTaskExecutionContext) {
        DataSource dataSource = getDefaultDataSource();
        ConnectorType writerConnectorType = ConnectorType.of(dataSource.getType().isHive() ? 1 : 0);
        dataQualityTaskExecutionContext.setWriterConnectorType(writerConnectorType.getDescription());
        dataQualityTaskExecutionContext.setWriterType(dataSource.getType().getCode());
        dataQualityTaskExecutionContext.setWriterConnectionParams(dataSource.getConnectionParams());
        dataQualityTaskExecutionContext.setWriterTable("t_ds_dq_execute_result");
    }

    private void setTargetConfig(DataQualityTaskExecutionContext dataQualityTaskExecutionContext, Map<String, String> config) {
        if (StringUtils.isNotEmpty(config.get(TARGET_DATASOURCE_ID))) {
            DataSource dataSource = processService.findDataSourceById(Integer.parseInt(config.get(TARGET_DATASOURCE_ID)));
            if (dataSource != null) {
                ConnectorType targetConnectorType = ConnectorType.of(
                        DbType.of(Integer.parseInt(config.get(TARGET_CONNECTOR_TYPE))).isHive() ? 1 : 0);
                dataQualityTaskExecutionContext.setTargetConnectorType(targetConnectorType.getDescription());
                dataQualityTaskExecutionContext.setTargetType(dataSource.getType().getCode());
                dataQualityTaskExecutionContext.setTargetConnectionParams(dataSource.getConnectionParams());
            }
        }
    }

    private void setSourceConfig(DataQualityTaskExecutionContext dataQualityTaskExecutionContext, Map<String, String> config) {
        if (StringUtils.isNotEmpty(config.get(SRC_DATASOURCE_ID))) {
            DataSource dataSource = processService.findDataSourceById(Integer.parseInt(config.get(SRC_DATASOURCE_ID)));
            if (dataSource != null) {
                ConnectorType srcConnectorType = ConnectorType.of(
                        DbType.of(Integer.parseInt(config.get(SRC_CONNECTOR_TYPE))).isHive() ? 1 : 0);
                dataQualityTaskExecutionContext.setSourceConnectorType(srcConnectorType.getDescription());
                dataQualityTaskExecutionContext.setSourceType(dataSource.getType().getCode());
                dataQualityTaskExecutionContext.setSourceConnectionParams(dataSource.getConnectionParams());
            }
        }
    }

    /**
     * set SQL task relation
     *
     * @param sqlTaskExecutionContext sqlTaskExecutionContext
     * @param taskInstance taskInstance
     */
    private void setSQLTaskRelation(SQLTaskExecutionContext sqlTaskExecutionContext, TaskInstance taskInstance) {
        SqlParameters sqlParameters = JSONUtils.parseObject(taskInstance.getTaskParams(), SqlParameters.class);
        int datasourceId = sqlParameters.getDatasource();
        DataSource datasource = processService.findDataSourceById(datasourceId);
        sqlTaskExecutionContext.setConnectionParams(datasource.getConnectionParams());

        sqlTaskExecutionContext.setDefaultFS(HadoopUtils.getInstance().getDefaultFS());

        // whether udf type
        boolean udfTypeFlag = Enums.getIfPresent(UdfType.class, Strings.nullToEmpty(sqlParameters.getType())).isPresent()
            && !StringUtils.isEmpty(sqlParameters.getUdfs());

        if (udfTypeFlag) {
            String[] udfFunIds = sqlParameters.getUdfs().split(",");
            int[] udfFunIdsArray = new int[udfFunIds.length];
            for (int i = 0; i < udfFunIds.length; i++) {
                udfFunIdsArray[i] = Integer.parseInt(udfFunIds[i]);
            }

            List<UdfFunc> udfFuncList = processService.queryUdfFunListByIds(udfFunIdsArray);
            UdfFuncRequest udfFuncRequest;
            Map<UdfFuncRequest, String> udfFuncRequestMap = new HashMap<>();
            for (UdfFunc udfFunc : udfFuncList) {
                udfFuncRequest = JSONUtils.parseObject(JSONUtils.toJsonString(udfFunc), UdfFuncRequest.class);
                String tenantCode = processService.queryTenantCodeByResName(udfFunc.getResourceName(), ResourceType.UDF);
                udfFuncRequestMap.put(udfFuncRequest, tenantCode);
            }
            sqlTaskExecutionContext.setUdfFuncTenantCodeMap(udfFuncRequestMap);
        }
    }

    /**
     * whehter tenant is null
     *
     * @param tenant tenant
     * @param taskInstance taskInstance
     * @return result
     */
    protected boolean verifyTenantIsNull(Tenant tenant, TaskInstance taskInstance) {
        if (tenant == null) {
            logger.error("tenant not exists,process instance id : {},task instance id : {}",
                    taskInstance.getProcessInstance().getId(),
                    taskInstance.getId());
            return true;
        }
        return false;
    }

    /**
     * get resource map key is full name and value is tenantCode
     */
    protected Map<String, String> getResourceFullNames(TaskInstance taskInstance) {
        Map<String, String> resourcesMap = new HashMap<>();
        AbstractParameters baseParam = TaskParametersUtils.getParameters(taskInstance.getTaskType(), taskInstance.getTaskParams());

        if (baseParam != null) {
            List<ResourceInfo> projectResourceFiles = baseParam.getResourceFilesList();
            if (CollectionUtils.isNotEmpty(projectResourceFiles)) {

                // filter the resources that the resource id equals 0
                Set<ResourceInfo> oldVersionResources = projectResourceFiles.stream().filter(t -> t.getId() == 0).collect(Collectors.toSet());
                if (CollectionUtils.isNotEmpty(oldVersionResources)) {
                    oldVersionResources.forEach(t -> resourcesMap.put(t.getRes(), processService.queryTenantCodeByResName(t.getRes(), ResourceType.FILE)));
                }

                // get the resource id in order to get the resource names in batch
                Stream<Integer> resourceIdStream = projectResourceFiles.stream().map(ResourceInfo::getId);
                Set<Integer> resourceIdsSet = resourceIdStream.collect(Collectors.toSet());

                if (CollectionUtils.isNotEmpty(resourceIdsSet)) {
                    Integer[] resourceIds = resourceIdsSet.toArray(new Integer[resourceIdsSet.size()]);

                    List<Resource> resources = processService.listResourceByIds(resourceIds);
                    resources.forEach(t -> resourcesMap.put(t.getFullName(), processService.queryTenantCodeByResName(t.getFullName(), ResourceType.FILE)));
                }
            }
        }

        return resourcesMap;
    }
}<|MERGE_RESOLUTION|>--- conflicted
+++ resolved
@@ -33,7 +33,6 @@
 import static org.apache.dolphinscheduler.spi.task.dq.utils.DataQualityConstants.TARGET_DATASOURCE_ID;
 
 import org.apache.dolphinscheduler.common.Constants;
-import org.apache.dolphinscheduler.common.enums.DbType;
 import org.apache.dolphinscheduler.common.enums.ExecutionStatus;
 import org.apache.dolphinscheduler.common.enums.SqoopJobType;
 import org.apache.dolphinscheduler.common.enums.TaskType;
@@ -52,7 +51,6 @@
 import org.apache.dolphinscheduler.common.utils.PropertyUtils;
 import org.apache.dolphinscheduler.common.utils.StringUtils;
 import org.apache.dolphinscheduler.common.utils.TaskParametersUtils;
-import org.apache.dolphinscheduler.dao.datasource.SpringConnectionFactory;
 import org.apache.dolphinscheduler.dao.entity.DataSource;
 import org.apache.dolphinscheduler.dao.entity.DqComparisonType;
 import org.apache.dolphinscheduler.dao.entity.DqRule;
@@ -67,6 +65,7 @@
 import org.apache.dolphinscheduler.service.bean.SpringApplicationContext;
 import org.apache.dolphinscheduler.service.process.ProcessService;
 import org.apache.dolphinscheduler.service.queue.entity.TaskExecutionContext;
+import org.apache.dolphinscheduler.spi.enums.DbType;
 import org.apache.dolphinscheduler.spi.enums.ResourceType;
 import org.apache.dolphinscheduler.spi.task.dq.enums.ConnectorType;
 import org.apache.dolphinscheduler.spi.task.dq.enums.ExecuteSqlType;
@@ -79,14 +78,9 @@
 import org.apache.dolphinscheduler.spi.task.request.SqoopTaskExecutionContext;
 import org.apache.dolphinscheduler.spi.task.request.UdfFuncRequest;
 
-<<<<<<< HEAD
-import java.sql.SQLException;
+import org.apache.commons.collections.CollectionUtils;
+
 import java.util.ArrayList;
-=======
-import org.apache.commons.collections.CollectionUtils;
-import org.apache.commons.lang.StringUtils;
-
->>>>>>> c78fd247
 import java.util.HashMap;
 import java.util.List;
 import java.util.Map;
@@ -98,12 +92,9 @@
 import org.slf4j.Logger;
 import org.slf4j.LoggerFactory;
 
-<<<<<<< HEAD
-import com.alibaba.druid.pool.DruidDataSource;
-=======
 import com.google.common.base.Enums;
 import com.google.common.base.Strings;
->>>>>>> c78fd247
+import com.zaxxer.hikari.HikariDataSource;
 
 public abstract class BaseTaskProcessor implements ITaskProcessor {
 
@@ -121,8 +112,8 @@
 
     protected ProcessService processService = SpringApplicationContext.getBean(ProcessService.class);
 
-    protected SpringConnectionFactory springConnectionFactory =
-                        SpringApplicationContext.getBean(SpringConnectionFactory.class);
+    protected javax.sql.DataSource defaultDataSource =
+                        SpringApplicationContext.getBean(javax.sql.DataSource.class);
 
     /**
      * pause task, common tasks donot need this.
@@ -213,12 +204,7 @@
                     taskInstance.getStartTime(),
                     taskInstance.getHost(),
                     null,
-<<<<<<< HEAD
                     null);
-=======
-                    null
-            );
->>>>>>> c78fd247
             return null;
         }
         // set queue for process instance, user-specified queue takes precedence over tenant queue
@@ -430,23 +416,19 @@
     public DataSource getDefaultDataSource() {
         DataSource dataSource = new DataSource();
 
-        try {
-            DruidDataSource druidDataSource = (DruidDataSource)springConnectionFactory.dataSource();
-            dataSource.setUserName(druidDataSource.getUsername());
-            JdbcInfo jdbcInfo = JdbcUrlParser.getJdbcInfo(druidDataSource.getUrl());
-            if (jdbcInfo != null) {
-                Properties properties = new Properties();
-                properties.setProperty(USER,druidDataSource.getUsername());
-                properties.setProperty(PASSWORD,druidDataSource.getPassword());
-                properties.setProperty(DATABASE, jdbcInfo.getDatabase());
-                properties.setProperty(ADDRESS,jdbcInfo.getAddress());
-                properties.setProperty(OTHER,jdbcInfo.getParams());
-                properties.setProperty(JDBC_URL,jdbcInfo.getAddress() + SINGLE_SLASH + jdbcInfo.getDatabase());
-                dataSource.setType(DbType.of(JdbcUrlParser.getDbType(jdbcInfo.getDriverName()).getCode()));
-                dataSource.setConnectionParams(JSONUtils.toJsonString(properties));
-            }
-        } catch (SQLException e) {
-            logger.error("can not get data source error , {}", e.getMessage());
+        HikariDataSource hikariDataSource = (HikariDataSource)defaultDataSource;
+        dataSource.setUserName(hikariDataSource.getUsername());
+        JdbcInfo jdbcInfo = JdbcUrlParser.getJdbcInfo(hikariDataSource.getJdbcUrl());
+        if (jdbcInfo != null) {
+            Properties properties = new Properties();
+            properties.setProperty(USER,hikariDataSource.getUsername());
+            properties.setProperty(PASSWORD,hikariDataSource.getPassword());
+            properties.setProperty(DATABASE, jdbcInfo.getDatabase());
+            properties.setProperty(ADDRESS,jdbcInfo.getAddress());
+            properties.setProperty(OTHER,jdbcInfo.getParams());
+            properties.setProperty(JDBC_URL,jdbcInfo.getAddress() + SINGLE_SLASH + jdbcInfo.getDatabase());
+            dataSource.setType(DbType.of(JdbcUrlParser.getDbType(jdbcInfo.getDriverName()).getCode()));
+            dataSource.setConnectionParams(JSONUtils.toJsonString(properties));
         }
 
         return dataSource;
