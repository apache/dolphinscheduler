--- conflicted
+++ resolved
@@ -17,7 +17,6 @@
 
 package org.apache.dolphinscheduler.server.master.dispatch.host.assign;
 
-import org.apache.dolphinscheduler.remote.utils.Constants;
 import org.apache.dolphinscheduler.remote.utils.Host;
 
 /**
@@ -38,11 +37,7 @@
     private double currentWeight;
 
     public HostWeight(Host host, double cpu, double memory, double loadAverage) {
-<<<<<<< HEAD
-        this.weight = calculateWeight(cpu, memory, loadAverage) / host.getWeight();
-=======
         this.weight = getWeight(cpu, memory, loadAverage, host);
->>>>>>> eb597e67
         this.host = host;
         this.currentWeight = weight;
     }
@@ -72,16 +67,14 @@
             + '}';
     }
 
-<<<<<<< HEAD
-    private double calculateWeight(double cpu, double memory, double loadAverage) {
-        return cpu * CPU_FACTOR + memory * MEMORY_FACTOR + loadAverage * LOAD_AVERAGE_FACTOR;
-=======
     private int getWeight(double cpu, double memory, double loadAverage, Host host) {
         int calculateWeight = (int) (cpu * CPU_FACTOR + memory * MEMORY_FACTOR + loadAverage * LOAD_AVERAGE_FACTOR);
         return getWarmUpWeight(host, calculateWeight);
 
     }
 
+    private double calculateWeight(double cpu, double memory, double loadAverage) {
+        return cpu * CPU_FACTOR + memory * MEMORY_FACTOR + loadAverage * LOAD_AVERAGE_FACTOR;
     /**
      * If the warm-up is not over, add the weight
      */
@@ -92,6 +85,5 @@
             return (int) ((weight * Constants.WARM_UP_TIME) / uptime);
         }
         return weight;
->>>>>>> eb597e67
     }
 }