--- conflicted
+++ resolved
@@ -15,11 +15,8 @@
  * limitations under the License.
  */
 
-<<<<<<< HEAD
-=======
 package org.apache.dolphinscheduler.server.worker.task;
 
->>>>>>> 39427409
 import org.apache.dolphinscheduler.common.enums.TaskType;
 import org.apache.dolphinscheduler.common.utils.EnumUtils;
 import org.apache.dolphinscheduler.server.entity.TaskExecutionContext;
@@ -43,29 +40,14 @@
 
     /**
      * create new task
-<<<<<<< HEAD
-     *
      * @param taskExecutionContext taskExecutionContext
      * @param logger logger
-     * @return AbstractTask
-     * @throws IllegalArgumentException illegal argument exception
-     */
-    public static AbstractTask newTask(TaskExecutionContext taskExecutionContext,
-                                       Logger logger)
-            throws IllegalArgumentException {
-        switch (EnumUtils.getEnum(TaskType.class, taskExecutionContext.getTaskType())) {
-            case SHELL:
-                return new ShellTask(taskExecutionContext, logger);
-=======
-     * @param taskExecutionContext  taskExecutionContext
-     * @param logger    logger
      * @return AbstractTask
      * @throws IllegalArgumentException illegal argument exception
      */
     public static AbstractTask newTask(TaskExecutionContext taskExecutionContext, Logger logger) throws IllegalArgumentException {
         switch (EnumUtils.getEnum(TaskType.class,taskExecutionContext.getTaskType())) {
             case SHELL:
->>>>>>> 39427409
             case WATERDROP:
                 return new ShellTask(taskExecutionContext, logger);
             case PROCEDURE:
@@ -90,21 +72,16 @@
                 logger.error("unsupport task type: {}", taskExecutionContext.getTaskType());
                 throw new IllegalArgumentException("not support task type");
         }
-<<<<<<< HEAD
     }
 
     /**
      * create new fake-run task
-     *
      * @param taskExecutionContext taskExecutionContext
      * @param logger logger
      * @return AbstractTask
      * @throws IllegalArgumentException illegal argument exception
      */
-    public static AbstractTask newFakeRunTask(TaskExecutionContext taskExecutionContext,
-                                              Logger logger) {
+    public static AbstractTask newFakeRunTask(TaskExecutionContext taskExecutionContext, Logger logger) {
         return new FakeRunTask(taskExecutionContext, logger);
-=======
->>>>>>> 39427409
     }
 }