--- conflicted
+++ resolved
@@ -88,27 +88,6 @@
             throw new RuntimeException("shell task params is not valid");
         }
     }
-<<<<<<< HEAD
-  }
-
-  @Override
-  public void cancelApplication(boolean cancelApplication) throws Exception {
-    // cancel process
-    shellCommandExecutor.cancelApplication();
-  }
-
-  /**
-   * create command
-   * @return file name
-   * @throws Exception exception
-   */
-  private String buildCommand() throws Exception {
-    // generate scripts
-    String fileName = String.format("%s/%s_node.%s",
-            taskExecutionContext.getExecutePath(),
-            taskExecutionContext.getTaskAppId(), OSUtils.isWindows() ? "bat" : "sh");
-=======
->>>>>>> c7e32ef1
 
     @Override
     public void handle() throws Exception {
