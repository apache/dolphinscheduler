/*
 * Licensed to the Apache Software Foundation (ASF) under one or more
 * contributor license agreements.  See the NOTICE file distributed with
 * this work for additional information regarding copyright ownership.
 * The ASF licenses this file to You under the Apache License, Version 2.0
 * (the "License"); you may not use this file except in compliance with
 * the License.  You may obtain a copy of the License at
 *
 *    http://www.apache.org/licenses/LICENSE-2.0
 *
 * Unless required by applicable law or agreed to in writing, software
 * distributed under the License is distributed on an "AS IS" BASIS,
 * WITHOUT WARRANTIES OR CONDITIONS OF ANY KIND, either express or implied.
 * See the License for the specific language governing permissions and
 * limitations under the License.
 */
package org.apache.dolphinscheduler.server.worker.task.shell;


import org.apache.dolphinscheduler.common.Constants;
import org.apache.dolphinscheduler.common.enums.CommandType;
import org.apache.dolphinscheduler.common.process.Property;
import org.apache.dolphinscheduler.common.task.AbstractParameters;
import org.apache.dolphinscheduler.common.task.shell.ShellParameters;
import org.apache.dolphinscheduler.common.utils.DateUtils;
import org.apache.dolphinscheduler.common.utils.JSONUtils;
import org.apache.dolphinscheduler.common.utils.OSUtils;
import org.apache.dolphinscheduler.common.utils.ParameterUtils;
import org.apache.dolphinscheduler.server.entity.TaskExecutionContext;
import org.apache.dolphinscheduler.server.utils.ParamUtils;
import org.apache.dolphinscheduler.server.worker.task.AbstractTask;
import org.apache.dolphinscheduler.server.worker.task.CommandExecuteResult;
import org.apache.dolphinscheduler.server.worker.task.ShellCommandExecutor;
import org.slf4j.Logger;

import java.io.File;
import java.nio.file.Files;
import java.nio.file.Path;
import java.nio.file.StandardOpenOption;
import java.nio.file.attribute.FileAttribute;
import java.nio.file.attribute.PosixFilePermission;
import java.nio.file.attribute.PosixFilePermissions;
import java.util.Map;
import java.util.Set;

/**
 * shell task
 */
public class ShellTask extends AbstractTask {

  /**
   * shell parameters
   */
  private ShellParameters shellParameters;

  /**
   * shell command executor
   */
  private ShellCommandExecutor shellCommandExecutor;

  /**
   *  taskExecutionContext
   */
  private TaskExecutionContext taskExecutionContext;

  /**
   * constructor
   * @param taskExecutionContext taskExecutionContext
   * @param logger    logger
   */
  public ShellTask(TaskExecutionContext taskExecutionContext, Logger logger) {
    super(taskExecutionContext, logger);

    this.taskExecutionContext = taskExecutionContext;
    this.shellCommandExecutor = new ShellCommandExecutor(this::logHandle,
            taskExecutionContext,
            logger);
  }

  @Override
  public void init() {
    logger.info("shell task params {}", taskExecutionContext.getTaskParams());

    shellParameters = JSONUtils.parseObject(taskExecutionContext.getTaskParams(), ShellParameters.class);

    if (!shellParameters.checkParameters()) {
      throw new RuntimeException("shell task params is not valid");
    }
  }

  @Override
  public void handle() throws Exception {
    try {
      // construct process
      CommandExecuteResult commandExecuteResult = shellCommandExecutor.run(buildCommand());
      setExitStatusCode(commandExecuteResult.getExitStatusCode());
      setAppIds(commandExecuteResult.getAppIds());
      setProcessId(commandExecuteResult.getProcessId());
    } catch (Exception e) {
      logger.error("shell task error", e);
      setExitStatusCode(Constants.EXIT_CODE_FAILURE);
      throw e;
    }
  }

  @Override
  public void cancelApplication(boolean cancelApplication) throws Exception {
    // cancel process
    shellCommandExecutor.cancelApplication();
  }

  /**
   * create command
   * @return file name
   * @throws Exception exception
   */
  private String buildCommand() throws Exception {
    // generate scripts
<<<<<<< HEAD
    String fileName = String.format("%s/%s_node.sh",
            taskExecutionContext.getExecutePath(),
            taskExecutionContext.getTaskAppId());

=======
    String fileName = String.format("%s/%s_node.%s", taskDir, taskProps.getTaskAppId(), OSUtils.isWindows() ? "bat" : "sh");
>>>>>>> 526e5c91
    Path path = new File(fileName).toPath();

    if (Files.exists(path)) {
      return fileName;
    }

    String script = shellParameters.getRawScript().replaceAll("\\r\\n", "\n");
<<<<<<< HEAD
=======

>>>>>>> 526e5c91
    /**
     *  combining local and global parameters
     */
    Map<String, Property> paramsMap = ParamUtils.convert(ParamUtils.getUserDefParamsMap(taskExecutionContext.getDefinedParams()),
            taskExecutionContext.getDefinedParams(),
            shellParameters.getLocalParametersMap(),
<<<<<<< HEAD
            CommandType.of(taskExecutionContext.getCmdTypeIfComplement()),
            taskExecutionContext.getScheduleTime());
    if (paramsMap != null){
      script = ParameterUtils.convertParameterPlaceholders(script, ParamUtils.convert(paramsMap));
    }
=======
            taskProps.getCmdTypeIfComplement(),
            taskProps.getScheduleTime());
>>>>>>> 526e5c91

    // new
    // replace variable TIME with $[YYYYmmddd...] in shell file when history run job and batch complement job
    if (paramsMap != null) {
      if (taskProps.getScheduleTime() != null) {
        String dateTime = DateUtils.format(taskProps.getScheduleTime(), Constants.PARAMETER_FORMAT_TIME);
        Property p = new Property();
        p.setValue(dateTime);
        p.setProp(Constants.PARAMETER_SHECDULE_TIME);
        paramsMap.put(Constants.PARAMETER_SHECDULE_TIME, p);
      }
      script = ParameterUtils.convertParameterPlaceholders2(script, ParamUtils.convert(paramsMap));
    }

    shellParameters.setRawScript(script);

    logger.info("raw script : {}", shellParameters.getRawScript());
    logger.info("task execute path : {}", taskExecutionContext.getExecutePath());

    Set<PosixFilePermission> perms = PosixFilePermissions.fromString(Constants.RWXR_XR_X);
    FileAttribute<Set<PosixFilePermission>> attr = PosixFilePermissions.asFileAttribute(perms);

    if (OSUtils.isWindows()) {
      Files.createFile(path);
    } else {
      Files.createFile(path, attr);
    }

    Files.write(path, shellParameters.getRawScript().getBytes(), StandardOpenOption.APPEND);

    return fileName;
  }

  @Override
  public AbstractParameters getParameters() {
    return shellParameters;
  }

}<|MERGE_RESOLUTION|>--- conflicted
+++ resolved
@@ -116,14 +116,10 @@
    */
   private String buildCommand() throws Exception {
     // generate scripts
-<<<<<<< HEAD
     String fileName = String.format("%s/%s_node.sh",
             taskExecutionContext.getExecutePath(),
-            taskExecutionContext.getTaskAppId());
+            taskExecutionContext.getTaskAppId(), OSUtils.isWindows() ? "bat" : "sh");
 
-=======
-    String fileName = String.format("%s/%s_node.%s", taskDir, taskProps.getTaskAppId(), OSUtils.isWindows() ? "bat" : "sh");
->>>>>>> 526e5c91
     Path path = new File(fileName).toPath();
 
     if (Files.exists(path)) {
@@ -131,32 +127,22 @@
     }
 
     String script = shellParameters.getRawScript().replaceAll("\\r\\n", "\n");
-<<<<<<< HEAD
-=======
-
->>>>>>> 526e5c91
     /**
      *  combining local and global parameters
      */
     Map<String, Property> paramsMap = ParamUtils.convert(ParamUtils.getUserDefParamsMap(taskExecutionContext.getDefinedParams()),
             taskExecutionContext.getDefinedParams(),
             shellParameters.getLocalParametersMap(),
-<<<<<<< HEAD
             CommandType.of(taskExecutionContext.getCmdTypeIfComplement()),
             taskExecutionContext.getScheduleTime());
     if (paramsMap != null){
       script = ParameterUtils.convertParameterPlaceholders(script, ParamUtils.convert(paramsMap));
     }
-=======
-            taskProps.getCmdTypeIfComplement(),
-            taskProps.getScheduleTime());
->>>>>>> 526e5c91
-
     // new
     // replace variable TIME with $[YYYYmmddd...] in shell file when history run job and batch complement job
     if (paramsMap != null) {
-      if (taskProps.getScheduleTime() != null) {
-        String dateTime = DateUtils.format(taskProps.getScheduleTime(), Constants.PARAMETER_FORMAT_TIME);
+      if (taskExecutionContext.getScheduleTime() != null) {
+        String dateTime = DateUtils.format(taskExecutionContext.getScheduleTime(), Constants.PARAMETER_FORMAT_TIME);
         Property p = new Property();
         p.setValue(dateTime);
         p.setProp(Constants.PARAMETER_SHECDULE_TIME);
