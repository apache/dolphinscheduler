/*
 * Licensed to the Apache Software Foundation (ASF) under one or more
 * contributor license agreements.  See the NOTICE file distributed with
 * this work for additional information regarding copyright ownership.
 * The ASF licenses this file to You under the Apache License, Version 2.0
 * (the "License"); you may not use this file except in compliance with
 * the License.  You may obtain a copy of the License at
 *
 *    http://www.apache.org/licenses/LICENSE-2.0
 *
 * Unless required by applicable law or agreed to in writing, software
 * distributed under the License is distributed on an "AS IS" BASIS,
 * WITHOUT WARRANTIES OR CONDITIONS OF ANY KIND, either express or implied.
 * See the License for the specific language governing permissions and
 * limitations under the License.
 */

package org.apache.dolphinscheduler.server.worker.task.shell;

import static java.util.Calendar.DAY_OF_MONTH;

import org.apache.dolphinscheduler.common.Constants;
import org.apache.dolphinscheduler.common.enums.CommandType;
import org.apache.dolphinscheduler.common.enums.Direct;
import org.apache.dolphinscheduler.common.process.Property;
import org.apache.dolphinscheduler.common.task.AbstractParameters;
import org.apache.dolphinscheduler.common.task.shell.ShellParameters;
import org.apache.dolphinscheduler.common.utils.DateUtils;
import org.apache.dolphinscheduler.common.utils.JSONUtils;
import org.apache.dolphinscheduler.common.utils.OSUtils;
import org.apache.dolphinscheduler.common.utils.ParameterUtils;
import org.apache.dolphinscheduler.server.entity.TaskExecutionContext;
import org.apache.dolphinscheduler.server.utils.ParamUtils;
import org.apache.dolphinscheduler.server.worker.task.AbstractTask;
import org.apache.dolphinscheduler.server.worker.task.CommandExecuteResult;
import org.apache.dolphinscheduler.server.worker.task.ShellCommandExecutor;

import java.io.File;
import java.nio.file.Files;
import java.nio.file.Path;
import java.nio.file.StandardOpenOption;
import java.nio.file.attribute.FileAttribute;
import java.nio.file.attribute.PosixFilePermission;
import java.nio.file.attribute.PosixFilePermissions;
import java.util.ArrayList;
import java.util.Date;
import java.util.HashMap;
import java.util.List;
import java.util.Map;
import java.util.Set;

import org.slf4j.Logger;

/**
 * shell task
 */
public class ShellTask extends AbstractTask {

    /**
     * shell parameters
     */
    private ShellParameters shellParameters;

    /**
     * shell command executor
     */
    private ShellCommandExecutor shellCommandExecutor;

    /**
     * taskExecutionContext
     */
    private TaskExecutionContext taskExecutionContext;

    /**
     * constructor
     *
     * @param taskExecutionContext taskExecutionContext
     * @param logger               logger
     */
    public ShellTask(TaskExecutionContext taskExecutionContext, Logger logger) {
        super(taskExecutionContext, logger);

        this.taskExecutionContext = taskExecutionContext;
        this.shellCommandExecutor = new ShellCommandExecutor(this::logHandle,
            taskExecutionContext,
            logger);
    }

    @Override
    public void init() {
        logger.info("shell task params {}", taskExecutionContext.getTaskParams());

        shellParameters = JSONUtils.parseObject(taskExecutionContext.getTaskParams(), ShellParameters.class);

        if (!shellParameters.checkParameters()) {
            throw new RuntimeException("shell task params is not valid");
        }
    }

    @Override
    public void handle() throws Exception {
        try {
            // construct process
            String command = buildCommand();
            CommandExecuteResult commandExecuteResult = shellCommandExecutor.run(command);
            setExitStatusCode(commandExecuteResult.getExitStatusCode());
            setAppIds(commandExecuteResult.getAppIds());
            setProcessId(commandExecuteResult.getProcessId());
            shellParameters.dealOutParam(shellCommandExecutor.getVarPool());
        } catch (Exception e) {
            logger.error("shell task error", e);
            setExitStatusCode(Constants.EXIT_CODE_FAILURE);
            throw e;
        }
    }

    @Override
    public void cancelApplication(boolean cancelApplication) throws Exception {
        // cancel process
        shellCommandExecutor.cancelApplication();
    }

    /**
     * create command
     *
     * @return file name
     * @throws Exception exception
     */
    private String buildCommand() throws Exception {
        // generate scripts
        String fileName = String.format("%s/%s_node.%s",
            taskExecutionContext.getExecutePath(),
            taskExecutionContext.getTaskAppId(), OSUtils.isWindows() ? "bat" : "sh");

        Path path = new File(fileName).toPath();

        if (Files.exists(path)) {
            return fileName;
        }

        String script = shellParameters.getRawScript().replaceAll("\\r\\n", "\n");
        script = parseScript(script);
        shellParameters.setRawScript(script);

        logger.info("raw script : {}", shellParameters.getRawScript());
        logger.info("task execute path : {}", taskExecutionContext.getExecutePath());

        Set<PosixFilePermission> perms = PosixFilePermissions.fromString(Constants.RWXR_XR_X);
        FileAttribute<Set<PosixFilePermission>> attr = PosixFilePermissions.asFileAttribute(perms);

        if (OSUtils.isWindows()) {
            Files.createFile(path);
        } else {
            Files.createFile(path, attr);
        }

        Files.write(path, shellParameters.getRawScript().getBytes(), StandardOpenOption.APPEND);

        return fileName;
    }

    @Override
    public AbstractParameters getParameters() {
        return shellParameters;
    }

    private String parseScript(String script) {
        // combining local and global parameters
<<<<<<< HEAD
        Map<String, Property> paramsMap = ParamUtils.convert(ParamUtils.getUserDefParamsMap(taskExecutionContext.getDefinedParams()),
            taskExecutionContext.getDefinedParams(),
            shellParameters.getLocalParametersMap(),
            shellParameters.getVarPoolMap(),
            CommandType.of(taskExecutionContext.getCmdTypeIfComplement()),
            taskExecutionContext.getScheduleTime());
=======
        Map<String, Property> paramsMap = ParamUtils.convert(taskExecutionContext,shellParameters);

>>>>>>> 1f0c67bf
        // replace variable TIME with $[YYYYmmddd...] in shell file when history run job and batch complement job
        if (taskExecutionContext.getScheduleTime() != null) {
            if (paramsMap == null) {
                paramsMap = new HashMap<>();
            }
            Date date = taskExecutionContext.getScheduleTime();
            if (CommandType.COMPLEMENT_DATA.getCode() == taskExecutionContext.getCmdTypeIfComplement()) {
                date = DateUtils.add(taskExecutionContext.getScheduleTime(), DAY_OF_MONTH, 1);
            }
            String dateTime = DateUtils.format(date, Constants.PARAMETER_FORMAT_TIME);
            Property p = new Property();
            p.setValue(dateTime);
            p.setProp(Constants.PARAMETER_DATETIME);
            paramsMap.put(Constants.PARAMETER_DATETIME, p);
        }
        return ParameterUtils.convertParameterPlaceholders(script, ParamUtils.convert(paramsMap));
    }
}<|MERGE_RESOLUTION|>--- conflicted
+++ resolved
@@ -166,17 +166,8 @@
 
     private String parseScript(String script) {
         // combining local and global parameters
-<<<<<<< HEAD
-        Map<String, Property> paramsMap = ParamUtils.convert(ParamUtils.getUserDefParamsMap(taskExecutionContext.getDefinedParams()),
-            taskExecutionContext.getDefinedParams(),
-            shellParameters.getLocalParametersMap(),
-            shellParameters.getVarPoolMap(),
-            CommandType.of(taskExecutionContext.getCmdTypeIfComplement()),
-            taskExecutionContext.getScheduleTime());
-=======
         Map<String, Property> paramsMap = ParamUtils.convert(taskExecutionContext,shellParameters);
 
->>>>>>> 1f0c67bf
         // replace variable TIME with $[YYYYmmddd...] in shell file when history run job and batch complement job
         if (taskExecutionContext.getScheduleTime() != null) {
             if (paramsMap == null) {
