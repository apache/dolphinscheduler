--- conflicted
+++ resolved
@@ -18,10 +18,6 @@
 package org.apache.dolphinscheduler.server.worker.task.shell;
 
 import org.apache.dolphinscheduler.common.Constants;
-<<<<<<< HEAD
-import org.apache.dolphinscheduler.common.enums.CommandType;
-=======
->>>>>>> 93ef1236
 import org.apache.dolphinscheduler.common.process.Property;
 import org.apache.dolphinscheduler.common.task.AbstractParameters;
 import org.apache.dolphinscheduler.common.task.shell.ShellParameters;
@@ -34,11 +30,8 @@
 import org.apache.dolphinscheduler.server.worker.task.CommandExecuteResult;
 import org.apache.dolphinscheduler.server.worker.task.ShellCommandExecutor;
 
-<<<<<<< HEAD
-=======
 import org.apache.commons.collections.MapUtils;
 
->>>>>>> 93ef1236
 import java.io.File;
 import java.nio.file.Files;
 import java.nio.file.Path;
@@ -46,10 +39,6 @@
 import java.nio.file.attribute.FileAttribute;
 import java.nio.file.attribute.PosixFilePermission;
 import java.nio.file.attribute.PosixFilePermissions;
-<<<<<<< HEAD
-import java.util.Date;
-=======
->>>>>>> 93ef1236
 import java.util.HashMap;
 import java.util.Map;
 import java.util.Set;
@@ -172,29 +161,11 @@
     private String parseScript(String script) {
         // combining local and global parameters
         Map<String, Property> paramsMap = ParamUtils.convert(taskExecutionContext,getParameters());
-<<<<<<< HEAD
-
-        // replace variable TIME with $[YYYYmmddd...] in shell file when history run job and batch complement job
-        if (taskExecutionContext.getScheduleTime() != null) {
-            if (paramsMap == null) {
-                paramsMap = new HashMap<>();
-            }
-            Date date = taskExecutionContext.getScheduleTime();
-            if (CommandType.COMPLEMENT_DATA.getCode() == taskExecutionContext.getCmdTypeIfComplement()) {
-                date = DateUtils.add(taskExecutionContext.getScheduleTime(), DAY_OF_MONTH, 1);
-            }
-            String dateTime = DateUtils.format(date, Constants.PARAMETER_FORMAT_TIME);
-            Property p = new Property();
-            p.setValue(dateTime);
-            p.setProp(Constants.PARAMETER_DATETIME);
-            paramsMap.put(Constants.PARAMETER_DATETIME, p);
-=======
         if (MapUtils.isEmpty(paramsMap)) {
             paramsMap = new HashMap<>();
         }
         if (MapUtils.isNotEmpty(taskExecutionContext.getParamsMap())) {
             paramsMap.putAll(taskExecutionContext.getParamsMap());
->>>>>>> 93ef1236
         }
         return ParameterUtils.convertParameterPlaceholders(script, ParamUtils.convert(paramsMap));
     }
