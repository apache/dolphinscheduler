--- conflicted
+++ resolved
@@ -20,21 +20,11 @@
 
 import ch.qos.logback.classic.LoggerContext;
 import ch.qos.logback.classic.sift.SiftingAppender;
-<<<<<<< HEAD
-import com.alibaba.fastjson.JSONObject;
-=======
->>>>>>> 0692dca4
 import com.github.rholder.retry.RetryException;
 import io.netty.channel.Channel;
 import org.apache.dolphinscheduler.common.Constants;
 import org.apache.dolphinscheduler.common.enums.ExecutionStatus;
 import org.apache.dolphinscheduler.common.enums.TaskType;
-<<<<<<< HEAD
-import org.apache.dolphinscheduler.common.utils.OSUtils;
-import org.apache.dolphinscheduler.common.utils.RetryerUtils;
-import org.apache.dolphinscheduler.server.log.TaskLogDiscriminator;
-=======
->>>>>>> 0692dca4
 import org.apache.dolphinscheduler.common.thread.ThreadUtils;
 import org.apache.dolphinscheduler.common.utils.*;
 import org.apache.dolphinscheduler.remote.command.Command;
@@ -52,10 +42,7 @@
 import org.slf4j.LoggerFactory;
 
 import java.util.Date;
-<<<<<<< HEAD
-=======
 import java.util.Optional;
->>>>>>> 0692dca4
 import java.util.concurrent.ExecutionException;
 import java.util.concurrent.ExecutorService;
 
@@ -137,22 +124,14 @@
 
         // tell master that task is in executing
         final Command ackCommand = buildAckCommand(taskExecutionContext).convert2Command();
-<<<<<<< HEAD
-        
-=======
 
->>>>>>> 0692dca4
         try {
             RetryerUtils.retryCall(() -> {
                 taskCallbackService.sendAck(taskExecutionContext.getTaskInstanceId(),ackCommand);
                 return Boolean.TRUE;
             });
             // submit task
-<<<<<<< HEAD
-            workerExecService.submit(new TaskExecuteThread(taskExecutionContext, taskCallbackService));
-=======
             workerExecService.submit(new TaskExecuteThread(taskExecutionContext, taskCallbackService, taskLogger));
->>>>>>> 0692dca4
         } catch (ExecutionException | RetryException e) {
             logger.error(e.getMessage(), e);
         }
