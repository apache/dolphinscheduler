/*
 * Licensed to the Apache Software Foundation (ASF) under one or more
 * contributor license agreements.  See the NOTICE file distributed with
 * this work for additional information regarding copyright ownership.
 * The ASF licenses this file to You under the Apache License, Version 2.0
 * (the "License"); you may not use this file except in compliance with
 * the License.  You may obtain a copy of the License at
 *
 *    http://www.apache.org/licenses/LICENSE-2.0
 *
 * Unless required by applicable law or agreed to in writing, software
 * distributed under the License is distributed on an "AS IS" BASIS,
 * WITHOUT WARRANTIES OR CONDITIONS OF ANY KIND, either express or implied.
 * See the License for the specific language governing permissions and
 * limitations under the License.
 */

package org.apache.dolphinscheduler.server.worker.processor;

import org.apache.dolphinscheduler.common.enums.Event;
import org.apache.dolphinscheduler.common.enums.ExecutionStatus;
import org.apache.dolphinscheduler.common.enums.TaskType;
import org.apache.dolphinscheduler.common.thread.ThreadUtils;
import org.apache.dolphinscheduler.common.utils.FileUtils;
import org.apache.dolphinscheduler.common.utils.JSONUtils;
import org.apache.dolphinscheduler.common.utils.LoggerUtils;
import org.apache.dolphinscheduler.common.utils.NetUtils;
import org.apache.dolphinscheduler.common.utils.Preconditions;
import org.apache.dolphinscheduler.remote.command.Command;
import org.apache.dolphinscheduler.remote.command.CommandType;
import org.apache.dolphinscheduler.remote.command.TaskExecuteAckCommand;
import org.apache.dolphinscheduler.remote.command.TaskExecuteRequestCommand;
import org.apache.dolphinscheduler.remote.processor.NettyRequestProcessor;
import org.apache.dolphinscheduler.server.entity.TaskExecutionContext;
import org.apache.dolphinscheduler.server.utils.LogUtils;
import org.apache.dolphinscheduler.server.worker.cache.ResponceCache;
import org.apache.dolphinscheduler.server.worker.cache.TaskExecutionContextCacheManager;
import org.apache.dolphinscheduler.server.worker.cache.impl.TaskExecutionContextCacheManagerImpl;
import org.apache.dolphinscheduler.server.worker.config.WorkerConfig;
import org.apache.dolphinscheduler.server.worker.runner.TaskExecuteThread;
import org.apache.dolphinscheduler.service.alert.AlertClientService;
import org.apache.dolphinscheduler.service.bean.SpringApplicationContext;

import java.util.Date;
import java.util.Optional;
import java.util.concurrent.ExecutorService;

import org.slf4j.Logger;
import org.slf4j.LoggerFactory;

import io.netty.channel.Channel;

/**
 * worker request processor
 */
public class TaskExecuteProcessor implements NettyRequestProcessor {

    private static final Logger logger = LoggerFactory.getLogger(TaskExecuteProcessor.class);

    /**
     * thread executor service
     */
    private final ExecutorService workerExecService;

    /**
     * worker config
     */
    private final WorkerConfig workerConfig;

    /**
     * task callback service
     */
    private final TaskCallbackService taskCallbackService;

    /**
<<<<<<< HEAD
     *  alert client service
     */
    private AlertClientService alertClientService;
=======
     * taskExecutionContextCacheManager
     */
    private TaskExecutionContextCacheManager taskExecutionContextCacheManager;
>>>>>>> 45b097f3

    public TaskExecuteProcessor() {
        this.taskCallbackService = SpringApplicationContext.getBean(TaskCallbackService.class);
        this.workerConfig = SpringApplicationContext.getBean(WorkerConfig.class);
        this.workerExecService = ThreadUtils.newDaemonFixedThreadExecutor("Worker-Execute-Thread", workerConfig.getWorkerExecThreads());
        this.taskExecutionContextCacheManager = SpringApplicationContext.getBean(TaskExecutionContextCacheManagerImpl.class);
    }

    /**
     * Pre-cache task to avoid extreme situations when kill task. There is no such task in the cache
     *
     * @param taskExecutionContext task
     */
    private void setTaskCache(TaskExecutionContext taskExecutionContext) {
        TaskExecutionContext preTaskCache = new TaskExecutionContext();
        preTaskCache.setTaskInstanceId(taskExecutionContext.getTaskInstanceId());
        taskExecutionContextCacheManager.cacheTaskExecutionContext(taskExecutionContext);
    }

    public TaskExecuteProcessor(AlertClientService alertClientService) {
        this.taskCallbackService = SpringApplicationContext.getBean(TaskCallbackService.class);
        this.workerConfig = SpringApplicationContext.getBean(WorkerConfig.class);
        this.workerExecService = ThreadUtils.newDaemonFixedThreadExecutor("Worker-Execute-Thread", workerConfig.getWorkerExecThreads());
        this.alertClientService = alertClientService;
    }

    @Override
    public void process(Channel channel, Command command) {
        Preconditions.checkArgument(CommandType.TASK_EXECUTE_REQUEST == command.getType(),
            String.format("invalid command type : %s", command.getType()));

        TaskExecuteRequestCommand taskRequestCommand = JSONUtils.parseObject(
            command.getBody(), TaskExecuteRequestCommand.class);

        logger.info("received command : {}", taskRequestCommand);

        if (taskRequestCommand == null) {
            logger.error("task execute request command is null");
            return;
        }

        String contextJson = taskRequestCommand.getTaskExecutionContext();
        TaskExecutionContext taskExecutionContext = JSONUtils.parseObject(contextJson, TaskExecutionContext.class);

        if (taskExecutionContext == null) {
            logger.error("task execution context is null");
            return;
        }

        setTaskCache(taskExecutionContext);
        // custom logger
        Logger taskLogger = LoggerFactory.getLogger(LoggerUtils.buildTaskId(LoggerUtils.TASK_LOGGER_INFO_PREFIX,
            taskExecutionContext.getProcessDefineId(),
            taskExecutionContext.getProcessInstanceId(),
            taskExecutionContext.getTaskInstanceId()));

        taskExecutionContext.setHost(NetUtils.getHost() + ":" + workerConfig.getListenPort());
        taskExecutionContext.setStartTime(new Date());
        taskExecutionContext.setLogPath(LogUtils.getTaskLogPath(taskExecutionContext));
        taskExecutionContext.setCurrentExecutionStatus(ExecutionStatus.RUNNING_EXECUTION);

        // local execute path
        String execLocalPath = getExecLocalPath(taskExecutionContext);
        logger.info("task instance  local execute path : {} ", execLocalPath);

        FileUtils.taskLoggerThreadLocal.set(taskLogger);
        try {
            FileUtils.createWorkDirIfAbsent(execLocalPath);
        } catch (Throwable ex) {
            String errorLog = String.format("create execLocalPath : %s", execLocalPath);
            LoggerUtils.logError(Optional.of(logger), errorLog, ex);
            LoggerUtils.logError(Optional.ofNullable(taskLogger), errorLog, ex);
            taskExecutionContextCacheManager.removeByTaskInstanceId(taskExecutionContext.getTaskInstanceId());
        }
        FileUtils.taskLoggerThreadLocal.remove();

        taskCallbackService.addRemoteChannel(taskExecutionContext.getTaskInstanceId(),
            new NettyRemoteChannel(channel, command.getOpaque()));

        this.doAck(taskExecutionContext);

        // submit task
        workerExecService.submit(new TaskExecuteThread(taskExecutionContext, taskCallbackService, taskLogger));
    }

<<<<<<< HEAD
        try {
            RetryerUtils.retryCall(() -> {
                taskCallbackService.sendAck(taskExecutionContext.getTaskInstanceId(),ackCommand);
                return Boolean.TRUE;
            });
            // submit task
            workerExecService.submit(new TaskExecuteThread(taskExecutionContext, taskCallbackService, taskLogger, alertClientService));
        } catch (ExecutionException | RetryException e) {
            logger.error(e.getMessage(), e);
        }
=======
    private void doAck(TaskExecutionContext taskExecutionContext) {
        // tell master that task is in executing
        TaskExecuteAckCommand ackCommand = buildAckCommand(taskExecutionContext);
        ResponceCache.get().cache(taskExecutionContext.getTaskInstanceId(), ackCommand.convert2Command(), Event.ACK);
        taskCallbackService.sendAck(taskExecutionContext.getTaskInstanceId(), ackCommand.convert2Command());
>>>>>>> 45b097f3
    }

    /**
     * build ack command
     *
     * @param taskExecutionContext taskExecutionContext
     * @return TaskExecuteAckCommand
     */
    private TaskExecuteAckCommand buildAckCommand(TaskExecutionContext taskExecutionContext) {
        TaskExecuteAckCommand ackCommand = new TaskExecuteAckCommand();
        ackCommand.setTaskInstanceId(taskExecutionContext.getTaskInstanceId());
        ackCommand.setStatus(taskExecutionContext.getCurrentExecutionStatus().getCode());
        ackCommand.setLogPath(LogUtils.getTaskLogPath(taskExecutionContext));
        ackCommand.setHost(taskExecutionContext.getHost());
        ackCommand.setStartTime(taskExecutionContext.getStartTime());
        if (taskExecutionContext.getTaskType().equals(TaskType.SQL.name()) || taskExecutionContext.getTaskType().equals(TaskType.PROCEDURE.name())) {
            ackCommand.setExecutePath(null);
        } else {
            ackCommand.setExecutePath(taskExecutionContext.getExecutePath());
        }
        taskExecutionContext.setLogPath(ackCommand.getLogPath());
        return ackCommand;
    }

    /**
     * get execute local path
     *
     * @param taskExecutionContext taskExecutionContext
     * @return execute local path
     */
    private String getExecLocalPath(TaskExecutionContext taskExecutionContext) {
        return FileUtils.getProcessExecDir(taskExecutionContext.getProjectId(),
            taskExecutionContext.getProcessDefineId(),
            taskExecutionContext.getProcessInstanceId(),
            taskExecutionContext.getTaskInstanceId());
    }
}<|MERGE_RESOLUTION|>--- conflicted
+++ resolved
@@ -48,6 +48,8 @@
 import org.slf4j.Logger;
 import org.slf4j.LoggerFactory;
 
+import com.github.rholder.retry.RetryException;
+
 import io.netty.channel.Channel;
 
 /**
@@ -73,15 +75,14 @@
     private final TaskCallbackService taskCallbackService;
 
     /**
-<<<<<<< HEAD
      *  alert client service
      */
     private AlertClientService alertClientService;
-=======
+
+    /**
      * taskExecutionContextCacheManager
      */
     private TaskExecutionContextCacheManager taskExecutionContextCacheManager;
->>>>>>> 45b097f3
 
     public TaskExecuteProcessor() {
         this.taskCallbackService = SpringApplicationContext.getBean(TaskCallbackService.class);
@@ -105,6 +106,8 @@
         this.taskCallbackService = SpringApplicationContext.getBean(TaskCallbackService.class);
         this.workerConfig = SpringApplicationContext.getBean(WorkerConfig.class);
         this.workerExecService = ThreadUtils.newDaemonFixedThreadExecutor("Worker-Execute-Thread", workerConfig.getWorkerExecThreads());
+        this.taskExecutionContextCacheManager = SpringApplicationContext.getBean(TaskExecutionContextCacheManagerImpl.class);
+
         this.alertClientService = alertClientService;
     }
 
@@ -167,24 +170,11 @@
         workerExecService.submit(new TaskExecuteThread(taskExecutionContext, taskCallbackService, taskLogger));
     }
 
-<<<<<<< HEAD
-        try {
-            RetryerUtils.retryCall(() -> {
-                taskCallbackService.sendAck(taskExecutionContext.getTaskInstanceId(),ackCommand);
-                return Boolean.TRUE;
-            });
-            // submit task
-            workerExecService.submit(new TaskExecuteThread(taskExecutionContext, taskCallbackService, taskLogger, alertClientService));
-        } catch (ExecutionException | RetryException e) {
-            logger.error(e.getMessage(), e);
-        }
-=======
     private void doAck(TaskExecutionContext taskExecutionContext) {
         // tell master that task is in executing
         TaskExecuteAckCommand ackCommand = buildAckCommand(taskExecutionContext);
         ResponceCache.get().cache(taskExecutionContext.getTaskInstanceId(), ackCommand.convert2Command(), Event.ACK);
         taskCallbackService.sendAck(taskExecutionContext.getTaskInstanceId(), ackCommand.convert2Command());
->>>>>>> 45b097f3
     }
 
     /**
