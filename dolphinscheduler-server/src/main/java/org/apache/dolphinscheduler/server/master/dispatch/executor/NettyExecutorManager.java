/*
 * Licensed to the Apache Software Foundation (ASF) under one or more
 * contributor license agreements.  See the NOTICE file distributed with
 * this work for additional information regarding copyright ownership.
 * The ASF licenses this file to You under the Apache License, Version 2.0
 * (the "License"); you may not use this file except in compliance with
 * the License.  You may obtain a copy of the License at
 *
 *    http://www.apache.org/licenses/LICENSE-2.0
 *
 * Unless required by applicable law or agreed to in writing, software
 * distributed under the License is distributed on an "AS IS" BASIS,
 * WITHOUT WARRANTIES OR CONDITIONS OF ANY KIND, either express or implied.
 * See the License for the specific language governing permissions and
 * limitations under the License.
 */

package org.apache.dolphinscheduler.server.master.dispatch.executor;

import org.apache.commons.collections.CollectionUtils;
import org.apache.dolphinscheduler.remote.NettyRemotingClient;
import org.apache.dolphinscheduler.remote.command.Command;
import org.apache.dolphinscheduler.remote.command.CommandType;
import org.apache.dolphinscheduler.remote.command.ExecuteTaskRequestCommand;
import org.apache.dolphinscheduler.remote.config.NettyClientConfig;
import org.apache.dolphinscheduler.remote.entity.TaskExecutionContext;
import org.apache.dolphinscheduler.remote.utils.FastJsonSerializer;
import org.apache.dolphinscheduler.remote.utils.Host;
import org.apache.dolphinscheduler.server.master.dispatch.context.ExecutionContext;
import org.apache.dolphinscheduler.server.master.dispatch.enums.ExecutorType;
import org.apache.dolphinscheduler.server.master.dispatch.exceptions.ExecuteException;
import org.apache.dolphinscheduler.server.master.processor.TaskAckProcessor;
import org.apache.dolphinscheduler.server.master.processor.TaskResponseProcessor;
import org.apache.dolphinscheduler.server.registry.ZookeeperNodeManager;
import org.slf4j.Logger;
import org.slf4j.LoggerFactory;
import org.springframework.beans.factory.annotation.Autowired;
import org.springframework.stereotype.Service;

import java.util.Collection;
import java.util.Collections;
import java.util.HashSet;
import java.util.Set;

/**
 *  netty executor manager
 */
@Service
public class NettyExecutorManager extends AbstractExecutorManager{

    private final Logger logger = LoggerFactory.getLogger(NettyExecutorManager.class);

    /**
     * zookeeper node manager
     */
    @Autowired
    private ZookeeperNodeManager zookeeperNodeManager;

    /**
     * netty remote client
     */
    private final NettyRemotingClient nettyRemotingClient;

    public NettyExecutorManager(){
        final NettyClientConfig clientConfig = new NettyClientConfig();
        this.nettyRemotingClient = new NettyRemotingClient(clientConfig);
<<<<<<< HEAD
        /**
         * register EXECUTE_TASK_RESPONSE command type TaskResponseProcessor
         * register EXECUTE_TASK_ACK command type TaskAckProcessor
         */
=======
>>>>>>> 71e73ffe
        this.nettyRemotingClient.registerProcessor(CommandType.EXECUTE_TASK_RESPONSE, new TaskResponseProcessor());
        this.nettyRemotingClient.registerProcessor(CommandType.EXECUTE_TASK_ACK, new TaskAckProcessor());
    }

    /**
     *  execute logic
     * @param context context
     * @throws ExecuteException
     */
    @Override
    public void execute(ExecutionContext context) throws ExecuteException {

        /**
         *  all nodes
         */
        Set<String> allNodes = getAllNodes(context);

        /**
         * fail nodes
         */
        Set<String> failNodeSet = new HashSet<>();

        /**
         *  build command accord executeContext
         */
        Command command = buildCommand(context);

        /**
         * execute task host
         */
        Host host = context.getHost();
        boolean success = false;
        while (!success) {
            try {
                doExecute(host,command);
                success = true;
                context.setHost(host);
            } catch (ExecuteException ex) {
                logger.error(String.format("execute context : %s error", context.getContext()), ex);
                try {
                    failNodeSet.add(host.getAddress());
                    Set<String> tmpAllIps = new HashSet<>(allNodes);
                    Collection<String> remained = CollectionUtils.subtract(tmpAllIps, failNodeSet);
                    if (remained != null && remained.size() > 0) {
                        host = Host.of(remained.iterator().next());
                        logger.error("retry execute context : {} host : {}", context.getContext(), host);
                    } else {
                        throw new ExecuteException("fail after try all nodes");
                    }
                } catch (Throwable t) {
                    throw new ExecuteException("fail after try all nodes");
                }
            }
        }
    }

    /**
     *  build command
     * @param context context
     * @return command
     */
    private Command buildCommand(ExecutionContext context) {
        ExecuteTaskRequestCommand requestCommand = new ExecuteTaskRequestCommand();
        ExecutorType executorType = context.getExecutorType();
        switch (executorType){
            case WORKER:
                TaskExecutionContext taskExecutionContext = (TaskExecutionContext)context.getContext();
                requestCommand.setTaskExecutionContext(FastJsonSerializer.serializeToString(taskExecutionContext));
                break;
            case CLIENT:
                break;
            default:
                throw new IllegalArgumentException("invalid executor type : " + executorType);

        }
        return requestCommand.convert2Command();
    }

    /**
     *  execute logic
     * @param host host
     * @param command command
     * @throws ExecuteException
     */
    private void doExecute(final Host host, final Command command) throws ExecuteException {
        /**
         * retry count，default retry 3
         */
        int retryCount = 3;
        boolean success = false;
        do {
            try {
                nettyRemotingClient.send(host, command);
                success = true;
            } catch (Exception ex) {
                logger.error(String.format("send command : %s to %s error", command, host), ex);
                retryCount--;
                try {
                    Thread.sleep(100);
                } catch (InterruptedException ignore) {}
            }
        } while (retryCount >= 0 && !success);

        if (!success) {
            throw new ExecuteException(String.format("send command : %s to %s error", command, host));
        }
    }

    /**
     *  get all nodes
     * @param context context
     * @return nodes
     */
    private Set<String> getAllNodes(ExecutionContext context){
        Set<String> nodes = Collections.EMPTY_SET;
        /**
         * executor type
         */
        ExecutorType executorType = context.getExecutorType();
        switch (executorType){
            case WORKER:
                nodes = zookeeperNodeManager.getWorkerNodes();
                break;
            case CLIENT:
                break;
             default:
                throw new IllegalArgumentException("invalid executor type : " + executorType);

        }
        return nodes;
    }
}<|MERGE_RESOLUTION|>--- conflicted
+++ resolved
@@ -64,13 +64,6 @@
     public NettyExecutorManager(){
         final NettyClientConfig clientConfig = new NettyClientConfig();
         this.nettyRemotingClient = new NettyRemotingClient(clientConfig);
-<<<<<<< HEAD
-        /**
-         * register EXECUTE_TASK_RESPONSE command type TaskResponseProcessor
-         * register EXECUTE_TASK_ACK command type TaskAckProcessor
-         */
-=======
->>>>>>> 71e73ffe
         this.nettyRemotingClient.registerProcessor(CommandType.EXECUTE_TASK_RESPONSE, new TaskResponseProcessor());
         this.nettyRemotingClient.registerProcessor(CommandType.EXECUTE_TASK_ACK, new TaskAckProcessor());
     }
