--- conflicted
+++ resolved
@@ -96,11 +96,7 @@
     @Override
     public void run() {
 
-<<<<<<< HEAD
-        ExecuteTaskResponseCommand responseCommand = new ExecuteTaskResponseCommand(taskInfo.getTaskId());
-=======
         ExecuteTaskResponseCommand responseCommand = new ExecuteTaskResponseCommand(taskInstance.getId());
->>>>>>> 63b76d71
 
         try {
             // tell master that task is in executing
@@ -163,11 +159,7 @@
             //
             responseCommand.setStatus(task.getExitStatus().getCode());
             responseCommand.setEndTime(new Date());
-<<<<<<< HEAD
             logger.info("task instance id : {},task final status : {}", taskInfo.getTaskId(), task.getExitStatus());
-=======
-            logger.info("task instance id : {},task final status : {}", taskInstance.getId(), task.getExitStatus());
->>>>>>> 63b76d71
         }catch (Exception e){
             logger.error("task scheduler failure", e);
             kill();
