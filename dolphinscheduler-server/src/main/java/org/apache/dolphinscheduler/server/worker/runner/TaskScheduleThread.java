/*
 * Licensed to the Apache Software Foundation (ASF) under one or more
 * contributor license agreements.  See the NOTICE file distributed with
 * this work for additional information regarding copyright ownership.
 * The ASF licenses this file to You under the Apache License, Version 2.0
 * (the "License"); you may not use this file except in compliance with
 * the License.  You may obtain a copy of the License at
 *
 *    http://www.apache.org/licenses/LICENSE-2.0
 *
 * Unless required by applicable law or agreed to in writing, software
 * distributed under the License is distributed on an "AS IS" BASIS,
 * WITHOUT WARRANTIES OR CONDITIONS OF ANY KIND, either express or implied.
 * See the License for the specific language governing permissions and
 * limitations under the License.
 */
package org.apache.dolphinscheduler.server.worker.runner;


import ch.qos.logback.classic.LoggerContext;
import ch.qos.logback.classic.sift.SiftingAppender;
import com.alibaba.fastjson.JSON;
import org.apache.dolphinscheduler.common.Constants;
import org.apache.dolphinscheduler.common.enums.AuthorizationType;
import org.apache.dolphinscheduler.common.enums.ExecutionStatus;
import org.apache.dolphinscheduler.common.enums.ResourceType;
import org.apache.dolphinscheduler.common.enums.TaskType;
import org.apache.dolphinscheduler.common.model.TaskNode;
import org.apache.dolphinscheduler.common.process.Property;
import org.apache.dolphinscheduler.common.process.ResourceInfo;
import org.apache.dolphinscheduler.common.task.AbstractParameters;
import org.apache.dolphinscheduler.common.task.TaskTimeoutParameter;
import org.apache.dolphinscheduler.common.utils.CommonUtils;
import org.apache.dolphinscheduler.common.utils.HadoopUtils;
import org.apache.dolphinscheduler.common.utils.TaskParametersUtils;
import org.apache.dolphinscheduler.dao.entity.ProcessInstance;
import org.apache.dolphinscheduler.dao.entity.Resource;
import org.apache.dolphinscheduler.dao.entity.TaskInstance;
import org.apache.dolphinscheduler.common.utils.LoggerUtils;
import org.apache.dolphinscheduler.common.log.TaskLogDiscriminator;
import org.apache.dolphinscheduler.server.worker.task.AbstractTask;
import org.apache.dolphinscheduler.server.worker.task.TaskManager;
import org.apache.dolphinscheduler.server.worker.task.TaskProps;
import org.apache.dolphinscheduler.service.permission.PermissionCheck;
import org.apache.dolphinscheduler.service.process.ProcessService;
import org.slf4j.Logger;
import org.slf4j.LoggerFactory;

import java.io.File;
import java.util.*;
import java.util.stream.Collectors;


/**
 *  task scheduler thread
 */
public class TaskScheduleThread implements Runnable {

    /**
     * logger
     */
    private final Logger logger = LoggerFactory.getLogger(TaskScheduleThread.class);

    /**
     *  task instance
     */
    private TaskInstance taskInstance;

    /**
     *  process service
     */
    private final ProcessService processService;

    /**
     *  abstract task
     */
    private AbstractTask task;

    /**
     * constructor
     *
     * @param taskInstance  task instance
     * @param processService    process dao
     */
    public TaskScheduleThread(TaskInstance taskInstance, ProcessService processService){
        this.processService = processService;
        this.taskInstance = taskInstance;
    }

    @Override
    public void run() {

        try {
            // update task state is running according to task type
            updateTaskState(taskInstance.getTaskType());

            logger.info("script path : {}", taskInstance.getExecutePath());
            // task node
            TaskNode taskNode = JSON.parseObject(taskInstance.getTaskJson(), TaskNode.class);

            // get resource files
            List<ResourceInfo> resourceFiles = createProjectResFiles(taskNode);
            // copy hdfs/minio file to local
            downloadResource(
                    taskInstance.getExecutePath(),
                    resourceFiles,
                    logger);


            // get process instance according to tak instance
            ProcessInstance processInstance = taskInstance.getProcessInstance();

            // set task props
            TaskProps taskProps = new TaskProps(taskNode.getParams(),
                    taskInstance.getExecutePath(),
                    processInstance.getScheduleTime(),
                    taskInstance.getName(),
                    taskInstance.getTaskType(),
                    taskInstance.getId(),
                    CommonUtils.getSystemEnvPath(),
                    processInstance.getTenantCode(),
                    processInstance.getQueue(),
                    taskInstance.getStartTime(),
                    getGlobalParamsMap(),
                    taskInstance.getDependency(),
                    processInstance.getCmdTypeIfComplement());
            // set task timeout
            setTaskTimeout(taskProps, taskNode);

            taskProps.setTaskAppId(String.format("%s_%s_%s",
                    taskInstance.getProcessDefine().getId(),
                    taskInstance.getProcessInstance().getId(),
                    taskInstance.getId()));

            // custom logger
            Logger taskLogger = LoggerFactory.getLogger(LoggerUtils.buildTaskId(LoggerUtils.TASK_LOGGER_INFO_PREFIX,
                    taskInstance.getProcessDefine().getId(),
                    taskInstance.getProcessInstance().getId(),
                    taskInstance.getId()));

            task = TaskManager.newTask(taskInstance.getTaskType(),
                    taskProps,
                    taskLogger);

            // task init
            task.init();

            // task handle
            task.handle();

            // task result process
            task.after();

        }catch (Exception e){
            logger.error("task scheduler failure", e);
            kill();
            // update task instance state
            processService.changeTaskState(ExecutionStatus.FAILURE,
                    new Date(),
                    taskInstance.getId());
        }

        logger.info("task instance id : {},task final status : {}",
                taskInstance.getId(),
                task.getExitStatus());
        // update task instance state
        processService.changeTaskState(task.getExitStatus(),
                new Date(),
                taskInstance.getId());
    }
    /**
     * get global paras map
     * @return
     */
    private Map<String, String> getGlobalParamsMap() {
        Map<String,String> globalParamsMap = new HashMap<>(16);

        // global params string
        String globalParamsStr = taskInstance.getProcessInstance().getGlobalParams();

        if (globalParamsStr != null) {
            List<Property> globalParamsList = JSON.parseArray(globalParamsStr, Property.class);
            globalParamsMap.putAll(globalParamsList.stream().collect(Collectors.toMap(Property::getProp, Property::getValue)));
        }
        return globalParamsMap;
    }

    /**
     *  update task state according to task type
     * @param taskType
     */
    private void updateTaskState(String taskType) {
        // update task status is running
        if(taskType.equals(TaskType.SQL.name())  ||
                taskType.equals(TaskType.PROCEDURE.name())){
            processService.changeTaskState(ExecutionStatus.RUNNING_EXEUTION,
                    taskInstance.getStartTime(),
                    taskInstance.getHost(),
                    null,
                    getTaskLogPath(),
                    taskInstance.getId());
        }else{
            processService.changeTaskState(ExecutionStatus.RUNNING_EXEUTION,
                    taskInstance.getStartTime(),
                    taskInstance.getHost(),
                    taskInstance.getExecutePath(),
                    getTaskLogPath(),
                    taskInstance.getId());
        }
    }

    /**
     * get task log path
     * @return log path
     */
    private String getTaskLogPath() {
        String logPath;
        try{
            String baseLog = ((TaskLogDiscriminator) ((SiftingAppender) ((LoggerContext) LoggerFactory.getILoggerFactory())
                    .getLogger("ROOT")
                    .getAppender("TASKLOGFILE"))
                    .getDiscriminator()).getLogBase();
            if (baseLog.startsWith(Constants.SINGLE_SLASH)){
                logPath =  baseLog + Constants.SINGLE_SLASH +
                        taskInstance.getProcessDefinitionId() + Constants.SINGLE_SLASH  +
                        taskInstance.getProcessInstanceId() + Constants.SINGLE_SLASH  +
                        taskInstance.getId() + ".log";
            }else{
                logPath = System.getProperty("user.dir") + Constants.SINGLE_SLASH +
                        baseLog +  Constants.SINGLE_SLASH +
                        taskInstance.getProcessDefinitionId() + Constants.SINGLE_SLASH  +
                        taskInstance.getProcessInstanceId() + Constants.SINGLE_SLASH  +
                        taskInstance.getId() + ".log";
            }
        }catch (Exception e){
            logger.error("logger {}", e.getMessage(), e);
            logPath = "";
        }
        return logPath;
    }

    /**
     * set task timeout
     * @param taskProps
     * @param taskNode
     */
    private void setTaskTimeout(TaskProps taskProps, TaskNode taskNode) {
        // the default timeout is the maximum value of the integer
        taskProps.setTaskTimeout(Integer.MAX_VALUE);
        TaskTimeoutParameter taskTimeoutParameter = taskNode.getTaskTimeoutParameter();
        if (taskTimeoutParameter.getEnable()){
            // get timeout strategy
            taskProps.setTaskTimeoutStrategy(taskTimeoutParameter.getStrategy());
            switch (taskTimeoutParameter.getStrategy()){
                case WARN:
                    break;
                case FAILED:
                    if (Integer.MAX_VALUE > taskTimeoutParameter.getInterval() * 60) {
                        taskProps.setTaskTimeout(taskTimeoutParameter.getInterval() * 60);
                    }
                    break;
                case WARNFAILED:
                    if (Integer.MAX_VALUE > taskTimeoutParameter.getInterval() * 60) {
                        taskProps.setTaskTimeout(taskTimeoutParameter.getInterval() * 60);
                    }
                    break;
                default:
                    logger.error("not support task timeout strategy: {}", taskTimeoutParameter.getStrategy());
                    throw new IllegalArgumentException("not support task timeout strategy");

            }
        }
    }




    /**
     *  kill task
     */
    public void kill(){
        if (task != null){
            try {
                task.cancelApplication(true);
            }catch (Exception e){
                logger.error(e.getMessage(),e);
            }
        }
    }


    /**
     *  create project resource files
     */
    private List<ResourceInfo> createProjectResFiles(TaskNode taskNode) throws Exception{

        Set<ResourceInfo> projectFiles = new HashSet<>();
        AbstractParameters baseParam = TaskParametersUtils.getParameters(taskNode.getType(), taskNode.getParams());

        if (baseParam != null) {
<<<<<<< HEAD
            List<String> projectResourceFiles = baseParam.getResourceFilesList();
            projectFiles.addAll(projectResourceFiles);
=======
            List<ResourceInfo> projectResourceFiles = baseParam.getResourceFilesList();
            if (projectResourceFiles != null) {
                projectFiles.addAll(projectResourceFiles);
            }
>>>>>>> c1440dc7
        }

        return new ArrayList<>(projectFiles);
    }

    /**
     * download resource file
     *
     * @param execLocalPath
     * @param projectRes
     * @param logger
     */
    private void downloadResource(String execLocalPath, List<ResourceInfo> projectRes, Logger logger) throws Exception {
        checkDownloadPermission(projectRes);
        String resourceName;
        for (ResourceInfo res : projectRes) {
            if (res.getId() != 0) {
                Resource resource = processDao.getResourceById(res.getId());
                resourceName = resource.getFullName();
            }else{
                resourceName = res.getRes();
            }
            File resFile = new File(execLocalPath, resourceName);
            if (!resFile.exists()) {
                try {
                    // query the tenant code of the resource according to the name of the resource
<<<<<<< HEAD
                    String tentnCode = processService.queryTenantCodeByResName(res);
                    String resHdfsPath = HadoopUtils.getHdfsFilename(tentnCode, res);
=======
                    String tentnCode = processDao.queryTenantCodeByResName(resourceName, ResourceType.FILE);
                    String resHdfsPath = HadoopUtils.getHdfsResourceFileName(tentnCode, resourceName);
>>>>>>> c1440dc7

                    logger.info("get resource file from hdfs :{}", resHdfsPath);
                    HadoopUtils.getInstance().copyHdfsToLocal(resHdfsPath, execLocalPath + File.separator + resourceName, false, true);
                }catch (Exception e){
                    logger.error(e.getMessage(),e);
                    throw new RuntimeException(e.getMessage());
                }
            } else {
                logger.info("file : {} exists ", resFile.getName());
            }
        }
    }

    /**
     * check download resource permission
     * @param projectRes resource name list
     * @throws Exception exception
     */
    private void checkDownloadPermission(List<ResourceInfo> projectRes) throws Exception {

        int userId = taskInstance.getProcessInstance().getExecutorId();
<<<<<<< HEAD
        String[] resNames = projectRes.toArray(new String[projectRes.size()]);
        PermissionCheck<String> permissionCheck = new PermissionCheck<>(AuthorizationType.RESOURCE_FILE, processService,resNames,userId,logger);
        permissionCheck.checkPermission();
=======
        if (projectRes.stream().allMatch(t->t.getId() == 0)) {
            String[] resNames = projectRes.stream().map(t -> t.getRes()).collect(Collectors.toList()).toArray(new String[projectRes.size()]);
            PermissionCheck<String> permissionCheck = new PermissionCheck(AuthorizationType.RESOURCE_FILE_NAME,processDao,resNames,userId,logger);
            permissionCheck.checkPermission();
        }else{
            Integer[] resIds = projectRes.stream().map(t -> t.getId()).collect(Collectors.toList()).toArray(new Integer[projectRes.size()]);
            PermissionCheck<Integer> permissionCheck = new PermissionCheck(AuthorizationType.RESOURCE_FILE_ID,processDao,resIds,userId,logger);
            permissionCheck.checkPermission();
        }
>>>>>>> c1440dc7
    }
}<|MERGE_RESOLUTION|>--- conflicted
+++ resolved
@@ -168,6 +168,7 @@
                 new Date(),
                 taskInstance.getId());
     }
+
     /**
      * get global paras map
      * @return
@@ -298,15 +299,10 @@
         AbstractParameters baseParam = TaskParametersUtils.getParameters(taskNode.getType(), taskNode.getParams());
 
         if (baseParam != null) {
-<<<<<<< HEAD
-            List<String> projectResourceFiles = baseParam.getResourceFilesList();
-            projectFiles.addAll(projectResourceFiles);
-=======
             List<ResourceInfo> projectResourceFiles = baseParam.getResourceFilesList();
             if (projectResourceFiles != null) {
                 projectFiles.addAll(projectResourceFiles);
             }
->>>>>>> c1440dc7
         }
 
         return new ArrayList<>(projectFiles);
@@ -333,13 +329,10 @@
             if (!resFile.exists()) {
                 try {
                     // query the tenant code of the resource according to the name of the resource
-<<<<<<< HEAD
+                    String tentnCode = processDao.queryTenantCodeByResName(resourceName, ResourceType.FILE);
+                    String resHdfsPath = HadoopUtils.getHdfsResourceFileName(tentnCode, resourceName);
                     String tentnCode = processService.queryTenantCodeByResName(res);
                     String resHdfsPath = HadoopUtils.getHdfsFilename(tentnCode, res);
-=======
-                    String tentnCode = processDao.queryTenantCodeByResName(resourceName, ResourceType.FILE);
-                    String resHdfsPath = HadoopUtils.getHdfsResourceFileName(tentnCode, resourceName);
->>>>>>> c1440dc7
 
                     logger.info("get resource file from hdfs :{}", resHdfsPath);
                     HadoopUtils.getInstance().copyHdfsToLocal(resHdfsPath, execLocalPath + File.separator + resourceName, false, true);
@@ -361,11 +354,6 @@
     private void checkDownloadPermission(List<ResourceInfo> projectRes) throws Exception {
 
         int userId = taskInstance.getProcessInstance().getExecutorId();
-<<<<<<< HEAD
-        String[] resNames = projectRes.toArray(new String[projectRes.size()]);
-        PermissionCheck<String> permissionCheck = new PermissionCheck<>(AuthorizationType.RESOURCE_FILE, processService,resNames,userId,logger);
-        permissionCheck.checkPermission();
-=======
         if (projectRes.stream().allMatch(t->t.getId() == 0)) {
             String[] resNames = projectRes.stream().map(t -> t.getRes()).collect(Collectors.toList()).toArray(new String[projectRes.size()]);
             PermissionCheck<String> permissionCheck = new PermissionCheck(AuthorizationType.RESOURCE_FILE_NAME,processDao,resNames,userId,logger);
@@ -375,6 +363,5 @@
             PermissionCheck<Integer> permissionCheck = new PermissionCheck(AuthorizationType.RESOURCE_FILE_ID,processDao,resIds,userId,logger);
             permissionCheck.checkPermission();
         }
->>>>>>> c1440dc7
     }
 }