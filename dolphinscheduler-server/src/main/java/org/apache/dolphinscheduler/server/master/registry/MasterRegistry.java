--- conflicted
+++ resolved
@@ -22,7 +22,6 @@
 import org.apache.dolphinscheduler.common.Constants;
 import org.apache.dolphinscheduler.common.utils.DateUtils;
 import org.apache.dolphinscheduler.common.utils.NetUtils;
-import org.apache.dolphinscheduler.common.utils.OSUtils;
 import org.apache.dolphinscheduler.remote.utils.NamedThreadFactory;
 import org.apache.dolphinscheduler.server.master.config.MasterConfig;
 import org.apache.dolphinscheduler.server.registry.HeartBeatTask;
@@ -133,11 +132,9 @@
      * @return
      */
     private String getLocalAddress(){
-<<<<<<< HEAD
+
         return NetUtils.getHost() + ":" + masterConfig.getListenPort();
-=======
-        return OSUtils.getHost() + Constants.COLON + masterConfig.getListenPort();
->>>>>>> 2d0fe8a8
+
     }
 
 }