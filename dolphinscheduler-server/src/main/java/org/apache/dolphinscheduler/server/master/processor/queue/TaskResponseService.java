/*
 * Licensed to the Apache Software Foundation (ASF) under one or more
 * contributor license agreements.  See the NOTICE file distributed with
 * this work for additional information regarding copyright ownership.
 * The ASF licenses this file to You under the Apache License, Version 2.0
 * (the "License"); you may not use this file except in compliance with
 * the License.  You may obtain a copy of the License at
 *
 *    http://www.apache.org/licenses/LICENSE-2.0
 *
 * Unless required by applicable law or agreed to in writing, software
 * distributed under the License is distributed on an "AS IS" BASIS,
 * WITHOUT WARRANTIES OR CONDITIONS OF ANY KIND, either express or implied.
 * See the License for the specific language governing permissions and
 * limitations under the License.
 */

package org.apache.dolphinscheduler.server.master.processor.queue;

import org.apache.dolphinscheduler.common.enums.Event;
import org.apache.dolphinscheduler.common.enums.ExecutionStatus;
import org.apache.dolphinscheduler.common.enums.StateEvent;
import org.apache.dolphinscheduler.common.enums.StateEventType;
import org.apache.dolphinscheduler.common.thread.Stopper;
import org.apache.dolphinscheduler.dao.entity.TaskInstance;
import org.apache.dolphinscheduler.remote.command.DBTaskAckCommand;
import org.apache.dolphinscheduler.remote.command.DBTaskResponseCommand;
<<<<<<< HEAD
import org.apache.dolphinscheduler.server.utils.DataQualityResultOperator;
=======
import org.apache.dolphinscheduler.server.master.runner.WorkflowExecuteThread;
>>>>>>> 50f17669
import org.apache.dolphinscheduler.service.process.ProcessService;

import java.util.ArrayList;
import java.util.List;
import java.util.concurrent.BlockingQueue;
import java.util.concurrent.ConcurrentHashMap;
import java.util.concurrent.LinkedBlockingQueue;

import javax.annotation.PostConstruct;
import javax.annotation.PreDestroy;

import org.slf4j.Logger;
import org.slf4j.LoggerFactory;
import org.springframework.beans.factory.annotation.Autowired;
import org.springframework.stereotype.Component;

import io.netty.channel.Channel;

/**
 * task manager
 */
@Component
public class TaskResponseService {

    /**
     * logger
     */
    private final Logger logger = LoggerFactory.getLogger(TaskResponseService.class);

    /**
     * attemptQueue
     */
<<<<<<< HEAD
    private final BlockingQueue<TaskResponseEvent> eventQueue = new LinkedBlockingQueue<>(5000);
=======
    private final BlockingQueue<TaskResponseEvent> eventQueue = new LinkedBlockingQueue<>();
>>>>>>> 50f17669

    /**
     * process service
     */
    @Autowired
    private ProcessService processService;

    /**
     * data quality result operator
     */
    @Autowired
    private DataQualityResultOperator dataQualityResultOperator;

    /**
     * task response worker
     */
    private Thread taskResponseWorker;

    private ConcurrentHashMap<Integer, WorkflowExecuteThread> processInstanceMapper;

    public void init(ConcurrentHashMap<Integer, WorkflowExecuteThread> processInstanceMapper) {
        if (this.processInstanceMapper == null) {
            this.processInstanceMapper = processInstanceMapper;
        }
    }

    @PostConstruct
    public void start() {
        this.taskResponseWorker = new TaskResponseWorker();
        this.taskResponseWorker.setName("StateEventResponseWorker");
        this.taskResponseWorker.start();
    }

    @PreDestroy
    public void stop() {
        try {
            this.taskResponseWorker.interrupt();
            if (!eventQueue.isEmpty()) {
                List<TaskResponseEvent> remainEvents = new ArrayList<>(eventQueue.size());
                eventQueue.drainTo(remainEvents);
                for (TaskResponseEvent event : remainEvents) {
                    this.persist(event);
                }
            }
        } catch (Exception e) {
            logger.error("stop error:", e);
        }
    }

    /**
     * put task to attemptQueue
     *
     * @param taskResponseEvent taskResponseEvent
     */
    public void addResponse(TaskResponseEvent taskResponseEvent) {
        try {
            eventQueue.put(taskResponseEvent);
        } catch (InterruptedException e) {
            logger.error("put task : {} error :{}", taskResponseEvent, e);
            Thread.currentThread().interrupt();
        }
    }

    /**
     * task worker thread
     */
    class TaskResponseWorker extends Thread {

        @Override
        public void run() {

            while (Stopper.isRunning()) {
                try {
                    // if not task , blocking here
                    TaskResponseEvent taskResponseEvent = eventQueue.take();
                    persist(taskResponseEvent);
                } catch (InterruptedException e) {
                    Thread.currentThread().interrupt();
                    break;
                } catch (Exception e) {
                    logger.error("persist task error", e);
                }
            }
            logger.info("StateEventResponseWorker stopped");
        }
    }

    /**
     * persist  taskResponseEvent
     *
     * @param taskResponseEvent taskResponseEvent
     */
    private void persist(TaskResponseEvent taskResponseEvent) {
        Event event = taskResponseEvent.getEvent();
        Channel channel = taskResponseEvent.getChannel();

        TaskInstance taskInstance = processService.findTaskInstanceById(taskResponseEvent.getTaskInstanceId());
        switch (event) {
            case ACK:
                try {
                    if (taskInstance != null) {
                        ExecutionStatus status = taskInstance.getState().typeIsFinished() ? taskInstance.getState() : taskResponseEvent.getState();
                        processService.changeTaskState(taskInstance, status,
<<<<<<< HEAD
                            taskResponseEvent.getStartTime(),
                            taskResponseEvent.getWorkerAddress(),
                            taskResponseEvent.getExecutePath(),
                            taskResponseEvent.getLogPath());
=======
                                taskResponseEvent.getStartTime(),
                                taskResponseEvent.getWorkerAddress(),
                                taskResponseEvent.getExecutePath(),
                                taskResponseEvent.getLogPath(),
                                taskResponseEvent.getTaskInstanceId());
>>>>>>> 50f17669
                    }
                    // if taskInstance is null (maybe deleted) . retry will be meaningless . so ack success
                    DBTaskAckCommand taskAckCommand = new DBTaskAckCommand(ExecutionStatus.SUCCESS.getCode(), taskResponseEvent.getTaskInstanceId());
                    channel.writeAndFlush(taskAckCommand.convert2Command());
                } catch (Exception e) {
                    logger.error("worker ack master error", e);
                    DBTaskAckCommand taskAckCommand = new DBTaskAckCommand(ExecutionStatus.FAILURE.getCode(), -1);
                    channel.writeAndFlush(taskAckCommand.convert2Command());
                }
                break;
            case RESULT:
                try {
                    if (taskInstance != null) {

                        dataQualityResultOperator.operateDqExecuteResult(taskResponseEvent, taskInstance);

                        processService.changeTaskState(taskInstance, taskResponseEvent.getState(),
                                taskResponseEvent.getEndTime(),
                                taskResponseEvent.getProcessId(),
                                taskResponseEvent.getAppIds(),
<<<<<<< HEAD
=======
                                taskResponseEvent.getTaskInstanceId(),
>>>>>>> 50f17669
                                taskResponseEvent.getVarPool()
                        );
                    }
                    // if taskInstance is null (maybe deleted) . retry will be meaningless . so response success
                    DBTaskResponseCommand taskResponseCommand = new DBTaskResponseCommand(ExecutionStatus.SUCCESS.getCode(), taskResponseEvent.getTaskInstanceId());
                    channel.writeAndFlush(taskResponseCommand.convert2Command());
                } catch (Exception e) {
                    logger.error("worker response master error", e);
                    DBTaskResponseCommand taskResponseCommand = new DBTaskResponseCommand(ExecutionStatus.FAILURE.getCode(), -1);
                    channel.writeAndFlush(taskResponseCommand.convert2Command());
                }
                break;
            default:
                throw new IllegalArgumentException("invalid event type : " + event);
        }
        WorkflowExecuteThread workflowExecuteThread = this.processInstanceMapper.get(taskResponseEvent.getProcessInstanceId());
        if (workflowExecuteThread != null) {
            StateEvent stateEvent = new StateEvent();
            stateEvent.setProcessInstanceId(taskResponseEvent.getProcessInstanceId());
            stateEvent.setTaskInstanceId(taskResponseEvent.getTaskInstanceId());
            stateEvent.setExecutionStatus(taskResponseEvent.getState());
            stateEvent.setType(StateEventType.TASK_STATE_CHANGE);
            workflowExecuteThread.addStateEvent(stateEvent);
        }
    }

    public BlockingQueue<TaskResponseEvent> getEventQueue() {
        return eventQueue;
    }
}<|MERGE_RESOLUTION|>--- conflicted
+++ resolved
@@ -25,13 +25,9 @@
 import org.apache.dolphinscheduler.dao.entity.TaskInstance;
 import org.apache.dolphinscheduler.remote.command.DBTaskAckCommand;
 import org.apache.dolphinscheduler.remote.command.DBTaskResponseCommand;
-<<<<<<< HEAD
 import org.apache.dolphinscheduler.server.utils.DataQualityResultOperator;
-=======
 import org.apache.dolphinscheduler.server.master.runner.WorkflowExecuteThread;
->>>>>>> 50f17669
 import org.apache.dolphinscheduler.service.process.ProcessService;
-
 import java.util.ArrayList;
 import java.util.List;
 import java.util.concurrent.BlockingQueue;
@@ -62,11 +58,7 @@
     /**
      * attemptQueue
      */
-<<<<<<< HEAD
-    private final BlockingQueue<TaskResponseEvent> eventQueue = new LinkedBlockingQueue<>(5000);
-=======
     private final BlockingQueue<TaskResponseEvent> eventQueue = new LinkedBlockingQueue<>();
->>>>>>> 50f17669
 
     /**
      * process service
@@ -170,18 +162,10 @@
                     if (taskInstance != null) {
                         ExecutionStatus status = taskInstance.getState().typeIsFinished() ? taskInstance.getState() : taskResponseEvent.getState();
                         processService.changeTaskState(taskInstance, status,
-<<<<<<< HEAD
                             taskResponseEvent.getStartTime(),
                             taskResponseEvent.getWorkerAddress(),
                             taskResponseEvent.getExecutePath(),
                             taskResponseEvent.getLogPath());
-=======
-                                taskResponseEvent.getStartTime(),
-                                taskResponseEvent.getWorkerAddress(),
-                                taskResponseEvent.getExecutePath(),
-                                taskResponseEvent.getLogPath(),
-                                taskResponseEvent.getTaskInstanceId());
->>>>>>> 50f17669
                     }
                     // if taskInstance is null (maybe deleted) . retry will be meaningless . so ack success
                     DBTaskAckCommand taskAckCommand = new DBTaskAckCommand(ExecutionStatus.SUCCESS.getCode(), taskResponseEvent.getTaskInstanceId());
@@ -202,10 +186,6 @@
                                 taskResponseEvent.getEndTime(),
                                 taskResponseEvent.getProcessId(),
                                 taskResponseEvent.getAppIds(),
-<<<<<<< HEAD
-=======
-                                taskResponseEvent.getTaskInstanceId(),
->>>>>>> 50f17669
                                 taskResponseEvent.getVarPool()
                         );
                     }
