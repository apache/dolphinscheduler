/*
 * Licensed to the Apache Software Foundation (ASF) under one or more
 * contributor license agreements.  See the NOTICE file distributed with
 * this work for additional information regarding copyright ownership.
 * The ASF licenses this file to You under the Apache License, Version 2.0
 * (the "License"); you may not use this file except in compliance with
 * the License.  You may obtain a copy of the License at
 *
 *    http://www.apache.org/licenses/LICENSE-2.0
 *
 * Unless required by applicable law or agreed to in writing, software
 * distributed under the License is distributed on an "AS IS" BASIS,
 * WITHOUT WARRANTIES OR CONDITIONS OF ANY KIND, either express or implied.
 * See the License for the specific language governing permissions and
 * limitations under the License.
 */

package org.apache.dolphinscheduler.server.master.processor.queue;

import org.apache.dolphinscheduler.common.enums.Event;
import org.apache.dolphinscheduler.common.enums.ExecutionStatus;
import org.apache.dolphinscheduler.common.enums.StateEvent;
import org.apache.dolphinscheduler.common.enums.StateEventType;
import org.apache.dolphinscheduler.common.thread.Stopper;
import org.apache.dolphinscheduler.dao.entity.TaskInstance;
import org.apache.dolphinscheduler.remote.command.DBTaskAckCommand;
import org.apache.dolphinscheduler.remote.command.DBTaskResponseCommand;
import org.apache.dolphinscheduler.server.master.runner.WorkflowExecuteThread;
import org.apache.dolphinscheduler.service.process.ProcessService;

import java.util.ArrayList;
import java.util.List;
import java.util.concurrent.BlockingQueue;
import java.util.concurrent.ConcurrentHashMap;
import java.util.concurrent.LinkedBlockingQueue;

import javax.annotation.PostConstruct;
import javax.annotation.PreDestroy;

import org.slf4j.Logger;
import org.slf4j.LoggerFactory;
import org.springframework.beans.factory.annotation.Autowired;
import org.springframework.stereotype.Component;

import io.netty.channel.Channel;

/**
 * task manager
 */
@Component
public class TaskResponseService {

    /**
     * logger
     */
    private final Logger logger = LoggerFactory.getLogger(TaskResponseService.class);

    /**
     * attemptQueue
     */
    private final BlockingQueue<TaskResponseEvent> eventQueue = new LinkedBlockingQueue<>();

    /**
     * process service
     */
    @Autowired
    private ProcessService processService;

    /**
     * task response worker
     */
    private Thread taskResponseWorker;

    private ConcurrentHashMap<Integer, WorkflowExecuteThread> processInstanceMapper;

    public void init(ConcurrentHashMap<Integer, WorkflowExecuteThread> processInstanceMapper) {
        if (this.processInstanceMapper == null) {
            this.processInstanceMapper = processInstanceMapper;
        }
    }

    @PostConstruct
    public void start() {
        this.taskResponseWorker = new TaskResponseWorker();
        this.taskResponseWorker.setName("StateEventResponseWorker");
        this.taskResponseWorker.start();
    }

    @PreDestroy
    public void stop() {
        try {
            this.taskResponseWorker.interrupt();
            if (!eventQueue.isEmpty()) {
                List<TaskResponseEvent> remainEvents = new ArrayList<>(eventQueue.size());
                eventQueue.drainTo(remainEvents);
                for (TaskResponseEvent event : remainEvents) {
                    this.persist(event);
                }
            }
        } catch (Exception e) {
            logger.error("stop error:", e);
        }
    }

    /**
     * put task to attemptQueue
     *
     * @param taskResponseEvent taskResponseEvent
     */
    public void addResponse(TaskResponseEvent taskResponseEvent) {
        try {
            eventQueue.put(taskResponseEvent);
        } catch (InterruptedException e) {
            logger.error("put task : {} error :{}", taskResponseEvent, e);
            Thread.currentThread().interrupt();
        }
    }

    /**
     * task worker thread
     */
    class TaskResponseWorker extends Thread {

        @Override
        public void run() {

            while (Stopper.isRunning()) {
                try {
                    // if not task , blocking here
                    TaskResponseEvent taskResponseEvent = eventQueue.take();
                    persist(taskResponseEvent);
                } catch (InterruptedException e) {
                    Thread.currentThread().interrupt();
                    break;
                } catch (Exception e) {
                    logger.error("persist task error", e);
                }
            }
            logger.info("StateEventResponseWorker stopped");
        }
    }

    /**
     * persist  taskResponseEvent
     *
     * @param taskResponseEvent taskResponseEvent
     */
    private void persist(TaskResponseEvent taskResponseEvent) {
        Event event = taskResponseEvent.getEvent();
        Channel channel = taskResponseEvent.getChannel();

        TaskInstance taskInstance = processService.findTaskInstanceById(taskResponseEvent.getTaskInstanceId());
        switch (event) {
            case ACK:
                try {
                    if (taskInstance != null) {
                        ExecutionStatus status = taskInstance.getState().typeIsFinished() ? taskInstance.getState() : taskResponseEvent.getState();
                        processService.changeTaskState(taskInstance, status,
                                taskResponseEvent.getStartTime(),
                                taskResponseEvent.getWorkerAddress(),
                                taskResponseEvent.getExecutePath(),
                                taskResponseEvent.getLogPath(),
                                taskResponseEvent.getTaskInstanceId());
                    }
                    // if taskInstance is null (maybe deleted) . retry will be meaningless . so ack success
                    DBTaskAckCommand taskAckCommand = new DBTaskAckCommand(ExecutionStatus.SUCCESS.getCode(), taskResponseEvent.getTaskInstanceId());
                    channel.writeAndFlush(taskAckCommand.convert2Command());
                } catch (Exception e) {
                    logger.error("worker ack master error", e);
                    DBTaskAckCommand taskAckCommand = new DBTaskAckCommand(ExecutionStatus.FAILURE.getCode(), -1);
                    channel.writeAndFlush(taskAckCommand.convert2Command());
                }
                break;
            case RESULT:
                try {
                    if (taskInstance != null) {
                        processService.changeTaskState(taskInstance, taskResponseEvent.getState(),
<<<<<<< HEAD
                            taskResponseEvent.getEndTime(),
                            taskResponseEvent.getProcessId(),
                            taskResponseEvent.getAppIds(),
                            taskResponseEvent.getTaskInstanceId(),
                            taskResponseEvent.getVarPool()
=======
                                taskResponseEvent.getEndTime(),
                                taskResponseEvent.getProcessId(),
                                taskResponseEvent.getAppIds(),
                                taskResponseEvent.getTaskInstanceId(),
                                taskResponseEvent.getVarPool()
>>>>>>> 93ef1236
                        );
                    }
                    // if taskInstance is null (maybe deleted) . retry will be meaningless . so response success
                    DBTaskResponseCommand taskResponseCommand = new DBTaskResponseCommand(ExecutionStatus.SUCCESS.getCode(), taskResponseEvent.getTaskInstanceId());
                    channel.writeAndFlush(taskResponseCommand.convert2Command());
                } catch (Exception e) {
                    logger.error("worker response master error", e);
                    DBTaskResponseCommand taskResponseCommand = new DBTaskResponseCommand(ExecutionStatus.FAILURE.getCode(), -1);
                    channel.writeAndFlush(taskResponseCommand.convert2Command());
                }
                break;
            default:
                throw new IllegalArgumentException("invalid event type : " + event);
        }
        WorkflowExecuteThread workflowExecuteThread = this.processInstanceMapper.get(taskResponseEvent.getProcessInstanceId());
        if (workflowExecuteThread != null) {
            StateEvent stateEvent = new StateEvent();
            stateEvent.setProcessInstanceId(taskResponseEvent.getProcessInstanceId());
            stateEvent.setTaskInstanceId(taskResponseEvent.getTaskInstanceId());
            stateEvent.setExecutionStatus(taskResponseEvent.getState());
            stateEvent.setType(StateEventType.TASK_STATE_CHANGE);
            workflowExecuteThread.addStateEvent(stateEvent);
        }
    }

    public BlockingQueue<TaskResponseEvent> getEventQueue() {
        return eventQueue;
    }
}<|MERGE_RESOLUTION|>--- conflicted
+++ resolved
@@ -175,19 +175,11 @@
                 try {
                     if (taskInstance != null) {
                         processService.changeTaskState(taskInstance, taskResponseEvent.getState(),
-<<<<<<< HEAD
-                            taskResponseEvent.getEndTime(),
-                            taskResponseEvent.getProcessId(),
-                            taskResponseEvent.getAppIds(),
-                            taskResponseEvent.getTaskInstanceId(),
-                            taskResponseEvent.getVarPool()
-=======
                                 taskResponseEvent.getEndTime(),
                                 taskResponseEvent.getProcessId(),
                                 taskResponseEvent.getAppIds(),
                                 taskResponseEvent.getTaskInstanceId(),
                                 taskResponseEvent.getVarPool()
->>>>>>> 93ef1236
                         );
                     }
                     // if taskInstance is null (maybe deleted) . retry will be meaningless . so response success
