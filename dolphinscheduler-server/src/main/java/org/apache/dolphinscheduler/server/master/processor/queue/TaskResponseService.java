/*
 * Licensed to the Apache Software Foundation (ASF) under one or more
 * contributor license agreements.  See the NOTICE file distributed with
 * this work for additional information regarding copyright ownership.
 * The ASF licenses this file to You under the Apache License, Version 2.0
 * (the "License"); you may not use this file except in compliance with
 * the License.  You may obtain a copy of the License at
 *
 *    http://www.apache.org/licenses/LICENSE-2.0
 *
 * Unless required by applicable law or agreed to in writing, software
 * distributed under the License is distributed on an "AS IS" BASIS,
 * WITHOUT WARRANTIES OR CONDITIONS OF ANY KIND, either express or implied.
 * See the License for the specific language governing permissions and
 * limitations under the License.
 */

package org.apache.dolphinscheduler.server.master.processor.queue;

import org.apache.dolphinscheduler.common.enums.Event;
import org.apache.dolphinscheduler.common.enums.ExecutionStatus;
import org.apache.dolphinscheduler.common.enums.StateEvent;
import org.apache.dolphinscheduler.common.enums.StateEventType;
import org.apache.dolphinscheduler.common.thread.Stopper;
import org.apache.dolphinscheduler.dao.entity.TaskInstance;
import org.apache.dolphinscheduler.remote.command.DBTaskAckCommand;
import org.apache.dolphinscheduler.remote.command.DBTaskResponseCommand;
import org.apache.dolphinscheduler.server.master.cache.ProcessInstanceExecCacheManager;
import org.apache.dolphinscheduler.server.master.runner.WorkflowExecuteThread;
import org.apache.dolphinscheduler.service.process.ProcessService;

import java.util.ArrayList;
import java.util.List;
import java.util.concurrent.BlockingQueue;
import java.util.concurrent.LinkedBlockingQueue;

import javax.annotation.PostConstruct;
import javax.annotation.PreDestroy;

import org.slf4j.Logger;
import org.slf4j.LoggerFactory;
import org.springframework.beans.factory.annotation.Autowired;
import org.springframework.stereotype.Component;

import io.netty.channel.Channel;

/**
 * task manager
 */
@Component
public class TaskResponseService {

    /**
     * logger
     */
    private final Logger logger = LoggerFactory.getLogger(TaskResponseService.class);

    /**
     * attemptQueue
     */
    private final BlockingQueue<TaskResponseEvent> eventQueue = new LinkedBlockingQueue<>();

    /**
     * process service
     */
    @Autowired
    private ProcessService processService;

    /**
     * task response worker
     */
    private Thread taskResponseWorker;

    @Autowired
    private ProcessInstanceExecCacheManager processInstanceExecCacheManager;

    @PostConstruct
    public void start() {
        this.taskResponseWorker = new TaskResponseWorker();
        this.taskResponseWorker.setName("StateEventResponseWorker");
        this.taskResponseWorker.start();
    }

    @PreDestroy
    public void stop() {
        try {
            this.taskResponseWorker.interrupt();
            if (!eventQueue.isEmpty()) {
                List<TaskResponseEvent> remainEvents = new ArrayList<>(eventQueue.size());
                eventQueue.drainTo(remainEvents);
                for (TaskResponseEvent event : remainEvents) {
                    this.persist(event);
                }
            }
        } catch (Exception e) {
            logger.error("stop error:", e);
        }
    }

    /**
     * put task to attemptQueue
     *
     * @param taskResponseEvent taskResponseEvent
     */
    public void addResponse(TaskResponseEvent taskResponseEvent) {
        try {
            eventQueue.put(taskResponseEvent);
        } catch (InterruptedException e) {
            logger.error("put task : {} error :{}", taskResponseEvent, e);
            Thread.currentThread().interrupt();
        }
    }

    /**
     * task worker thread
     */
    class TaskResponseWorker extends Thread {

        @Override
        public void run() {

            while (Stopper.isRunning()) {
                try {
                    // if not task , blocking here
                    TaskResponseEvent taskResponseEvent = eventQueue.take();
                    persist(taskResponseEvent);
                } catch (InterruptedException e) {
                    Thread.currentThread().interrupt();
                    break;
                } catch (Exception e) {
                    logger.error("persist task error", e);
                }
            }
            logger.info("StateEventResponseWorker stopped");
        }
    }

    /**
     * persist  taskResponseEvent
     *
     * @param taskResponseEvent taskResponseEvent
     */
    private void persist(TaskResponseEvent taskResponseEvent) {
        Event event = taskResponseEvent.getEvent();
        int taskInstanceId = taskResponseEvent.getTaskInstanceId();
        int processInstanceId = taskResponseEvent.getProcessInstanceId();

        TaskInstance taskInstance;
        WorkflowExecuteThread workflowExecuteThread = this.processInstanceExecCacheManager.getByProcessInstanceId(processInstanceId);
        if (workflowExecuteThread != null && workflowExecuteThread.checkTaskInstanceById(taskInstanceId)) {
            taskInstance = workflowExecuteThread.getTaskInstance(taskInstanceId);
        } else {
            taskInstance = processService.findTaskInstanceById(taskInstanceId);
        }

<<<<<<< HEAD
        TaskInstance taskInstance = processService.findTaskInstanceById(taskResponseEvent.getTaskInstanceId());

=======
>>>>>>> da35c17c
        switch (event) {
            case ACK:
                handleAckEvent(taskResponseEvent, taskInstance);
                break;
            case RESULT:
                handleResultEvent(taskResponseEvent, taskInstance);
                break;
            default:
                throw new IllegalArgumentException("invalid event type : " + event);
        }

        if (workflowExecuteThread != null) {
            StateEvent stateEvent = new StateEvent();
            stateEvent.setProcessInstanceId(taskResponseEvent.getProcessInstanceId());
            stateEvent.setTaskInstanceId(taskResponseEvent.getTaskInstanceId());
            stateEvent.setExecutionStatus(taskResponseEvent.getState());
            stateEvent.setType(StateEventType.TASK_STATE_CHANGE);
            workflowExecuteThread.addStateEvent(stateEvent);
        }
    }

    /**
     * handle ack event
     * @param taskResponseEvent
     * @param taskInstance
     */
    private void handleAckEvent(TaskResponseEvent taskResponseEvent, TaskInstance taskInstance) {
        Channel channel = taskResponseEvent.getChannel();
        try {
            if (taskInstance != null) {
                if (taskInstance.getState().typeIsFinished()) {
                    logger.warn("task is finish, ack is meaningless, taskInstanceId:{}, state:{}", taskInstance.getId(), taskInstance.getState());
                } else {
                    processService.changeTaskState(taskInstance, taskResponseEvent.getState(),
                            taskResponseEvent.getStartTime(),
                            taskResponseEvent.getWorkerAddress(),
                            taskResponseEvent.getExecutePath(),
                            taskResponseEvent.getLogPath()
                    );
                }
            }
            // if taskInstance is null (maybe deleted) or finish. retry will be meaningless . so ack success
            DBTaskAckCommand taskAckCommand = new DBTaskAckCommand(ExecutionStatus.SUCCESS.getCode(), taskResponseEvent.getTaskInstanceId());
            channel.writeAndFlush(taskAckCommand.convert2Command());
        } catch (Exception e) {
            logger.error("worker ack master error", e);
            DBTaskAckCommand taskAckCommand = new DBTaskAckCommand(ExecutionStatus.FAILURE.getCode(), -1);
            channel.writeAndFlush(taskAckCommand.convert2Command());
        }
    }

    /**
     * handle result event
     * @param taskResponseEvent
     * @param taskInstance
     */
    private void handleResultEvent(TaskResponseEvent taskResponseEvent, TaskInstance taskInstance) {
        Channel channel = taskResponseEvent.getChannel();
        try {
            if (taskInstance != null) {
                processService.changeTaskState(taskInstance, taskResponseEvent.getState(),
                        taskResponseEvent.getEndTime(),
                        taskResponseEvent.getProcessId(),
                        taskResponseEvent.getAppIds(),
                        taskResponseEvent.getVarPool()
                );
            }
            // if taskInstance is null (maybe deleted) . retry will be meaningless . so response success
            DBTaskResponseCommand taskResponseCommand = new DBTaskResponseCommand(ExecutionStatus.SUCCESS.getCode(), taskResponseEvent.getTaskInstanceId());
            channel.writeAndFlush(taskResponseCommand.convert2Command());
        } catch (Exception e) {
            logger.error("worker response master error", e);
            DBTaskResponseCommand taskResponseCommand = new DBTaskResponseCommand(ExecutionStatus.FAILURE.getCode(), -1);
            channel.writeAndFlush(taskResponseCommand.convert2Command());
        }
    }
}<|MERGE_RESOLUTION|>--- conflicted
+++ resolved
@@ -153,11 +153,6 @@
             taskInstance = processService.findTaskInstanceById(taskInstanceId);
         }
 
-<<<<<<< HEAD
-        TaskInstance taskInstance = processService.findTaskInstanceById(taskResponseEvent.getTaskInstanceId());
-
-=======
->>>>>>> da35c17c
         switch (event) {
             case ACK:
                 handleAckEvent(taskResponseEvent, taskInstance);
