/*
 * Licensed to the Apache Software Foundation (ASF) under one or more
 * contributor license agreements.  See the NOTICE file distributed with
 * this work for additional information regarding copyright ownership.
 * The ASF licenses this file to You under the Apache License, Version 2.0
 * (the "License"); you may not use this file except in compliance with
 * the License.  You may obtain a copy of the License at
 *
 *    http://www.apache.org/licenses/LICENSE-2.0
 *
 * Unless required by applicable law or agreed to in writing, software
 * distributed under the License is distributed on an "AS IS" BASIS,
 * WITHOUT WARRANTIES OR CONDITIONS OF ANY KIND, either express or implied.
 * See the License for the specific language governing permissions and
 * limitations under the License.
 */

package org.apache.dolphinscheduler.server.master.processor.queue;

import com.fasterxml.jackson.annotation.JsonFormat;

import org.apache.dolphinscheduler.common.enums.Event;
import org.apache.dolphinscheduler.common.enums.ExecutionStatus;

import java.util.Date;

import io.netty.channel.Channel;

/**
 * task event
 */
public class TaskResponseEvent {

    /**
     * taskInstanceId
     */
    private int taskInstanceId;

    /**
     * worker address
     */
    private String workerAddress;

    /**
     * state
     */
    private ExecutionStatus state;

    /**
     * start time
     */
    @JsonFormat(pattern = "yyyy-MM-dd HH:mm:ss",timezone="GMT+8")
    private Date startTime;

    /**
     * end time
     */
    @JsonFormat(pattern = "yyyy-MM-dd HH:mm:ss",timezone="GMT+8")
    private Date endTime;

    /**
     * execute path
     */
    private String executePath;

    /**
     * log path
     */
    private String logPath;

    /**
     * processId
     */
    private int processId;

    /**
     * appIds
     */
    private String appIds;

    /**
     * ack / response
     */
    private Event event;

    /**
     * varPool
     */
    private String varPool;

    /**
     * channel
     */
    private Channel channel;
<<<<<<< HEAD
=======

    private int processInstanceId;
>>>>>>> 93ef1236
    
    public static TaskResponseEvent newAck(ExecutionStatus state,
                                           Date startTime,
                                           String workerAddress,
                                           String executePath,
                                           String logPath,
                                           int taskInstanceId,
                                           Channel channel,
                                           int processInstanceId) {
        TaskResponseEvent event = new TaskResponseEvent();
        event.setState(state);
        event.setStartTime(startTime);
        event.setWorkerAddress(workerAddress);
        event.setExecutePath(executePath);
        event.setLogPath(logPath);
        event.setTaskInstanceId(taskInstanceId);
        event.setEvent(Event.ACK);
        event.setChannel(channel);
        event.setProcessInstanceId(processInstanceId);
        return event;
    }

    public static TaskResponseEvent newResult(ExecutionStatus state,
                                              Date endTime,
                                              int processId,
                                              String appIds,
                                              int taskInstanceId,
                                              String varPool,
<<<<<<< HEAD
                                              Channel channel) {
=======
                                              Channel channel,
                                              int processInstanceId) {
>>>>>>> 93ef1236
        TaskResponseEvent event = new TaskResponseEvent();
        event.setState(state);
        event.setEndTime(endTime);
        event.setProcessId(processId);
        event.setAppIds(appIds);
        event.setTaskInstanceId(taskInstanceId);
        event.setEvent(Event.RESULT);
        event.setVarPool(varPool);
        event.setChannel(channel);
<<<<<<< HEAD
=======
        event.setProcessInstanceId(processInstanceId);
>>>>>>> 93ef1236
        return event;
    }

    public String getVarPool() {
        return varPool;
    }

    public void setVarPool(String varPool) {
        this.varPool = varPool;
    }
    
    public int getTaskInstanceId() {
        return taskInstanceId;
    }

    public void setTaskInstanceId(int taskInstanceId) {
        this.taskInstanceId = taskInstanceId;
    }

    public String getWorkerAddress() {
        return workerAddress;
    }

    public void setWorkerAddress(String workerAddress) {
        this.workerAddress = workerAddress;
    }

    public ExecutionStatus getState() {
        return state;
    }

    public void setState(ExecutionStatus state) {
        this.state = state;
    }

    public Date getStartTime() {
        return startTime;
    }

    public void setStartTime(Date startTime) {
        this.startTime = startTime;
    }

    public Date getEndTime() {
        return endTime;
    }

    public void setEndTime(Date endTime) {
        this.endTime = endTime;
    }

    public String getExecutePath() {
        return executePath;
    }

    public void setExecutePath(String executePath) {
        this.executePath = executePath;
    }

    public String getLogPath() {
        return logPath;
    }

    public void setLogPath(String logPath) {
        this.logPath = logPath;
    }

    public int getProcessId() {
        return processId;
    }

    public void setProcessId(int processId) {
        this.processId = processId;
    }

    public String getAppIds() {
        return appIds;
    }

    public void setAppIds(String appIds) {
        this.appIds = appIds;
    }

    public Event getEvent() {
        return event;
    }

    public void setEvent(Event event) {
        this.event = event;
    }

    public Channel getChannel() {
        return channel;
    }

    public void setChannel(Channel channel) {
        this.channel = channel;
    }

<<<<<<< HEAD
=======
    public int getProcessInstanceId() {
        return processInstanceId;
    }

    public void setProcessInstanceId(int processInstanceId) {
        this.processInstanceId = processInstanceId;
    }
>>>>>>> 93ef1236
}<|MERGE_RESOLUTION|>--- conflicted
+++ resolved
@@ -92,11 +92,8 @@
      * channel
      */
     private Channel channel;
-<<<<<<< HEAD
-=======
 
     private int processInstanceId;
->>>>>>> 93ef1236
     
     public static TaskResponseEvent newAck(ExecutionStatus state,
                                            Date startTime,
@@ -125,12 +122,8 @@
                                               String appIds,
                                               int taskInstanceId,
                                               String varPool,
-<<<<<<< HEAD
-                                              Channel channel) {
-=======
                                               Channel channel,
                                               int processInstanceId) {
->>>>>>> 93ef1236
         TaskResponseEvent event = new TaskResponseEvent();
         event.setState(state);
         event.setEndTime(endTime);
@@ -140,10 +133,7 @@
         event.setEvent(Event.RESULT);
         event.setVarPool(varPool);
         event.setChannel(channel);
-<<<<<<< HEAD
-=======
         event.setProcessInstanceId(processInstanceId);
->>>>>>> 93ef1236
         return event;
     }
 
@@ -243,8 +233,6 @@
         this.channel = channel;
     }
 
-<<<<<<< HEAD
-=======
     public int getProcessInstanceId() {
         return processInstanceId;
     }
@@ -252,5 +240,4 @@
     public void setProcessInstanceId(int processInstanceId) {
         this.processInstanceId = processInstanceId;
     }
->>>>>>> 93ef1236
 }