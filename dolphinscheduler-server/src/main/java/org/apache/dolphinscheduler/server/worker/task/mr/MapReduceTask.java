--- conflicted
+++ resolved
@@ -88,16 +88,6 @@
 
         // replace placeholder,and combine local and global parameters
         Map<String, Property> paramsMap = ParamUtils.convert(taskExecutionContext,getParameters());
-<<<<<<< HEAD
-
-        if (paramsMap != null) {
-            String args = ParameterUtils.convertParameterPlaceholders(mapreduceParameters.getMainArgs(),  ParamUtils.convert(paramsMap));
-            mapreduceParameters.setMainArgs(args);
-            if (mapreduceParameters.getProgramType() != null && mapreduceParameters.getProgramType() == ProgramType.PYTHON) {
-                String others = ParameterUtils.convertParameterPlaceholders(mapreduceParameters.getOthers(),  ParamUtils.convert(paramsMap));
-                mapreduceParameters.setOthers(others);
-            }
-=======
         if (MapUtils.isEmpty(paramsMap)) {
             paramsMap = new HashMap<>();
         }
@@ -110,7 +100,6 @@
         if (mapreduceParameters.getProgramType() != null && mapreduceParameters.getProgramType() == ProgramType.PYTHON) {
             String others = ParameterUtils.convertParameterPlaceholders(mapreduceParameters.getOthers(),  ParamUtils.convert(paramsMap));
             mapreduceParameters.setOthers(others);
->>>>>>> 93ef1236
         }
     }
 
