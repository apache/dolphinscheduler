--- conflicted
+++ resolved
@@ -20,10 +20,6 @@
 import org.apache.dolphinscheduler.common.Constants;
 import org.apache.dolphinscheduler.dao.entity.*;
 import org.apache.dolphinscheduler.server.entity.DataxTaskExecutionContext;
-<<<<<<< HEAD
-import org.apache.dolphinscheduler.server.entity.ProcedureTaskExecutionContext;
-=======
->>>>>>> 7f72df4c
 import org.apache.dolphinscheduler.server.entity.SQLTaskExecutionContext;
 import org.apache.dolphinscheduler.server.entity.TaskExecutionContext;
 
@@ -103,10 +99,6 @@
 
     /**
      * build DataxTask related info
-<<<<<<< HEAD
-     *
-=======
->>>>>>> 7f72df4c
      * @param dataxTaskExecutionContext dataxTaskExecutionContext
      * @return TaskExecutionContextBuilder
      */
@@ -115,20 +107,6 @@
         return this;
     }
 
-<<<<<<< HEAD
-    /**
-     * build procedureTask related info
-     *
-     * @param procedureTaskExecutionContext
-     * @return
-     */
-    public TaskExecutionContextBuilder buildProcedureTaskRelatedInfo(ProcedureTaskExecutionContext procedureTaskExecutionContext){
-        taskExecutionContext.setProcedureTaskExecutionContext(procedureTaskExecutionContext);
-        return this;
-    }
-
-=======
->>>>>>> 7f72df4c
 
     /**
      * create
