/*
 * Licensed to the Apache Software Foundation (ASF) under one or more
 * contributor license agreements.  See the NOTICE file distributed with
 * this work for additional information regarding copyright ownership.
 * The ASF licenses this file to You under the Apache License, Version 2.0
 * (the "License"); you may not use this file except in compliance with
 * the License.  You may obtain a copy of the License at
 *
 *    http://www.apache.org/licenses/LICENSE-2.0
 *
 * Unless required by applicable law or agreed to in writing, software
 * distributed under the License is distributed on an "AS IS" BASIS,
 * WITHOUT WARRANTIES OR CONDITIONS OF ANY KIND, either express or implied.
 * See the License for the specific language governing permissions and
 * limitations under the License.
 */

package org.apache.dolphinscheduler.server.worker.registry;

import static org.apache.dolphinscheduler.common.Constants.DEFAULT_WORKER_GROUP;
import static org.apache.dolphinscheduler.common.Constants.SLASH;

import org.apache.dolphinscheduler.common.Constants;
import org.apache.dolphinscheduler.common.utils.DateUtils;
import org.apache.dolphinscheduler.common.utils.NetUtils;
import org.apache.dolphinscheduler.common.utils.StringUtils;
import org.apache.dolphinscheduler.remote.utils.Host;
import org.apache.dolphinscheduler.remote.utils.NamedThreadFactory;
import org.apache.dolphinscheduler.server.registry.HeartBeatTask;
import org.apache.dolphinscheduler.server.registry.ZookeeperRegistryCenter;
import org.apache.dolphinscheduler.server.worker.config.WorkerConfig;

import org.apache.curator.framework.CuratorFramework;
import org.apache.curator.framework.state.ConnectionState;
import org.apache.curator.framework.state.ConnectionStateListener;

import java.util.Date;
import java.util.Set;
import java.util.concurrent.Executors;
import java.util.concurrent.ScheduledExecutorService;
import java.util.concurrent.TimeUnit;

import javax.annotation.PostConstruct;

import org.slf4j.Logger;
import org.slf4j.LoggerFactory;
import org.springframework.beans.factory.annotation.Autowired;
import org.springframework.stereotype.Service;

import com.google.common.collect.Sets;


/**
 * worker registry
 */
@Service
public class WorkerRegistry {

    private final Logger logger = LoggerFactory.getLogger(WorkerRegistry.class);

    /**
     * zookeeper registry center
     */
    @Autowired
    private ZookeeperRegistryCenter zookeeperRegistryCenter;

    /**
     * worker config
     */
    @Autowired
    private WorkerConfig workerConfig;

    /**
     * heartbeat executor
     */
    private ScheduledExecutorService heartBeatExecutor;

    /**
     * worker start time
     */
    private String startTime;


    private Set<String> workerGroups;

    @PostConstruct
    public void init() {
        this.workerGroups = workerConfig.getWorkerGroups();
        this.startTime = DateUtils.dateToString(new Date());
        this.heartBeatExecutor = Executors.newSingleThreadScheduledExecutor(new NamedThreadFactory("HeartBeatExecutor"));
    }

    /**
     * get zookeeper registry center
     * @return ZookeeperRegistryCenter
     */
    public ZookeeperRegistryCenter getZookeeperRegistryCenter() {
        return zookeeperRegistryCenter;
    }

    /**
     * registry
     */
    public void registry() {
        String address = NetUtils.getHost();
        Set<String> workerZkPaths = getWorkerZkPaths();
        int workerHeartbeatInterval = workerConfig.getWorkerHeartbeatInterval();

        for (String workerZKPath : workerZkPaths) {
            zookeeperRegistryCenter.getRegisterOperator().persistEphemeral(workerZKPath, "");
            zookeeperRegistryCenter.getRegisterOperator().getZkClient().getConnectionStateListenable().addListener(new ConnectionStateListener() {
                @Override
                public void stateChanged(CuratorFramework client, ConnectionState newState) {
                    if (newState == ConnectionState.LOST) {
                        logger.error("worker : {} connection lost from zookeeper", address);
                    } else if (newState == ConnectionState.RECONNECTED) {
                        logger.info("worker : {} reconnected to zookeeper", address);
                        zookeeperRegistryCenter.getRegisterOperator().persistEphemeral(workerZKPath, "");
                    } else if (newState == ConnectionState.SUSPENDED) {
                        logger.warn("worker : {} connection SUSPENDED ", address);
                    }
                }
            });
            logger.info("worker node : {} registry to ZK {} successfully", address, workerZKPath);
        }

        HeartBeatTask heartBeatTask = new HeartBeatTask(this.startTime,
                this.workerConfig.getWorkerReservedMemory(),
                this.workerConfig.getWorkerMaxCpuloadAvg(),
                workerZkPaths,
                Constants.WORKER_PREFIX,
                this.zookeeperRegistryCenter);

        this.heartBeatExecutor.scheduleAtFixedRate(heartBeatTask, workerHeartbeatInterval, workerHeartbeatInterval, TimeUnit.SECONDS);
        logger.info("worker node : {} heartbeat interval {} s", address, workerHeartbeatInterval);
    }

    /**
     * remove registry info
     */
    public void unRegistry() {
        String address = getLocalAddress();
        Set<String> workerZkPaths = getWorkerZkPaths();
        for (String workerZkPath : workerZkPaths) {
            zookeeperRegistryCenter.getRegisterOperator().remove(workerZkPath);
            logger.info("worker node : {} unRegistry from ZK {}.", address, workerZkPath);
        }
        this.heartBeatExecutor.shutdownNow();
    }

    /**
     *  get worker path
     */
    public Set<String> getWorkerZkPaths() {
        Set<String> workerZkPaths = Sets.newHashSet();

        String address = getLocalAddress();
        String workerZkPathPrefix = this.zookeeperRegistryCenter.getWorkerPath();
<<<<<<< HEAD
=======
        int weight = workerConfig.getWeight();
        long workerStartTime = System.currentTimeMillis();
>>>>>>> 55175996

        for (String workGroup : this.workerGroups) {
            StringBuilder workerZkPathBuilder = new StringBuilder(100);
            workerZkPathBuilder.append(workerZkPathPrefix).append(SLASH);
            if (StringUtils.isEmpty(workGroup)) {
                workGroup = DEFAULT_WORKER_GROUP;
            }
            // trim and lower case is need
            workerZkPathBuilder.append(workGroup.trim().toLowerCase()).append(SLASH);
<<<<<<< HEAD
            workerZkPathBuilder.append(address);
=======
            workerZkPathBuilder.append(Host.generate(address, weight, workerStartTime));
>>>>>>> 55175996
            workerZkPaths.add(workerZkPathBuilder.toString());
        }
        return workerZkPaths;
    }

    /**
     * get local address
     */
    private String getLocalAddress() {
        return NetUtils.getAddr(workerConfig.getListenPort());
    }

}<|MERGE_RESOLUTION|>--- conflicted
+++ resolved
@@ -17,6 +17,7 @@
 
 package org.apache.dolphinscheduler.server.worker.registry;
 
+import static org.apache.dolphinscheduler.common.Constants.COLON;
 import static org.apache.dolphinscheduler.common.Constants.DEFAULT_WORKER_GROUP;
 import static org.apache.dolphinscheduler.common.Constants.SLASH;
 
@@ -149,18 +150,15 @@
     }
 
     /**
-     *  get worker path
+     * get worker path
      */
-    public Set<String> getWorkerZkPaths() {
+    private Set<String> getWorkerZkPaths() {
         Set<String> workerZkPaths = Sets.newHashSet();
 
         String address = getLocalAddress();
         String workerZkPathPrefix = this.zookeeperRegistryCenter.getWorkerPath();
-<<<<<<< HEAD
-=======
         int weight = workerConfig.getWeight();
         long workerStartTime = System.currentTimeMillis();
->>>>>>> 55175996
 
         for (String workGroup : this.workerGroups) {
             StringBuilder workerZkPathBuilder = new StringBuilder(100);
@@ -170,11 +168,7 @@
             }
             // trim and lower case is need
             workerZkPathBuilder.append(workGroup.trim().toLowerCase()).append(SLASH);
-<<<<<<< HEAD
-            workerZkPathBuilder.append(address);
-=======
             workerZkPathBuilder.append(Host.generate(address, weight, workerStartTime));
->>>>>>> 55175996
             workerZkPaths.add(workerZkPathBuilder.toString());
         }
         return workerZkPaths;
