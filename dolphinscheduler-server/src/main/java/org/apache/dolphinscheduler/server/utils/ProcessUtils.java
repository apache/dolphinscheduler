/*
 * Licensed to the Apache Software Foundation (ASF) under one or more
 * contributor license agreements.  See the NOTICE file distributed with
 * this work for additional information regarding copyright ownership.
 * The ASF licenses this file to You under the Apache License, Version 2.0
 * (the "License"); you may not use this file except in compliance with
 * the License.  You may obtain a copy of the License at
 *
 *    http://www.apache.org/licenses/LICENSE-2.0
 *
 * Unless required by applicable law or agreed to in writing, software
 * distributed under the License is distributed on an "AS IS" BASIS,
 * WITHOUT WARRANTIES OR CONDITIONS OF ANY KIND, either express or implied.
 * See the License for the specific language governing permissions and
 * limitations under the License.
 */
package org.apache.dolphinscheduler.server.utils;

import java.nio.charset.StandardCharsets;
import org.apache.dolphinscheduler.common.Constants;
<<<<<<< HEAD
import org.apache.dolphinscheduler.common.utils.*;
import org.apache.dolphinscheduler.dao.entity.TaskInstance;
=======
import org.apache.dolphinscheduler.common.utils.CommonUtils;
import org.apache.dolphinscheduler.common.utils.LoggerUtils;
import org.apache.dolphinscheduler.common.utils.OSUtils;
import org.apache.dolphinscheduler.common.utils.StringUtils;
>>>>>>> 3c9ba0a3
import org.apache.commons.io.FileUtils;
import org.apache.dolphinscheduler.remote.utils.Host;
import org.apache.dolphinscheduler.server.entity.TaskExecutionContext;
import org.apache.dolphinscheduler.service.log.LogClientService;
import org.slf4j.Logger;
import org.slf4j.LoggerFactory;

import java.io.File;
import java.io.IOException;
import java.util.ArrayList;
import java.util.List;
import java.util.regex.Matcher;
import java.util.regex.Pattern;


/**
 *  mainly used to get the start command line of a process
 */
public class ProcessUtils {
  /**
   * logger
   */
  private static final Logger logger = LoggerFactory.getLogger(ProcessUtils.class);

  /**
   * build command line characters
   * @param commandList command list
   * @return command
   * @throws IOException io exception
   */
  public static String buildCommandStr(List<String> commandList) throws IOException {
    String cmdstr;
    String[] cmd = commandList.toArray(new String[commandList.size()]);
    SecurityManager security = System.getSecurityManager();
    boolean allowAmbiguousCommands = false;
    if (security == null) {
      allowAmbiguousCommands = true;
      String value = System.getProperty("jdk.lang.Process.allowAmbiguousCommands");
      if (value != null) {
        allowAmbiguousCommands = !"false".equalsIgnoreCase(value);
      }
    }
    if (allowAmbiguousCommands) {

      String executablePath = new File(cmd[0]).getPath();

      if (needsEscaping(VERIFICATION_LEGACY, executablePath)) {
        executablePath = quoteString(executablePath);
      }

      cmdstr = createCommandLine(
              VERIFICATION_LEGACY, executablePath, cmd);
    } else {
      String executablePath;
      try {
        executablePath = getExecutablePath(cmd[0]);
      } catch (IllegalArgumentException e) {

        StringBuilder join = new StringBuilder();
        for (String s : cmd) {
          join.append(s).append(' ');
        }

        cmd = getTokensFromCommand(join.toString());
        executablePath = getExecutablePath(cmd[0]);

        // Check new executable name once more
        if (security != null) {
          security.checkExec(executablePath);
        }
      }


      cmdstr = createCommandLine(

              isShellFile(executablePath) ? VERIFICATION_CMD_BAT : VERIFICATION_WIN32, quoteString(executablePath), cmd);
    }
    return cmdstr;
  }

  /**
   * get executable path
   *
   * @param path path
   * @return executable path
   * @throws IOException io exception
   */
  private static String getExecutablePath(String path) throws IOException {
    boolean pathIsQuoted = isQuoted(true, path, "Executable name has embedded quote, split the arguments");

    File fileToRun = new File(pathIsQuoted ? path.substring(1, path.length() - 1) : path);
    return fileToRun.getPath();
  }

  /**
   * whether is shell file
   *
   * @param executablePath executable path
   * @return true if endsWith .CMD or .BAT
   */
  private static boolean isShellFile(String executablePath) {
    String upPath = executablePath.toUpperCase();
    return (upPath.endsWith(".CMD") || upPath.endsWith(".BAT"));
  }

  /**
   * quote string
   *
   * @param arg argument
   * @return format arg
   */
  private static String quoteString(String arg) {
    StringBuilder argbuf = new StringBuilder(arg.length() + 2);
    return argbuf.append('"').append(arg).append('"').toString();
  }

  /**
   * get tokens from command
   *
   * @param command command
   * @return token string array
   */
  private static String[] getTokensFromCommand(String command) {
    ArrayList<String> matchList = new ArrayList<>(8);
    Matcher regexMatcher = LazyPattern.PATTERN.matcher(command);
    while (regexMatcher.find()) {
      matchList.add(regexMatcher.group());
    }
    return matchList.toArray(new String[matchList.size()]);
  }

  /**
   * Lazy Pattern
   */
  private static class LazyPattern {
    // Escape-support version:
    // "(\")((?:\\\\\\1|.)+?)\\1|([^\\s\"]+)"
    private static final Pattern PATTERN = Pattern.compile("[^\\s\"]+|\"[^\"]*\"");
  }

  /**
   * verification cmd bat
   */
  private static final int VERIFICATION_CMD_BAT = 0;

  /**
   * verification win32
   */
  private static final int VERIFICATION_WIN32 = 1;

  /**
   * verification legacy
   */
  private static final int VERIFICATION_LEGACY = 2;

  /**
   * escape verification
   */
  private static final char[][] ESCAPE_VERIFICATION = {{' ', '\t', '<', '>', '&', '|', '^'},

          {' ', '\t', '<', '>'}, {' ', '\t'}};

  /**
   * create command line
   * @param verificationType  verification type
   * @param executablePath    executable path
   * @param cmd               cmd
   * @return command line
   */
  private static String createCommandLine(int verificationType, final String executablePath, final String[] cmd) {
    StringBuilder cmdbuf = new StringBuilder(80);

    cmdbuf.append(executablePath);

    for (int i = 1; i < cmd.length; ++i) {
      cmdbuf.append(' ');
      String s = cmd[i];
      if (needsEscaping(verificationType, s)) {
        cmdbuf.append('"').append(s);

        if ((verificationType != VERIFICATION_CMD_BAT) && s.endsWith("\\")) {
          cmdbuf.append('\\');
        }
        cmdbuf.append('"');
      } else {
        cmdbuf.append(s);
      }
    }
    return cmdbuf.toString();
  }

  /**
   * whether is quoted
   * @param noQuotesInside
   * @param arg
   * @param errorMessage
   * @return boolean
   */
  private static boolean isQuoted(boolean noQuotesInside, String arg, String errorMessage) {
    int lastPos = arg.length() - 1;
    if (lastPos >= 1 && arg.charAt(0) == '"' && arg.charAt(lastPos) == '"') {
      // The argument has already been quoted.
      if (noQuotesInside && arg.indexOf('"', 1) != lastPos) {
        // There is ["] inside.
        throw new IllegalArgumentException(errorMessage);
      }
      return true;
    }

    if (noQuotesInside && arg.indexOf('"') >= 0) {
      // There is ["] inside.
      throw new IllegalArgumentException(errorMessage);
    }
    return false;
  }

  /**
   * whether needs escaping
   *
   * @param verificationType  verification type
   * @param arg               arg
   * @return boolean
   */
  private static boolean needsEscaping(int verificationType, String arg) {

    boolean argIsQuoted = isQuoted((verificationType == VERIFICATION_CMD_BAT), arg, "Argument has embedded quote, use the explicit CMD.EXE call.");

    if (!argIsQuoted) {
      char[] testEscape = ESCAPE_VERIFICATION[verificationType];
      for (int i = 0; i < testEscape.length; ++i) {
        if (arg.indexOf(testEscape[i]) >= 0) {
          return true;
        }
      }
    }
    return false;
  }

  /**
   * kill yarn application
   *
   * @param appIds      app id list
   * @param logger      logger
   * @param tenantCode  tenant code
   * @param executePath     execute path
   * @throws IOException io exception
   */
  public static void cancelApplication(List<String> appIds, Logger logger, String tenantCode,String executePath)
          throws IOException {
    if (CollectionUtils.isNotEmpty(appIds)) {
      String appid = appIds.get(appIds.size() - 1);
      String commandFile = String
              .format("%s/%s.kill", executePath, appid);
      String cmd = "yarn application -kill " + appid;
      try {
        StringBuilder sb = new StringBuilder();
        sb.append("#!/bin/sh\n");
        sb.append("BASEDIR=$(cd `dirname $0`; pwd)\n");
        sb.append("cd $BASEDIR\n");
        if (CommonUtils.getSystemEnvPath() != null) {
          sb.append("source " + CommonUtils.getSystemEnvPath() + "\n");
        }
        sb.append("\n\n");
        sb.append(cmd);

        File f = new File(commandFile);

        if (!f.exists()) {
          FileUtils.writeStringToFile(new File(commandFile), sb.toString(), StandardCharsets.UTF_8);
        }

        String runCmd = "sh " + commandFile;
        if (StringUtils.isNotEmpty(tenantCode)) {
          runCmd = "sudo -u " + tenantCode + " " + runCmd;
        }

        logger.info("kill cmd:{}", runCmd);

        Runtime.getRuntime().exec(runCmd);
      } catch (Exception e) {
        logger.error("kill application error", e);
      }
    }
  }

  /**
   * kill tasks according to different task types
   *
   * @param taskExecutionContext  taskExecutionContext
   */
  public static void kill(TaskExecutionContext taskExecutionContext) {
    try {
      int processId = taskExecutionContext.getProcessId();
      if(processId == 0 ){
        logger.error("process kill failed, process id :{}, task id:{}",
                processId, taskExecutionContext.getTaskInstanceId());
        return ;
      }

      String cmd = String.format("sudo kill -9 %s", getPidsStr(processId));

      logger.info("process id:{}, cmd:{}", processId, cmd);

      OSUtils.exeCmd(cmd);

      // find log and kill yarn job
      killYarnJob(taskExecutionContext);

    } catch (Exception e) {
      logger.error("kill task failed", e);
    }
  }

  /**
   * get pids str
   *
   * @param processId process id
   * @return pids
   * @throws Exception exception
   */
  public static String getPidsStr(int processId)throws Exception{
    StringBuilder sb = new StringBuilder();
    Matcher mat;
    // pstree pid get sub pids
    if (OSUtils.isMacOS()) {
      String pids = OSUtils.exeCmd("pstree -sp " + processId);
      mat = Pattern.compile("-[+|-]-\\s(\\d+)").matcher(pids);
    } else {
      String pids = OSUtils.exeCmd("pstree -p " + processId);
      mat = Pattern.compile("(\\d+)").matcher(pids);
    }

    while (mat.find()){
      sb.append(mat.group(1)).append(" ");
    }
    return sb.toString().trim();
  }

  /**
   * find logs and kill yarn tasks
   *
   * @param taskExecutionContext  taskExecutionContext
   */
  public static void killYarnJob(TaskExecutionContext taskExecutionContext) {
    try {
      Thread.sleep(Constants.SLEEP_TIME_MILLIS);
      LogClientService logClient = null;
      String log = null;
      try {
        logClient = new LogClientService();
        log = logClient.viewLog(Host.of(taskExecutionContext.getHost()).getIp(),
                Constants.RPC_PORT,
                taskExecutionContext.getLogPath());
      } finally {
        if(logClient != null){
          logClient.close();
        }
      }
      if (StringUtils.isNotEmpty(log)) {
        List<String> appIds = LoggerUtils.getAppIds(log, logger);
        String workerDir = taskExecutionContext.getExecutePath();
        if (StringUtils.isEmpty(workerDir)) {
          logger.error("task instance work dir is empty");
          throw new RuntimeException("task instance work dir is empty");
        }
<<<<<<< HEAD
        if (CollectionUtils.isNotEmpty(appIds)) {
          cancelApplication(appIds, logger, taskInstance.getProcessInstance().getTenantCode(), taskInstance.getExecutePath());
=======
        if (appIds.size() > 0) {
          cancelApplication(appIds, logger, taskExecutionContext.getTenantCode(), taskExecutionContext.getExecutePath());
>>>>>>> 3c9ba0a3
        }
      }

    } catch (Exception e) {
      logger.error("kill yarn job failure",e);
    }
  }
}<|MERGE_RESOLUTION|>--- conflicted
+++ resolved
@@ -18,15 +18,10 @@
 
 import java.nio.charset.StandardCharsets;
 import org.apache.dolphinscheduler.common.Constants;
-<<<<<<< HEAD
-import org.apache.dolphinscheduler.common.utils.*;
-import org.apache.dolphinscheduler.dao.entity.TaskInstance;
-=======
 import org.apache.dolphinscheduler.common.utils.CommonUtils;
 import org.apache.dolphinscheduler.common.utils.LoggerUtils;
 import org.apache.dolphinscheduler.common.utils.OSUtils;
 import org.apache.dolphinscheduler.common.utils.StringUtils;
->>>>>>> 3c9ba0a3
 import org.apache.commons.io.FileUtils;
 import org.apache.dolphinscheduler.remote.utils.Host;
 import org.apache.dolphinscheduler.server.entity.TaskExecutionContext;
@@ -392,13 +387,8 @@
           logger.error("task instance work dir is empty");
           throw new RuntimeException("task instance work dir is empty");
         }
-<<<<<<< HEAD
         if (CollectionUtils.isNotEmpty(appIds)) {
-          cancelApplication(appIds, logger, taskInstance.getProcessInstance().getTenantCode(), taskInstance.getExecutePath());
-=======
-        if (appIds.size() > 0) {
           cancelApplication(appIds, logger, taskExecutionContext.getTenantCode(), taskExecutionContext.getExecutePath());
->>>>>>> 3c9ba0a3
         }
       }
 
