--- conflicted
+++ resolved
@@ -378,13 +378,8 @@
       LogClientService logClient = null;
       String log = null;
       try {
-<<<<<<< HEAD
-        logClient = new LogClientService(taskInstance.getHost(), Constants.RPC_PORT);
-        log = logClient.viewLog(taskInstance.getLogPath());
-=======
         logClient = new LogClientService();
         log = logClient.viewLog(taskInstance.getHost(), Constants.RPC_PORT, taskInstance.getLogPath());
->>>>>>> 820b84bb
       } finally {
         if(logClient != null){
           logClient.close();
