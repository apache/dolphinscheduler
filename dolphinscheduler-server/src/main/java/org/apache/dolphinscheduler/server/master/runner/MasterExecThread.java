--- conflicted
+++ resolved
@@ -970,18 +970,10 @@
         // submit start node
         submitPostNode(null);
         boolean sendTimeWarning = false;
-<<<<<<< HEAD
-        while(Stopper.isRunning()){
-
-            if(processInstance.IsProcessInstanceStop()){
-                break;
-            }
-=======
         while(!processInstance.isProcessInstanceStop()){
->>>>>>> 3cec9b60
 
             // send warning email if process time out.
-            if( !sendTimeWarning && checkProcessTimeOut(processInstance) ){
+            if(!sendTimeWarning && checkProcessTimeOut(processInstance) ){
                 alertManager.sendProcessTimeoutAlert(processInstance,
                         processService.findProcessDefineById(processInstance.getProcessDefinitionId()));
                 sendTimeWarning = true;
