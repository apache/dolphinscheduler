--- conflicted
+++ resolved
@@ -416,16 +416,10 @@
                 errorTaskList.put(task.getName(), task);
             }
         }
-<<<<<<< HEAD
-        removeCompleteList4RandomNode(completeTaskList,dag.getAllNode());
-    }
+        removeCompleteList4RandomNode(completeTaskList,dag.getAllNode());    }
 
     public void removeCompleteList4RandomNode(Map<String, TaskInstance> completeTaskList, Set<String> dagNode) {
         if (CommandType.START_RANDOM_TASK_PROCESS == this.processInstance.getCommandType()) {
-=======
-        if (CommandType.START_RANDOM_TASK_PROCESS == this.processInstance.getCommandType()) {
-            Set<String> dagNode = dag.getAllNode();
->>>>>>> 69bad5e0
             for (String nodeName : dagNode) {
                 TaskInstance taskInstance = completeTaskList.get(nodeName);
                 taskInstance.setFlag(Flag.NO);
