/*
 * Licensed to the Apache Software Foundation (ASF) under one or more
 * contributor license agreements.  See the NOTICE file distributed with
 * this work for additional information regarding copyright ownership.
 * The ASF licenses this file to You under the Apache License, Version 2.0
 * (the "License"); you may not use this file except in compliance with
 * the License.  You may obtain a copy of the License at
 *
 *    http://www.apache.org/licenses/LICENSE-2.0
 *
 * Unless required by applicable law or agreed to in writing, software
 * distributed under the License is distributed on an "AS IS" BASIS,
 * WITHOUT WARRANTIES OR CONDITIONS OF ANY KIND, either express or implied.
 * See the License for the specific language governing permissions and
 * limitations under the License.
 */
package org.apache.dolphinscheduler.server.master.runner;

import com.google.common.collect.Lists;
import org.apache.commons.io.FileUtils;
import org.apache.dolphinscheduler.common.Constants;
import org.apache.dolphinscheduler.common.enums.*;
import org.apache.dolphinscheduler.common.graph.DAG;
import org.apache.dolphinscheduler.common.model.TaskNode;
import org.apache.dolphinscheduler.common.model.TaskNodeRelation;
import org.apache.dolphinscheduler.common.process.ProcessDag;
import org.apache.dolphinscheduler.common.task.conditions.ConditionsParameters;
import org.apache.dolphinscheduler.common.thread.Stopper;
import org.apache.dolphinscheduler.common.thread.ThreadUtils;
import org.apache.dolphinscheduler.common.utils.*;
import org.apache.dolphinscheduler.dao.entity.ProcessInstance;
import org.apache.dolphinscheduler.dao.entity.Schedule;
import org.apache.dolphinscheduler.dao.entity.TaskInstance;
import org.apache.dolphinscheduler.dao.utils.DagHelper;
import org.apache.dolphinscheduler.remote.NettyRemotingClient;
import org.apache.dolphinscheduler.server.master.config.MasterConfig;
import org.apache.dolphinscheduler.server.utils.AlertManager;
import org.apache.dolphinscheduler.service.process.ProcessService;
import org.apache.dolphinscheduler.service.quartz.cron.CronUtils;
import org.slf4j.Logger;
import org.slf4j.LoggerFactory;

import java.io.File;
import java.io.IOException;
import java.util.*;
import java.util.concurrent.ConcurrentHashMap;
import java.util.concurrent.ExecutorService;
import java.util.concurrent.Future;

import static org.apache.dolphinscheduler.common.Constants.*;

/**
 * master exec thread,split dag
 */
public class MasterExecThread implements Runnable {

    /**
     * logger of MasterExecThread
     */
    private static final Logger logger = LoggerFactory.getLogger(MasterExecThread.class);

    /**
     * process instance
     */
    private ProcessInstance processInstance;

    /**
     *  runing TaskNode
     */
    private final Map<MasterBaseTaskExecThread,Future<Boolean>> activeTaskNode = new ConcurrentHashMap<>();

    /**
     * task exec service
     */
    private final ExecutorService taskExecService;

    /**
     * submit failure nodes
     */
    private boolean taskFailedSubmit = false;

    /**
     * recover node id list
     */
    private List<TaskInstance> recoverNodeIdList = new ArrayList<>();

    /**
     * error task list
     */
    private Map<String,TaskInstance> errorTaskList = new ConcurrentHashMap<>();

    /**
     * complete task list
     */
    private Map<String, TaskInstance> completeTaskList = new ConcurrentHashMap<>();

    /**
     * ready to submit task list
     */
    private Map<String, TaskInstance> readyToSubmitTaskList = new ConcurrentHashMap<>();

    /**
     * depend failed task map
     */
    private Map<String, TaskInstance> dependFailedTask = new ConcurrentHashMap<>();

    /**
     * forbidden task map
     */
    private Map<String, TaskNode> forbiddenTaskList = new ConcurrentHashMap<>();

    /**
     * skip task map
     */
    private Map<String, TaskNode> skipTaskNodeList = new ConcurrentHashMap<>();

    /**
     * recover tolerance fault task list
     */
    private List<TaskInstance> recoverToleranceFaultTaskList = new ArrayList<>();

    /**
     * alert manager
     */
    private AlertManager alertManager;

    /**
     * the object of DAG
     */
    private DAG<String, TaskNode, TaskNodeRelation> dag;

    /**
     *  process service
     */
    private ProcessService processService;

    /**
     * master config
     */
    private MasterConfig masterConfig;

    /**
     *
     */
    private NettyRemotingClient nettyRemotingClient;

    /**
     * constructor of MasterExecThread
     * @param processInstance processInstance
     * @param processService processService
     * @param nettyRemotingClient nettyRemotingClient
     */
    public MasterExecThread(ProcessInstance processInstance
            , ProcessService processService
            , NettyRemotingClient nettyRemotingClient
            , AlertManager alertManager
            , MasterConfig masterConfig) {
        this.processService = processService;

        this.processInstance = processInstance;
        this.masterConfig = masterConfig;
        int masterTaskExecNum = masterConfig.getMasterExecTaskNum();
        this.taskExecService = ThreadUtils.newDaemonFixedThreadExecutor("Master-Task-Exec-Thread",
                masterTaskExecNum);
        this.nettyRemotingClient = nettyRemotingClient;
        this.alertManager = alertManager;
    }




    @Override
    public void run() {

        // process instance is null
        if (processInstance == null){
            logger.info("process instance is not exists");
            return;
        }

        // check to see if it's done
        if (processInstance.getState().typeIsFinished()){
            logger.info("process instance is done : {}",processInstance.getId());
            return;
        }

        try {
            if (processInstance.isComplementData() &&  Flag.NO == processInstance.getIsSubProcess()){
                // sub process complement data
                executeComplementProcess();
            }else{
                // execute flow
                executeProcess();
            }
        }catch (Exception e){
            logger.error("master exec thread exception", e);
            logger.error("process execute failed, process id:{}", processInstance.getId());
            processInstance.setState(ExecutionStatus.FAILURE);
            processInstance.setEndTime(new Date());
            processService.updateProcessInstance(processInstance);
        }finally {
            taskExecService.shutdown();
            // post handle
            postHandle();
        }
    }

    /**
     * execute process
     * @throws Exception exception
     */
    private void executeProcess() throws Exception {
        prepareProcess();
        runProcess();
        endProcess();
    }

    /**
     * execute complement process
     * @throws Exception exception
     */
    private void executeComplementProcess() throws Exception {

        Map<String, String> cmdParam = JSONUtils.toMap(processInstance.getCommandParam());

        Date startDate = DateUtils.getScheduleDate(cmdParam.get(CMDPARAM_COMPLEMENT_DATA_START_DATE));
        Date endDate = DateUtils.getScheduleDate(cmdParam.get(CMDPARAM_COMPLEMENT_DATA_END_DATE));
        processService.saveProcessInstance(processInstance);

        // get schedules
        int processDefinitionId = processInstance.getProcessDefinitionId();
        List<Schedule> schedules = processService.queryReleaseSchedulerListByProcessDefinitionId(processDefinitionId);
        List<Date> listDate = Lists.newLinkedList();
        if(!CollectionUtils.isEmpty(schedules)){
            for (Schedule schedule : schedules) {
                listDate.addAll(CronUtils.getSelfFireDateList(startDate, endDate, schedule.getCrontab()));
            }
        }
        // get first fire date
        Iterator<Date> iterator = null;
        Date scheduleDate = null;
        if(!CollectionUtils.isEmpty(listDate)) {
            iterator = listDate.iterator();
            scheduleDate = iterator.next();
            processInstance.setScheduleTime(scheduleDate);
            processService.updateProcessInstance(processInstance);
        }else{
            scheduleDate = processInstance.getScheduleTime();
            if(scheduleDate == null){
                scheduleDate = startDate;
            }
        }

        while(Stopper.isRunning()){

            logger.info("process {} start to complement {} data",
                    processInstance.getId(), DateUtils.dateToString(scheduleDate));
            // prepare dag and other info
            prepareProcess();

            if(dag == null){
                logger.error("process {} dag is null, please check out parameters",
                        processInstance.getId());
                processInstance.setState(ExecutionStatus.SUCCESS);
                processService.updateProcessInstance(processInstance);
                return;
            }

            // execute process ,waiting for end
            runProcess();

            endProcess();
            // process instance failure ，no more complements
            if(!processInstance.getState().typeIsSuccess()){
                logger.info("process {} state {}, complement not completely!",
                        processInstance.getId(), processInstance.getState());
                break;
            }
            //  current process instance success ,next execute
            if(null == iterator){
                // loop by day
                scheduleDate = DateUtils.getSomeDay(scheduleDate, 1);
                if(scheduleDate.after(endDate)){
                    // all success
                    logger.info("process {} complement completely!", processInstance.getId());
                    break;
                }
            }else{
                // loop by schedule date
                if(!iterator.hasNext()){
                    // all success
                    logger.info("process {} complement completely!", processInstance.getId());
                    break;
                }
                scheduleDate = iterator.next();
            }
            // flow end
            // execute next process instance complement data
            processInstance.setScheduleTime(scheduleDate);
            if(cmdParam.containsKey(Constants.CMDPARAM_RECOVERY_START_NODE_STRING)){
                cmdParam.remove(Constants.CMDPARAM_RECOVERY_START_NODE_STRING);
                processInstance.setCommandParam(JSONUtils.toJsonString(cmdParam));
            }

<<<<<<< HEAD
            List<TaskInstance> taskInstanceList = processService.findValidTaskListByProcessId(processInstance.getId());
            for(TaskInstance taskInstance : taskInstanceList){
                taskInstance.setFlag(Flag.NO);
                processService.updateTaskInstance(taskInstance);
            }
            processInstance.setState(ExecutionStatus.RUNNING_EXECUTION);
=======
            processInstance.setState(ExecutionStatus.RUNNING_EXEUTION);
>>>>>>> d006bd3b
            processInstance.setGlobalParams(ParameterUtils.curingGlobalParams(
                    processInstance.getProcessDefinition().getGlobalParamMap(),
                    processInstance.getProcessDefinition().getGlobalParamList(),
                    CommandType.COMPLEMENT_DATA, processInstance.getScheduleTime()));
            processInstance.setId(0);
            processInstance.setStartTime(new Date());
            processInstance.setEndTime(null);
            processService.saveProcessInstance(processInstance);
        }
    }


    /**
     * prepare process parameter
     * @throws Exception exception
     */
    private void prepareProcess() throws Exception {
        // init task queue
        initTaskQueue();

        // gen process dag
        buildFlowDag();
        logger.info("prepare process :{} end", processInstance.getId());
    }


    /**
     * process end handle
     */
    private void endProcess() {
        processInstance.setEndTime(new Date());
        processService.updateProcessInstance(processInstance);
        if(processInstance.getState().typeIsWaitingThread()){
            processService.createRecoveryWaitingThreadCommand(null, processInstance);
        }
        List<TaskInstance> taskInstances = processService.findValidTaskListByProcessId(processInstance.getId());
        alertManager.sendAlertProcessInstance(processInstance, taskInstances);
    }


    /**
     *  generate process dag
     * @throws Exception exception
     */
    private void buildFlowDag() throws Exception {
        recoverNodeIdList = getStartTaskInstanceList(processInstance.getCommandParam());

        forbiddenTaskList = DagHelper.getForbiddenTaskNodeMaps(processInstance.getProcessInstanceJson());
        // generate process to get DAG info
        List<String> recoveryNameList = getRecoveryNodeNameList();
        List<String> startNodeNameList = parseStartNodeName(processInstance.getCommandParam());
        ProcessDag processDag = generateFlowDag(processInstance.getProcessInstanceJson(),
                startNodeNameList, recoveryNameList, processInstance.getTaskDependType());
        if(processDag == null){
            logger.error("processDag is null");
            return;
        }
        // generate process dag
        dag = DagHelper.buildDagGraph(processDag);
    }

    /**
     * init task queue
     */
    private void initTaskQueue(){

        taskFailedSubmit = false;
        activeTaskNode.clear();
        dependFailedTask.clear();
        completeTaskList.clear();
        errorTaskList.clear();
        List<TaskInstance> taskInstanceList = processService.findValidTaskListByProcessId(processInstance.getId());
        for(TaskInstance task : taskInstanceList){
            if(task.isTaskComplete()){
                completeTaskList.put(task.getName(), task);
            }
            if(task.getState().typeIsFailure() && !task.taskCanRetry()){
                errorTaskList.put(task.getName(), task);
            }
        }
    }

    /**
     * process post handle
     */
    private void postHandle() {
        logger.info("develop mode is: {}", CommonUtils.isDevelopMode());

        if (!CommonUtils.isDevelopMode()) {
            // get exec dir
            String execLocalPath = org.apache.dolphinscheduler.common.utils.FileUtils
                    .getProcessExecDir(processInstance.getProcessDefinition().getProjectId(),
                            processInstance.getProcessDefinitionId(),
                            processInstance.getId());

            try {
                FileUtils.deleteDirectory(new File(execLocalPath));
            } catch (IOException e) {
                logger.error("delete exec dir failed ", e);
            }
        }
    }

    /**
     * submit task to execute
     * @param taskInstance task instance
     * @return TaskInstance
     */
    private TaskInstance submitTaskExec(TaskInstance taskInstance) {
        MasterBaseTaskExecThread abstractExecThread = null;
        if(taskInstance.isSubProcess()){
            abstractExecThread = new SubProcessTaskExecThread(taskInstance);
        }else if(taskInstance.isDependTask()){
            abstractExecThread = new DependentTaskExecThread(taskInstance);
        }else if(taskInstance.isConditionsTask()){
            abstractExecThread = new ConditionsTaskExecThread(taskInstance);
        }else {
            abstractExecThread = new MasterTaskExecThread(taskInstance);
        }
        Future<Boolean> future = taskExecService.submit(abstractExecThread);
        activeTaskNode.putIfAbsent(abstractExecThread, future);
        return abstractExecThread.getTaskInstance();
    }

    /**
     * find task instance in db.
     * in case submit more than one same name task in the same time.
     * @param taskName task name
     * @return TaskInstance
     */
    private TaskInstance findTaskIfExists(String taskName){
        List<TaskInstance> taskInstanceList = processService.findValidTaskListByProcessId(this.processInstance.getId());
        for(TaskInstance taskInstance : taskInstanceList){
            if(taskInstance.getName().equals(taskName)){
                return taskInstance;
            }
        }
        return null;
    }

    /**
     * encapsulation task
     * @param processInstance   process instance
     * @param nodeName          node name
     * @return TaskInstance
     */
    private TaskInstance createTaskInstance(ProcessInstance processInstance, String nodeName,
                                            TaskNode taskNode) {

        TaskInstance taskInstance = findTaskIfExists(nodeName);
        if(taskInstance == null){
            taskInstance = new TaskInstance();
            // task name
            taskInstance.setName(nodeName);
            // process instance define id
            taskInstance.setProcessDefinitionId(processInstance.getProcessDefinitionId());
            // task instance state
            taskInstance.setState(ExecutionStatus.SUBMITTED_SUCCESS);
            // process instance id
            taskInstance.setProcessInstanceId(processInstance.getId());
            // task instance node json
            taskInstance.setTaskJson(JSONUtils.toJsonString(taskNode));
            // task instance type
            taskInstance.setTaskType(taskNode.getType());
            // task instance whether alert
            taskInstance.setAlertFlag(Flag.NO);

            // task instance start time
            taskInstance.setStartTime(new Date());

            // task instance flag
            taskInstance.setFlag(Flag.YES);

            // task instance retry times
            taskInstance.setRetryTimes(0);

            // max task instance retry times
            taskInstance.setMaxRetryTimes(taskNode.getMaxRetryTimes());

            // retry task instance interval
            taskInstance.setRetryInterval(taskNode.getRetryInterval());

            // task instance priority
            if(taskNode.getTaskInstancePriority() == null){
                taskInstance.setTaskInstancePriority(Priority.MEDIUM);
            }else{
                taskInstance.setTaskInstancePriority(taskNode.getTaskInstancePriority());
            }

            String processWorkerGroup = processInstance.getWorkerGroup();
            processWorkerGroup = StringUtils.isBlank(processWorkerGroup) ? DEFAULT_WORKER_GROUP : processWorkerGroup;
            String taskWorkerGroup = StringUtils.isBlank(taskNode.getWorkerGroup()) ? processWorkerGroup : taskNode.getWorkerGroup();
            if (!processWorkerGroup.equals(DEFAULT_WORKER_GROUP) && taskWorkerGroup.equals(DEFAULT_WORKER_GROUP)) {
                taskInstance.setWorkerGroup(processWorkerGroup);
            }else {
                taskInstance.setWorkerGroup(taskWorkerGroup);
            }

        }
        return taskInstance;
    }



    /**
     * if all of the task dependence are skip, skip it too.
     * @param taskNode
     * @return
     */
    private boolean isTaskNodeNeedSkip(TaskNode taskNode){
        if(CollectionUtils.isEmpty(taskNode.getDepList())){
            return false;
        }
        for(String depNode : taskNode.getDepList()){
            if(!skipTaskNodeList.containsKey(depNode)){
                return false;
            }
        }
        return true;
    }

    /**
     * set task node skip if dependence all skip
     * @param taskNodesSkipList
     */
    private void setTaskNodeSkip(List<String> taskNodesSkipList){
        for(String skipNode : taskNodesSkipList){
            skipTaskNodeList.putIfAbsent(skipNode, dag.getNode(skipNode));
            Collection<String> postNodeList = DagHelper.getStartVertex(skipNode, dag, completeTaskList);
            List<String> postSkipList = new ArrayList<>();
            for(String post : postNodeList){
                TaskNode postNode = dag.getNode(post);
                if(isTaskNodeNeedSkip(postNode)){
                    postSkipList.add(post);
                }
            }
            setTaskNodeSkip(postSkipList);
        }
    }


    /**
     *  parse condition task find the branch process
     *  set skip flag for another one.
     * @param nodeName
     * @return
     */
    private List<String> parseConditionTask(String nodeName){
        List<String> conditionTaskList = new ArrayList<>();
        TaskNode taskNode = dag.getNode(nodeName);
        if(!taskNode.isConditionsTask()){
            return conditionTaskList;
        }
        ConditionsParameters conditionsParameters =
                JSONUtils.parseObject(taskNode.getConditionResult(), ConditionsParameters.class);

        TaskInstance taskInstance = completeTaskList.get(nodeName);
        if(taskInstance == null){
            logger.error("task instance {} cannot find, please check it!", nodeName);
            return conditionTaskList;
        }

        if(taskInstance.getState().typeIsSuccess()){
            conditionTaskList = conditionsParameters.getSuccessNode();
            setTaskNodeSkip(conditionsParameters.getFailedNode());
        }else if(taskInstance.getState().typeIsFailure()){
            conditionTaskList = conditionsParameters.getFailedNode();
            setTaskNodeSkip(conditionsParameters.getSuccessNode());
        }else{
            conditionTaskList.add(nodeName);
        }
        return conditionTaskList;
    }

    /**
     * parse post node list of previous node
     * if condition node: return process according to the settings
     * if post node completed, return post nodes of the completed node
     * @param previousNodeName
     * @return
     */
    private List<String> parsePostNodeList(String previousNodeName){
        List<String> postNodeList = new ArrayList<>();

        TaskNode taskNode = dag.getNode(previousNodeName);
        if(taskNode != null  && taskNode.isConditionsTask()){
            return parseConditionTask(previousNodeName);
        }
        Collection<String> postNodeCollection = DagHelper.getStartVertex(previousNodeName, dag, completeTaskList);
        List<String> postSkipList = new ArrayList<>();
        // delete success node, parse the past nodes
        // if conditions node,
        //  1. parse the branch process according the conditions setting
        //  2. set skip flag on anther branch process
        for(String postNode : postNodeCollection){
            if(completeTaskList.containsKey(postNode)){
                TaskInstance postTaskInstance = completeTaskList.get(postNode);
                if(dag.getNode(postNode).isConditionsTask()){
                    List<String> conditionTaskNodeList = parseConditionTask(postNode);
                    for(String conditions : conditionTaskNodeList){
                        postNodeList.addAll(parsePostNodeList(conditions));
                    }
                }else if(postTaskInstance.getState().typeIsSuccess()){
                    postNodeList.addAll(parsePostNodeList(postNode));
                }else{
                    postNodeList.add(postNode);
                }

            }else if(isTaskNodeNeedSkip(dag.getNode(postNode))){
                postSkipList.add(postNode);
                setTaskNodeSkip(postSkipList);
                postSkipList.clear();
            }else{
                postNodeList.add(postNode);
            }
        }
        return postNodeList;
    }

    /**
     * submit post node
     * @param parentNodeName parent node name
     */
    private void submitPostNode(String parentNodeName){

        List<String> submitTaskNodeList = parsePostNodeList(parentNodeName);

        List<TaskInstance> taskInstances = new ArrayList<>();
        for(String taskNode : submitTaskNodeList){
            taskInstances.add(createTaskInstance(processInstance, taskNode,
                    dag.getNode(taskNode)));
        }

        // if previous node success , post node submit
        for(TaskInstance task : taskInstances){

            if(readyToSubmitTaskList.containsKey(task.getName())){
                continue;
            }

            if(completeTaskList.containsKey(task.getName())){
                logger.info("task {} has already run success", task.getName());
                continue;
            }
            if(task.getState().typeIsPause() || task.getState().typeIsCancel()){
                logger.info("task {} stopped, the state is {}", task.getName(), task.getState());
            }else{
                addTaskToStandByList(task);
            }
        }
    }

    /**
     * determine whether the dependencies of the task node are complete
     * @return DependResult
     */
    private DependResult isTaskDepsComplete(String taskName) {

        Collection<String> startNodes = dag.getBeginNode();
        // if vertex,returns true directly
        if(startNodes.contains(taskName)){
            return DependResult.SUCCESS;
        }

        TaskNode taskNode = dag.getNode(taskName);
        List<String> depNameList = taskNode.getDepList();
        for(String depsNode : depNameList ){
            if(!dag.containsNode(depsNode)
                    || forbiddenTaskList.containsKey(depsNode)
                    || skipTaskNodeList.containsKey(depsNode)){
                continue;
            }
            // dependencies must be fully completed
            if(!completeTaskList.containsKey(depsNode)){
                return DependResult.WAITING;
            }
            ExecutionStatus depTaskState = completeTaskList.get(depsNode).getState();
            // conditions task would not return failed.
            if(depTaskState.typeIsFailure()
                    && !DagHelper.haveConditionsAfterNode(depsNode, dag )
                    && !dag.getNode(depsNode).isConditionsTask()){
                return DependResult.FAILED;
            }

            if(depTaskState.typeIsPause() || depTaskState.typeIsCancel()){
                return DependResult.WAITING;
            }
        }

        logger.info("taskName: {} completeDependTaskList: {}", taskName, Arrays.toString(completeTaskList.keySet().toArray()));

        return DependResult.SUCCESS;
    }


    /**
     * query task instance by complete state
     * @param state state
     * @return task instance list
     */
    private List<TaskInstance> getCompleteTaskByState(ExecutionStatus state){
        List<TaskInstance> resultList = new ArrayList<>();
        for (Map.Entry<String, TaskInstance> entry: completeTaskList.entrySet()) {
            if(entry.getValue().getState() == state){
                resultList.add(entry.getValue());
            }
        }
        return resultList;
    }

    /**
     *  where there are ongoing tasks
     * @param state state
     * @return ExecutionStatus
     */
    private ExecutionStatus runningState(ExecutionStatus state){
        if(state == ExecutionStatus.READY_STOP ||
                state == ExecutionStatus.READY_PAUSE ||
                state == ExecutionStatus.WAITTING_THREAD){
            // if the running task is not completed, the state remains unchanged
            return state;
        }else{
            return ExecutionStatus.RUNNING_EXECUTION;
        }
    }

    /**
     * exists failure task,contains submit failure、dependency failure,execute failure(retry after)
     *
     * @return Boolean whether has failed task
     */
    private boolean hasFailedTask(){

        if(this.taskFailedSubmit){
            return true;
        }
        if(this.errorTaskList.size() > 0){
            return true;
        }
        return this.dependFailedTask.size() > 0;
    }

    /**
     * process instance failure
     *
     * @return Boolean whether process instance failed
     */
    private boolean processFailed(){
        if(hasFailedTask()) {
            if(processInstance.getFailureStrategy() == FailureStrategy.END){
                return true;
            }
            if (processInstance.getFailureStrategy() == FailureStrategy.CONTINUE) {
                return readyToSubmitTaskList.size() == 0 || activeTaskNode.size() == 0;
            }
        }
        return false;
    }

    /**
     * whether task for waiting thread
     * @return Boolean whether has waiting thread task
     */
    private boolean hasWaitingThreadTask(){
        List<TaskInstance> waitingList = getCompleteTaskByState(ExecutionStatus.WAITTING_THREAD);
        return CollectionUtils.isNotEmpty(waitingList);
    }

    /**
     * prepare for pause
     * 1，failed retry task in the preparation queue , returns to failure directly
     * 2，exists pause task，complement not completed, pending submission of tasks, return to suspension
     * 3，success
     * @return ExecutionStatus
     */
    private ExecutionStatus processReadyPause(){
        if(hasRetryTaskInStandBy()){
            return ExecutionStatus.FAILURE;
        }

        List<TaskInstance> pauseList = getCompleteTaskByState(ExecutionStatus.PAUSE);
        if(CollectionUtils.isNotEmpty(pauseList)
                || !isComplementEnd()
                || readyToSubmitTaskList.size() > 0){
            return ExecutionStatus.PAUSE;
        }else{
            return ExecutionStatus.SUCCESS;
        }
    }


    /**
     * generate the latest process instance status by the tasks state
     * @return process instance execution status
     */
    private ExecutionStatus getProcessInstanceState(){
        ProcessInstance instance = processService.findProcessInstanceById(processInstance.getId());
        ExecutionStatus state = instance.getState();

        if(activeTaskNode.size() > 0 || hasRetryTaskInStandBy()){
            // active task and retry task exists
            return runningState(state);
        }
        // process failure
        if(processFailed()){
            return ExecutionStatus.FAILURE;
        }

        // waiting thread
        if(hasWaitingThreadTask()){
            return ExecutionStatus.WAITTING_THREAD;
        }

        // pause
        if(state == ExecutionStatus.READY_PAUSE){
            return processReadyPause();
        }

        // stop
        if(state == ExecutionStatus.READY_STOP){
            List<TaskInstance> stopList = getCompleteTaskByState(ExecutionStatus.STOP);
            List<TaskInstance> killList = getCompleteTaskByState(ExecutionStatus.KILL);
            if(CollectionUtils.isNotEmpty(stopList)
                    || CollectionUtils.isNotEmpty(killList)
                    || !isComplementEnd()){
                return ExecutionStatus.STOP;
            }else{
                return ExecutionStatus.SUCCESS;
            }
        }

        // success
        if(state == ExecutionStatus.RUNNING_EXECUTION){
            List<TaskInstance> killTasks = getCompleteTaskByState(ExecutionStatus.KILL);
            if(readyToSubmitTaskList.size() > 0){
                //tasks currently pending submission, no retries, indicating that depend is waiting to complete
                return ExecutionStatus.RUNNING_EXECUTION;
            }else if(CollectionUtils.isNotEmpty(killTasks)){
                // tasks maybe killed manually
                return ExecutionStatus.FAILURE;
            }else{
                //  if the waiting queue is empty and the status is in progress, then success
                return ExecutionStatus.SUCCESS;
            }
        }

        return state;
    }

    /**
     * whether complement end
     * @return Boolean whether is complement end
     */
    private boolean isComplementEnd() {
        if(!processInstance.isComplementData()){
            return true;
        }

        try {
            Map<String, String> cmdParam = JSONUtils.toMap(processInstance.getCommandParam());
            Date endTime = DateUtils.getScheduleDate(cmdParam.get(CMDPARAM_COMPLEMENT_DATA_END_DATE));
            return processInstance.getScheduleTime().equals(endTime);
        } catch (Exception e) {
            logger.error("complement end failed ",e);
            return false;
        }
    }

    /**
     * updateProcessInstance process instance state
     * after each batch of tasks is executed, the status of the process instance is updated
     */
    private void updateProcessInstanceState() {
        ExecutionStatus state = getProcessInstanceState();
        if(processInstance.getState() != state){
            logger.info(
                    "work flow process instance [id: {}, name:{}], state change from {} to {}, cmd type: {}",
                    processInstance.getId(), processInstance.getName(),
                    processInstance.getState(), state,
                    processInstance.getCommandType());

            ProcessInstance instance = processService.findProcessInstanceById(processInstance.getId());
            instance.setState(state);
            instance.setProcessDefinition(processInstance.getProcessDefinition());
            processService.updateProcessInstance(instance);
            processInstance = instance;
        }
    }

    /**
     * get task dependency result
     * @param taskInstance task instance
     * @return DependResult
     */
    private DependResult getDependResultForTask(TaskInstance taskInstance){
        return isTaskDepsComplete(taskInstance.getName());
    }

    /**
     * add task to standby list
     * @param taskInstance task instance
     */
    private void addTaskToStandByList(TaskInstance taskInstance){
        logger.info("add task to stand by list: {}", taskInstance.getName());
        readyToSubmitTaskList.putIfAbsent(taskInstance.getName(), taskInstance);
    }

    /**
     * remove task from stand by list
     * @param taskInstance task instance
     */
    private void removeTaskFromStandbyList(TaskInstance taskInstance){
        logger.info("remove task from stand by list: {}", taskInstance.getName());
        readyToSubmitTaskList.remove(taskInstance.getName());
    }

    /**
     * has retry task in standby
     * @return Boolean whether has retry task in standby
     */
    private boolean hasRetryTaskInStandBy(){
        for (Map.Entry<String, TaskInstance> entry: readyToSubmitTaskList.entrySet()) {
            if(entry.getValue().getState().typeIsFailure()){
                return true;
            }
        }
        return false;
    }

    /**
     * submit and watch the tasks, until the work flow stop
     */
    private void runProcess(){
        // submit start node
        submitPostNode(null);
        boolean sendTimeWarning = false;
        while(!processInstance.isProcessInstanceStop()){

            // send warning email if process time out.
            if(!sendTimeWarning && checkProcessTimeOut(processInstance) ){
                alertManager.sendProcessTimeoutAlert(processInstance,
                        processService.findProcessDefineById(processInstance.getProcessDefinitionId()));
                sendTimeWarning = true;
            }
            for(Map.Entry<MasterBaseTaskExecThread,Future<Boolean>> entry: activeTaskNode.entrySet()) {
                Future<Boolean> future = entry.getValue();
                TaskInstance task  = entry.getKey().getTaskInstance();

                if(!future.isDone()){
                    continue;
                }

                // node monitor thread complete
                task = this.processService.findTaskInstanceById(task.getId());

                if(task == null){
                    this.taskFailedSubmit = true;
                    activeTaskNode.remove(entry.getKey());
                    continue;
                }

                // node monitor thread complete
                if(task.getState().typeIsFinished()){
                    activeTaskNode.remove(entry.getKey());
                }

                logger.info("task :{}, id:{} complete, state is {} ",
                        task.getName(), task.getId(), task.getState());
                // node success , post node submit
                if(task.getState() == ExecutionStatus.SUCCESS){
                    completeTaskList.put(task.getName(), task);
                    submitPostNode(task.getName());
                    continue;
                }
                // node fails, retry first, and then execute the failure process
                if(task.getState().typeIsFailure()){
                    if(task.getState() == ExecutionStatus.NEED_FAULT_TOLERANCE){
                        this.recoverToleranceFaultTaskList.add(task);
                    }
                    if(task.taskCanRetry()){
                        addTaskToStandByList(task);
                    }else{
                        completeTaskList.put(task.getName(), task);
                        if( task.isConditionsTask()
                            || DagHelper.haveConditionsAfterNode(task.getName(), dag)) {
                            submitPostNode(task.getName());
                        }else{
                            errorTaskList.put(task.getName(), task);
                            if(processInstance.getFailureStrategy() == FailureStrategy.END){
                                killTheOtherTasks();
                            }
                        }
                    }
                    continue;
                }
                // other status stop/pause
                completeTaskList.put(task.getName(), task);
            }
            // send alert
            if(CollectionUtils.isNotEmpty(this.recoverToleranceFaultTaskList)){
                alertManager.sendAlertWorkerToleranceFault(processInstance, recoverToleranceFaultTaskList);
                this.recoverToleranceFaultTaskList.clear();
            }
            // updateProcessInstance completed task status
            // failure priority is higher than pause
            // if a task fails, other suspended tasks need to be reset kill
            if(errorTaskList.size() > 0){
                for(Map.Entry<String, TaskInstance> entry: completeTaskList.entrySet()) {
                    TaskInstance completeTask = entry.getValue();
                    if(completeTask.getState()== ExecutionStatus.PAUSE){
                        completeTask.setState(ExecutionStatus.KILL);
                        completeTaskList.put(entry.getKey(), completeTask);
                        processService.updateTaskInstance(completeTask);
                    }
                }
            }
            if(canSubmitTaskToQueue()){
                submitStandByTask();
            }
            try {
                Thread.sleep(Constants.SLEEP_TIME_MILLIS);
            } catch (InterruptedException e) {
                logger.error(e.getMessage(),e);
            }
            updateProcessInstanceState();
        }

        logger.info("process:{} end, state :{}", processInstance.getId(), processInstance.getState());
    }

    /**
     * whether check process time out
     * @param processInstance task instance
     * @return true if time out of process instance > running time of process instance
     */
    private boolean checkProcessTimeOut(ProcessInstance processInstance) {
        if(processInstance.getTimeout() == 0 ){
            return false;
        }

        Date now = new Date();
        long runningTime =  DateUtils.diffMin(now, processInstance.getStartTime());

        return runningTime > processInstance.getTimeout();
    }

    /**
     * whether can submit task to queue
     * @return boolean
     */
    private boolean canSubmitTaskToQueue() {
        return OSUtils.checkResource(masterConfig.getMasterMaxCpuloadAvg(), masterConfig.getMasterReservedMemory());
    }


    /**
     * close the on going tasks
     */
    private void killTheOtherTasks() {

        logger.info("kill called on process instance id: {}, num: {}", processInstance.getId(),
                activeTaskNode.size());
        for (Map.Entry<MasterBaseTaskExecThread, Future<Boolean>> entry : activeTaskNode.entrySet()) {
            MasterBaseTaskExecThread taskExecThread = entry.getKey();
            Future<Boolean> future = entry.getValue();

            TaskInstance taskInstance = taskExecThread.getTaskInstance();
            taskInstance = processService.findTaskInstanceById(taskInstance.getId());
            if(taskInstance != null && taskInstance.getState().typeIsFinished()){
                continue;
            }

            if (!future.isDone()) {
                // record kill info
                logger.info("kill process instance, id: {}, task: {}", processInstance.getId(), taskExecThread.getTaskInstance().getId());

                //  kill node
                taskExecThread.kill();
            }
        }
    }

    /**
     * whether the retry interval is timed out
     * @param taskInstance task instance
     * @return Boolean
     */
    private boolean retryTaskIntervalOverTime(TaskInstance taskInstance){
        if(taskInstance.getState() != ExecutionStatus.FAILURE){
            return true;
        }
        if(taskInstance.getId() == 0 ||
                taskInstance.getMaxRetryTimes() ==0 ||
                taskInstance.getRetryInterval() == 0 ){
            return true;
        }
        Date now = new Date();
        long failedTimeInterval = DateUtils.differSec(now, taskInstance.getEndTime());
        // task retry does not over time, return false
        return taskInstance.getRetryInterval() * SEC_2_MINUTES_TIME_UNIT < failedTimeInterval;
    }

    /**
     * handling the list of tasks to be submitted
     */
    private void submitStandByTask(){
        for(Map.Entry<String, TaskInstance> entry: readyToSubmitTaskList.entrySet()) {
            TaskInstance task = entry.getValue();
            DependResult dependResult = getDependResultForTask(task);
            if(DependResult.SUCCESS == dependResult){
                if(retryTaskIntervalOverTime(task)){
                    submitTaskExec(task);
                    removeTaskFromStandbyList(task);
                }
            }else if(DependResult.FAILED == dependResult){
                // if the dependency fails, the current node is not submitted and the state changes to failure.
                dependFailedTask.put(entry.getKey(), task);
                removeTaskFromStandbyList(task);
                logger.info("task {},id:{} depend result : {}",task.getName(), task.getId(), dependResult);
            }
        }
    }

    /**
     * get recovery task instance
     * @param taskId task id
     * @return recovery task instance
     */
    private TaskInstance getRecoveryTaskInstance(String taskId){
        if(!StringUtils.isNotEmpty(taskId)){
            return null;
        }
        try {
            Integer intId = Integer.valueOf(taskId);
            TaskInstance task = processService.findTaskInstanceById(intId);
            if(task == null){
                logger.error("start node id cannot be found: {}",  taskId);
            }else {
                return task;
            }
        }catch (Exception e){
            logger.error("get recovery task instance failed ",e);
        }
        return null;
    }

    /**
     * get start task instance list
     * @param cmdParam command param
     * @return task instance list
     */
    private List<TaskInstance> getStartTaskInstanceList(String cmdParam){

        List<TaskInstance> instanceList = new ArrayList<>();
        Map<String, String> paramMap = JSONUtils.toMap(cmdParam);

        if(paramMap != null && paramMap.containsKey(CMDPARAM_RECOVERY_START_NODE_STRING)){
            String[] idList = paramMap.get(CMDPARAM_RECOVERY_START_NODE_STRING).split(Constants.COMMA);
            for(String nodeId : idList){
                TaskInstance task = getRecoveryTaskInstance(nodeId);
                if(task != null){
                    instanceList.add(task);
                }
            }
        }
        return instanceList;
    }

    /**
     * parse "StartNodeNameList" from cmd param
     * @param cmdParam command param
     * @return start node name list
     */
    private List<String> parseStartNodeName(String cmdParam){
        List<String> startNodeNameList = new ArrayList<>();
        Map<String, String> paramMap = JSONUtils.toMap(cmdParam);
        if(paramMap == null){
            return startNodeNameList;
        }
        if(paramMap.containsKey(CMDPARAM_START_NODE_NAMES)){
            startNodeNameList = Arrays.asList(paramMap.get(CMDPARAM_START_NODE_NAMES).split(Constants.COMMA));
        }
        return startNodeNameList;
    }

    /**
     * generate start node name list from parsing command param;
     * if "StartNodeIdList" exists in command param, return StartNodeIdList
     * @return recovery node name list
     */
    private List<String> getRecoveryNodeNameList(){
        List<String> recoveryNodeNameList = new ArrayList<>();
        if(CollectionUtils.isNotEmpty(recoverNodeIdList)) {
            for (TaskInstance task : recoverNodeIdList) {
                recoveryNodeNameList.add(task.getName());
            }
        }
        return recoveryNodeNameList;
    }

    /**
     * generate flow dag
     * @param processDefinitionJson process definition json
     * @param startNodeNameList     start node name list
     * @param recoveryNodeNameList  recovery node name list
     * @param depNodeType           depend node type
     * @return ProcessDag           process dag
     * @throws Exception            exception
     */
    public ProcessDag generateFlowDag(String processDefinitionJson,
                                      List<String> startNodeNameList,
                                      List<String> recoveryNodeNameList,
                                      TaskDependType depNodeType)throws Exception{
        return DagHelper.generateFlowDag(processDefinitionJson, startNodeNameList, recoveryNodeNameList, depNodeType);
    }
}<|MERGE_RESOLUTION|>--- conflicted
+++ resolved
@@ -302,16 +302,7 @@
                 processInstance.setCommandParam(JSONUtils.toJsonString(cmdParam));
             }
 
-<<<<<<< HEAD
-            List<TaskInstance> taskInstanceList = processService.findValidTaskListByProcessId(processInstance.getId());
-            for(TaskInstance taskInstance : taskInstanceList){
-                taskInstance.setFlag(Flag.NO);
-                processService.updateTaskInstance(taskInstance);
-            }
             processInstance.setState(ExecutionStatus.RUNNING_EXECUTION);
-=======
-            processInstance.setState(ExecutionStatus.RUNNING_EXEUTION);
->>>>>>> d006bd3b
             processInstance.setGlobalParams(ParameterUtils.curingGlobalParams(
                     processInstance.getProcessDefinition().getGlobalParamMap(),
                     processInstance.getProcessDefinition().getGlobalParamList(),
