/*
 * Licensed to the Apache Software Foundation (ASF) under one or more
 * contributor license agreements.  See the NOTICE file distributed with
 * this work for additional information regarding copyright ownership.
 * The ASF licenses this file to You under the Apache License, Version 2.0
 * (the "License"); you may not use this file except in compliance with
 * the License.  You may obtain a copy of the License at
 *
 *    http://www.apache.org/licenses/LICENSE-2.0
 *
 * Unless required by applicable law or agreed to in writing, software
 * distributed under the License is distributed on an "AS IS" BASIS,
 * WITHOUT WARRANTIES OR CONDITIONS OF ANY KIND, either express or implied.
 * See the License for the specific language governing permissions and
 * limitations under the License.
 */

package org.apache.dolphinscheduler.server.worker.task;

import static org.apache.dolphinscheduler.common.Constants.EXIT_CODE_FAILURE;
import static org.apache.dolphinscheduler.common.Constants.EXIT_CODE_KILL;
import static org.apache.dolphinscheduler.common.Constants.EXIT_CODE_SUCCESS;

import org.apache.dolphinscheduler.common.Constants;
import org.apache.dolphinscheduler.common.enums.ExecutionStatus;
import org.apache.dolphinscheduler.common.thread.Stopper;
import org.apache.dolphinscheduler.common.thread.ThreadUtils;
import org.apache.dolphinscheduler.common.utils.CommonUtils;
import org.apache.dolphinscheduler.common.utils.HadoopUtils;
import org.apache.dolphinscheduler.common.utils.LoggerUtils;
import org.apache.dolphinscheduler.common.utils.OSUtils;
import org.apache.dolphinscheduler.common.utils.StringUtils;
import org.apache.dolphinscheduler.server.entity.TaskExecutionContext;
import org.apache.dolphinscheduler.server.utils.ProcessUtils;
import org.apache.dolphinscheduler.server.worker.cache.TaskExecutionContextCacheManager;
import org.apache.dolphinscheduler.server.worker.cache.impl.TaskExecutionContextCacheManagerImpl;
import org.apache.dolphinscheduler.service.bean.SpringApplicationContext;

import java.io.BufferedReader;
import java.io.File;
import java.io.FileInputStream;
import java.io.IOException;
import java.io.InputStreamReader;
import java.lang.reflect.Field;
import java.nio.charset.StandardCharsets;
import java.util.ArrayList;
import java.util.Collections;
import java.util.LinkedList;
import java.util.List;
import java.util.concurrent.ExecutorService;
import java.util.concurrent.LinkedBlockingQueue;
import java.util.concurrent.TimeUnit;
import java.util.function.Consumer;
import java.util.regex.Matcher;
import java.util.regex.Pattern;

import org.slf4j.Logger;

/**
 * abstract command executor
 */
public abstract class AbstractCommandExecutor {
    /**
     * rules for extracting application ID
     */
    protected static final Pattern APPLICATION_REGEX = Pattern.compile(Constants.APPLICATION_REGEX);

    protected StringBuilder varPool = new StringBuilder();
    /**
     * process
     */
    private Process process;

    /**
     * log handler
     */
    protected Consumer<LinkedBlockingQueue<String>> logHandler;

    /**
     * logger
     */
    protected Logger logger;

    /**
     * log collection
     */
    protected final LinkedBlockingQueue<String> logBuffer;

    protected boolean logOutputIsScuccess = false;

    /**
     * taskExecutionContext
     */
    protected TaskExecutionContext taskExecutionContext;

    /**
     * taskExecutionContextCacheManager
     */
    private TaskExecutionContextCacheManager taskExecutionContextCacheManager;

    public AbstractCommandExecutor(Consumer<LinkedBlockingQueue<String>> logHandler,
                                   TaskExecutionContext taskExecutionContext,
                                   Logger logger) {
        this.logHandler = logHandler;
        this.taskExecutionContext = taskExecutionContext;
        this.logger = logger;
        this.logBuffer = new LinkedBlockingQueue<>();
        this.taskExecutionContextCacheManager = SpringApplicationContext.getBean(TaskExecutionContextCacheManagerImpl.class);
    }

    /**
     * build process
     *
     * @param commandFile command file
     * @throws IOException IO Exception
     */
    private void buildProcess(String commandFile) throws IOException {
        // setting up user to run commands
        List<String> command = new LinkedList<>();

        //init process builder
        ProcessBuilder processBuilder = new ProcessBuilder();
        // setting up a working directory
        processBuilder.directory(new File(taskExecutionContext.getExecutePath()));
        // merge error information to standard output stream
        processBuilder.redirectErrorStream(true);

        // setting up user to run commands
        if (!OSUtils.isWindows() && CommonUtils.isSudoEnable()) {
            command.add("sudo");
            command.add("-u");
            command.add(taskExecutionContext.getTenantCode());
        }
        command.add(commandInterpreter());
        command.addAll(commandOptions());
        command.add(commandFile);

        // setting commands
        processBuilder.command(command);
        process = processBuilder.start();

        // print command
        printCommand(command);
    }

    /**
     * task specific execution logic
     *
     * @param execCommand execCommand
     * @return CommandExecuteResult
     * @throws Exception if error throws Exception
     */
    public CommandExecuteResult run(String execCommand) throws Exception {

        CommandExecuteResult result = new CommandExecuteResult();

        int taskInstanceId = taskExecutionContext.getTaskInstanceId();
        // If the task has been killed, then the task in the cache is null
        if (null == taskExecutionContextCacheManager.getByTaskInstanceId(taskInstanceId)) {
            result.setExitStatusCode(EXIT_CODE_KILL);
            return result;
        }
        if (StringUtils.isEmpty(execCommand)) {
            taskExecutionContextCacheManager.removeByTaskInstanceId(taskInstanceId);
            return result;
        }

        String commandFilePath = buildCommandFilePath();

        // create command file if not exists
        createCommandFileIfNotExists(execCommand, commandFilePath);

        //build process
        buildProcess(commandFilePath);

        // parse process output
        parseProcessOutput(process);

        Integer processId = getProcessId(process);

        result.setProcessId(processId);

        // cache processId
        taskExecutionContext.setProcessId(processId);
        boolean updateTaskExecutionContextStatus = taskExecutionContextCacheManager.updateTaskExecutionContext(taskExecutionContext);
        if (Boolean.FALSE.equals(updateTaskExecutionContextStatus)) {
            ProcessUtils.kill(taskExecutionContext);
            result.setExitStatusCode(EXIT_CODE_KILL);
            return result;
        }

        // print process id
        logger.info("process start, process id is: {}", processId);

        // if timeout occurs, exit directly
        long remainTime = getRemaintime();

        // waiting for the run to finish
        boolean status = process.waitFor(remainTime, TimeUnit.SECONDS);

<<<<<<< HEAD
        logger.info("process has exited, execute path:{}, processId:{} ,exitStatusCode:{} ,processWaitForStatus:{} ,processExitValue:{}",
            taskExecutionContext.getExecutePath(), processId, result.getExitStatusCode(), status, process.exitValue());

=======
>>>>>>> 1f0c67bf
        // if SHELL task exit
        if (status) {
            // set appIds
            List<String> appIds = getAppIds(taskExecutionContext.getLogPath());
            result.setAppIds(String.join(Constants.COMMA, appIds));

            // SHELL task state
            result.setExitStatusCode(process.exitValue());

            // if yarn task , yarn state is final state
            if (process.exitValue() == 0) {
                result.setExitStatusCode(isSuccessOfYarnState(appIds) ? EXIT_CODE_SUCCESS : EXIT_CODE_FAILURE);
            }
        } else {
            logger.error("process has failure , exitStatusCode:{}, processExitValue:{}, ready to kill ...",
                 result.getExitStatusCode(), process.exitValue());
            ProcessUtils.kill(taskExecutionContext);
            result.setExitStatusCode(EXIT_CODE_FAILURE);
        }
        
        logger.info("process has exited, execute path:{}, processId:{} ,exitStatusCode:{} ,processWaitForStatus:{} ,processExitValue:{}",
            taskExecutionContext.getExecutePath(), processId, result.getExitStatusCode(), status, process.exitValue());

        return result;
    }

    public String getVarPool() {
        return varPool.toString();
    }

    /**
     * cancel application
     *
     * @throws Exception exception
     */
    public void cancelApplication() throws Exception {
        if (process == null) {
            return;
        }

        // clear log
        clear();

        int processId = getProcessId(process);

        logger.info("cancel process: {}", processId);

        // kill , waiting for completion
        boolean killed = softKill(processId);

        if (!killed) {
            // hard kill
            hardKill(processId);

            // destory
            process.destroy();

            process = null;
        }
    }

    /**
     * soft kill
     *
     * @param processId process id
     * @return process is alive
     * @throws InterruptedException interrupted exception
     */
    private boolean softKill(int processId) {

        if (processId != 0 && process.isAlive()) {
            try {
                // sudo -u user command to run command
                String cmd = String.format("kill %d", processId);
                cmd = OSUtils.getSudoCmd(taskExecutionContext.getTenantCode(), cmd);
                logger.info("soft kill task:{}, process id:{}, cmd:{}", taskExecutionContext.getTaskAppId(), processId, cmd);

                Runtime.getRuntime().exec(cmd);
            } catch (IOException e) {
                logger.info("kill attempt failed", e);
            }
        }

        return !process.isAlive();
    }

    /**
     * hard kill
     *
     * @param processId process id
     */
    private void hardKill(int processId) {
        if (processId != 0 && process.isAlive()) {
            try {
                String cmd = String.format("kill -9 %d", processId);
                cmd = OSUtils.getSudoCmd(taskExecutionContext.getTenantCode(), cmd);
                logger.info("hard kill task:{}, process id:{}, cmd:{}", taskExecutionContext.getTaskAppId(), processId, cmd);

                Runtime.getRuntime().exec(cmd);
            } catch (IOException e) {
                logger.error("kill attempt failed ", e);
            }
        }
    }

    /**
     * print command
     *
     * @param commands process builder
     */
    private void printCommand(List<String> commands) {
        String cmdStr;

        try {
            cmdStr = ProcessUtils.buildCommandStr(commands);
            logger.info("task run command:\n{}", cmdStr);
        } catch (Exception e) {
            logger.error(e.getMessage(), e);
        }
    }

    /**
     * clear
     */
    private void clear() {

        LinkedBlockingQueue<String> markerLog = new LinkedBlockingQueue<>();
        markerLog.add(ch.qos.logback.classic.ClassicConstants.FINALIZE_SESSION_MARKER.toString());

        if (!logBuffer.isEmpty()) {
            // log handle
            logHandler.accept(logBuffer);
        }
        logHandler.accept(markerLog);
    }

    /**
     * get the standard output of the process
     *
     * @param process process
     */
    private void parseProcessOutput(Process process) {
        String threadLoggerInfoName = String.format(LoggerUtils.TASK_LOGGER_THREAD_NAME + "-%s", taskExecutionContext.getTaskAppId());
        ExecutorService getOutputLogService = ThreadUtils.newDaemonSingleThreadExecutor(threadLoggerInfoName + "-" + "getOutputLogService");
        getOutputLogService.submit(() -> {
            try (BufferedReader inReader = new BufferedReader(new InputStreamReader(process.getInputStream()))) {
                String line;
                logBuffer.add("welcome to use bigdata scheduling system...");
                while ((line = inReader.readLine()) != null) {
                    if (line.startsWith("${setValue(")) {
                        varPool.append(line.substring("${setValue(".length(), line.length() - 2));
                        varPool.append("$VarPool$");
                    } else {
                        logBuffer.add(line);
                    }
                }
            } catch (Exception e) {
                logger.error(e.getMessage(), e);
            } finally {
                logOutputIsScuccess = true;
            }
        });
        getOutputLogService.shutdown();

        ExecutorService parseProcessOutputExecutorService = ThreadUtils.newDaemonSingleThreadExecutor(threadLoggerInfoName);
        parseProcessOutputExecutorService.submit(() -> {
            try {
                long lastFlushTime = System.currentTimeMillis();
                while (logBuffer.size() > 0 || !logOutputIsScuccess) {
                    if (logBuffer.size() > 0) {
                        lastFlushTime = flush(lastFlushTime);
                    } else {
                        Thread.sleep(Constants.DEFAULT_LOG_FLUSH_INTERVAL);
                    }
                }
            } catch (Exception e) {
                logger.error(e.getMessage(), e);
            } finally {
                clear();
            }
        });
        parseProcessOutputExecutorService.shutdown();
    }

    /**
     * check yarn state
     *
     * @param appIds application id list
     * @return is success of yarn task state
     */
    public boolean isSuccessOfYarnState(List<String> appIds) {
        boolean result = true;
        try {
            for (String appId : appIds) {
                logger.info("check yarn application status, appId:{}", appId);
                while (Stopper.isRunning()) {
                    ExecutionStatus applicationStatus = HadoopUtils.getInstance().getApplicationStatus(appId);
                    if (logger.isDebugEnabled()) {
                        logger.debug("check yarn application status, appId:{}, final state:{}", appId, applicationStatus.name());
                    }
                    if (applicationStatus.equals(ExecutionStatus.FAILURE)
                        || applicationStatus.equals(ExecutionStatus.KILL)) {
                        return false;
                    }

                    if (applicationStatus.equals(ExecutionStatus.SUCCESS)) {
                        break;
                    }
                    ThreadUtils.sleep(Constants.SLEEP_TIME_MILLIS);
                }
            }
        } catch (Exception e) {
            logger.error("yarn applications: {} , query status failed, exception:{}", StringUtils.join(appIds, ","), e);
            result = false;
        }
        return result;

    }

    public int getProcessId() {
        return getProcessId(process);
    }

    /**
     * get app links
     *
     * @param logPath log path
     * @return app id list
     */
    private List<String> getAppIds(String logPath) {
        List<String> logs = convertFile2List(logPath);

        List<String> appIds = new ArrayList<>();
        /**
         * analysis log?get submited yarn application id
         */
        for (String log : logs) {
            String appId = findAppId(log);
            if (StringUtils.isNotEmpty(appId) && !appIds.contains(appId)) {
                logger.info("find app id: {}", appId);
                appIds.add(appId);
            }
        }
        return appIds;
    }

    /**
     * convert file to list
     *
     * @param filename file name
     * @return line list
     */
    private List<String> convertFile2List(String filename) {
        List<String> lineList = new ArrayList<>(100);
        File file = new File(filename);

        if (!file.exists()) {
            return lineList;
        }

        try (BufferedReader br = new BufferedReader(new InputStreamReader(new FileInputStream(filename), StandardCharsets.UTF_8))) {
            String line = null;
            while ((line = br.readLine()) != null) {
                lineList.add(line);
            }
        } catch (Exception e) {
            logger.error(String.format("read file: %s failed : ", filename), e);
        }
        return lineList;
    }

    /**
     * find app id
     *
     * @param line line
     * @return appid
     */
    private String findAppId(String line) {
        Matcher matcher = APPLICATION_REGEX.matcher(line);
        if (matcher.find()) {
            return matcher.group();
        }
        return null;
    }

    /**
     * get remain time（s）
     *
     * @return remain time
     */
    private long getRemaintime() {
        long usedTime = (System.currentTimeMillis() - taskExecutionContext.getStartTime().getTime()) / 1000;
        long remainTime = taskExecutionContext.getTaskTimeout() - usedTime;

        if (remainTime < 0) {
            throw new RuntimeException("task execution time out");
        }

        return remainTime;
    }

    /**
     * get process id
     *
     * @param process process
     * @return process id
     */
    private int getProcessId(Process process) {
        int processId = 0;

        try {
            Field f = process.getClass().getDeclaredField(Constants.PID);
            f.setAccessible(true);

            processId = f.getInt(process);
        } catch (Throwable e) {
            logger.error(e.getMessage(), e);
        }

        return processId;
    }

    /**
     * when log buffer siz or flush time reach condition , then flush
     *
     * @param lastFlushTime last flush time
     * @return last flush time
     */
    private long flush(long lastFlushTime) {
        long now = System.currentTimeMillis();

        /**
         * when log buffer siz or flush time reach condition , then flush
         */
        if (logBuffer.size() >= Constants.DEFAULT_LOG_ROWS_NUM || now - lastFlushTime > Constants.DEFAULT_LOG_FLUSH_INTERVAL) {
            lastFlushTime = now;
            /** log handle */
            logHandler.accept(logBuffer);
        }
        return lastFlushTime;
    }

    protected List<String> commandOptions() {
        return Collections.emptyList();
    }

    protected abstract String buildCommandFilePath();

    protected abstract String commandInterpreter();

    protected abstract void createCommandFileIfNotExists(String execCommand, String commandFile) throws IOException;

}<|MERGE_RESOLUTION|>--- conflicted
+++ resolved
@@ -198,12 +198,6 @@
         // waiting for the run to finish
         boolean status = process.waitFor(remainTime, TimeUnit.SECONDS);
 
-<<<<<<< HEAD
-        logger.info("process has exited, execute path:{}, processId:{} ,exitStatusCode:{} ,processWaitForStatus:{} ,processExitValue:{}",
-            taskExecutionContext.getExecutePath(), processId, result.getExitStatusCode(), status, process.exitValue());
-
-=======
->>>>>>> 1f0c67bf
         // if SHELL task exit
         if (status) {
             // set appIds
