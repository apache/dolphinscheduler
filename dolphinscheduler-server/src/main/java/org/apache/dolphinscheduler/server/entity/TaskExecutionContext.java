/*
 * Licensed to the Apache Software Foundation (ASF) under one or more
 * contributor license agreements.  See the NOTICE file distributed with
 * this work for additional information regarding copyright ownership.
 * The ASF licenses this file to You under the Apache License, Version 2.0
 * (the "License"); you may not use this file except in compliance with
 * the License.  You may obtain a copy of the License at
 *
 *    http://www.apache.org/licenses/LICENSE-2.0
 *
 * Unless required by applicable law or agreed to in writing, software
 * distributed under the License is distributed on an "AS IS" BASIS,
 * WITHOUT WARRANTIES OR CONDITIONS OF ANY KIND, either express or implied.
 * See the License for the specific language governing permissions and
 * limitations under the License.
 */

package org.apache.dolphinscheduler.server.entity;

import org.apache.dolphinscheduler.common.enums.ExecutionStatus;
import org.apache.dolphinscheduler.common.enums.TaskTimeoutStrategy;
import org.apache.dolphinscheduler.common.process.Property;
import org.apache.dolphinscheduler.common.utils.JSONUtils;
import org.apache.dolphinscheduler.remote.command.Command;
import org.apache.dolphinscheduler.remote.command.TaskExecuteRequestCommand;

import java.io.Serializable;
import java.util.Date;
import java.util.Map;

import com.fasterxml.jackson.annotation.JsonFormat;

/**
 * master/worker task transport
 */
public class TaskExecutionContext implements Serializable {

    /**
     * task id
     */
    private int taskInstanceId;

    /**
     * task name
     */
    private String taskName;

    /**
     * task first submit time.
     */
    @JsonFormat(pattern = "yyyy-MM-dd HH:mm:ss", timezone = "GMT+8")
    private Date firstSubmitTime;

    /**
     * task start time
     */
    @JsonFormat(pattern = "yyyy-MM-dd HH:mm:ss", timezone = "GMT+8")
    private Date startTime;

    /**
     * task type
     */
    private String taskType;

    /**
     * host
     */
    private String host;

    /**
     * task execute path
     */
    private String executePath;

    /**
     * log path
     */
    private String logPath;

    /**
     * task json
     */
    private String taskJson;

    /**
     * processId
     */
    private int processId;

    /**
     * processCode
     */
    private Long processDefineCode;

    /**
     * processVersion
     */
    private int processDefineVersion;

    /**
     * appIds
     */
    private String appIds;

    /**
     * process instance id
     */
    private int processInstanceId;


    /**
     * process instance schedule time
     */
    @JsonFormat(pattern = "yyyy-MM-dd HH:mm:ss", timezone = "GMT+8")
    private Date scheduleTime;

    /**
     * process instance global parameters
     */
    private String globalParams;


    /**
     * execute user id
     */
    private int executorId;


    /**
     * command type if complement
     */
    private int cmdTypeIfComplement;


    /**
     * tenant code
     */
    private String tenantCode;

    /**
     * task queue
     */
    private String queue;

    /**
     * project code
     */
    private long projectCode;

    /**
     * taskParams
     */
    private String taskParams;

    /**
     * envFile
     */
    private String envFile;

    /**
     * definedParams
     */
    private Map<String, String> definedParams;

    /**
     * task AppId
     */
    private String taskAppId;

    /**
     * task timeout strategy
     */
    private TaskTimeoutStrategy taskTimeoutStrategy;

    /**
     * task timeout
     */
    private int taskTimeout;

    /**
     * worker group
     */
    private String workerGroup;

    /**
     * delay execution time.
     */
    private int delayTime;

    /**
     * current execution status
     */
    private ExecutionStatus currentExecutionStatus;

    /**
     * resources full name and tenant code
     */
    private Map<String, String> resources;

    /**
     * sql TaskExecutionContext
     */
    private SQLTaskExecutionContext sqlTaskExecutionContext;

    /**
     * datax TaskExecutionContext
     */
    private DataxTaskExecutionContext dataxTaskExecutionContext;

    /**
     * dependence TaskExecutionContext
     */
    private DependenceTaskExecutionContext dependenceTaskExecutionContext;

    /**
     * sqoop TaskExecutionContext
     */
    private SqoopTaskExecutionContext sqoopTaskExecutionContext;

    /**
     * taskInstance varPool
     */
    private String varPool;

    /**
<<<<<<< HEAD
=======
     * business param
     */
    private Map<String, Property> paramsMap;

    public Map<String, Property> getParamsMap() {
        return paramsMap;
    }

    public void setParamsMap(Map<String, Property> paramsMap) {
        this.paramsMap = paramsMap;
    }

    /**
>>>>>>> 93ef1236
     * procedure TaskExecutionContext
     */
    private ProcedureTaskExecutionContext procedureTaskExecutionContext;

    public int getTaskInstanceId() {
        return taskInstanceId;
    }

    public void setTaskInstanceId(int taskInstanceId) {
        this.taskInstanceId = taskInstanceId;
    }

    public String getTaskName() {
        return taskName;
    }

    public void setTaskName(String taskName) {
        this.taskName = taskName;
    }

    public Date getFirstSubmitTime() {
        return firstSubmitTime;
    }

    public void setFirstSubmitTime(Date firstSubmitTime) {
        this.firstSubmitTime = firstSubmitTime;
    }

    public Date getStartTime() {
        return startTime;
    }

    public void setStartTime(Date startTime) {
        this.startTime = startTime;
    }

    public String getTaskType() {
        return taskType;
    }

    public void setTaskType(String taskType) {
        this.taskType = taskType;
    }

    public String getHost() {
        return host;
    }

    public void setHost(String host) {
        this.host = host;
    }

    public String getExecutePath() {
        return executePath;
    }

    public void setExecutePath(String executePath) {
        this.executePath = executePath;
    }

    public String getLogPath() {
        return logPath;
    }

    public void setLogPath(String logPath) {
        this.logPath = logPath;
    }

    public String getTaskJson() {
        return taskJson;
    }

    public void setTaskJson(String taskJson) {
        this.taskJson = taskJson;
    }

    public int getProcessId() {
        return processId;
    }

    public void setProcessId(int processId) {
        this.processId = processId;
    }

    public Long getProcessDefineCode() {
        return processDefineCode;
    }

    public void setProcessDefineCode(Long processDefineCode) {
        this.processDefineCode = processDefineCode;
    }

    public int getProcessDefineVersion() {
        return processDefineVersion;
    }

    public void setProcessDefineVersion(int processDefineVersion) {
        this.processDefineVersion = processDefineVersion;
    }

    public String getAppIds() {
        return appIds;
    }

    public void setAppIds(String appIds) {
        this.appIds = appIds;
    }

    public int getProcessInstanceId() {
        return processInstanceId;
    }

    public void setProcessInstanceId(int processInstanceId) {
        this.processInstanceId = processInstanceId;
    }

    public Date getScheduleTime() {
        return scheduleTime;
    }

    public void setScheduleTime(Date scheduleTime) {
        this.scheduleTime = scheduleTime;
    }

    public String getGlobalParams() {
        return globalParams;
    }

    public void setGlobalParams(String globalParams) {
        this.globalParams = globalParams;
    }

    public int getExecutorId() {
        return executorId;
    }

    public void setExecutorId(int executorId) {
        this.executorId = executorId;
    }

    public int getCmdTypeIfComplement() {
        return cmdTypeIfComplement;
    }

    public void setCmdTypeIfComplement(int cmdTypeIfComplement) {
        this.cmdTypeIfComplement = cmdTypeIfComplement;
    }

    public String getTenantCode() {
        return tenantCode;
    }

    public void setTenantCode(String tenantCode) {
        this.tenantCode = tenantCode;
    }

    public String getQueue() {
        return queue;
    }

    public void setQueue(String queue) {
        this.queue = queue;
    }

    public long getProjectCode() {
        return projectCode;
    }

    public void setProjectCode(long projectCode) {
        this.projectCode = projectCode;
    }

    public String getTaskParams() {
        return taskParams;
    }

    public void setTaskParams(String taskParams) {
        this.taskParams = taskParams;
    }

    public String getEnvFile() {
        return envFile;
    }

    public void setEnvFile(String envFile) {
        this.envFile = envFile;
    }

    public Map<String, String> getDefinedParams() {
        return definedParams;
    }

    public void setDefinedParams(Map<String, String> definedParams) {
        this.definedParams = definedParams;
    }

    public String getTaskAppId() {
        return taskAppId;
    }

    public void setTaskAppId(String taskAppId) {
        this.taskAppId = taskAppId;
    }

    public TaskTimeoutStrategy getTaskTimeoutStrategy() {
        return taskTimeoutStrategy;
    }

    public void setTaskTimeoutStrategy(TaskTimeoutStrategy taskTimeoutStrategy) {
        this.taskTimeoutStrategy = taskTimeoutStrategy;
    }

    public int getTaskTimeout() {
        return taskTimeout;
    }

    public void setTaskTimeout(int taskTimeout) {
        this.taskTimeout = taskTimeout;
    }

    public String getWorkerGroup() {
        return workerGroup;
    }

    public void setWorkerGroup(String workerGroup) {
        this.workerGroup = workerGroup;
    }

    public int getDelayTime() {
        return delayTime;
    }

    public void setDelayTime(int delayTime) {
        this.delayTime = delayTime;
    }

    public ExecutionStatus getCurrentExecutionStatus() {
        return currentExecutionStatus;
    }

    public void setCurrentExecutionStatus(ExecutionStatus currentExecutionStatus) {
        this.currentExecutionStatus = currentExecutionStatus;
    }

    public SQLTaskExecutionContext getSqlTaskExecutionContext() {
        return sqlTaskExecutionContext;
    }

    public void setSqlTaskExecutionContext(SQLTaskExecutionContext sqlTaskExecutionContext) {
        this.sqlTaskExecutionContext = sqlTaskExecutionContext;
    }

    public DataxTaskExecutionContext getDataxTaskExecutionContext() {
        return dataxTaskExecutionContext;
    }

    public void setDataxTaskExecutionContext(DataxTaskExecutionContext dataxTaskExecutionContext) {
        this.dataxTaskExecutionContext = dataxTaskExecutionContext;
    }

    public ProcedureTaskExecutionContext getProcedureTaskExecutionContext() {
        return procedureTaskExecutionContext;
    }

    public void setProcedureTaskExecutionContext(ProcedureTaskExecutionContext procedureTaskExecutionContext) {
        this.procedureTaskExecutionContext = procedureTaskExecutionContext;
    }

    public Command toCommand() {
        TaskExecuteRequestCommand requestCommand = new TaskExecuteRequestCommand();
        requestCommand.setTaskExecutionContext(JSONUtils.toJsonString(this));
        return requestCommand.convert2Command();
    }

    public DependenceTaskExecutionContext getDependenceTaskExecutionContext() {
        return dependenceTaskExecutionContext;
    }

    public void setDependenceTaskExecutionContext(DependenceTaskExecutionContext dependenceTaskExecutionContext) {
        this.dependenceTaskExecutionContext = dependenceTaskExecutionContext;
    }

    public Map<String, String> getResources() {
        return resources;
    }

    public void setResources(Map<String, String> resources) {
        this.resources = resources;
    }

    public SqoopTaskExecutionContext getSqoopTaskExecutionContext() {
        return sqoopTaskExecutionContext;
    }

    public void setSqoopTaskExecutionContext(SqoopTaskExecutionContext sqoopTaskExecutionContext) {
        this.sqoopTaskExecutionContext = sqoopTaskExecutionContext;
    }

    @Override
    public String toString() {
        return "TaskExecutionContext{"
                + "taskInstanceId=" + taskInstanceId
                + ", taskName='" + taskName + '\''
                + ", currentExecutionStatus=" + currentExecutionStatus
                + ", firstSubmitTime=" + firstSubmitTime
                + ", startTime=" + startTime
                + ", taskType='" + taskType + '\''
                + ", host='" + host + '\''
                + ", executePath='" + executePath + '\''
                + ", logPath='" + logPath + '\''
                + ", taskJson='" + taskJson + '\''
                + ", processId=" + processId
                + ", processDefineCode=" + processDefineCode
                + ", processDefineVersion=" + processDefineVersion
                + ", appIds='" + appIds + '\''
                + ", processInstanceId=" + processInstanceId
                + ", scheduleTime=" + scheduleTime
                + ", globalParams='" + globalParams + '\''
                + ", executorId=" + executorId
                + ", cmdTypeIfComplement=" + cmdTypeIfComplement
                + ", tenantCode='" + tenantCode + '\''
                + ", queue='" + queue + '\''
                + ", projectCode=" + projectCode
                + ", taskParams='" + taskParams + '\''
                + ", envFile='" + envFile + '\''
                + ", definedParams=" + definedParams
                + ", taskAppId='" + taskAppId + '\''
                + ", taskTimeoutStrategy=" + taskTimeoutStrategy
                + ", taskTimeout=" + taskTimeout
                + ", workerGroup='" + workerGroup + '\''
                + ", delayTime=" + delayTime
                + ", resources=" + resources
                + ", sqlTaskExecutionContext=" + sqlTaskExecutionContext
                + ", dataxTaskExecutionContext=" + dataxTaskExecutionContext
                + ", dependenceTaskExecutionContext=" + dependenceTaskExecutionContext
                + ", sqoopTaskExecutionContext=" + sqoopTaskExecutionContext
                + ", procedureTaskExecutionContext=" + procedureTaskExecutionContext
                + '}';
    }

    public String getVarPool() {
        return varPool;
    }

    public void setVarPool(String varPool) {
        this.varPool = varPool;
    }
}<|MERGE_RESOLUTION|>--- conflicted
+++ resolved
@@ -223,8 +223,6 @@
     private String varPool;
 
     /**
-<<<<<<< HEAD
-=======
      * business param
      */
     private Map<String, Property> paramsMap;
@@ -238,7 +236,6 @@
     }
 
     /**
->>>>>>> 93ef1236
      * procedure TaskExecutionContext
      */
     private ProcedureTaskExecutionContext procedureTaskExecutionContext;
