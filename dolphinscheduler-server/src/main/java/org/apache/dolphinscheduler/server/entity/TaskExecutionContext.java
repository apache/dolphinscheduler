/*
 * Licensed to the Apache Software Foundation (ASF) under one or more
 * contributor license agreements.  See the NOTICE file distributed with
 * this work for additional information regarding copyright ownership.
 * The ASF licenses this file to You under the Apache License, Version 2.0
 * (the "License"); you may not use this file except in compliance with
 * the License.  You may obtain a copy of the License at
 *
 *    http://www.apache.org/licenses/LICENSE-2.0
 *
 * Unless required by applicable law or agreed to in writing, software
 * distributed under the License is distributed on an "AS IS" BASIS,
 * WITHOUT WARRANTIES OR CONDITIONS OF ANY KIND, either express or implied.
 * See the License for the specific language governing permissions and
 * limitations under the License.
 */

package org.apache.dolphinscheduler.server.entity;

import com.fasterxml.jackson.annotation.JsonFormat;
import org.apache.dolphinscheduler.common.enums.ExecutionStatus;
import org.apache.dolphinscheduler.remote.command.Command;
import org.apache.dolphinscheduler.remote.command.TaskExecuteRequestCommand;
import org.apache.dolphinscheduler.remote.utils.JsonSerializer;

import java.io.Serializable;
import java.util.Date;
import java.util.Map;

/**
 *  master/worker task transport
 */
public class TaskExecutionContext implements Serializable{

    /**
     *  task id
     */
    private int taskInstanceId;


    /**
     *  task name
     */
    private String taskName;

    /**
     *  task first submit time
     */
    @JsonFormat(pattern = "yyyy-MM-dd HH:mm:ss",timezone="GMT+8")
    private Date firstSubmitTime;

    /**
     *  task start time
     */
    @JsonFormat(pattern = "yyyy-MM-dd HH:mm:ss",timezone="GMT+8")
    private Date startTime;

    /**
     *  task type
     */
    private String taskType;

    /**
     * host
     */
    private String host;
    
    /**
     *  task execute path
     */
    private String executePath;

    /**
     * log path
     */
    private String logPath;

    /**
     *  task json
     */
    private String taskJson;

    /**
     * processId
     */
    private int processId;

    /**
     * appIds
     */
    private String appIds;

    /**
     *  process instance id
     */
    private int processInstanceId;


    /**
     *  process instance schedule time
     */
    @JsonFormat(pattern = "yyyy-MM-dd HH:mm:ss",timezone="GMT+8")
    private Date scheduleTime;

    /**
     *  process instance global parameters
     */
    private String globalParams;


    /**
     *  execute user id
     */
    private int executorId;


    /**
     *  command type if complement
     */
    private int cmdTypeIfComplement;


    /**
     *  tenant code
     */
    private String tenantCode;

    /**
     *  task queue
     */
    private String queue;


    /**
     *  process define id
     */
    private int processDefineId;

    /**
     *  project id
     */
    private int projectId;

    /**
     * taskParams
     */
    private String taskParams;

    /**
     *  envFile
     */
    private String envFile;

    /**
     *  definedParams
     */
    private Map<String, String> definedParams;

    /**
     * task AppId
     */
    private String taskAppId;

    /**
     *  task timeout strategy
     */
    private int taskTimeoutStrategy;

    /**
     * task timeout
     */
    private int taskTimeout;

    /**
     * worker group
     */
    private String workerGroup;

    /**
<<<<<<< HEAD
     * delay execution time
     */
    private int delayTime;

    /**
     * current execution status
     */
    private ExecutionStatus currentExecutionStatus;

    /**
     * resources full name
=======
     * resources full name and tenant code
>>>>>>> 5b7efd2d
     */
    private Map<String,String> resources;

    /**
     *  sql TaskExecutionContext
     */
    private SQLTaskExecutionContext sqlTaskExecutionContext;

    /**
     *  datax TaskExecutionContext
     */
    private DataxTaskExecutionContext dataxTaskExecutionContext;

    /**
     * dependence TaskExecutionContext
     */
    private DependenceTaskExecutionContext dependenceTaskExecutionContext;

    /**
     * sqoop TaskExecutionContext
     */
    private SqoopTaskExecutionContext sqoopTaskExecutionContext;

    /**
     *  procedure TaskExecutionContext
     */
    private ProcedureTaskExecutionContext procedureTaskExecutionContext;

    public int getTaskInstanceId() {
        return taskInstanceId;
    }

    public void setTaskInstanceId(int taskInstanceId) {
        this.taskInstanceId = taskInstanceId;
    }

    public String getTaskName() {
        return taskName;
    }

    public void setTaskName(String taskName) {
        this.taskName = taskName;
    }

    public Date getFirstSubmitTime() {
        return firstSubmitTime;
    }

    public void setFirstSubmitTime(Date firstSubmitTime) {
        this.firstSubmitTime = firstSubmitTime;
    }

    public Date getStartTime() {
        return startTime;
    }

    public void setStartTime(Date startTime) {
        this.startTime = startTime;
    }

    public String getTaskType() {
        return taskType;
    }

    public void setTaskType(String taskType) {
        this.taskType = taskType;
    }

    public String getHost() {
        return host;
    }

    public void setHost(String host) {
        this.host = host;
    }

    public String getExecutePath() {
        return executePath;
    }

    public void setExecutePath(String executePath) {
        this.executePath = executePath;
    }

    public String getLogPath() {
        return logPath;
    }

    public void setLogPath(String logPath) {
        this.logPath = logPath;
    }

    public String getTaskJson() {
        return taskJson;
    }

    public void setTaskJson(String taskJson) {
        this.taskJson = taskJson;
    }

    public int getProcessId() {
        return processId;
    }

    public void setProcessId(int processId) {
        this.processId = processId;
    }

    public String getAppIds() {
        return appIds;
    }

    public void setAppIds(String appIds) {
        this.appIds = appIds;
    }

    public int getProcessInstanceId() {
        return processInstanceId;
    }

    public void setProcessInstanceId(int processInstanceId) {
        this.processInstanceId = processInstanceId;
    }

    public Date getScheduleTime() {
        return scheduleTime;
    }

    public void setScheduleTime(Date scheduleTime) {
        this.scheduleTime = scheduleTime;
    }

    public String getGlobalParams() {
        return globalParams;
    }

    public void setGlobalParams(String globalParams) {
        this.globalParams = globalParams;
    }

    public int getExecutorId() {
        return executorId;
    }

    public void setExecutorId(int executorId) {
        this.executorId = executorId;
    }

    public int getCmdTypeIfComplement() {
        return cmdTypeIfComplement;
    }

    public void setCmdTypeIfComplement(int cmdTypeIfComplement) {
        this.cmdTypeIfComplement = cmdTypeIfComplement;
    }

    public String getTenantCode() {
        return tenantCode;
    }

    public void setTenantCode(String tenantCode) {
        this.tenantCode = tenantCode;
    }

    public String getQueue() {
        return queue;
    }

    public void setQueue(String queue) {
        this.queue = queue;
    }

    public int getProcessDefineId() {
        return processDefineId;
    }

    public void setProcessDefineId(int processDefineId) {
        this.processDefineId = processDefineId;
    }

    public int getProjectId() {
        return projectId;
    }

    public void setProjectId(int projectId) {
        this.projectId = projectId;
    }

    public String getTaskParams() {
        return taskParams;
    }

    public void setTaskParams(String taskParams) {
        this.taskParams = taskParams;
    }

    public String getEnvFile() {
        return envFile;
    }

    public void setEnvFile(String envFile) {
        this.envFile = envFile;
    }

    public Map<String, String> getDefinedParams() {
        return definedParams;
    }

    public void setDefinedParams(Map<String, String> definedParams) {
        this.definedParams = definedParams;
    }

    public String getTaskAppId() {
        return taskAppId;
    }

    public void setTaskAppId(String taskAppId) {
        this.taskAppId = taskAppId;
    }

    public int getTaskTimeoutStrategy() {
        return taskTimeoutStrategy;
    }

    public void setTaskTimeoutStrategy(int taskTimeoutStrategy) {
        this.taskTimeoutStrategy = taskTimeoutStrategy;
    }

    public int getTaskTimeout() {
        return taskTimeout;
    }

    public void setTaskTimeout(int taskTimeout) {
        this.taskTimeout = taskTimeout;
    }

    public String getWorkerGroup() {
        return workerGroup;
    }

    public void setWorkerGroup(String workerGroup) {
        this.workerGroup = workerGroup;
    }

    public int getDelayTime() {
        return delayTime;
    }

    public void setDelayTime(int delayTime) {
        this.delayTime = delayTime;
    }

    public ExecutionStatus getCurrentExecutionStatus() {
        return currentExecutionStatus;
    }

    public void setCurrentExecutionStatus(ExecutionStatus currentExecutionStatus) {
        this.currentExecutionStatus = currentExecutionStatus;
    }

    public SQLTaskExecutionContext getSqlTaskExecutionContext() {
        return sqlTaskExecutionContext;
    }

    public void setSqlTaskExecutionContext(SQLTaskExecutionContext sqlTaskExecutionContext) {
        this.sqlTaskExecutionContext = sqlTaskExecutionContext;
    }

    public DataxTaskExecutionContext getDataxTaskExecutionContext() {
        return dataxTaskExecutionContext;
    }

    public void setDataxTaskExecutionContext(DataxTaskExecutionContext dataxTaskExecutionContext) {
        this.dataxTaskExecutionContext = dataxTaskExecutionContext;
    }

    public ProcedureTaskExecutionContext getProcedureTaskExecutionContext() {
        return procedureTaskExecutionContext;
    }

    public void setProcedureTaskExecutionContext(ProcedureTaskExecutionContext procedureTaskExecutionContext) {
        this.procedureTaskExecutionContext = procedureTaskExecutionContext;
    }

    public Command toCommand(){
        TaskExecuteRequestCommand requestCommand = new TaskExecuteRequestCommand();
        requestCommand.setTaskExecutionContext(JsonSerializer.serializeToString(this));
        return requestCommand.convert2Command();
    }

    public DependenceTaskExecutionContext getDependenceTaskExecutionContext() {
        return dependenceTaskExecutionContext;
    }

    public void setDependenceTaskExecutionContext(DependenceTaskExecutionContext dependenceTaskExecutionContext) {
        this.dependenceTaskExecutionContext = dependenceTaskExecutionContext;
    }

    public Map<String, String> getResources() {
        return resources;
    }

    public void setResources(Map<String, String> resources) {
        this.resources = resources;
    }

    public SqoopTaskExecutionContext getSqoopTaskExecutionContext() {
        return sqoopTaskExecutionContext;
    }

    public void setSqoopTaskExecutionContext(SqoopTaskExecutionContext sqoopTaskExecutionContext) {
        this.sqoopTaskExecutionContext = sqoopTaskExecutionContext;
    }

    @Override
    public String toString() {
        return "TaskExecutionContext{" +
                "taskInstanceId=" + taskInstanceId +
                ", taskName='" + taskName + '\'' +
                ", startTime=" + startTime +
                ", taskType='" + taskType + '\'' +
                ", host='" + host + '\'' +
                ", executePath='" + executePath + '\'' +
                ", logPath='" + logPath + '\'' +
                ", taskJson='" + taskJson + '\'' +
                ", processId=" + processId +
                ", appIds='" + appIds + '\'' +
                ", processInstanceId=" + processInstanceId +
                ", scheduleTime=" + scheduleTime +
                ", globalParams='" + globalParams + '\'' +
                ", executorId=" + executorId +
                ", cmdTypeIfComplement=" + cmdTypeIfComplement +
                ", tenantCode='" + tenantCode + '\'' +
                ", queue='" + queue + '\'' +
                ", processDefineId=" + processDefineId +
                ", projectId=" + projectId +
                ", taskParams='" + taskParams + '\'' +
                ", envFile='" + envFile + '\'' +
                ", definedParams=" + definedParams +
                ", taskAppId='" + taskAppId + '\'' +
                ", taskTimeoutStrategy=" + taskTimeoutStrategy +
                ", taskTimeout=" + taskTimeout +
                ", workerGroup='" + workerGroup + '\'' +
                ", delayTime=" + delayTime +
                ", resources=" + resources +
                ", sqlTaskExecutionContext=" + sqlTaskExecutionContext +
                ", dataxTaskExecutionContext=" + dataxTaskExecutionContext +
                ", dependenceTaskExecutionContext=" + dependenceTaskExecutionContext +
                ", sqoopTaskExecutionContext=" + sqoopTaskExecutionContext +
                ", procedureTaskExecutionContext=" + procedureTaskExecutionContext +
                '}';
    }
}<|MERGE_RESOLUTION|>--- conflicted
+++ resolved
@@ -177,7 +177,6 @@
     private String workerGroup;
 
     /**
-<<<<<<< HEAD
      * delay execution time
      */
     private int delayTime;
@@ -188,10 +187,7 @@
     private ExecutionStatus currentExecutionStatus;
 
     /**
-     * resources full name
-=======
      * resources full name and tenant code
->>>>>>> 5b7efd2d
      */
     private Map<String,String> resources;
 
