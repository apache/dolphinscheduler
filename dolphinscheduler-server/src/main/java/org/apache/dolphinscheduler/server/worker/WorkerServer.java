/*
 * Licensed to the Apache Software Foundation (ASF) under one or more
 * contributor license agreements.  See the NOTICE file distributed with
 * this work for additional information regarding copyright ownership.
 * The ASF licenses this file to You under the Apache License, Version 2.0
 * (the "License"); you may not use this file except in compliance with
 * the License.  You may obtain a copy of the License at
 *
 *    http://www.apache.org/licenses/LICENSE-2.0
 *
 * Unless required by applicable law or agreed to in writing, software
 * distributed under the License is distributed on an "AS IS" BASIS,
 * WITHOUT WARRANTIES OR CONDITIONS OF ANY KIND, either express or implied.
 * See the License for the specific language governing permissions and
 * limitations under the License.
 */

package org.apache.dolphinscheduler.server.worker;

import org.apache.dolphinscheduler.common.Constants;
import org.apache.dolphinscheduler.common.thread.Stopper;
import org.apache.dolphinscheduler.remote.NettyRemotingServer;
import org.apache.dolphinscheduler.remote.command.CommandType;
import org.apache.dolphinscheduler.remote.config.NettyServerConfig;
import org.apache.dolphinscheduler.server.worker.config.WorkerConfig;
import org.apache.dolphinscheduler.server.worker.processor.DBTaskAckProcessor;
import org.apache.dolphinscheduler.server.worker.processor.DBTaskResponseProcessor;
import org.apache.dolphinscheduler.server.worker.processor.TaskExecuteProcessor;
import org.apache.dolphinscheduler.server.worker.processor.TaskKillProcessor;
import org.apache.dolphinscheduler.server.worker.registry.WorkerRegistry;
<<<<<<< HEAD
import org.apache.dolphinscheduler.service.alert.AlertClientService;
=======
import org.apache.dolphinscheduler.server.worker.runner.RetryReportTaskStatusThread;
>>>>>>> de1b87f3
import org.apache.dolphinscheduler.service.bean.SpringApplicationContext;

import javax.annotation.PostConstruct;

import org.slf4j.Logger;
import org.slf4j.LoggerFactory;
import org.springframework.beans.factory.annotation.Autowired;
import org.springframework.boot.WebApplicationType;
import org.springframework.boot.builder.SpringApplicationBuilder;
import org.springframework.context.annotation.ComponentScan;

/**
 *  worker server
 */
@ComponentScan("org.apache.dolphinscheduler")
public class WorkerServer {

    /**
     * logger
     */
    private static final Logger logger = LoggerFactory.getLogger(WorkerServer.class);

    /**
     *  netty remote server
     */
    private NettyRemotingServer nettyRemotingServer;

    /**
     *  worker registry
     */
    @Autowired
    private WorkerRegistry workerRegistry;

    /**
     *  worker config
     */
    @Autowired
    private WorkerConfig workerConfig;

    /**
     *  spring application context
     *  only use it for initialization
     */
    @Autowired
    private SpringApplicationContext springApplicationContext;

    @Autowired
    private RetryReportTaskStatusThread retryReportTaskStatusThread;

    /**
     *  alert model netty remote server
     */
    private AlertClientService alertClientService;

    /**
     * worker server startup
     *
     * worker server not use web service
     * @param args arguments
     */
    public static void main(String[] args) {
        Thread.currentThread().setName(Constants.THREAD_NAME_WORKER_SERVER);
        new SpringApplicationBuilder(WorkerServer.class).web(WebApplicationType.NONE).run(args);
    }


    /**
     * worker server run
     */
    @PostConstruct
    public void run() {
        logger.info("start worker server...");

        //init remoting server
        NettyServerConfig serverConfig = new NettyServerConfig();
        serverConfig.setListenPort(workerConfig.getListenPort());
        this.nettyRemotingServer = new NettyRemotingServer(serverConfig);
        this.nettyRemotingServer.registerProcessor(CommandType.TASK_EXECUTE_REQUEST, new TaskExecuteProcessor());
        this.nettyRemotingServer.registerProcessor(CommandType.TASK_KILL_REQUEST, new TaskKillProcessor());
        this.nettyRemotingServer.registerProcessor(CommandType.DB_TASK_ACK, new DBTaskAckProcessor());
        this.nettyRemotingServer.registerProcessor(CommandType.DB_TASK_RESPONSE, new DBTaskResponseProcessor());
        this.nettyRemotingServer.start();

        // worker registry
        this.workerRegistry.registry();

<<<<<<< HEAD
        //alert-server client registry
        alertClientService = new AlertClientService(workerConfig.getAlertListenHost(),Constants.ALERT_RPC_PORT);
=======
        // retry report task status
        this.retryReportTaskStatusThread.start();
>>>>>>> de1b87f3

        /**
         * register hooks, which are called before the process exits
         */
        Runtime.getRuntime().addShutdownHook(new Thread(new Runnable() {
            @Override
            public void run() {
                close("shutdownHook");
            }
        }));
    }

    public void close(String cause) {

        try {
            //execute only once
            if (Stopper.isStopped()) {
                return;
            }

            logger.info("worker server is stopping ..., cause : {}", cause);

            // set stop signal is true
            Stopper.stop();

            try {
                //thread sleep 3 seconds for thread quitely stop
                Thread.sleep(3000L);
            } catch (Exception e) {
                logger.warn("thread sleep exception", e);
            }

            this.nettyRemotingServer.close();
            this.workerRegistry.unRegistry();

            this.alertClientService.close();

        } catch (Exception e) {
            logger.error("worker server stop exception ", e);
            System.exit(-1);
        }
    }

}<|MERGE_RESOLUTION|>--- conflicted
+++ resolved
@@ -14,7 +14,6 @@
  * See the License for the specific language governing permissions and
  * limitations under the License.
  */
-
 package org.apache.dolphinscheduler.server.worker;
 
 import org.apache.dolphinscheduler.common.Constants;
@@ -28,21 +27,17 @@
 import org.apache.dolphinscheduler.server.worker.processor.TaskExecuteProcessor;
 import org.apache.dolphinscheduler.server.worker.processor.TaskKillProcessor;
 import org.apache.dolphinscheduler.server.worker.registry.WorkerRegistry;
-<<<<<<< HEAD
+import org.apache.dolphinscheduler.server.worker.runner.RetryReportTaskStatusThread;
 import org.apache.dolphinscheduler.service.alert.AlertClientService;
-=======
-import org.apache.dolphinscheduler.server.worker.runner.RetryReportTaskStatusThread;
->>>>>>> de1b87f3
 import org.apache.dolphinscheduler.service.bean.SpringApplicationContext;
-
-import javax.annotation.PostConstruct;
-
 import org.slf4j.Logger;
 import org.slf4j.LoggerFactory;
 import org.springframework.beans.factory.annotation.Autowired;
 import org.springframework.boot.WebApplicationType;
 import org.springframework.boot.builder.SpringApplicationBuilder;
 import org.springframework.context.annotation.ComponentScan;
+
+import javax.annotation.PostConstruct;
 
 /**
  *  worker server
@@ -79,13 +74,13 @@
     @Autowired
     private SpringApplicationContext springApplicationContext;
 
-    @Autowired
-    private RetryReportTaskStatusThread retryReportTaskStatusThread;
-
     /**
      *  alert model netty remote server
      */
     private AlertClientService alertClientService;
+
+    @Autowired
+    private RetryReportTaskStatusThread retryReportTaskStatusThread;
 
     /**
      * worker server startup
@@ -119,13 +114,11 @@
         // worker registry
         this.workerRegistry.registry();
 
-<<<<<<< HEAD
+        // retry report task status
+        this.retryReportTaskStatusThread.start();
+
         //alert-server client registry
         alertClientService = new AlertClientService(workerConfig.getAlertListenHost(),Constants.ALERT_RPC_PORT);
-=======
-        // retry report task status
-        this.retryReportTaskStatusThread.start();
->>>>>>> de1b87f3
 
         /**
          * register hooks, which are called before the process exits
