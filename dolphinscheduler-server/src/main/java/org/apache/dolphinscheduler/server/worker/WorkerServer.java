/*
 * Licensed to the Apache Software Foundation (ASF) under one or more
 * contributor license agreements.  See the NOTICE file distributed with
 * this work for additional information regarding copyright ownership.
 * The ASF licenses this file to You under the Apache License, Version 2.0
 * (the "License"); you may not use this file except in compliance with
 * the License.  You may obtain a copy of the License at
 *
 *    http://www.apache.org/licenses/LICENSE-2.0
 *
 * Unless required by applicable law or agreed to in writing, software
 * distributed under the License is distributed on an "AS IS" BASIS,
 * WITHOUT WARRANTIES OR CONDITIONS OF ANY KIND, either express or implied.
 * See the License for the specific language governing permissions and
 * limitations under the License.
 */
package org.apache.dolphinscheduler.server.worker;

import org.apache.dolphinscheduler.common.Constants;
import org.apache.dolphinscheduler.common.IStoppable;
import org.apache.dolphinscheduler.common.thread.Stopper;
import org.apache.dolphinscheduler.common.thread.ThreadPoolExecutors;
import org.apache.dolphinscheduler.common.thread.ThreadUtils;
<<<<<<< HEAD
import org.apache.dolphinscheduler.dao.AlertDao;
=======
>>>>>>> 9d36eaf6
import org.apache.dolphinscheduler.remote.NettyRemotingServer;
import org.apache.dolphinscheduler.remote.command.CommandType;
import org.apache.dolphinscheduler.remote.config.NettyServerConfig;
import org.apache.dolphinscheduler.server.registry.ZookeeperRegistryCenter;
import org.apache.dolphinscheduler.server.worker.config.WorkerConfig;
import org.apache.dolphinscheduler.server.worker.processor.TaskExecuteProcessor;
import org.apache.dolphinscheduler.server.worker.processor.TaskKillProcessor;
import org.apache.dolphinscheduler.server.worker.registry.WorkerRegistry;
import org.apache.dolphinscheduler.server.zk.ZKWorkerClient;
import org.apache.dolphinscheduler.service.bean.SpringApplicationContext;
import org.apache.dolphinscheduler.service.queue.ITaskQueue;
import org.apache.dolphinscheduler.service.queue.TaskQueueFactory;
import org.slf4j.Logger;
import org.slf4j.LoggerFactory;
import org.springframework.beans.factory.annotation.Autowired;
import org.springframework.boot.WebApplicationType;
import org.springframework.boot.builder.SpringApplicationBuilder;
import org.springframework.context.annotation.ComponentScan;

import javax.annotation.PostConstruct;
import java.util.concurrent.CountDownLatch;
import java.util.concurrent.ExecutorService;

/**
 *  worker server
 */
@ComponentScan("org.apache.dolphinscheduler")
public class WorkerServer implements IStoppable {

    /**
     * logger
     */
    private static final Logger logger = LoggerFactory.getLogger(WorkerServer.class);

    /**
     *  zk worker client
     */
    @Autowired
    private ZKWorkerClient zkWorkerClient = null;

<<<<<<< HEAD

    /**
     *  alert database access
     */
    @Autowired
    private AlertDao alertDao;

=======
>>>>>>> 9d36eaf6
    /**
     * task queue impl
     */
    protected ITaskQueue taskQueue;

    /**
     *  fetch task executor service
     */
    private ExecutorService fetchTaskExecutorService;

    /**
     * CountDownLatch latch
     */
    private CountDownLatch latch;

    /**
     *  worker config
     */
    @Autowired
    private WorkerConfig workerConfig;

    /**
     *  zookeeper registry center
     */
    @Autowired
    private ZookeeperRegistryCenter zookeeperRegistryCenter;

    /**
     *  netty remote server
     */
    private NettyRemotingServer nettyRemotingServer;

    /**
     *  worker registry
     */
    private WorkerRegistry workerRegistry;

    /**
     *  spring application context
     *  only use it for initialization
     */
    @Autowired
    private SpringApplicationContext springApplicationContext;

    /**
     * master server startup
     *
     * master server not use web service
     * @param args arguments
     */
    public static void main(String[] args) {
        Thread.currentThread().setName(Constants.THREAD_NAME_WORKER_SERVER);
        new SpringApplicationBuilder(WorkerServer.class).web(WebApplicationType.NONE).run(args);
    }


    /**
     * worker server run
     */
    @PostConstruct
    public void run(){
        logger.info("start worker server...");

        //init remoting server
        NettyServerConfig serverConfig = new NettyServerConfig();
        this.nettyRemotingServer = new NettyRemotingServer(serverConfig);
        this.nettyRemotingServer.registerProcessor(CommandType.EXECUTE_TASK_REQUEST, new TaskExecuteProcessor());
        this.nettyRemotingServer.registerProcessor(CommandType.KILL_TASK_REQUEST, new TaskKillProcessor());
        this.nettyRemotingServer.start();

        this.workerRegistry = new WorkerRegistry(zookeeperRegistryCenter, serverConfig.getListenPort(), workerConfig.getWorkerHeartbeatInterval(), workerConfig.getWorkerGroup());
        this.workerRegistry.registry();

        this.zkWorkerClient.init();

        this.taskQueue = TaskQueueFactory.getTaskQueueInstance();

        this.fetchTaskExecutorService = ThreadUtils.newDaemonSingleThreadExecutor("Worker-Fetch-Thread-Executor");

        zkWorkerClient.setStoppable(this);

        /**
         * register hooks, which are called before the process exits
         */
        Runtime.getRuntime().addShutdownHook(new Thread(new Runnable() {
            @Override
            public void run() {
                stop("shutdownHook");
            }
        }));

        //let the main thread await
        latch = new CountDownLatch(1);
        try {
            latch.await();
        } catch (InterruptedException ignore) {
        }
    }

    @Override
    public synchronized void stop(String cause) {

        try {
            //execute only once
            if(Stopper.isStopped()){
                return;
            }

            logger.info("worker server is stopping ..., cause : {}", cause);

            // set stop signal is true
            Stopper.stop();

            try {
                //thread sleep 3 seconds for thread quitely stop
                Thread.sleep(3000L);
            }catch (Exception e){
                logger.warn("thread sleep exception", e);
            }

            this.nettyRemotingServer.close();
            this.workerRegistry.unRegistry();

            try {
                ThreadPoolExecutors.getInstance().shutdown();
            }catch (Exception e){
                logger.warn("threadPool service stopped exception:{}",e.getMessage());
            }

            logger.info("threadPool service stopped");

            try {
                fetchTaskExecutorService.shutdownNow();
            }catch (Exception e){
                logger.warn("worker fetch task service stopped exception:{}",e.getMessage());
            }
            logger.info("worker fetch task service stopped");

            try{
                zkWorkerClient.close();
            }catch (Exception e){
                logger.warn("zookeeper service stopped exception:{}",e.getMessage());
            }
            latch.countDown();
            logger.info("zookeeper service stopped");

        } catch (Exception e) {
            logger.error("worker server stop exception ", e);
            System.exit(-1);
        }
    }

}
<|MERGE_RESOLUTION|>--- conflicted
+++ resolved
@@ -21,10 +21,6 @@
 import org.apache.dolphinscheduler.common.thread.Stopper;
 import org.apache.dolphinscheduler.common.thread.ThreadPoolExecutors;
 import org.apache.dolphinscheduler.common.thread.ThreadUtils;
-<<<<<<< HEAD
-import org.apache.dolphinscheduler.dao.AlertDao;
-=======
->>>>>>> 9d36eaf6
 import org.apache.dolphinscheduler.remote.NettyRemotingServer;
 import org.apache.dolphinscheduler.remote.command.CommandType;
 import org.apache.dolphinscheduler.remote.config.NettyServerConfig;
@@ -65,16 +61,6 @@
     @Autowired
     private ZKWorkerClient zkWorkerClient = null;
 
-<<<<<<< HEAD
-
-    /**
-     *  alert database access
-     */
-    @Autowired
-    private AlertDao alertDao;
-
-=======
->>>>>>> 9d36eaf6
     /**
      * task queue impl
      */
