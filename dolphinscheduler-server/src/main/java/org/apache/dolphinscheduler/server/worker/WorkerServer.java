/*
 * Licensed to the Apache Software Foundation (ASF) under one or more
 * contributor license agreements.  See the NOTICE file distributed with
 * this work for additional information regarding copyright ownership.
 * The ASF licenses this file to You under the Apache License, Version 2.0
 * (the "License"); you may not use this file except in compliance with
 * the License.  You may obtain a copy of the License at
 *
 *    http://www.apache.org/licenses/LICENSE-2.0
 *
 * Unless required by applicable law or agreed to in writing, software
 * distributed under the License is distributed on an "AS IS" BASIS,
 * WITHOUT WARRANTIES OR CONDITIONS OF ANY KIND, either express or implied.
 * See the License for the specific language governing permissions and
 * limitations under the License.
 */
package org.apache.dolphinscheduler.server.worker;

import org.apache.dolphinscheduler.common.Constants;
import org.apache.dolphinscheduler.common.thread.Stopper;
import org.apache.dolphinscheduler.common.thread.ThreadPoolExecutors;
import org.apache.dolphinscheduler.common.thread.ThreadUtils;
import org.apache.dolphinscheduler.remote.NettyRemotingServer;
import org.apache.dolphinscheduler.remote.command.CommandType;
import org.apache.dolphinscheduler.remote.config.NettyServerConfig;
import org.apache.dolphinscheduler.server.registry.ZookeeperRegistryCenter;
import org.apache.dolphinscheduler.server.worker.config.WorkerConfig;
import org.apache.dolphinscheduler.server.worker.processor.TaskExecuteProcessor;
import org.apache.dolphinscheduler.server.worker.processor.TaskKillProcessor;
import org.apache.dolphinscheduler.server.worker.registry.WorkerRegistry;
import org.apache.dolphinscheduler.service.bean.SpringApplicationContext;
import org.slf4j.Logger;
import org.slf4j.LoggerFactory;
import org.springframework.beans.factory.annotation.Autowired;
import org.springframework.boot.WebApplicationType;
import org.springframework.boot.builder.SpringApplicationBuilder;
import org.springframework.context.annotation.ComponentScan;

import javax.annotation.PostConstruct;
import java.util.concurrent.CountDownLatch;
import java.util.concurrent.ExecutorService;

/**
 *  worker server
 */
@ComponentScan("org.apache.dolphinscheduler")
public class WorkerServer {

    /**
     * logger
     */
    private static final Logger logger = LoggerFactory.getLogger(WorkerServer.class);

<<<<<<< HEAD
=======

    /**
     *  fetch task executor service
     */
    private ExecutorService fetchTaskExecutorService;

    /**
     * CountDownLatch latch
     */
    private CountDownLatch latch;
>>>>>>> 95a66ff2

    /**
     *  worker config
     */
    @Autowired
    private WorkerConfig workerConfig;

    /**
     *  zookeeper registry center
     */
    @Autowired
    private ZookeeperRegistryCenter zookeeperRegistryCenter;

    /**
     *  netty remote server
     */
    private NettyRemotingServer nettyRemotingServer;

    /**
     *  worker registry
     */
    private WorkerRegistry workerRegistry;

    /**
     *  spring application context
     *  only use it for initialization
     */
    @Autowired
    private SpringApplicationContext springApplicationContext;

    /**
     * master server startup
     *
     * master server not use web service
     * @param args arguments
     */
    public static void main(String[] args) {
        Thread.currentThread().setName(Constants.THREAD_NAME_WORKER_SERVER);
        new SpringApplicationBuilder(WorkerServer.class).web(WebApplicationType.NONE).run(args);
    }


    /**
     * worker server run
     */
    @PostConstruct
    public void run(){
        logger.info("start worker server...");

        //init remoting server
        NettyServerConfig serverConfig = new NettyServerConfig();
        this.nettyRemotingServer = new NettyRemotingServer(serverConfig);
        this.nettyRemotingServer.registerProcessor(CommandType.TASK_EXECUTE_REQUEST, new TaskExecuteProcessor());
        this.nettyRemotingServer.registerProcessor(CommandType.TASK_KILL_REQUEST, new TaskKillProcessor());
        this.nettyRemotingServer.start();

        this.workerRegistry = new WorkerRegistry(zookeeperRegistryCenter, serverConfig.getListenPort(), workerConfig.getWorkerHeartbeatInterval(), workerConfig.getWorkerGroup());
        this.workerRegistry.registry();

<<<<<<< HEAD
=======

        this.fetchTaskExecutorService = ThreadUtils.newDaemonSingleThreadExecutor("Worker-Fetch-Thread-Executor");

>>>>>>> 95a66ff2
        /**
         * register hooks, which are called before the process exits
         */
        Runtime.getRuntime().addShutdownHook(new Thread(new Runnable() {
            @Override
            public void run() {
                close("shutdownHook");
            }
        }));
    }

    public void close(String cause) {

        try {
            //execute only once
            if(Stopper.isStopped()){
                return;
            }

            logger.info("worker server is stopping ..., cause : {}", cause);

            // set stop signal is true
            Stopper.stop();

            try {
                //thread sleep 3 seconds for thread quitely stop
                Thread.sleep(3000L);
            }catch (Exception e){
                logger.warn("thread sleep exception", e);
            }

            this.nettyRemotingServer.close();
            this.workerRegistry.unRegistry();

            try {
                ThreadPoolExecutors.getInstance().shutdown();
            }catch (Exception e){
                logger.warn("threadPool service stopped exception:{}",e.getMessage());
            }
<<<<<<< HEAD
=======

            logger.info("threadPool service stopped");

            try {
                fetchTaskExecutorService.shutdownNow();
            }catch (Exception e){
                logger.warn("worker fetch task service stopped exception:{}",e.getMessage());
            }
            logger.info("worker fetch task service stopped");

            latch.countDown();
            logger.info("zookeeper service stopped");

>>>>>>> 95a66ff2
        } catch (Exception e) {
            logger.error("worker server stop exception ", e);
            System.exit(-1);
        }
    }

}
<|MERGE_RESOLUTION|>--- conflicted
+++ resolved
@@ -50,20 +50,6 @@
      * logger
      */
     private static final Logger logger = LoggerFactory.getLogger(WorkerServer.class);
-
-<<<<<<< HEAD
-=======
-
-    /**
-     *  fetch task executor service
-     */
-    private ExecutorService fetchTaskExecutorService;
-
-    /**
-     * CountDownLatch latch
-     */
-    private CountDownLatch latch;
->>>>>>> 95a66ff2
 
     /**
      *  worker config
@@ -123,12 +109,6 @@
         this.workerRegistry = new WorkerRegistry(zookeeperRegistryCenter, serverConfig.getListenPort(), workerConfig.getWorkerHeartbeatInterval(), workerConfig.getWorkerGroup());
         this.workerRegistry.registry();
 
-<<<<<<< HEAD
-=======
-
-        this.fetchTaskExecutorService = ThreadUtils.newDaemonSingleThreadExecutor("Worker-Fetch-Thread-Executor");
-
->>>>>>> 95a66ff2
         /**
          * register hooks, which are called before the process exits
          */
@@ -168,22 +148,6 @@
             }catch (Exception e){
                 logger.warn("threadPool service stopped exception:{}",e.getMessage());
             }
-<<<<<<< HEAD
-=======
-
-            logger.info("threadPool service stopped");
-
-            try {
-                fetchTaskExecutorService.shutdownNow();
-            }catch (Exception e){
-                logger.warn("worker fetch task service stopped exception:{}",e.getMessage());
-            }
-            logger.info("worker fetch task service stopped");
-
-            latch.countDown();
-            logger.info("zookeeper service stopped");
-
->>>>>>> 95a66ff2
         } catch (Exception e) {
             logger.error("worker server stop exception ", e);
             System.exit(-1);
