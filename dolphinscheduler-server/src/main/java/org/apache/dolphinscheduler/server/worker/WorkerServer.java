--- conflicted
+++ resolved
@@ -96,9 +96,8 @@
 
     /**
      * worker server startup
-     * <p>
+     *
      * worker server not use web service
-     *
      * @param args arguments
      */
     public static void main(String[] args) {
@@ -112,7 +111,6 @@
      */
     @PostConstruct
     public void run() {
-<<<<<<< HEAD
         try {
             logger.info("start worker server...");
 
@@ -138,31 +136,11 @@
             logger.error(e.getMessage(), e);
             throw new RuntimeException(e);
         }
-=======
-        logger.info("start worker server...");
-
-        //alert-server client registry
-        alertClientService = new AlertClientService(workerConfig.getAlertListenHost(),Constants.ALERT_RPC_PORT);
-
-        //init remoting server
-        NettyServerConfig serverConfig = new NettyServerConfig();
-        serverConfig.setListenPort(workerConfig.getListenPort());
-        this.nettyRemotingServer = new NettyRemotingServer(serverConfig);
-        this.nettyRemotingServer.registerProcessor(CommandType.TASK_EXECUTE_REQUEST, new TaskExecuteProcessor(alertClientService));
-        this.nettyRemotingServer.registerProcessor(CommandType.TASK_KILL_REQUEST, new TaskKillProcessor());
-        this.nettyRemotingServer.registerProcessor(CommandType.DB_TASK_ACK, new DBTaskAckProcessor());
-        this.nettyRemotingServer.registerProcessor(CommandType.DB_TASK_RESPONSE, new DBTaskResponseProcessor());
-        this.nettyRemotingServer.start();
-
-        // worker registry
-        this.workerRegistry.registry();
-
         // task execute manager
         this.workerManagerThread.start();
 
         // retry report task status
         this.retryReportTaskStatusThread.start();
->>>>>>> 55175996
 
         /**
          * register hooks, which are called before the process exits
