/*
 * Licensed to the Apache Software Foundation (ASF) under one or more
 * contributor license agreements.  See the NOTICE file distributed with
 * this work for additional information regarding copyright ownership.
 * The ASF licenses this file to You under the Apache License, Version 2.0
 * (the "License"); you may not use this file except in compliance with
 * the License.  You may obtain a copy of the License at
 *
 *    http://www.apache.org/licenses/LICENSE-2.0
 *
 * Unless required by applicable law or agreed to in writing, software
 * distributed under the License is distributed on an "AS IS" BASIS,
 * WITHOUT WARRANTIES OR CONDITIONS OF ANY KIND, either express or implied.
 * See the License for the specific language governing permissions and
 * limitations under the License.
 */

package org.apache.dolphinscheduler.server.master.runner;

import static org.apache.dolphinscheduler.common.Constants.CMDPARAM_COMPLEMENT_DATA_END_DATE;
import static org.apache.dolphinscheduler.common.Constants.CMDPARAM_COMPLEMENT_DATA_START_DATE;
import static org.apache.dolphinscheduler.common.Constants.CMD_PARAM_RECOVERY_START_NODE_STRING;
import static org.apache.dolphinscheduler.common.Constants.CMD_PARAM_START_NODE_NAMES;
import static org.apache.dolphinscheduler.common.Constants.DEFAULT_WORKER_GROUP;
import static org.apache.dolphinscheduler.common.Constants.SEC_2_MINUTES_TIME_UNIT;

import org.apache.dolphinscheduler.common.Constants;
import org.apache.dolphinscheduler.common.enums.CommandType;
import org.apache.dolphinscheduler.common.enums.DependResult;
import org.apache.dolphinscheduler.common.enums.Direct;
import org.apache.dolphinscheduler.common.enums.ExecutionStatus;
import org.apache.dolphinscheduler.common.enums.FailureStrategy;
import org.apache.dolphinscheduler.common.enums.Flag;
import org.apache.dolphinscheduler.common.enums.Priority;
import org.apache.dolphinscheduler.common.enums.StateEvent;
import org.apache.dolphinscheduler.common.enums.StateEventType;
import org.apache.dolphinscheduler.common.enums.TaskDependType;
import org.apache.dolphinscheduler.common.enums.TaskTimeoutStrategy;
import org.apache.dolphinscheduler.common.enums.TimeoutFlag;
import org.apache.dolphinscheduler.common.graph.DAG;
import org.apache.dolphinscheduler.common.model.TaskNode;
import org.apache.dolphinscheduler.common.model.TaskNodeRelation;
import org.apache.dolphinscheduler.common.process.ProcessDag;
import org.apache.dolphinscheduler.common.process.Property;
import org.apache.dolphinscheduler.common.thread.ThreadUtils;
import org.apache.dolphinscheduler.common.utils.CollectionUtils;
import org.apache.dolphinscheduler.common.utils.DateUtils;
import org.apache.dolphinscheduler.common.utils.JSONUtils;
import org.apache.dolphinscheduler.common.utils.NetUtils;
import org.apache.dolphinscheduler.common.utils.ParameterUtils;
import org.apache.dolphinscheduler.dao.entity.Environment;
import org.apache.dolphinscheduler.dao.entity.ProcessDefinition;
import org.apache.dolphinscheduler.dao.entity.ProcessInstance;
import org.apache.dolphinscheduler.dao.entity.ProjectUser;
import org.apache.dolphinscheduler.dao.entity.Schedule;
import org.apache.dolphinscheduler.dao.entity.TaskDefinition;
import org.apache.dolphinscheduler.dao.entity.TaskInstance;
import org.apache.dolphinscheduler.dao.utils.DagHelper;
import org.apache.dolphinscheduler.remote.command.HostUpdateCommand;
import org.apache.dolphinscheduler.remote.utils.Host;
import org.apache.dolphinscheduler.server.master.config.MasterConfig;
import org.apache.dolphinscheduler.server.master.dispatch.executor.NettyExecutorManager;
import org.apache.dolphinscheduler.server.master.runner.task.ITaskProcessor;
import org.apache.dolphinscheduler.server.master.runner.task.TaskAction;
import org.apache.dolphinscheduler.server.master.runner.task.TaskProcessorFactory;
import org.apache.dolphinscheduler.service.alert.ProcessAlertManager;
import org.apache.dolphinscheduler.service.process.ProcessService;
import org.apache.dolphinscheduler.service.quartz.cron.CronUtils;
import org.apache.dolphinscheduler.service.queue.PeerTaskInstancePriorityQueue;

import org.apache.commons.lang.StringUtils;

import java.util.ArrayList;
import java.util.Arrays;
import java.util.Collection;
import java.util.Date;
import java.util.HashMap;
import java.util.Iterator;
import java.util.List;
import java.util.Map;
import java.util.Objects;
import java.util.Set;
import java.util.concurrent.ConcurrentHashMap;
import java.util.concurrent.ConcurrentLinkedQueue;
import java.util.concurrent.ExecutorService;

import org.slf4j.Logger;
import org.slf4j.LoggerFactory;

import com.google.common.collect.HashBasedTable;
import com.google.common.collect.Lists;
import com.google.common.collect.Table;

/**
 * master exec thread,split dag
 */
public class WorkflowExecuteThread implements Runnable {

    /**
     * logger of WorkflowExecuteThread
     */
    private static final Logger logger = LoggerFactory.getLogger(WorkflowExecuteThread.class);
    /**
     * runing TaskNode
     */
    private final Map<Integer, ITaskProcessor> activeTaskProcessorMaps = new ConcurrentHashMap<>();
    /**
     * task exec service
     */
    private final ExecutorService taskExecService;
    /**
     * process instance
     */
    private ProcessInstance processInstance;
    /**
     * submit failure nodes
     */
    private boolean taskFailedSubmit = false;

    /**
     * recover node id list
     */
    private List<TaskInstance> recoverNodeIdList = new ArrayList<>();

    /**
     * error task list
     */
    private Map<String, TaskInstance> errorTaskList = new ConcurrentHashMap<>();

    /**
     * complete task list
     */
    private Map<String, TaskInstance> completeTaskList = new ConcurrentHashMap<>();

    /**
     * ready to submit task queue
     */
    private PeerTaskInstancePriorityQueue readyToSubmitTaskQueue = new PeerTaskInstancePriorityQueue();

    /**
     * depend failed task map
     */
    private Map<String, TaskInstance> dependFailedTask = new ConcurrentHashMap<>();

    /**
     * forbidden task map
     */
    private Map<String, TaskNode> forbiddenTaskList = new ConcurrentHashMap<>();

    /**
     * skip task map
     */
    private Map<String, TaskNode> skipTaskNodeList = new ConcurrentHashMap<>();

    /**
     * recover tolerance fault task list
     */
    private List<TaskInstance> recoverToleranceFaultTaskList = new ArrayList<>();

    /**
     * alert manager
     */
    private ProcessAlertManager processAlertManager;

    /**
     * the object of DAG
     */
    private DAG<String, TaskNode, TaskNodeRelation> dag;

    /**
     * process service
     */
    private ProcessService processService;

    /**
     * master config
     */
    private MasterConfig masterConfig;

    /**
     *
     */
    private NettyExecutorManager nettyExecutorManager;

<<<<<<< HEAD
=======
    /**
     * process blocking flag
     */
    private Flag isProcessBlocked;

    /**
     * submit post node
     *
     * @param parentNodeName parent node name
     */
    private Map<String, Object> propToValue = new ConcurrentHashMap<>();

>>>>>>> 78c56943
    private ConcurrentLinkedQueue<StateEvent> stateEvents = new ConcurrentLinkedQueue<>();

    private List<Date> complementListDate = Lists.newLinkedList();

    private Table<Integer, Long, TaskInstance> taskInstanceHashMap = HashBasedTable.create();
    private ProcessDefinition processDefinition;
    private String key;

    private ConcurrentHashMap<Integer, TaskInstance> taskTimeoutCheckList;

    /**
     * constructor of WorkflowExecuteThread
     *
     * @param processInstance processInstance
     * @param processService processService
     * @param nettyExecutorManager nettyExecutorManager
     * @param taskTimeoutCheckList
     */
    public WorkflowExecuteThread(ProcessInstance processInstance
            , ProcessService processService
            , NettyExecutorManager nettyExecutorManager
            , ProcessAlertManager processAlertManager
            , MasterConfig masterConfig
            , ConcurrentHashMap<Integer, TaskInstance> taskTimeoutCheckList) {
        this.processService = processService;

        this.processInstance = processInstance;
        this.masterConfig = masterConfig;
        int masterTaskExecNum = masterConfig.getMasterExecTaskNum();
        this.taskExecService = ThreadUtils.newDaemonFixedThreadExecutor("Master-Task-Exec-Thread",
                masterTaskExecNum);
        this.nettyExecutorManager = nettyExecutorManager;
        this.processAlertManager = processAlertManager;
        this.taskTimeoutCheckList = taskTimeoutCheckList;
        this.isProcessBlocked = Flag.NO;
    }

    @Override
    public void run() {
        try {
            startProcess();
            handleEvents();
        } catch (Exception e) {
            logger.error("handler error:", e);
        }
    }

    private void handleEvents() {
        while (this.stateEvents.size() > 0) {

            try {
                StateEvent stateEvent = this.stateEvents.peek();
                if (stateEventHandler(stateEvent)) {
                    this.stateEvents.remove(stateEvent);
                }
            } catch (Exception e) {
                logger.error("state handle error:", e);

            }
        }
    }

    public String getKey() {
        if (StringUtils.isNotEmpty(key)
                || this.processDefinition == null) {
            return key;
        }

        key = String.format("{}_{}_{}",
                this.processDefinition.getCode(),
                this.processDefinition.getVersion(),
                this.processInstance.getId());
        return key;
    }

    public boolean addStateEvent(StateEvent stateEvent) {
        if (processInstance.getId() != stateEvent.getProcessInstanceId()) {
            logger.info("state event would be abounded :{}", stateEvent.toString());
            return false;
        }
        this.stateEvents.add(stateEvent);
        return true;
    }

    public int eventSize() {
        return this.stateEvents.size();
    }

    public ProcessInstance getProcessInstance() {
        return this.processInstance;
    }

    private boolean stateEventHandler(StateEvent stateEvent) {
        logger.info("process event: {}", stateEvent.toString());

        if (!checkStateEvent(stateEvent)) {
            return false;
        }
        boolean result = false;
        switch (stateEvent.getType()) {
            case PROCESS_STATE_CHANGE:
                result = processStateChangeHandler(stateEvent);
                break;
            case TASK_STATE_CHANGE:
                result = taskStateChangeHandler(stateEvent);
                break;
            case PROCESS_TIMEOUT:
                result = processTimeout();
                break;
            case TASK_TIMEOUT:
                result = taskTimeout(stateEvent);
                break;
            case PROCESS_BLOCKED:
                result = processBlockedHandler(stateEvent);
                break;
            default:
                break;
        }

        if (result) {
            this.stateEvents.remove(stateEvent);
        }
        return result;
    }

    private boolean taskTimeout(StateEvent stateEvent) {

        if (taskInstanceHashMap.containsRow(stateEvent.getTaskInstanceId())) {
            return true;
        }

        TaskInstance taskInstance = taskInstanceHashMap
                .row(stateEvent.getTaskInstanceId())
                .values()
                .iterator().next();

        if (TimeoutFlag.CLOSE == taskInstance.getTaskDefine().getTimeoutFlag()) {
            return true;
        }
        TaskTimeoutStrategy taskTimeoutStrategy = taskInstance.getTaskDefine().getTimeoutNotifyStrategy();
        if (TaskTimeoutStrategy.FAILED == taskTimeoutStrategy) {
            ITaskProcessor taskProcessor = activeTaskProcessorMaps.get(stateEvent.getTaskInstanceId());
            taskProcessor.action(TaskAction.TIMEOUT);
            return false;
        } else {
            processAlertManager.sendTaskTimeoutAlert(processInstance, taskInstance, taskInstance.getTaskDefine());
            return true;
        }
    }

    private boolean processTimeout() {
        this.processAlertManager.sendProcessTimeoutAlert(this.processInstance, this.processDefinition);
        return true;
    }

    private boolean taskStateChangeHandler(StateEvent stateEvent) {
        TaskInstance task = processService.findTaskInstanceById(stateEvent.getTaskInstanceId());
        if (stateEvent.getExecutionStatus().typeIsFinished()) {
            taskFinished(task);
        } else if (activeTaskProcessorMaps.containsKey(stateEvent.getTaskInstanceId())) {
            ITaskProcessor iTaskProcessor = activeTaskProcessorMaps.get(stateEvent.getTaskInstanceId());
            iTaskProcessor.run();

            if (iTaskProcessor.taskState().typeIsFinished()) {
                task = processService.findTaskInstanceById(stateEvent.getTaskInstanceId());
                taskFinished(task);
            }
        } else {
            logger.error("state handler error: {}", stateEvent.toString());
        }
        return true;
    }

    private void taskFinished(TaskInstance task) {
        logger.info("work flow {} task {} state:{} ",
                processInstance.getId(),
                task.getId(),
                task.getState());
        if (task.taskCanRetry()) {
            addTaskToStandByList(task);
            return;
        }
        ProcessInstance processInstance = processService.findProcessInstanceById(this.processInstance.getId());
        completeTaskList.put(task.getName(), task);
        activeTaskProcessorMaps.remove(task.getId());
        taskTimeoutCheckList.remove(task.getId());
        if (task.getState().typeIsSuccess()) {
            processInstance.setVarPool(task.getVarPool());
            processService.saveProcessInstance(processInstance);
            submitPostNode(task.getName());
        } else if (task.getState().typeIsFailure()) {
            if (task.isConditionsTask()
                    || DagHelper.haveConditionsAfterNode(task.getName(), dag)
                    ||DagHelper.haveBlockingAfterNode(task.getName(),dag)) {
                submitPostNode(task.getName());
            } else {
                errorTaskList.put(task.getName(), task);
                if (processInstance.getFailureStrategy() == FailureStrategy.END) {
                    killAllTasks();
                }
            }
        }
        this.updateProcessInstanceState();
    }

    private boolean checkStateEvent(StateEvent stateEvent) {
        if (this.processInstance.getId() != stateEvent.getProcessInstanceId()) {
            logger.error("mismatch process instance id: {}, state event:{}",
                    this.processInstance.getId(),
                    stateEvent.toString());
            return false;
        }
        return true;
    }

    private boolean processStateChangeHandler(StateEvent stateEvent) {
        try {
            logger.info("process:{} state {} change to {}", processInstance.getId(), processInstance.getState(), stateEvent.getExecutionStatus());
            processInstance = processService.findProcessInstanceById(this.processInstance.getId());
            if (processComplementData()) {
                return true;
            }
            if (stateEvent.getExecutionStatus().typeIsFinished()) {
                endProcess();
            }
            if (stateEvent.getExecutionStatus() == ExecutionStatus.READY_STOP) {
                killAllTasks();
            }
            return true;
        } catch (Exception e) {
            logger.error("process state change error:", e);
        }
        return true;
    }

    private boolean processBlockedHandler(StateEvent stateEvent){
        TaskInstance task = processService.findTaskInstanceById(stateEvent.getTaskInstanceId());
        if(task.getAlertWhenBlocking()){
            ProjectUser projectUser = processService.queryProjectWithUserByProcessInstanceId(processInstance.getId());
            processAlertManager.sendProcessBlockingAlert(processInstance,projectUser);
        }
        taskFinished(task);
        processService.updateProcessInstanceState(processInstance.getId(),ExecutionStatus.READY_PAUSE);
        updateProcessInstanceState();
        return true;
    }

    private boolean processComplementData() throws Exception {
        if (!needComplementProcess()) {
            return false;
        }

        Date scheduleDate = processInstance.getScheduleTime();
        if (scheduleDate == null) {
            scheduleDate = complementListDate.get(0);
        } else if (processInstance.getState().typeIsFinished()) {
            endProcess();
            int index = complementListDate.indexOf(scheduleDate);
            if (index >= complementListDate.size() - 1 || !processInstance.getState().typeIsSuccess()) {
                // complement data ends || no success
                return false;
            }
            scheduleDate = complementListDate.get(index + 1);
            //the next process complement
            processInstance.setId(0);
        }
        processInstance.setScheduleTime(scheduleDate);
        Map<String, String> cmdParam = JSONUtils.toMap(processInstance.getCommandParam());
        if (cmdParam.containsKey(Constants.CMD_PARAM_RECOVERY_START_NODE_STRING)) {
            cmdParam.remove(Constants.CMD_PARAM_RECOVERY_START_NODE_STRING);
            processInstance.setCommandParam(JSONUtils.toJsonString(cmdParam));
        }

        processInstance.setState(ExecutionStatus.RUNNING_EXECUTION);
        processInstance.setGlobalParams(ParameterUtils.curingGlobalParams(
                processDefinition.getGlobalParamMap(),
                processDefinition.getGlobalParamList(),
                CommandType.COMPLEMENT_DATA, processInstance.getScheduleTime()));
        processInstance.setStartTime(new Date());
        processInstance.setEndTime(null);
        processService.saveProcessInstance(processInstance);
        this.taskInstanceHashMap.clear();
        startProcess();
        return true;
    }

    private boolean needComplementProcess() {
        if (processInstance.isComplementData()
                && Flag.NO == processInstance.getIsSubProcess()) {
            return true;
        }
        return false;
    }

    private void startProcess() throws Exception {
        buildFlowDag();
        if (this.taskInstanceHashMap.size() == 0) {
            initTaskQueue();
            submitPostNode(null);
        }
    }

    /**
     * process end handle
     */
    private void endProcess() {
        this.stateEvents.clear();
        processInstance.setEndTime(new Date());
        processService.updateProcessInstance(processInstance);
        if (processInstance.getState().typeIsWaitingThread()) {
            processService.createRecoveryWaitingThreadCommand(null, processInstance);
        }
        List<TaskInstance> taskInstances = processService.findValidTaskListByProcessId(processInstance.getId());
        ProjectUser projectUser = processService.queryProjectWithUserByProcessInstanceId(processInstance.getId());
        processAlertManager.sendAlertProcessInstance(processInstance, taskInstances, projectUser);
    }

    /**
     * generate process dag
     *
     * @throws Exception exception
     */
    private void buildFlowDag() throws Exception {
        if (this.dag != null) {
            return;
        }
        processDefinition = processService.findProcessDefinition(processInstance.getProcessDefinitionCode(),
                processInstance.getProcessDefinitionVersion());
        recoverNodeIdList = getStartTaskInstanceList(processInstance.getCommandParam());
        List<TaskNode> taskNodeList =
            processService.transformTask(processService.findRelationByCode(processDefinition.getProjectCode(), processDefinition.getCode()), Lists.newArrayList());
        forbiddenTaskList.clear();
        taskNodeList.forEach(taskNode -> {
            if (taskNode.isForbidden()) {
                forbiddenTaskList.put(taskNode.getName(), taskNode);
            }
        });
        // generate process to get DAG info
        List<String> recoveryNameList = getRecoveryNodeNameList();
        List<String> startNodeNameList = parseStartNodeName(processInstance.getCommandParam());
        ProcessDag processDag = generateFlowDag(taskNodeList,
                startNodeNameList, recoveryNameList, processInstance.getTaskDependType());
        if (processDag == null) {
            logger.error("processDag is null");
            return;
        }
        // generate process dag
        dag = DagHelper.buildDagGraph(processDag);
    }

    /**
     * init task queue
     */
    private void initTaskQueue() {

        taskFailedSubmit = false;
        activeTaskProcessorMaps.clear();
        dependFailedTask.clear();
        completeTaskList.clear();
        errorTaskList.clear();
        List<TaskInstance> taskInstanceList = processService.findValidTaskListByProcessId(processInstance.getId());
        for (TaskInstance task : taskInstanceList) {
            if (task.isTaskComplete()) {
                completeTaskList.put(task.getName(), task);
            }
            if (task.isConditionsTask() || DagHelper.haveConditionsAfterNode(task.getName(), dag)) {
                continue;
            }
            if (task.getState().typeIsFailure() && !task.taskCanRetry()) {
                errorTaskList.put(task.getName(), task);
            }
        }

        if (complementListDate.size() == 0 && needComplementProcess()) {
            Map<String, String> cmdParam = JSONUtils.toMap(processInstance.getCommandParam());
            Date startDate = DateUtils.getScheduleDate(cmdParam.get(CMDPARAM_COMPLEMENT_DATA_START_DATE));
            Date endDate = DateUtils.getScheduleDate(cmdParam.get(CMDPARAM_COMPLEMENT_DATA_END_DATE));
            if (startDate.after(endDate)) {
                Date tmp = startDate;
                startDate = endDate;
                endDate = tmp;
            }
            List<Schedule> schedules = processService.queryReleaseSchedulerListByProcessDefinitionCode(processInstance.getProcessDefinitionCode());
            complementListDate.addAll(CronUtils.getSelfFireDateList(startDate, endDate, schedules));
            logger.info(" process definition code:{} complement data: {}",
                processInstance.getProcessDefinitionCode(), complementListDate.toString());
        }

    }

    /**
     * submit task to execute
     *
     * @param taskInstance task instance
     * @return TaskInstance
     */
    private TaskInstance submitTaskExec(TaskInstance taskInstance) {
        try {
            ITaskProcessor taskProcessor = TaskProcessorFactory.getTaskProcessor(taskInstance.getTaskType());
            if (taskInstance.getState() == ExecutionStatus.RUNNING_EXECUTION
                    && taskProcessor.getType().equalsIgnoreCase(Constants.COMMON_TASK_TYPE)) {
                notifyProcessHostUpdate(taskInstance);
            }
            boolean submit = taskProcessor.submit(taskInstance, processInstance, masterConfig.getMasterTaskCommitRetryTimes(), masterConfig.getMasterTaskCommitInterval());
            if (submit) {
                this.taskInstanceHashMap.put(taskInstance.getId(), taskInstance.getTaskCode(), taskInstance);
                activeTaskProcessorMaps.put(taskInstance.getId(), taskProcessor);
                taskProcessor.run();
                addTimeoutCheck(taskInstance);
                TaskDefinition taskDefinition = processService.findTaskDefinition(
                        taskInstance.getTaskCode(),
                        taskInstance.getTaskDefinitionVersion());
                taskInstance.setTaskDefine(taskDefinition);
                if (taskProcessor.taskState().typeIsFinished()) {
                    StateEvent stateEvent = new StateEvent();
                    stateEvent.setProcessInstanceId(this.processInstance.getId());
                    stateEvent.setTaskInstanceId(taskInstance.getId());
                    stateEvent.setExecutionStatus(taskProcessor.taskState());
                    if(taskInstance.isBlockingTask()){
                        boolean isBlocked = (Boolean)taskProcessor.taskExtraInfo();
                        logger.info("blocking task runs complete, the result:{}",isBlocked);
                        if(isBlocked){
                            this.isProcessBlocked = Flag.YES;
                            stateEvent.setType(StateEventType.PROCESS_BLOCKED);
                        } else {
                            stateEvent.setType(StateEventType.TASK_STATE_CHANGE);
                        }
                    } else {
                        stateEvent.setType(StateEventType.TASK_STATE_CHANGE);
                    }
                    this.stateEvents.add(stateEvent);
                }
                return taskInstance;
            } else {
                logger.error("process id:{} name:{} submit standby task id:{} name:{} failed!",
                        processInstance.getId(), processInstance.getName(),
                        taskInstance.getId(), taskInstance.getName());
                return null;
            }
        } catch (Exception e) {
            logger.error("submit standby task error", e);
            return null;
        }
    }

    private void notifyProcessHostUpdate(TaskInstance taskInstance) {
        if (StringUtils.isEmpty(taskInstance.getHost())) {
            return;
        }

        try {
            HostUpdateCommand hostUpdateCommand = new HostUpdateCommand();
            hostUpdateCommand.setProcessHost(NetUtils.getAddr(masterConfig.getListenPort()));
            hostUpdateCommand.setTaskInstanceId(taskInstance.getId());
            Host host = new Host(taskInstance.getHost());
            nettyExecutorManager.doExecute(host, hostUpdateCommand.convert2Command());
        } catch (Exception e) {
            logger.error("notify process host update", e);
        }
    }

    private void addTimeoutCheck(TaskInstance taskInstance) {

        TaskDefinition taskDefinition = processService.findTaskDefinition(
                taskInstance.getTaskCode(),
                taskInstance.getTaskDefinitionVersion()
        );
        taskInstance.setTaskDefine(taskDefinition);
        if (TimeoutFlag.OPEN == taskDefinition.getTimeoutFlag()) {
            this.taskTimeoutCheckList.put(taskInstance.getId(), taskInstance);
            return;
        }
        if (taskInstance.isDependTask() || taskInstance.isSubProcess()) {
            this.taskTimeoutCheckList.put(taskInstance.getId(), taskInstance);
        }
    }

    /**
     * find task instance in db.
     * in case submit more than one same name task in the same time.
     *
     * @param taskCode task code
     * @param taskVersion task version
     * @return TaskInstance
     */
    private TaskInstance findTaskIfExists(Long taskCode, int taskVersion) {
        List<TaskInstance> taskInstanceList = processService.findValidTaskListByProcessId(this.processInstance.getId());
        for (TaskInstance taskInstance : taskInstanceList) {
            if (taskInstance.getTaskCode() == taskCode && taskInstance.getTaskDefinitionVersion() == taskVersion) {
                return taskInstance;
            }
        }
        return null;
    }

    /**
     * encapsulation task
     *
     * @param processInstance process instance
     * @param taskNode taskNode
     * @return TaskInstance
     */
    private TaskInstance createTaskInstance(ProcessInstance processInstance, TaskNode taskNode) {
        TaskInstance taskInstance = findTaskIfExists(taskNode.getCode(), taskNode.getVersion());
        if (taskInstance == null) {
            taskInstance = new TaskInstance();
            taskInstance.setTaskCode(taskNode.getCode());
            taskInstance.setTaskDefinitionVersion(taskNode.getVersion());
            // task name
            taskInstance.setName(taskNode.getName());
            // task instance state
            taskInstance.setState(ExecutionStatus.SUBMITTED_SUCCESS);
            // process instance id
            taskInstance.setProcessInstanceId(processInstance.getId());
            // task instance type
            taskInstance.setTaskType(taskNode.getType().toUpperCase());
            // task instance whether alert
            taskInstance.setAlertFlag(Flag.NO);

            // task instance start time
            taskInstance.setStartTime(null);

            // task instance flag
            taskInstance.setFlag(Flag.YES);

            // task instance retry times
            taskInstance.setRetryTimes(0);

            // max task instance retry times
            taskInstance.setMaxRetryTimes(taskNode.getMaxRetryTimes());

            // retry task instance interval
            taskInstance.setRetryInterval(taskNode.getRetryInterval());

            //set task param
            taskInstance.setTaskParams(taskNode.getTaskParams());

            // task instance priority
            if (taskNode.getTaskInstancePriority() == null) {
                taskInstance.setTaskInstancePriority(Priority.MEDIUM);
            } else {
                taskInstance.setTaskInstancePriority(taskNode.getTaskInstancePriority());
            }

            String processWorkerGroup = processInstance.getWorkerGroup();
            processWorkerGroup = StringUtils.isBlank(processWorkerGroup) ? DEFAULT_WORKER_GROUP : processWorkerGroup;
            String taskWorkerGroup = StringUtils.isBlank(taskNode.getWorkerGroup()) ? processWorkerGroup : taskNode.getWorkerGroup();

            Long processEnvironmentCode = Objects.isNull(processInstance.getEnvironmentCode()) ? -1 : processInstance.getEnvironmentCode();
            Long taskEnvironmentCode = Objects.isNull(taskNode.getEnvironmentCode()) ? processEnvironmentCode : taskNode.getEnvironmentCode();

            if (!processWorkerGroup.equals(DEFAULT_WORKER_GROUP) && taskWorkerGroup.equals(DEFAULT_WORKER_GROUP)) {
                taskInstance.setWorkerGroup(processWorkerGroup);
                taskInstance.setEnvironmentCode(processEnvironmentCode);
            } else {
                taskInstance.setWorkerGroup(taskWorkerGroup);
                taskInstance.setEnvironmentCode(taskEnvironmentCode);
            }

            if (!taskInstance.getEnvironmentCode().equals(-1L)) {
                Environment environment = processService.findEnvironmentByCode(taskInstance.getEnvironmentCode());
                if (Objects.nonNull(environment) && StringUtils.isNotEmpty(environment.getConfig())) {
                    taskInstance.setEnvironmentConfig(environment.getConfig());
                }
            }
            // delay execution time
            taskInstance.setDelayTime(taskNode.getDelayTime());
        }

        return taskInstance;
    }

    public void getPreVarPool(TaskInstance taskInstance, Set<String> preTask) {
        Map<String, Property> allProperty = new HashMap<>();
        Map<String, TaskInstance> allTaskInstance = new HashMap<>();
        if (CollectionUtils.isNotEmpty(preTask)) {
            for (String preTaskName : preTask) {
                TaskInstance preTaskInstance = completeTaskList.get(preTaskName);
                if (preTaskInstance == null) {
                    continue;
                }
                String preVarPool = preTaskInstance.getVarPool();
                if (StringUtils.isNotEmpty(preVarPool)) {
                    List<Property> properties = JSONUtils.toList(preVarPool, Property.class);
                    for (Property info : properties) {
                        setVarPoolValue(allProperty, allTaskInstance, preTaskInstance, info);
                    }
                }
            }
            if (allProperty.size() > 0) {
                taskInstance.setVarPool(JSONUtils.toJsonString(allProperty.values()));
            }
        }
    }

    private void setVarPoolValue(Map<String, Property> allProperty, Map<String, TaskInstance> allTaskInstance, TaskInstance preTaskInstance, Property thisProperty) {
        //for this taskInstance all the param in this part is IN.
        thisProperty.setDirect(Direct.IN);
        //get the pre taskInstance Property's name
        String proName = thisProperty.getProp();
        //if the Previous nodes have the Property of same name
        if (allProperty.containsKey(proName)) {
            //comparison the value of two Property
            Property otherPro = allProperty.get(proName);
            //if this property'value of loop is empty,use the other,whether the other's value is empty or not
            if (StringUtils.isEmpty(thisProperty.getValue())) {
                allProperty.put(proName, otherPro);
                //if  property'value of loop is not empty,and the other's value is not empty too, use the earlier value
            } else if (StringUtils.isNotEmpty(otherPro.getValue())) {
                TaskInstance otherTask = allTaskInstance.get(proName);
                if (otherTask.getEndTime().getTime() > preTaskInstance.getEndTime().getTime()) {
                    allProperty.put(proName, thisProperty);
                    allTaskInstance.put(proName, preTaskInstance);
                } else {
                    allProperty.put(proName, otherPro);
                }
            } else {
                allProperty.put(proName, thisProperty);
                allTaskInstance.put(proName, preTaskInstance);
            }
        } else {
            allProperty.put(proName, thisProperty);
            allTaskInstance.put(proName, preTaskInstance);
        }
    }

    private void submitPostNode(String parentNodeName) {
        // if process blocked, successor tasks will not be submitted
        if(this.isProcessBlocked == Flag.YES){
            return;
        }
        Set<String> submitTaskNodeList = DagHelper.parsePostNodes(parentNodeName, skipTaskNodeList, dag, completeTaskList);
        List<TaskInstance> taskInstances = new ArrayList<>();
        for (String taskNode : submitTaskNodeList) {
            TaskNode taskNodeObject = dag.getNode(taskNode);
            if (taskInstanceHashMap.containsColumn(taskNodeObject.getCode())) {
                continue;
            }
            TaskInstance task = createTaskInstance(processInstance, taskNodeObject);
            taskInstances.add(task);
        }

        // if previous node success , post node submit
        for (TaskInstance task : taskInstances) {

            if (readyToSubmitTaskQueue.contains(task)) {
                continue;
            }

            if (completeTaskList.containsKey(task.getName())) {
                logger.info("task {} has already run success", task.getName());
                continue;
            }
            if (task.getState().typeIsPause() || task.getState().typeIsCancel()) {
                logger.info("task {} stopped, the state is {}", task.getName(), task.getState());
            } else {
                addTaskToStandByList(task);
            }
        }
        submitStandByTask();
        updateProcessInstanceState();
    }

    /**
     * determine whether the dependencies of the task node are complete
     *
     * @return DependResult
     */
    private DependResult isTaskDepsComplete(String taskName) {

        Collection<String> startNodes = dag.getBeginNode();
        // if vertex,returns true directly
        if (startNodes.contains(taskName)) {
            return DependResult.SUCCESS;
        }
        TaskNode taskNode = dag.getNode(taskName);
        List<String> depNameList = taskNode.getDepList();
        for (String depsNode : depNameList) {
            if (!dag.containsNode(depsNode)
                    || forbiddenTaskList.containsKey(depsNode)
                    || skipTaskNodeList.containsKey(depsNode)) {
                continue;
            }
            // dependencies must be fully completed
            if (!completeTaskList.containsKey(depsNode)) {
                return DependResult.WAITING;
            }
            ExecutionStatus depTaskState = completeTaskList.get(depsNode).getState();
            if (depTaskState.typeIsPause() || depTaskState.typeIsCancel()) {
                return DependResult.NON_EXEC;
            }
            // ignore task state if current task is condition
            if (taskNode.isConditionsTask()) {
                continue;
            }
            // ignore task state if current task is condition
            if(taskNode.isBlockingTask()){
                continue;
            }
            if (!dependTaskSuccess(depsNode, taskName)) {
                return DependResult.FAILED;
            }
        }
        logger.info("taskName: {} completeDependTaskList: {}", taskName, Arrays.toString(completeTaskList.keySet().toArray()));
        return DependResult.SUCCESS;
    }

    /**
     * depend node is completed, but here need check the condition task branch is the next node
     */
    private boolean dependTaskSuccess(String dependNodeName, String nextNodeName) {
        if (dag.getNode(dependNodeName).isConditionsTask()) {
            //condition task need check the branch to run
            List<String> nextTaskList = DagHelper.parseConditionTask(dependNodeName, skipTaskNodeList, dag, completeTaskList);
            if (!nextTaskList.contains(nextNodeName)) {
                return false;
            }
        } else {
            ExecutionStatus depTaskState = completeTaskList.get(dependNodeName).getState();
            if (depTaskState.typeIsFailure()) {
                return false;
            }
        }
        return true;
    }

    /**
     * query task instance by complete state
     *
     * @param state state
     * @return task instance list
     */
    private List<TaskInstance> getCompleteTaskByState(ExecutionStatus state) {
        List<TaskInstance> resultList = new ArrayList<>();
        for (Map.Entry<String, TaskInstance> entry : completeTaskList.entrySet()) {
            if (entry.getValue().getState() == state) {
                resultList.add(entry.getValue());
            }
        }
        return resultList;
    }

    /**
     * where there are ongoing tasks
     *
     * @param state state
     * @return ExecutionStatus
     */
    private ExecutionStatus runningState(ExecutionStatus state) {
        if (state == ExecutionStatus.READY_STOP
                || state == ExecutionStatus.READY_PAUSE
                || state == ExecutionStatus.WAITING_THREAD
                || state == ExecutionStatus.DELAY_EXECUTION) {
            // if the running task is not completed, the state remains unchanged
            return state;
        } else {
            return ExecutionStatus.RUNNING_EXECUTION;
        }
    }

    /**
     * exists failure task,contains submit failure、dependency failure,execute failure(retry after)
     *
     * @return Boolean whether has failed task
     */
    private boolean hasFailedTask() {

        if (this.taskFailedSubmit) {
            return true;
        }
        if (this.errorTaskList.size() > 0) {
            return true;
        }
        return this.dependFailedTask.size() > 0;
    }

    /**
     * process instance failure
     *
     * @return Boolean whether process instance failed
     */
    private boolean processFailed() {
        if (hasFailedTask()) {
            if (processInstance.getFailureStrategy() == FailureStrategy.END) {
                return true;
            }
            if (processInstance.getFailureStrategy() == FailureStrategy.CONTINUE) {
                return readyToSubmitTaskQueue.size() == 0 || activeTaskProcessorMaps.size() == 0;
            }
        }
        return false;
    }

    /**
     * whether task for waiting thread
     *
     * @return Boolean whether has waiting thread task
     */
    private boolean hasWaitingThreadTask() {
        List<TaskInstance> waitingList = getCompleteTaskByState(ExecutionStatus.WAITING_THREAD);
        return CollectionUtils.isNotEmpty(waitingList);
    }

    /**
     * prepare for pause
     * 1，failed retry task in the preparation queue , returns to failure directly
     * 2，exists pause task，complement not completed, pending submission of tasks, return to suspension
     * 3，success
     *
     * @return ExecutionStatus
     */
    private ExecutionStatus processReadyPause() {
        if (hasRetryTaskInStandBy()) {
            return ExecutionStatus.FAILURE;
        }

        List<TaskInstance> pauseList = getCompleteTaskByState(ExecutionStatus.PAUSE);
        if (CollectionUtils.isNotEmpty(pauseList)
                || !isComplementEnd()
                || this.isProcessBlocked == Flag.YES
                || readyToSubmitTaskQueue.size() > 0) {
            return ExecutionStatus.PAUSE;
        } else {
            return ExecutionStatus.SUCCESS;
        }
    }

    /**
     * generate the latest process instance status by the tasks state
     *
     * @param instance
     * @return process instance execution status
     */
    private ExecutionStatus getProcessInstanceState(ProcessInstance instance) {
        ExecutionStatus state = instance.getState();

        if (activeTaskProcessorMaps.size() > 0 || hasRetryTaskInStandBy()) {
            // active task and retry task exists
            return runningState(state);
        }
        // process failure
        if (processFailed()) {
            return ExecutionStatus.FAILURE;
        }

        // waiting thread
        if (hasWaitingThreadTask()) {
            return ExecutionStatus.WAITING_THREAD;
        }

        // pause
        if (state == ExecutionStatus.READY_PAUSE) {
            return processReadyPause();
        }

        // stop
        if (state == ExecutionStatus.READY_STOP) {
            List<TaskInstance> stopList = getCompleteTaskByState(ExecutionStatus.STOP);
            List<TaskInstance> killList = getCompleteTaskByState(ExecutionStatus.KILL);
            if (CollectionUtils.isNotEmpty(stopList)
                    || CollectionUtils.isNotEmpty(killList)
                    || !isComplementEnd()) {
                return ExecutionStatus.STOP;
            } else {
                return ExecutionStatus.SUCCESS;
            }
        }

        // success
        if (state == ExecutionStatus.RUNNING_EXECUTION) {
            List<TaskInstance> killTasks = getCompleteTaskByState(ExecutionStatus.KILL);
            if (readyToSubmitTaskQueue.size() > 0) {
                //tasks currently pending submission, no retries, indicating that depend is waiting to complete
                return ExecutionStatus.RUNNING_EXECUTION;
            } else if (CollectionUtils.isNotEmpty(killTasks)) {
                // tasks maybe killed manually
                return ExecutionStatus.FAILURE;
            } else {
                //  if the waiting queue is empty and the status is in progress, then success
                return ExecutionStatus.SUCCESS;
            }
        }

        return state;
    }

    /**
     * whether complement end
     *
     * @return Boolean whether is complement end
     */
    private boolean isComplementEnd() {
        if (!processInstance.isComplementData()) {
            return true;
        }

        try {
            Map<String, String> cmdParam = JSONUtils.toMap(processInstance.getCommandParam());
            Date endTime = DateUtils.getScheduleDate(cmdParam.get(CMDPARAM_COMPLEMENT_DATA_END_DATE));
            return processInstance.getScheduleTime().equals(endTime);
        } catch (Exception e) {
            logger.error("complement end failed ", e);
            return false;
        }
    }

    /**
     * updateProcessInstance process instance state
     * after each batch of tasks is executed, the status of the process instance is updated
     */
    private void updateProcessInstanceState() {
        ProcessInstance instance = processService.findProcessInstanceById(processInstance.getId());
        ExecutionStatus state = getProcessInstanceState(instance);
        if (processInstance.getState() != state) {
            logger.info(
                    "work flow process instance [id: {}, name:{}], state change from {} to {}, cmd type: {}",
                    processInstance.getId(), processInstance.getName(),
                    processInstance.getState(), state,
                    processInstance.getCommandType());

            instance.setState(state);
            processService.updateProcessInstance(instance);
            processInstance = instance;
            StateEvent stateEvent = new StateEvent();
            stateEvent.setExecutionStatus(processInstance.getState());
            stateEvent.setProcessInstanceId(this.processInstance.getId());
            stateEvent.setType(StateEventType.PROCESS_STATE_CHANGE);
            this.processStateChangeHandler(stateEvent);
        }
    }

    /**
     * get task dependency result
     *
     * @param taskInstance task instance
     * @return DependResult
     */
    private DependResult getDependResultForTask(TaskInstance taskInstance) {
        return isTaskDepsComplete(taskInstance.getName());
    }

    /**
     * add task to standby list
     *
     * @param taskInstance task instance
     */
    private void addTaskToStandByList(TaskInstance taskInstance) {
        logger.info("add task to stand by list: {}", taskInstance.getName());
        try {
            readyToSubmitTaskQueue.put(taskInstance);
        } catch (Exception e) {
            logger.error("add task instance to readyToSubmitTaskQueue error, taskName: {}", taskInstance.getName(), e);
        }
    }

    /**
     * remove task from stand by list
     *
     * @param taskInstance task instance
     */
    private void removeTaskFromStandbyList(TaskInstance taskInstance) {
        logger.info("remove task from stand by list, id: {} name:{}",
                taskInstance.getId(),
                taskInstance.getName());
        try {
            readyToSubmitTaskQueue.remove(taskInstance);
        } catch (Exception e) {
            logger.error("remove task instance from readyToSubmitTaskQueue error, task id:{}, Name: {}",
                    taskInstance.getId(),
                    taskInstance.getName(), e);
        }
    }

    /**
     * has retry task in standby
     *
     * @return Boolean whether has retry task in standby
     */
    private boolean hasRetryTaskInStandBy() {
        for (Iterator<TaskInstance> iter = readyToSubmitTaskQueue.iterator(); iter.hasNext(); ) {
            if (iter.next().getState().typeIsFailure()) {
                return true;
            }
        }
        return false;
    }

    /**
     * close the on going tasks
     */
    private void killAllTasks() {
        logger.info("kill called on process instance id: {}, num: {}", processInstance.getId(),
                activeTaskProcessorMaps.size());
        for (int taskId : activeTaskProcessorMaps.keySet()) {
            TaskInstance taskInstance = processService.findTaskInstanceById(taskId);
            if (taskInstance == null || taskInstance.getState().typeIsFinished()) {
                continue;
            }
            ITaskProcessor taskProcessor = activeTaskProcessorMaps.get(taskId);
            taskProcessor.action(TaskAction.STOP);
            if (taskProcessor.taskState().typeIsFinished()) {
                StateEvent stateEvent = new StateEvent();
                stateEvent.setType(StateEventType.TASK_STATE_CHANGE);
                stateEvent.setProcessInstanceId(this.processInstance.getId());
                stateEvent.setTaskInstanceId(taskInstance.getId());
                stateEvent.setExecutionStatus(taskProcessor.taskState());
                this.addStateEvent(stateEvent);
            }
        }

    }

    public boolean workFlowFinish() {
        return this.processInstance.getState().typeIsFinished();
    }

    /**
     * whether the retry interval is timed out
     *
     * @param taskInstance task instance
     * @return Boolean
     */
    private boolean retryTaskIntervalOverTime(TaskInstance taskInstance) {
        if (taskInstance.getState() != ExecutionStatus.FAILURE) {
            return true;
        }
        if (taskInstance.getId() == 0
                ||
                taskInstance.getMaxRetryTimes() == 0
                ||
                taskInstance.getRetryInterval() == 0) {
            return true;
        }
        Date now = new Date();
        long failedTimeInterval = DateUtils.differSec(now, taskInstance.getEndTime());
        // task retry does not over time, return false
        return taskInstance.getRetryInterval() * SEC_2_MINUTES_TIME_UNIT < failedTimeInterval;
    }

    /**
     * handling the list of tasks to be submitted
     */
    private void submitStandByTask() {
        try {
            int length = readyToSubmitTaskQueue.size();
            for (int i = 0; i < length; i++) {
                TaskInstance task = readyToSubmitTaskQueue.peek();
                if (task == null) {
                    continue;
                }
                // stop tasks which is retrying if forced success happens
                if (task.taskCanRetry()) {
                    TaskInstance retryTask = processService.findTaskInstanceById(task.getId());
                    if (retryTask != null && retryTask.getState().equals(ExecutionStatus.FORCED_SUCCESS)) {
                        task.setState(retryTask.getState());
                        logger.info("task: {} has been forced success, put it into complete task list and stop retrying", task.getName());
                        removeTaskFromStandbyList(task);
                        completeTaskList.put(task.getName(), task);
                        submitPostNode(task.getName());
                        continue;
                    }
                }
                //init varPool only this task is the first time running
                if (task.isFirstRun()) {
                    //get pre task ,get all the task varPool to this task
                    Set<String> preTask = dag.getPreviousNodes(task.getName());
                    getPreVarPool(task, preTask);
                }
                DependResult dependResult = getDependResultForTask(task);
                if (DependResult.SUCCESS == dependResult) {
                    if (retryTaskIntervalOverTime(task)) {
                        TaskInstance taskInstance = submitTaskExec(task);
                        if (taskInstance == null) {
                            this.taskFailedSubmit = true;
                        } else {
                            removeTaskFromStandbyList(task);
                        }
                    }
                } else if (DependResult.FAILED == dependResult) {
                    // if the dependency fails, the current node is not submitted and the state changes to failure.
                    dependFailedTask.put(task.getName(), task);
                    removeTaskFromStandbyList(task);
                    logger.info("task {},id:{} depend result : {}", task.getName(), task.getId(), dependResult);
                } else if (DependResult.NON_EXEC == dependResult) {
                    // for some reasons(depend task pause/stop) this task would not be submit
                    removeTaskFromStandbyList(task);
                    logger.info("remove task {},id:{} , because depend result : {}", task.getName(), task.getId(), dependResult);
                }
            }
        } catch (Exception e) {
            logger.error("submit standby task error", e);
        }
    }

    /**
     * get recovery task instance
     *
     * @param taskId task id
     * @return recovery task instance
     */
    private TaskInstance getRecoveryTaskInstance(String taskId) {
        if (!StringUtils.isNotEmpty(taskId)) {
            return null;
        }
        try {
            Integer intId = Integer.valueOf(taskId);
            TaskInstance task = processService.findTaskInstanceById(intId);
            if (task == null) {
                logger.error("start node id cannot be found: {}", taskId);
            } else {
                return task;
            }
        } catch (Exception e) {
            logger.error("get recovery task instance failed ", e);
        }
        return null;
    }

    /**
     * get start task instance list
     *
     * @param cmdParam command param
     * @return task instance list
     */
    private List<TaskInstance> getStartTaskInstanceList(String cmdParam) {

        List<TaskInstance> instanceList = new ArrayList<>();
        Map<String, String> paramMap = JSONUtils.toMap(cmdParam);

        if (paramMap != null && paramMap.containsKey(CMD_PARAM_RECOVERY_START_NODE_STRING)) {
            String[] idList = paramMap.get(CMD_PARAM_RECOVERY_START_NODE_STRING).split(Constants.COMMA);
            for (String nodeId : idList) {
                TaskInstance task = getRecoveryTaskInstance(nodeId);
                if (task != null) {
                    instanceList.add(task);
                }
            }
        }
        return instanceList;
    }

    /**
     * parse "StartNodeNameList" from cmd param
     *
     * @param cmdParam command param
     * @return start node name list
     */
    private List<String> parseStartNodeName(String cmdParam) {
        List<String> startNodeNameList = new ArrayList<>();
        Map<String, String> paramMap = JSONUtils.toMap(cmdParam);
        if (paramMap == null) {
            return startNodeNameList;
        }
        if (paramMap.containsKey(CMD_PARAM_START_NODE_NAMES)) {
            startNodeNameList = Arrays.asList(paramMap.get(CMD_PARAM_START_NODE_NAMES).split(Constants.COMMA));
        }
        return startNodeNameList;
    }

    /**
     * generate start node name list from parsing command param;
     * if "StartNodeIdList" exists in command param, return StartNodeIdList
     *
     * @return recovery node name list
     */
    private List<String> getRecoveryNodeNameList() {
        List<String> recoveryNodeNameList = new ArrayList<>();
        if (CollectionUtils.isNotEmpty(recoverNodeIdList)) {
            for (TaskInstance task : recoverNodeIdList) {
                recoveryNodeNameList.add(task.getName());
            }
        }
        return recoveryNodeNameList;
    }

    /**
     * generate flow dag
     *
     * @param totalTaskNodeList total task node list
     * @param startNodeNameList start node name list
     * @param recoveryNodeNameList recovery node name list
     * @param depNodeType depend node type
     * @return ProcessDag           process dag
     * @throws Exception exception
     */
    public ProcessDag generateFlowDag(List<TaskNode> totalTaskNodeList,
                                      List<String> startNodeNameList,
                                      List<String> recoveryNodeNameList,
                                      TaskDependType depNodeType) throws Exception {
        return DagHelper.generateFlowDag(totalTaskNodeList, startNodeNameList, recoveryNodeNameList, depNodeType);
    }
}<|MERGE_RESOLUTION|>--- conflicted
+++ resolved
@@ -182,8 +182,6 @@
      */
     private NettyExecutorManager nettyExecutorManager;
 
-<<<<<<< HEAD
-=======
     /**
      * process blocking flag
      */
@@ -196,7 +194,6 @@
      */
     private Map<String, Object> propToValue = new ConcurrentHashMap<>();
 
->>>>>>> 78c56943
     private ConcurrentLinkedQueue<StateEvent> stateEvents = new ConcurrentLinkedQueue<>();
 
     private List<Date> complementListDate = Lists.newLinkedList();
