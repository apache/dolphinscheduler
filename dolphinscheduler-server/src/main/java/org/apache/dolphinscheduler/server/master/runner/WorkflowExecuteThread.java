--- conflicted
+++ resolved
@@ -550,11 +550,7 @@
         }
         processDefinition = processService.findProcessDefinition(processInstance.getProcessDefinitionCode(), processInstance.getProcessDefinitionVersion());
         recoverNodeIdList = getStartTaskInstanceList(processInstance.getCommandParam());
-<<<<<<< HEAD
-        List<ProcessTaskRelation> processTaskRelationList = processService.findRelationByCode(processDefinition.getCode(), processDefinition.getVersion());
-=======
         List<ProcessTaskRelation> processTaskRelationList = processService.findRelationByCode(processDefinition.getCode(), processDefinition.getVersion(), Lists.newArrayList());
->>>>>>> 2c824d40
         List<TaskDefinitionLog> taskDefinitionLogList = processService.getTaskDefineLogListByRelation(processTaskRelationList);
         List<TaskNode> taskNodeList = processService.transformTask(processTaskRelationList, taskDefinitionLogList);
         forbiddenTaskList.clear();
