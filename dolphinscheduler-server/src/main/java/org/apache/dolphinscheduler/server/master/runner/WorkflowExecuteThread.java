/*
 * Licensed to the Apache Software Foundation (ASF) under one or more
 * contributor license agreements.  See the NOTICE file distributed with
 * this work for additional information regarding copyright ownership.
 * The ASF licenses this file to You under the Apache License, Version 2.0
 * (the "License"); you may not use this file except in compliance with
 * the License.  You may obtain a copy of the License at
 *
 *    http://www.apache.org/licenses/LICENSE-2.0
 *
 * Unless required by applicable law or agreed to in writing, software
 * distributed under the License is distributed on an "AS IS" BASIS,
 * WITHOUT WARRANTIES OR CONDITIONS OF ANY KIND, either express or implied.
 * See the License for the specific language governing permissions and
 * limitations under the License.
 */

package org.apache.dolphinscheduler.server.master.runner;

import static org.apache.dolphinscheduler.common.Constants.CMDPARAM_COMPLEMENT_DATA_END_DATE;
import static org.apache.dolphinscheduler.common.Constants.CMDPARAM_COMPLEMENT_DATA_START_DATE;
import static org.apache.dolphinscheduler.common.Constants.CMD_PARAM_RECOVERY_START_NODE_STRING;
import static org.apache.dolphinscheduler.common.Constants.CMD_PARAM_START_NODES;
import static org.apache.dolphinscheduler.common.Constants.DEFAULT_WORKER_GROUP;

import org.apache.dolphinscheduler.common.Constants;
import org.apache.dolphinscheduler.common.enums.CommandType;
import org.apache.dolphinscheduler.common.enums.DependResult;
import org.apache.dolphinscheduler.common.enums.Direct;
import org.apache.dolphinscheduler.common.enums.ExecutionStatus;
import org.apache.dolphinscheduler.common.enums.FailureStrategy;
import org.apache.dolphinscheduler.common.enums.Flag;
import org.apache.dolphinscheduler.common.enums.Priority;
import org.apache.dolphinscheduler.common.enums.StateEvent;
import org.apache.dolphinscheduler.common.enums.StateEventType;
import org.apache.dolphinscheduler.common.enums.TaskDependType;
import org.apache.dolphinscheduler.common.enums.TaskTimeoutStrategy;
import org.apache.dolphinscheduler.common.enums.TimeoutFlag;
import org.apache.dolphinscheduler.common.graph.DAG;
import org.apache.dolphinscheduler.common.model.TaskNode;
import org.apache.dolphinscheduler.common.model.TaskNodeRelation;
import org.apache.dolphinscheduler.common.process.ProcessDag;
import org.apache.dolphinscheduler.common.process.Property;
import org.apache.dolphinscheduler.common.utils.DateUtils;
import org.apache.dolphinscheduler.common.utils.JSONUtils;
import org.apache.dolphinscheduler.common.utils.NetUtils;
import org.apache.dolphinscheduler.common.utils.ParameterUtils;
import org.apache.dolphinscheduler.dao.entity.Environment;
import org.apache.dolphinscheduler.dao.entity.ProcessDefinition;
import org.apache.dolphinscheduler.dao.entity.ProcessInstance;
import org.apache.dolphinscheduler.dao.entity.ProcessTaskRelation;
import org.apache.dolphinscheduler.dao.entity.ProjectUser;
import org.apache.dolphinscheduler.dao.entity.Schedule;
import org.apache.dolphinscheduler.dao.entity.TaskDefinition;
import org.apache.dolphinscheduler.dao.entity.TaskDefinitionLog;
import org.apache.dolphinscheduler.dao.entity.TaskInstance;
import org.apache.dolphinscheduler.dao.utils.DagHelper;
import org.apache.dolphinscheduler.remote.command.HostUpdateCommand;
import org.apache.dolphinscheduler.remote.utils.Host;
import org.apache.dolphinscheduler.server.master.config.MasterConfig;
import org.apache.dolphinscheduler.server.master.dispatch.executor.NettyExecutorManager;
import org.apache.dolphinscheduler.server.master.processor.queue.TaskResponseEvent;
import org.apache.dolphinscheduler.server.master.processor.queue.TaskResponseService;
import org.apache.dolphinscheduler.server.master.runner.task.ITaskProcessor;
import org.apache.dolphinscheduler.server.master.runner.task.TaskAction;
import org.apache.dolphinscheduler.server.master.runner.task.TaskProcessorFactory;
import org.apache.dolphinscheduler.service.alert.ProcessAlertManager;
import org.apache.dolphinscheduler.service.process.ProcessService;
import org.apache.dolphinscheduler.service.quartz.cron.CronUtils;
import org.apache.dolphinscheduler.service.queue.PeerTaskInstancePriorityQueue;

import org.apache.commons.collections.CollectionUtils;
import org.apache.commons.lang.StringUtils;

import java.util.ArrayList;
import java.util.Arrays;
import java.util.Collection;
import java.util.Date;
import java.util.HashMap;
import java.util.Iterator;
import java.util.List;
import java.util.Map;
import java.util.Map.Entry;
import java.util.Objects;
import java.util.Set;
import java.util.concurrent.ConcurrentHashMap;
import java.util.concurrent.ConcurrentLinkedQueue;

import org.slf4j.Logger;
import org.slf4j.LoggerFactory;

import com.google.common.collect.HashBasedTable;
import com.google.common.collect.Lists;
import com.google.common.collect.Table;

/**
 * master exec thread,split dag
 */
public class WorkflowExecuteThread implements Runnable {

    /**
     * logger of WorkflowExecuteThread
     */
    private static final Logger logger = LoggerFactory.getLogger(WorkflowExecuteThread.class);
    /**
     * runing TaskNode
     */
    private final Map<Integer, ITaskProcessor> activeTaskProcessorMaps = new ConcurrentHashMap<>();

    /**
     * handle task event
     */
    private TaskResponseService taskResponseService;

    /**
     * process instance
     */
    private ProcessInstance processInstance;
    /**
     * submit failure nodes
     */
    private boolean taskFailedSubmit = false;

    /**
     * recover node id list
     */
    private List<TaskInstance> recoverNodeIdList = new ArrayList<>();

    /**
     * error task list
     */
    private Map<String, TaskInstance> errorTaskList = new ConcurrentHashMap<>();

    /**
     * complete task list
     */
    private Map<String, TaskInstance> completeTaskList = new ConcurrentHashMap<>();

    /**
     * ready to submit task queue
     */
    private PeerTaskInstancePriorityQueue readyToSubmitTaskQueue = new PeerTaskInstancePriorityQueue();

    /**
     * depend failed task map
     */
    private Map<String, TaskInstance> dependFailedTask = new ConcurrentHashMap<>();

    /**
     * forbidden task map
     */
    private Map<String, TaskNode> forbiddenTaskList = new ConcurrentHashMap<>();

    /**
     * skip task map
     */
    private Map<String, TaskNode> skipTaskNodeList = new ConcurrentHashMap<>();

    /**
     * recover tolerance fault task list
     */
    private List<TaskInstance> recoverToleranceFaultTaskList = new ArrayList<>();

    /**
     * alert manager
     */
    private ProcessAlertManager processAlertManager;

    /**
     * the object of DAG
     */
    private DAG<String, TaskNode, TaskNodeRelation> dag;

    /**
     * process service
     */
    private ProcessService processService;

    /**
     * master config
     */
    private MasterConfig masterConfig;

    /**
     *
     */
    private NettyExecutorManager nettyExecutorManager;

    private ConcurrentLinkedQueue<StateEvent> stateEvents = new ConcurrentLinkedQueue<>();

    private List<Date> complementListDate = Lists.newLinkedList();

    private Table<Integer, Long, TaskInstance> taskInstanceHashMap = HashBasedTable.create();
    private ProcessDefinition processDefinition;
    private String key;

    private ConcurrentHashMap<Integer, TaskInstance> taskTimeoutCheckList;

    /**
     * task retry check list
     */
    private ConcurrentHashMap<Integer, TaskInstance> taskRetryCheckList;

    /**
     * start flag, true: start nodes submit completely
     */
    private boolean isStart = false;

    /**
     * constructor of WorkflowExecuteThread
     *
     * @param processInstance processInstance
     * @param processService processService
     * @param nettyExecutorManager nettyExecutorManager
     */
    public WorkflowExecuteThread(ProcessInstance processInstance
            , TaskResponseService taskResponseService
            , ProcessService processService
            , NettyExecutorManager nettyExecutorManager
            , ProcessAlertManager processAlertManager
            , MasterConfig masterConfig
            , ConcurrentHashMap<Integer, TaskInstance> taskTimeoutCheckList
            , ConcurrentHashMap<Integer, TaskInstance> taskRetryCheckList) {
        this.processService = processService;
        this.taskResponseService = taskResponseService;
        this.processInstance = processInstance;
        this.masterConfig = masterConfig;
        this.nettyExecutorManager = nettyExecutorManager;
        this.processAlertManager = processAlertManager;
        this.taskTimeoutCheckList = taskTimeoutCheckList;
        this.taskRetryCheckList = taskRetryCheckList;
    }

    @Override
    public void run() {
        try {
            if (!this.isStart()) {
                startProcess();
            } else {
                handleEvents();
            }
        } catch (Exception e) {
            logger.error("handler error:", e);
        }
    }

    /**
     * the process start nodes are submitted completely.
     */
    public boolean isStart() {
        return this.isStart;
    }

    private void handleEvents() {
        while (!this.stateEvents.isEmpty()) {

            try {
                StateEvent stateEvent = this.stateEvents.peek();
                if (stateEventHandler(stateEvent)) {
                    this.stateEvents.remove(stateEvent);
                }
            } catch (Exception e) {
                logger.error("state handle error:", e);

            }
        }
    }

    public String getKey() {
        if (StringUtils.isNotEmpty(key)
                || this.processDefinition == null) {
            return key;
        }

        key = String.format("%d_%d_%d",
                this.processDefinition.getCode(),
                this.processDefinition.getVersion(),
                this.processInstance.getId());
        return key;
    }

    public boolean addStateEvent(StateEvent stateEvent) {
        if (processInstance.getId() != stateEvent.getProcessInstanceId()) {
            logger.info("state event would be abounded :{}", stateEvent.toString());
            return false;
        }
        this.stateEvents.add(stateEvent);
        return true;
    }

    public int eventSize() {
        return this.stateEvents.size();
    }

    public ProcessInstance getProcessInstance() {
        return this.processInstance;
    }

    private boolean stateEventHandler(StateEvent stateEvent) {
        logger.info("process event: {}", stateEvent.toString());

        if (!checkStateEvent(stateEvent)) {
            return false;
        }
        boolean result = false;
        switch (stateEvent.getType()) {
            case PROCESS_STATE_CHANGE:
                result = processStateChangeHandler(stateEvent);
                break;
            case TASK_STATE_CHANGE:
                result = taskStateChangeHandler(stateEvent);
                break;
            case PROCESS_TIMEOUT:
                result = processTimeout();
                break;
            case TASK_TIMEOUT:
                result = taskTimeout(stateEvent);
                break;
            default:
                break;
        }

        if (result) {
            this.stateEvents.remove(stateEvent);
        }
        return result;
    }

    private boolean taskTimeout(StateEvent stateEvent) {

        if (!taskInstanceHashMap.containsRow(stateEvent.getTaskInstanceId())) {
            return true;
        }

        // get lastest task instance into
        TaskInstance taskInstance = processService.findTaskInstanceById(stateEvent.getTaskInstanceId());
        TaskDefinition taskDefinition = processService.findTaskDefinition(taskInstance.getTaskCode(), taskInstance.getTaskDefinitionVersion());
        taskInstance.setTaskDefine(taskDefinition);

        if (TimeoutFlag.CLOSE == taskInstance.getTaskDefine().getTimeoutFlag()) {
            return true;
        }
        TaskTimeoutStrategy taskTimeoutStrategy = taskInstance.getTaskDefine().getTimeoutNotifyStrategy();
        if (TaskTimeoutStrategy.FAILED == taskTimeoutStrategy) {
            ITaskProcessor taskProcessor = activeTaskProcessorMaps.get(stateEvent.getTaskInstanceId());
            taskProcessor.action(TaskAction.TIMEOUT);
        } else {
            processAlertManager.sendTaskTimeoutAlert(processInstance, taskInstance, taskInstance.getTaskDefine());
        }
        return true;
    }

    private boolean processTimeout() {
        this.processAlertManager.sendProcessTimeoutAlert(this.processInstance, this.processDefinition);
        return true;
    }

    private boolean taskStateChangeHandler(StateEvent stateEvent) {
        TaskInstance task = processService.findTaskInstanceById(stateEvent.getTaskInstanceId());
        if (task.getState().typeIsFinished()) {
            taskFinished(task);
        } else if (activeTaskProcessorMaps.containsKey(stateEvent.getTaskInstanceId())) {
            ITaskProcessor iTaskProcessor = activeTaskProcessorMaps.get(stateEvent.getTaskInstanceId());
            iTaskProcessor.action(TaskAction.RUN);

            if (iTaskProcessor.taskState().typeIsFinished()) {
                task = processService.findTaskInstanceById(stateEvent.getTaskInstanceId());
                taskFinished(task);
            }
        } else {
            logger.error("state handler error: {}", stateEvent.toString());
        }
        return true;
    }

    private void taskFinished(TaskInstance task) {
        logger.info("work flow {} task {} state:{} ",
                processInstance.getId(),
                task.getId(),
                task.getState());
        if (task.taskCanRetry()) {
            addTaskToStandByList(task);
            if (!task.retryTaskIntervalOverTime()) {
                logger.info("failure task will be submitted: process id: {}, task instance id: {} state:{} retry times:{} / {}, interval:{}",
                        processInstance.getId(),
                        task.getId(),
                        task.getState(),
                        task.getRetryTimes(),
                        task.getMaxRetryTimes(),
                        task.getRetryInterval());
                this.addTimeoutCheck(task);
                this.addRetryCheck(task);
            } else {
                submitStandByTask();
                taskTimeoutCheckList.remove(task.getId());
                taskRetryCheckList.remove(task.getId());
            }
            return;
        }
        ProcessInstance processInstance = processService.findProcessInstanceById(this.processInstance.getId());
        completeTaskList.put(Long.toString(task.getTaskCode()), task);
        activeTaskProcessorMaps.remove(task.getId());
        taskTimeoutCheckList.remove(task.getId());
        taskRetryCheckList.remove(task.getId());
        if (task.getState().typeIsSuccess()) {
            processInstance.setVarPool(task.getVarPool());
            processService.saveProcessInstance(processInstance);
            submitPostNode(Long.toString(task.getTaskCode()));
        } else if (task.getState().typeIsFailure()) {
            if (task.isConditionsTask()
                    || DagHelper.haveConditionsAfterNode(Long.toString(task.getTaskCode()), dag)) {
                submitPostNode(Long.toString(task.getTaskCode()));
            } else {
                errorTaskList.put(Long.toString(task.getTaskCode()), task);
                if (processInstance.getFailureStrategy() == FailureStrategy.END) {
                    killAllTasks();
                }
            }
        }
        this.updateProcessInstanceState();
    }

    private boolean checkStateEvent(StateEvent stateEvent) {
        if (this.processInstance.getId() != stateEvent.getProcessInstanceId()) {
            logger.error("mismatch process instance id: {}, state event:{}, task instance id:{}",
                    this.processInstance.getId(),
                    stateEvent.toString(),
                    stateEvent.getTaskInstanceId());
            return false;
        }
        return true;
    }

    private boolean processStateChangeHandler(StateEvent stateEvent) {
        try {
            logger.info("process:{} state {} change to {}", processInstance.getId(), processInstance.getState(), stateEvent.getExecutionStatus());
            processInstance = processService.findProcessInstanceById(this.processInstance.getId());
            if (processComplementData()) {
                return true;
            }
            if (stateEvent.getExecutionStatus().typeIsFinished()) {
                endProcess();
            }
            if (processInstance.getState() == ExecutionStatus.READY_STOP) {
                killAllTasks();
            }
            return true;
        } catch (Exception e) {
            logger.error("process state change error:", e);
        }
        return true;
    }

    private boolean processComplementData() throws Exception {
        if (!needComplementProcess()) {
            return false;
        }

        if (processInstance.getState() == ExecutionStatus.READY_STOP) {
            return false;
        }

        Date scheduleDate = processInstance.getScheduleTime();
        if (scheduleDate == null) {
            scheduleDate = complementListDate.get(0);
        } else if (processInstance.getState().typeIsFinished()) {
            endProcess();
            if (complementListDate.size() <= 0) {
                logger.info("process complement end. process id:{}", processInstance.getId());
                return true;
            }
            int index = complementListDate.indexOf(scheduleDate);
            if (index >= complementListDate.size() - 1 || !processInstance.getState().typeIsSuccess()) {
                logger.info("process complement end. process id:{}", processInstance.getId());
                // complement data ends || no success
                return true;
            }
            logger.info("process complement continue. process id:{}, schedule time:{} complementListDate:{}",
                    processInstance.getId(),
                    processInstance.getScheduleTime(),
                    complementListDate.toString());
            scheduleDate = complementListDate.get(index + 1);
            //the next process complement
            processInstance.setId(0);
        }
        processInstance.setScheduleTime(scheduleDate);
        Map<String, String> cmdParam = JSONUtils.toMap(processInstance.getCommandParam());
        if (cmdParam.containsKey(Constants.CMD_PARAM_RECOVERY_START_NODE_STRING)) {
            cmdParam.remove(Constants.CMD_PARAM_RECOVERY_START_NODE_STRING);
            processInstance.setCommandParam(JSONUtils.toJsonString(cmdParam));
        }

        processInstance.setState(ExecutionStatus.RUNNING_EXECUTION);
        processInstance.setGlobalParams(ParameterUtils.curingGlobalParams(
                processDefinition.getGlobalParamMap(),
                processDefinition.getGlobalParamList(),
                CommandType.COMPLEMENT_DATA, processInstance.getScheduleTime()));
        processInstance.setStartTime(new Date());
        processInstance.setRestartTime(processInstance.getStartTime());
        processInstance.setEndTime(null);
        processService.saveProcessInstance(processInstance);
        this.taskInstanceHashMap.clear();
        startProcess();
        return true;
    }

    private boolean needComplementProcess() {
        if (processInstance.isComplementData()
                && Flag.NO == processInstance.getIsSubProcess()) {
            return true;
        }
        return false;
    }

    private void startProcess() throws Exception {
        if (this.taskInstanceHashMap.size() == 0) {
            isStart = false;
            buildFlowDag();
            initTaskQueue();
            submitPostNode(null);
            isStart = true;
        }
    }

    /**
     * process end handle
     */
    private void endProcess() {
        this.stateEvents.clear();
        processInstance.setEndTime(new Date());
        processService.updateProcessInstance(processInstance);
        if (processInstance.getState().typeIsWaitingThread()) {
            processService.createRecoveryWaitingThreadCommand(null, processInstance);
        }
        if (processAlertManager.isNeedToSendWarning(processInstance)) {
            List<TaskInstance> taskInstances = processService.findValidTaskListByProcessId(processInstance.getId());
            ProjectUser projectUser = processService.queryProjectWithUserByProcessInstanceId(processInstance.getId());
            processAlertManager.sendAlertProcessInstance(processInstance, taskInstances, projectUser);
        }
    }

    /**
     * generate process dag
     *
     * @throws Exception exception
     */
    private void buildFlowDag() throws Exception {
        if (this.dag != null) {
            return;
        }
        processDefinition = processService.findProcessDefinition(processInstance.getProcessDefinitionCode(), processInstance.getProcessDefinitionVersion());
        recoverNodeIdList = getStartTaskInstanceList(processInstance.getCommandParam());
<<<<<<< HEAD
        List<TaskNode> taskNodeList =
                processService.transformTask(processService.findRelationByCode(processDefinition.getCode(), processDefinition.getVersion()), Lists.newArrayList());
=======
        List<ProcessTaskRelation> processTaskRelationList = processService.findRelationByCode(processDefinition.getProjectCode(), processDefinition.getCode());
        List<TaskDefinitionLog> taskDefinitionLogList = processService.getTaskDefineLogListByRelation(processTaskRelationList);
        List<TaskNode> taskNodeList = processService.transformTask(processTaskRelationList, taskDefinitionLogList);
>>>>>>> 90a33e06
        forbiddenTaskList.clear();

        taskNodeList.forEach(taskNode -> {
            if (taskNode.isForbidden()) {
                forbiddenTaskList.put(Long.toString(taskNode.getCode()), taskNode);
            }
        });

        // generate process to get DAG info
        List<String> recoveryNodeCodeList = getRecoveryNodeCodeList();
        List<String> startNodeNameList = parseStartNodeName(processInstance.getCommandParam());
        ProcessDag processDag = generateFlowDag(taskNodeList,
                startNodeNameList, recoveryNodeCodeList, processInstance.getTaskDependType());
        if (processDag == null) {
            logger.error("processDag is null");
            return;
        }
        // generate process dag
        dag = DagHelper.buildDagGraph(processDag);
    }

    /**
     * init task queue
     */
    private void initTaskQueue() {

        taskFailedSubmit = false;
        activeTaskProcessorMaps.clear();
        dependFailedTask.clear();
        completeTaskList.clear();
        errorTaskList.clear();
        List<TaskInstance> taskInstanceList = processService.findValidTaskListByProcessId(processInstance.getId());
        for (TaskInstance task : taskInstanceList) {
            if (task.isTaskComplete()) {
                completeTaskList.put(Long.toString(task.getTaskCode()), task);
            }
            if (task.isConditionsTask() || DagHelper.haveConditionsAfterNode(Long.toString(task.getTaskCode()), dag)) {
                continue;
            }
            if (task.getState().typeIsFailure() && !task.taskCanRetry()) {
                errorTaskList.put(Long.toString(task.getTaskCode()), task);
            }
        }

        if (processInstance.isComplementData() && complementListDate.size() == 0) {
            Map<String, String> cmdParam = JSONUtils.toMap(processInstance.getCommandParam());
            if (cmdParam != null && cmdParam.containsKey(CMDPARAM_COMPLEMENT_DATA_START_DATE)) {
                Date start = DateUtils.stringToDate(cmdParam.get(CMDPARAM_COMPLEMENT_DATA_START_DATE));
                Date end = DateUtils.stringToDate(cmdParam.get(CMDPARAM_COMPLEMENT_DATA_END_DATE));
                List<Schedule> schedules = processService.queryReleaseSchedulerListByProcessDefinitionCode(processInstance.getProcessDefinitionCode());
                if (complementListDate.size() == 0 && needComplementProcess()) {
                    complementListDate = CronUtils.getSelfFireDateList(start, end, schedules);
                    logger.info(" process definition code:{} complement data: {}",
                            processInstance.getProcessDefinitionCode(), complementListDate.toString());

                    if (complementListDate.size() > 0 && Flag.NO == processInstance.getIsSubProcess()) {
                        processInstance.setScheduleTime(complementListDate.get(0));
                        processInstance.setGlobalParams(ParameterUtils.curingGlobalParams(
                                processDefinition.getGlobalParamMap(),
                                processDefinition.getGlobalParamList(),
                                CommandType.COMPLEMENT_DATA, processInstance.getScheduleTime()));
                        processService.updateProcessInstance(processInstance);
                    }
                }
            }
        }
    }

    /**
     * submit task to execute
     *
     * @param taskInstance task instance
     * @return TaskInstance
     */
    private TaskInstance submitTaskExec(TaskInstance taskInstance) {
        try {
            ITaskProcessor taskProcessor = TaskProcessorFactory.getTaskProcessor(taskInstance.getTaskType());
            if (taskInstance.getState() == ExecutionStatus.RUNNING_EXECUTION
                    && taskProcessor.getType().equalsIgnoreCase(Constants.COMMON_TASK_TYPE)) {
                notifyProcessHostUpdate(taskInstance);
            }
            taskProcessor.init(taskInstance, processInstance);
            boolean submit = taskProcessor.action(TaskAction.SUBMIT);
            if (submit) {
                this.taskInstanceHashMap.put(taskInstance.getId(), taskInstance.getTaskCode(), taskInstance);
                activeTaskProcessorMaps.put(taskInstance.getId(), taskProcessor);
                taskProcessor.action(TaskAction.RUN);
                addTimeoutCheck(taskInstance);
                addRetryCheck(taskInstance);
                TaskDefinition taskDefinition = processService.findTaskDefinition(
                        taskInstance.getTaskCode(),
                        taskInstance.getTaskDefinitionVersion());
                taskInstance.setTaskDefine(taskDefinition);
                if (taskProcessor.taskState().typeIsFinished()) {
                    StateEvent stateEvent = new StateEvent();
                    stateEvent.setProcessInstanceId(this.processInstance.getId());
                    stateEvent.setTaskInstanceId(taskInstance.getId());
                    stateEvent.setExecutionStatus(taskProcessor.taskState());
                    stateEvent.setType(StateEventType.TASK_STATE_CHANGE);
                    this.stateEvents.add(stateEvent);
                }
                return taskInstance;
            } else {
                logger.error("process id:{} name:{} submit standby task id:{} name:{} failed!",
                        processInstance.getId(), processInstance.getName(),
                        taskInstance.getId(), taskInstance.getName());
                return null;
            }
        } catch (Exception e) {
            logger.error("submit standby task error", e);
            return null;
        }
    }

    private void notifyProcessHostUpdate(TaskInstance taskInstance) {
        if (StringUtils.isEmpty(taskInstance.getHost())) {
            return;
        }

        try {
            HostUpdateCommand hostUpdateCommand = new HostUpdateCommand();
            hostUpdateCommand.setProcessHost(NetUtils.getAddr(masterConfig.getListenPort()));
            hostUpdateCommand.setTaskInstanceId(taskInstance.getId());
            Host host = new Host(taskInstance.getHost());
            nettyExecutorManager.doExecute(host, hostUpdateCommand.convert2Command());
        } catch (Exception e) {
            logger.error("notify process host update", e);
        }
    }

    private void addTimeoutCheck(TaskInstance taskInstance) {
        if (taskTimeoutCheckList.containsKey(taskInstance.getId())) {
            return;
        }
        if (taskInstance.getTaskDefine() == null) {
            TaskDefinition taskDefinition = processService.findTaskDefinition(
                    taskInstance.getTaskCode(),
                    taskInstance.getTaskDefinitionVersion()
            );
            taskInstance.setTaskDefine(taskDefinition);
        }
        if (TimeoutFlag.OPEN == taskInstance.getTaskDefine().getTimeoutFlag()) {
            this.taskTimeoutCheckList.put(taskInstance.getId(), taskInstance);
        }
        if (taskInstance.isDependTask() || taskInstance.isSubProcess()) {
            this.taskTimeoutCheckList.put(taskInstance.getId(), taskInstance);
        }
    }

    private void addRetryCheck(TaskInstance taskInstance) {
        if (taskRetryCheckList.containsKey(taskInstance.getId())) {
            return;
        }
        if (taskInstance.getTaskDefine() == null) {
            TaskDefinition taskDefinition = processService.findTaskDefinition(
                    taskInstance.getTaskCode(),
                    taskInstance.getTaskDefinitionVersion()
            );
            taskInstance.setTaskDefine(taskDefinition);
        }
        if (taskInstance.taskCanRetry()) {
            this.taskRetryCheckList.put(taskInstance.getId(), taskInstance);
        }

        if (taskInstance.isDependTask() || taskInstance.isSubProcess()) {
            this.taskRetryCheckList.put(taskInstance.getId(), taskInstance);
        }
    }

    /**
     * find task instance in db.
     * in case submit more than one same name task in the same time.
     *
     * @param taskCode task code
     * @param taskVersion task version
     * @return TaskInstance
     */
    private TaskInstance findTaskIfExists(Long taskCode, int taskVersion) {
        List<TaskInstance> taskInstanceList = processService.findValidTaskListByProcessId(this.processInstance.getId());
        for (TaskInstance taskInstance : taskInstanceList) {
            if (taskInstance.getTaskCode() == taskCode && taskInstance.getTaskDefinitionVersion() == taskVersion) {
                return taskInstance;
            }
        }
        return null;
    }

    /**
     * encapsulation task
     *
     * @param processInstance process instance
     * @param taskNode taskNode
     * @return TaskInstance
     */
    private TaskInstance createTaskInstance(ProcessInstance processInstance, TaskNode taskNode) {
        TaskInstance taskInstance = findTaskIfExists(taskNode.getCode(), taskNode.getVersion());
        if (taskInstance == null) {
            taskInstance = new TaskInstance();
            taskInstance.setTaskCode(taskNode.getCode());
            taskInstance.setTaskDefinitionVersion(taskNode.getVersion());
            // task name
            taskInstance.setName(taskNode.getName());
            // task instance state
            taskInstance.setState(ExecutionStatus.SUBMITTED_SUCCESS);
            // process instance id
            taskInstance.setProcessInstanceId(processInstance.getId());
            // task instance type
            taskInstance.setTaskType(taskNode.getType().toUpperCase());
            // task instance whether alert
            taskInstance.setAlertFlag(Flag.NO);

            // task instance start time
            taskInstance.setStartTime(null);

            // task instance flag
            taskInstance.setFlag(Flag.YES);

            // task dry run flag
            taskInstance.setDryRun(processInstance.getDryRun());

            // task instance retry times
            taskInstance.setRetryTimes(0);

            // max task instance retry times
            taskInstance.setMaxRetryTimes(taskNode.getMaxRetryTimes());

            // retry task instance interval
            taskInstance.setRetryInterval(taskNode.getRetryInterval());

            //set task param
            taskInstance.setTaskParams(taskNode.getTaskParams());

            // task instance priority
            if (taskNode.getTaskInstancePriority() == null) {
                taskInstance.setTaskInstancePriority(Priority.MEDIUM);
            } else {
                taskInstance.setTaskInstancePriority(taskNode.getTaskInstancePriority());
            }

            String processWorkerGroup = processInstance.getWorkerGroup();
            processWorkerGroup = StringUtils.isBlank(processWorkerGroup) ? DEFAULT_WORKER_GROUP : processWorkerGroup;
            String taskWorkerGroup = StringUtils.isBlank(taskNode.getWorkerGroup()) ? processWorkerGroup : taskNode.getWorkerGroup();

            Long processEnvironmentCode = Objects.isNull(processInstance.getEnvironmentCode()) ? -1 : processInstance.getEnvironmentCode();
            Long taskEnvironmentCode = Objects.isNull(taskNode.getEnvironmentCode()) ? processEnvironmentCode : taskNode.getEnvironmentCode();

            if (!processWorkerGroup.equals(DEFAULT_WORKER_GROUP) && taskWorkerGroup.equals(DEFAULT_WORKER_GROUP)) {
                taskInstance.setWorkerGroup(processWorkerGroup);
                taskInstance.setEnvironmentCode(processEnvironmentCode);
            } else {
                taskInstance.setWorkerGroup(taskWorkerGroup);
                taskInstance.setEnvironmentCode(taskEnvironmentCode);
            }

            if (!taskInstance.getEnvironmentCode().equals(-1L)) {
                Environment environment = processService.findEnvironmentByCode(taskInstance.getEnvironmentCode());
                if (Objects.nonNull(environment) && StringUtils.isNotEmpty(environment.getConfig())) {
                    taskInstance.setEnvironmentConfig(environment.getConfig());
                }
            }
            // delay execution time
            taskInstance.setDelayTime(taskNode.getDelayTime());
        }

        return taskInstance;
    }

    public void getPreVarPool(TaskInstance taskInstance, Set<String> preTask) {
        Map<String, Property> allProperty = new HashMap<>();
        Map<String, TaskInstance> allTaskInstance = new HashMap<>();
        if (CollectionUtils.isNotEmpty(preTask)) {
            for (String preTaskCode : preTask) {
                TaskInstance preTaskInstance = completeTaskList.get(preTaskCode);
                if (preTaskInstance == null) {
                    continue;
                }
                String preVarPool = preTaskInstance.getVarPool();
                if (StringUtils.isNotEmpty(preVarPool)) {
                    List<Property> properties = JSONUtils.toList(preVarPool, Property.class);
                    for (Property info : properties) {
                        setVarPoolValue(allProperty, allTaskInstance, preTaskInstance, info);
                    }
                }
            }
            if (allProperty.size() > 0) {
                taskInstance.setVarPool(JSONUtils.toJsonString(allProperty.values()));
            }
        }
    }

    private void setVarPoolValue(Map<String, Property> allProperty, Map<String, TaskInstance> allTaskInstance, TaskInstance preTaskInstance, Property thisProperty) {
        //for this taskInstance all the param in this part is IN.
        thisProperty.setDirect(Direct.IN);
        //get the pre taskInstance Property's name
        String proName = thisProperty.getProp();
        //if the Previous nodes have the Property of same name
        if (allProperty.containsKey(proName)) {
            //comparison the value of two Property
            Property otherPro = allProperty.get(proName);
            //if this property'value of loop is empty,use the other,whether the other's value is empty or not
            if (StringUtils.isEmpty(thisProperty.getValue())) {
                allProperty.put(proName, otherPro);
                //if  property'value of loop is not empty,and the other's value is not empty too, use the earlier value
            } else if (StringUtils.isNotEmpty(otherPro.getValue())) {
                TaskInstance otherTask = allTaskInstance.get(proName);
                if (otherTask.getEndTime().getTime() > preTaskInstance.getEndTime().getTime()) {
                    allProperty.put(proName, thisProperty);
                    allTaskInstance.put(proName, preTaskInstance);
                } else {
                    allProperty.put(proName, otherPro);
                }
            } else {
                allProperty.put(proName, thisProperty);
                allTaskInstance.put(proName, preTaskInstance);
            }
        } else {
            allProperty.put(proName, thisProperty);
            allTaskInstance.put(proName, preTaskInstance);
        }
    }

    private void submitPostNode(String parentNodeCode) {
        Set<String> submitTaskNodeList = DagHelper.parsePostNodes(parentNodeCode, skipTaskNodeList, dag, completeTaskList);
        List<TaskInstance> taskInstances = new ArrayList<>();
        for (String taskNode : submitTaskNodeList) {
            TaskNode taskNodeObject = dag.getNode(taskNode);
            if (taskInstanceHashMap.containsColumn(taskNodeObject.getCode())) {
                continue;
            }
            TaskInstance task = createTaskInstance(processInstance, taskNodeObject);
            taskInstances.add(task);
        }

        // if previous node success , post node submit
        for (TaskInstance task : taskInstances) {

            if (readyToSubmitTaskQueue.contains(task)) {
                continue;
            }

            if (completeTaskList.containsKey(Long.toString(task.getTaskCode()))) {
                logger.info("task {} has already run success, task id:{}", task.getName(), task.getId());
                continue;
            }
            if (task.getState().typeIsPause() || task.getState().typeIsCancel()) {
                logger.info("task {} stopped, the state is {}, task id:{}", task.getName(), task.getState(), task.getId());
            } else {
                addTaskToStandByList(task);
            }
        }
        submitStandByTask();
        updateProcessInstanceState();
    }

    /**
     * determine whether the dependencies of the task node are complete
     *
     * @return DependResult
     */
    private DependResult isTaskDepsComplete(String taskCode) {

        Collection<String> startNodes = dag.getBeginNode();
        // if vertex,returns true directly
        if (startNodes.contains(taskCode)) {
            return DependResult.SUCCESS;
        }
        TaskNode taskNode = dag.getNode(taskCode);
        List<String> depCodeList = taskNode.getDepList();
        for (String depsNode : depCodeList) {
            if (!dag.containsNode(depsNode)
                    || forbiddenTaskList.containsKey(depsNode)
                    || skipTaskNodeList.containsKey(depsNode)) {
                continue;
            }
            // dependencies must be fully completed
            if (!completeTaskList.containsKey(depsNode)) {
                return DependResult.WAITING;
            }
            ExecutionStatus depTaskState = completeTaskList.get(depsNode).getState();
            if (depTaskState.typeIsPause() || depTaskState.typeIsCancel()) {
                return DependResult.NON_EXEC;
            }
            // ignore task state if current task is condition
            if (taskNode.isConditionsTask()) {
                continue;
            }
            if (!dependTaskSuccess(depsNode, taskCode)) {
                return DependResult.FAILED;
            }
        }
        logger.info("taskCode: {} completeDependTaskList: {}", taskCode, Arrays.toString(completeTaskList.keySet().toArray()));
        return DependResult.SUCCESS;
    }

    /**
     * depend node is completed, but here need check the condition task branch is the next node
     */
    private boolean dependTaskSuccess(String dependNodeName, String nextNodeName) {
        if (dag.getNode(dependNodeName).isConditionsTask()) {
            //condition task need check the branch to run
            List<String> nextTaskList = DagHelper.parseConditionTask(dependNodeName, skipTaskNodeList, dag, completeTaskList);
            if (!nextTaskList.contains(nextNodeName)) {
                return false;
            }
        } else {
            ExecutionStatus depTaskState = completeTaskList.get(dependNodeName).getState();
            if (depTaskState.typeIsFailure()) {
                return false;
            }
        }
        return true;
    }

    /**
     * query task instance by complete state
     *
     * @param state state
     * @return task instance list
     */
    private List<TaskInstance> getCompleteTaskByState(ExecutionStatus state) {
        List<TaskInstance> resultList = new ArrayList<>();
        for (Map.Entry<String, TaskInstance> entry : completeTaskList.entrySet()) {
            if (entry.getValue().getState() == state) {
                resultList.add(entry.getValue());
            }
        }
        return resultList;
    }

    /**
     * where there are ongoing tasks
     *
     * @param state state
     * @return ExecutionStatus
     */
    private ExecutionStatus runningState(ExecutionStatus state) {
        if (state == ExecutionStatus.READY_STOP
                || state == ExecutionStatus.READY_PAUSE
                || state == ExecutionStatus.WAITING_THREAD
                || state == ExecutionStatus.DELAY_EXECUTION) {
            // if the running task is not completed, the state remains unchanged
            return state;
        } else {
            return ExecutionStatus.RUNNING_EXECUTION;
        }
    }

    /**
     * exists failure task,contains submit failure、dependency failure,execute failure(retry after)
     *
     * @return Boolean whether has failed task
     */
    private boolean hasFailedTask() {

        if (this.taskFailedSubmit) {
            return true;
        }
        if (this.errorTaskList.size() > 0) {
            return true;
        }
        return this.dependFailedTask.size() > 0;
    }

    /**
     * process instance failure
     *
     * @return Boolean whether process instance failed
     */
    private boolean processFailed() {
        if (hasFailedTask()) {
            if (processInstance.getFailureStrategy() == FailureStrategy.END) {
                return true;
            }
            if (processInstance.getFailureStrategy() == FailureStrategy.CONTINUE) {
                return readyToSubmitTaskQueue.size() == 0 && activeTaskProcessorMaps.size() == 0;
            }
        }
        return false;
    }

    /**
     * whether task for waiting thread
     *
     * @return Boolean whether has waiting thread task
     */
    private boolean hasWaitingThreadTask() {
        List<TaskInstance> waitingList = getCompleteTaskByState(ExecutionStatus.WAITING_THREAD);
        return CollectionUtils.isNotEmpty(waitingList);
    }

    /**
     * prepare for pause
     * 1，failed retry task in the preparation queue , returns to failure directly
     * 2，exists pause task，complement not completed, pending submission of tasks, return to suspension
     * 3，success
     *
     * @return ExecutionStatus
     */
    private ExecutionStatus processReadyPause() {
        if (hasRetryTaskInStandBy()) {
            return ExecutionStatus.FAILURE;
        }

        List<TaskInstance> pauseList = getCompleteTaskByState(ExecutionStatus.PAUSE);
        if (CollectionUtils.isNotEmpty(pauseList)
                || !isComplementEnd()
                || readyToSubmitTaskQueue.size() > 0) {
            return ExecutionStatus.PAUSE;
        } else {
            return ExecutionStatus.SUCCESS;
        }
    }

    /**
     * generate the latest process instance status by the tasks state
     *
     * @return process instance execution status
     */
    private ExecutionStatus getProcessInstanceState(ProcessInstance instance) {
        ExecutionStatus state = instance.getState();

        if (activeTaskProcessorMaps.size() > 0 || hasRetryTaskInStandBy()) {
            // active task and retry task exists
            return runningState(state);
        }
        // process failure
        if (processFailed()) {
            return ExecutionStatus.FAILURE;
        }

        // waiting thread
        if (hasWaitingThreadTask()) {
            return ExecutionStatus.WAITING_THREAD;
        }

        // pause
        if (state == ExecutionStatus.READY_PAUSE) {
            return processReadyPause();
        }

        // stop
        if (state == ExecutionStatus.READY_STOP) {
            List<TaskInstance> stopList = getCompleteTaskByState(ExecutionStatus.STOP);
            List<TaskInstance> killList = getCompleteTaskByState(ExecutionStatus.KILL);
            if (CollectionUtils.isNotEmpty(stopList)
                    || CollectionUtils.isNotEmpty(killList)
                    || !isComplementEnd()) {
                return ExecutionStatus.STOP;
            } else {
                return ExecutionStatus.SUCCESS;
            }
        }

        // success
        if (state == ExecutionStatus.RUNNING_EXECUTION) {
            List<TaskInstance> killTasks = getCompleteTaskByState(ExecutionStatus.KILL);
            if (readyToSubmitTaskQueue.size() > 0) {
                //tasks currently pending submission, no retries, indicating that depend is waiting to complete
                return ExecutionStatus.RUNNING_EXECUTION;
            } else if (CollectionUtils.isNotEmpty(killTasks)) {
                // tasks maybe killed manually
                return ExecutionStatus.FAILURE;
            } else {
                //  if the waiting queue is empty and the status is in progress, then success
                return ExecutionStatus.SUCCESS;
            }
        }

        return state;
    }

    /**
     * whether complement end
     *
     * @return Boolean whether is complement end
     */
    private boolean isComplementEnd() {
        if (!processInstance.isComplementData()) {
            return true;
        }

        try {
            Map<String, String> cmdParam = JSONUtils.toMap(processInstance.getCommandParam());
            Date endTime = DateUtils.getScheduleDate(cmdParam.get(CMDPARAM_COMPLEMENT_DATA_END_DATE));
            return processInstance.getScheduleTime().equals(endTime);
        } catch (Exception e) {
            logger.error("complement end failed ", e);
            return false;
        }
    }

    /**
     * updateProcessInstance process instance state
     * after each batch of tasks is executed, the status of the process instance is updated
     */
    private void updateProcessInstanceState() {
        ProcessInstance instance = processService.findProcessInstanceById(processInstance.getId());
        ExecutionStatus state = getProcessInstanceState(instance);
        if (processInstance.getState() != state) {
            logger.info(
                    "work flow process instance [id: {}, name:{}], state change from {} to {}, cmd type: {}",
                    processInstance.getId(), processInstance.getName(),
                    processInstance.getState(), state,
                    processInstance.getCommandType());

            instance.setState(state);
            processService.updateProcessInstance(instance);
            processInstance = instance;
            StateEvent stateEvent = new StateEvent();
            stateEvent.setExecutionStatus(processInstance.getState());
            stateEvent.setProcessInstanceId(this.processInstance.getId());
            stateEvent.setType(StateEventType.PROCESS_STATE_CHANGE);
            this.processStateChangeHandler(stateEvent);
        }
    }

    /**
     * get task dependency result
     *
     * @param taskInstance task instance
     * @return DependResult
     */
    private DependResult getDependResultForTask(TaskInstance taskInstance) {
        return isTaskDepsComplete(Long.toString(taskInstance.getTaskCode()));
    }

    /**
     * add task to standby list
     *
     * @param taskInstance task instance
     */
    private void addTaskToStandByList(TaskInstance taskInstance) {
        try {
            if (readyToSubmitTaskQueue.contains(taskInstance)) {
                logger.warn("task was found in ready submit queue, task code:{}", taskInstance.getTaskCode());
                return;
            }
            // need to check if the tasks with same task code is active
            boolean active = false;
            Map<Integer, TaskInstance> taskInstanceMap = taskInstanceHashMap.column(taskInstance.getTaskCode());
            if (taskInstanceMap != null && taskInstanceMap.size() > 0) {
                for (Entry<Integer, TaskInstance> entry : taskInstanceMap.entrySet()) {
                    Integer taskInstanceId = entry.getKey();
                    if (activeTaskProcessorMaps.containsKey(taskInstanceId)) {
                        TaskInstance latestTaskInstance = processService.findTaskInstanceById(taskInstanceId);
                        if (latestTaskInstance != null && !latestTaskInstance.getState().typeIsFailure()) {
                            active = true;
                            break;
                        }
                    }
                }
            }
            if (active) {
                logger.warn("task was found in active task list, task code:{}", taskInstance.getTaskCode());
                return;
            }
            logger.info("add task to stand by list, task name:{}, task id:{}, task code:{}",
                    taskInstance.getName(), taskInstance.getId(), taskInstance.getTaskCode());
            readyToSubmitTaskQueue.put(taskInstance);
        } catch (Exception e) {
            logger.error("add task instance to readyToSubmitTaskQueue, taskName:{}, task id:{}", taskInstance.getName(), taskInstance.getId(), e);
        }
    }

    /**
     * remove task from stand by list
     *
     * @param taskInstance task instance
     */
    private void removeTaskFromStandbyList(TaskInstance taskInstance) {
        logger.info("remove task from stand by list, id: {} name:{}",
                taskInstance.getId(),
                taskInstance.getName());
        try {
            readyToSubmitTaskQueue.remove(taskInstance);
        } catch (Exception e) {
            logger.error("remove task instance from readyToSubmitTaskQueue error, task id:{}, Name: {}",
                    taskInstance.getId(),
                    taskInstance.getName(), e);
        }
    }

    /**
     * has retry task in standby
     *
     * @return Boolean whether has retry task in standby
     */
    private boolean hasRetryTaskInStandBy() {
        for (Iterator<TaskInstance> iter = readyToSubmitTaskQueue.iterator(); iter.hasNext(); ) {
            if (iter.next().getState().typeIsFailure()) {
                return true;
            }
        }
        return false;
    }

    /**
     * close the on going tasks
     */
    private void killAllTasks() {
        logger.info("kill called on process instance id: {}, num: {}", processInstance.getId(),
                activeTaskProcessorMaps.size());
        for (int taskId : activeTaskProcessorMaps.keySet()) {
            TaskInstance taskInstance = processService.findTaskInstanceById(taskId);
            if (taskInstance == null || taskInstance.getState().typeIsFinished()) {
                continue;
            }
            ITaskProcessor taskProcessor = activeTaskProcessorMaps.get(taskId);
            taskProcessor.action(TaskAction.STOP);
            if (taskProcessor != null && taskProcessor.taskState().typeIsFinished()) {
                TaskResponseEvent taskResponseEvent = TaskResponseEvent.newActionStop(
                        taskProcessor.taskState(),
                        taskInstance.getId(),
                        this.processInstance.getId());
                taskResponseService.addResponse(taskResponseEvent);
            }
        }
    }

    public boolean workFlowFinish() {
        return this.processInstance.getState().typeIsFinished();
    }

    /**
     * handling the list of tasks to be submitted
     */
    private void submitStandByTask() {
        try {
            int length = readyToSubmitTaskQueue.size();
            for (int i = 0; i < length; i++) {
                TaskInstance task = readyToSubmitTaskQueue.peek();
                if (task == null) {
                    continue;
                }
                // stop tasks which is retrying if forced success happens
                if (task.taskCanRetry()) {
                    TaskInstance retryTask = processService.findTaskInstanceById(task.getId());
                    if (retryTask != null && retryTask.getState().equals(ExecutionStatus.FORCED_SUCCESS)) {
                        task.setState(retryTask.getState());
                        logger.info("task name: {} has been forced success, put it into complete task list and stop retrying, task id:{}", task.getName(), task.getId());
                        removeTaskFromStandbyList(task);
                        completeTaskList.put(Long.toString(task.getTaskCode()), task);
                        submitPostNode(Long.toString(task.getTaskCode()));
                        continue;
                    }
                }
                //init varPool only this task is the first time running
                if (task.isFirstRun()) {
                    //get pre task ,get all the task varPool to this task
                    Set<String> preTask = dag.getPreviousNodes(Long.toString(task.getTaskCode()));
                    getPreVarPool(task, preTask);
                }
                DependResult dependResult = getDependResultForTask(task);
                if (DependResult.SUCCESS == dependResult) {
                    if (task.retryTaskIntervalOverTime()) {
                        int originalId = task.getId();
                        TaskInstance taskInstance = submitTaskExec(task);
                        if (taskInstance == null) {
                            this.taskFailedSubmit = true;
                        } else {
                            removeTaskFromStandbyList(task);
                            if (taskInstance.getId() != originalId) {
                                activeTaskProcessorMaps.remove(originalId);
                            }
                        }
                    }
                } else if (DependResult.FAILED == dependResult) {
                    // if the dependency fails, the current node is not submitted and the state changes to failure.
                    dependFailedTask.put(Long.toString(task.getTaskCode()), task);
                    removeTaskFromStandbyList(task);
                    logger.info("task {},id:{} depend result : {}", task.getName(), task.getId(), dependResult);
                } else if (DependResult.NON_EXEC == dependResult) {
                    // for some reasons(depend task pause/stop) this task would not be submit
                    removeTaskFromStandbyList(task);
                    logger.info("remove task {},id:{} , because depend result : {}", task.getName(), task.getId(), dependResult);
                }
            }
        } catch (Exception e) {
            logger.error("submit standby task error", e);
        }
    }

    /**
     * get recovery task instance
     *
     * @param taskId task id
     * @return recovery task instance
     */
    private TaskInstance getRecoveryTaskInstance(String taskId) {
        if (!StringUtils.isNotEmpty(taskId)) {
            return null;
        }
        try {
            Integer intId = Integer.valueOf(taskId);
            TaskInstance task = processService.findTaskInstanceById(intId);
            if (task == null) {
                logger.error("start node id cannot be found: {}", taskId);
            } else {
                return task;
            }
        } catch (Exception e) {
            logger.error("get recovery task instance failed ", e);
        }
        return null;
    }

    /**
     * get start task instance list
     *
     * @param cmdParam command param
     * @return task instance list
     */
    private List<TaskInstance> getStartTaskInstanceList(String cmdParam) {

        List<TaskInstance> instanceList = new ArrayList<>();
        Map<String, String> paramMap = JSONUtils.toMap(cmdParam);

        if (paramMap != null && paramMap.containsKey(CMD_PARAM_RECOVERY_START_NODE_STRING)) {
            String[] idList = paramMap.get(CMD_PARAM_RECOVERY_START_NODE_STRING).split(Constants.COMMA);
            for (String nodeId : idList) {
                TaskInstance task = getRecoveryTaskInstance(nodeId);
                if (task != null) {
                    instanceList.add(task);
                }
            }
        }
        return instanceList;
    }

    /**
     * parse "StartNodeNameList" from cmd param
     *
     * @param cmdParam command param
     * @return start node name list
     */
    private List<String> parseStartNodeName(String cmdParam) {
        List<String> startNodeNameList = new ArrayList<>();
        Map<String, String> paramMap = JSONUtils.toMap(cmdParam);
        if (paramMap == null) {
            return startNodeNameList;
        }
        if (paramMap.containsKey(CMD_PARAM_START_NODES)) {
            startNodeNameList = Arrays.asList(paramMap.get(CMD_PARAM_START_NODES).split(Constants.COMMA));
        }
        return startNodeNameList;
    }

    /**
     * generate start node code list from parsing command param;
     * if "StartNodeIdList" exists in command param, return StartNodeIdList
     *
     * @return recovery node code list
     */
    private List<String> getRecoveryNodeCodeList() {
        List<String> recoveryNodeCodeList = new ArrayList<>();
        if (CollectionUtils.isNotEmpty(recoverNodeIdList)) {
            for (TaskInstance task : recoverNodeIdList) {
                recoveryNodeCodeList.add(Long.toString(task.getTaskCode()));
            }
        }
        return recoveryNodeCodeList;
    }

    /**
     * generate flow dag
     *
     * @param totalTaskNodeList total task node list
     * @param startNodeNameList start node name list
     * @param recoveryNodeCodeList recovery node code list
     * @param depNodeType depend node type
     * @return ProcessDag           process dag
     * @throws Exception exception
     */
    public ProcessDag generateFlowDag(List<TaskNode> totalTaskNodeList,
                                      List<String> startNodeNameList,
                                      List<String> recoveryNodeCodeList,
                                      TaskDependType depNodeType) throws Exception {
        return DagHelper.generateFlowDag(totalTaskNodeList, startNodeNameList, recoveryNodeCodeList, depNodeType);
    }

    public Map<Integer, ITaskProcessor> getActiveTaskProcessorMaps() {
        return activeTaskProcessorMaps;
    }
}<|MERGE_RESOLUTION|>--- conflicted
+++ resolved
@@ -550,14 +550,9 @@
         }
         processDefinition = processService.findProcessDefinition(processInstance.getProcessDefinitionCode(), processInstance.getProcessDefinitionVersion());
         recoverNodeIdList = getStartTaskInstanceList(processInstance.getCommandParam());
-<<<<<<< HEAD
-        List<TaskNode> taskNodeList =
-                processService.transformTask(processService.findRelationByCode(processDefinition.getCode(), processDefinition.getVersion()), Lists.newArrayList());
-=======
-        List<ProcessTaskRelation> processTaskRelationList = processService.findRelationByCode(processDefinition.getProjectCode(), processDefinition.getCode());
+        List<ProcessTaskRelation> processTaskRelationList = processService.findRelationByCode(processDefinition.getCode(), processDefinition.getVersion()), Lists.newArrayList());
         List<TaskDefinitionLog> taskDefinitionLogList = processService.getTaskDefineLogListByRelation(processTaskRelationList);
         List<TaskNode> taskNodeList = processService.transformTask(processTaskRelationList, taskDefinitionLogList);
->>>>>>> 90a33e06
         forbiddenTaskList.clear();
 
         taskNodeList.forEach(taskNode -> {
