/*
 * Licensed to the Apache Software Foundation (ASF) under one or more
 * contributor license agreements.  See the NOTICE file distributed with
 * this work for additional information regarding copyright ownership.
 * The ASF licenses this file to You under the Apache License, Version 2.0
 * (the "License"); you may not use this file except in compliance with
 * the License.  You may obtain a copy of the License at
 *
 *    http://www.apache.org/licenses/LICENSE-2.0
 *
 * Unless required by applicable law or agreed to in writing, software
 * distributed under the License is distributed on an "AS IS" BASIS,
 * WITHOUT WARRANTIES OR CONDITIONS OF ANY KIND, either express or implied.
 * See the License for the specific language governing permissions and
 * limitations under the License.
 */

package org.apache.dolphinscheduler.server.master.runner;

import static org.apache.dolphinscheduler.common.Constants.CMDPARAM_COMPLEMENT_DATA_END_DATE;
import static org.apache.dolphinscheduler.common.Constants.CMDPARAM_COMPLEMENT_DATA_START_DATE;
import static org.apache.dolphinscheduler.common.Constants.CMD_PARAM_RECOVERY_START_NODE_STRING;
import static org.apache.dolphinscheduler.common.Constants.CMD_PARAM_RECOVER_PROCESS_ID_STRING;
import static org.apache.dolphinscheduler.common.Constants.CMD_PARAM_START_NODES;
import static org.apache.dolphinscheduler.common.Constants.DEFAULT_WORKER_GROUP;

import org.apache.dolphinscheduler.common.Constants;
import org.apache.dolphinscheduler.common.enums.CommandType;
import org.apache.dolphinscheduler.common.enums.DependResult;
import org.apache.dolphinscheduler.common.enums.Direct;
import org.apache.dolphinscheduler.common.enums.ExecutionStatus;
import org.apache.dolphinscheduler.common.enums.FailureStrategy;
import org.apache.dolphinscheduler.common.enums.Flag;
import org.apache.dolphinscheduler.common.enums.Priority;
import org.apache.dolphinscheduler.common.enums.StateEvent;
import org.apache.dolphinscheduler.common.enums.StateEventType;
import org.apache.dolphinscheduler.common.enums.TaskDependType;
import org.apache.dolphinscheduler.common.enums.TaskGroupQueueStatus;
import org.apache.dolphinscheduler.common.enums.TaskTimeoutStrategy;
import org.apache.dolphinscheduler.common.enums.TimeoutFlag;
import org.apache.dolphinscheduler.common.graph.DAG;
import org.apache.dolphinscheduler.common.model.TaskNode;
import org.apache.dolphinscheduler.common.model.TaskNodeRelation;
import org.apache.dolphinscheduler.common.process.ProcessDag;
import org.apache.dolphinscheduler.common.process.Property;
import org.apache.dolphinscheduler.common.utils.DateUtils;
import org.apache.dolphinscheduler.common.utils.JSONUtils;
import org.apache.dolphinscheduler.common.utils.NetUtils;
import org.apache.dolphinscheduler.common.utils.ParameterUtils;
import org.apache.dolphinscheduler.dao.entity.Command;
import org.apache.dolphinscheduler.dao.entity.Environment;
import org.apache.dolphinscheduler.dao.entity.ProcessDefinition;
import org.apache.dolphinscheduler.dao.entity.ProcessInstance;
import org.apache.dolphinscheduler.dao.entity.ProjectUser;
import org.apache.dolphinscheduler.dao.entity.Schedule;
import org.apache.dolphinscheduler.dao.entity.TaskDefinition;
import org.apache.dolphinscheduler.dao.entity.TaskGroupQueue;
import org.apache.dolphinscheduler.dao.entity.TaskInstance;
import org.apache.dolphinscheduler.dao.utils.DagHelper;
import org.apache.dolphinscheduler.remote.command.HostUpdateCommand;
import org.apache.dolphinscheduler.remote.utils.Host;
import org.apache.dolphinscheduler.server.master.config.MasterConfig;
import org.apache.dolphinscheduler.server.master.dispatch.executor.NettyExecutorManager;
import org.apache.dolphinscheduler.server.master.runner.task.ITaskProcessor;
import org.apache.dolphinscheduler.server.master.runner.task.TaskAction;
import org.apache.dolphinscheduler.server.master.runner.task.TaskProcessorFactory;
import org.apache.dolphinscheduler.service.alert.ProcessAlertManager;
import org.apache.dolphinscheduler.service.process.ProcessService;
import org.apache.dolphinscheduler.service.quartz.cron.CronUtils;
import org.apache.dolphinscheduler.service.queue.PeerTaskInstancePriorityQueue;

import org.apache.commons.collections.CollectionUtils;
import org.apache.commons.lang.StringUtils;

import java.util.ArrayList;
import java.util.Arrays;
import java.util.Collection;
import java.util.Date;
import java.util.HashMap;
import java.util.Iterator;
import java.util.List;
import java.util.Map;
import java.util.Objects;
import java.util.Set;
import java.util.concurrent.ConcurrentHashMap;
import java.util.concurrent.ConcurrentLinkedQueue;

import org.slf4j.Logger;
import org.slf4j.LoggerFactory;

import com.google.common.collect.Lists;

/**
 * master exec thread,split dag
 */
public class WorkflowExecuteThread implements Runnable {

    /**
     * logger of WorkflowExecuteThread
     */
    private static final Logger logger = LoggerFactory.getLogger(WorkflowExecuteThread.class);

    /**
     * master config
     */
    private MasterConfig masterConfig;

    /**
     * process service
     */
    private ProcessService processService;

    /**
     * alert manager
     */
    private ProcessAlertManager processAlertManager;

    /**
     * netty executor manager
     */
    private NettyExecutorManager nettyExecutorManager;

    /**
     * process instance
     */
    private ProcessInstance processInstance;

    /**
     * process definition
     */
    private ProcessDefinition processDefinition;

    /**
     * the object of DAG
     */
    private DAG<String, TaskNode, TaskNodeRelation> dag;

    /**
     * key of workflow
     */
    private String key;

    /**
     * start flag, true: start nodes submit completely
     */
    private boolean isStart = false;

    /**
     * submit failure nodes
     */
    private boolean taskFailedSubmit = false;

    /**
     * task instance hash map, taskId as key
     */
    private Map<Integer, TaskInstance> taskInstanceMap = new ConcurrentHashMap<>();

    /**
     * running TaskNode, taskId as key
     */
    private final Map<Integer, ITaskProcessor> activeTaskProcessorMaps = new ConcurrentHashMap<>();

    /**
     * valid task map, taskCode as key, taskId as value
     */
    private Map<String, Integer> validTaskMap = new ConcurrentHashMap<>();

    /**
     * error task map, taskCode as key, taskId as value
     */
    private Map<String, Integer> errorTaskMap = new ConcurrentHashMap<>();

    /**
     * complete task map, taskCode as key, taskId as value
     */
    private Map<String, Integer> completeTaskMap = new ConcurrentHashMap<>();

    /**
     * depend failed task map, taskCode as key, taskId as value
     */
    private Map<String, Integer> dependFailedTaskMap = new ConcurrentHashMap<>();

    /**
     * forbidden task map, code as key
     */
    private Map<String, TaskNode> forbiddenTaskMap = new ConcurrentHashMap<>();

    /**
     * skip task map, code as key
     */
    private Map<String, TaskNode> skipTaskNodeMap = new ConcurrentHashMap<>();

    /**
     * complement date list
     */
    private List<Date> complementListDate = Lists.newLinkedList();

    /**
     * task timeout check list
     */
    private ConcurrentHashMap<Integer, TaskInstance> taskTimeoutCheckList;

    /**
     * state event queue
     */
    private ConcurrentLinkedQueue<StateEvent> stateEvents = new ConcurrentLinkedQueue<>();

    /**
     * ready to submit task queue
     */
    private PeerTaskInstancePriorityQueue readyToSubmitTaskQueue = new PeerTaskInstancePriorityQueue();

    /**
     * constructor of WorkflowExecuteThread
     *
     * @param processInstance processInstance
     * @param processService processService
     * @param nettyExecutorManager nettyExecutorManager
     */
    public WorkflowExecuteThread(ProcessInstance processInstance
            , ProcessService processService
            , NettyExecutorManager nettyExecutorManager
            , ProcessAlertManager processAlertManager
            , MasterConfig masterConfig
            , ConcurrentHashMap<Integer, TaskInstance> taskTimeoutCheckList) {
        this.processService = processService;

        this.processInstance = processInstance;
        this.masterConfig = masterConfig;
        this.nettyExecutorManager = nettyExecutorManager;
        this.processAlertManager = processAlertManager;
        this.taskTimeoutCheckList = taskTimeoutCheckList;
    }

    @Override
    public void run() {
        try {
            if (!this.isStart()) {
                startProcess();
            } else {
                handleEvents();
            }
        } catch (Exception e) {
            logger.error("handler error:", e);
        }
    }

    /**
     * the process start nodes are submitted completely.
     */
    public boolean isStart() {
        return this.isStart;
    }

    private void handleEvents() {
        while (this.stateEvents.size() > 0) {

            try {
                StateEvent stateEvent = this.stateEvents.peek();
                if (stateEventHandler(stateEvent)) {
                    this.stateEvents.remove(stateEvent);
                }
            } catch (Exception e) {
                logger.error("state handle error:", e);

            }
        }
    }

    public String getKey() {
        if (StringUtils.isNotEmpty(key)
                || this.processDefinition == null) {
            return key;
        }

        key = String.format("%d_%d_%d",
                this.processDefinition.getCode(),
                this.processDefinition.getVersion(),
                this.processInstance.getId());
        return key;
    }

    public boolean addStateEvent(StateEvent stateEvent) {
        if (processInstance.getId() != stateEvent.getProcessInstanceId()) {
            logger.info("state event would be abounded :{}", stateEvent.toString());
            return false;
        }
        this.stateEvents.add(stateEvent);
        return true;
    }

    public int eventSize() {
        return this.stateEvents.size();
    }

    public ProcessInstance getProcessInstance() {
        return this.processInstance;
    }

    private boolean stateEventHandler(StateEvent stateEvent) {
        logger.info("process event: {}", stateEvent.toString());

        if (!checkProcessInstance(stateEvent)) {
            return false;
        }

        boolean result = false;
        switch (stateEvent.getType()) {
            case PROCESS_STATE_CHANGE:
                result = processStateChangeHandler(stateEvent);
                break;
            case TASK_STATE_CHANGE:
                result = taskStateChangeHandler(stateEvent);
                break;
            case PROCESS_TIMEOUT:
                result = processTimeout();
                break;
            case TASK_TIMEOUT:
                result = taskTimeout(stateEvent);
                break;
            case WAIT_TASK_GROUP:
                result = checkForceStartAndWakeUp(stateEvent);
                break;
            default:
                break;
        }

        if (result) {
            this.stateEvents.remove(stateEvent);
        }
        return result;
    }

    private boolean checkForceStartAndWakeUp(StateEvent stateEvent) {
        TaskGroupQueue taskGroupQueue = this.processService.loadTaskGroupQueue(stateEvent.getTaskInstanceId());
        if (taskGroupQueue.getForceStart() == Flag.YES.getCode()) {
            ITaskProcessor taskProcessor = activeTaskProcessorMaps.get(stateEvent.getTaskInstanceId());
            TaskInstance taskInstance = this.processService.findTaskInstanceById(stateEvent.getTaskInstanceId());
            ProcessInstance processInstance = this.processService.findProcessInstanceById(taskInstance.getProcessInstanceId());
            taskProcessor.dispatch(taskInstance, processInstance);
            this.processService.updateTaskGroupQueueStatus(taskGroupQueue.getId(), TaskGroupQueueStatus.ACQUIRE_SUCCESS.getCode());
            return true;
        }
        if (taskGroupQueue.getInQueue() == Flag.YES.getCode()) {
            boolean acquireTaskGroup = processService.acquireTaskGroupAgain(taskGroupQueue);
            if (acquireTaskGroup) {
                ITaskProcessor taskProcessor = activeTaskProcessorMaps.get(stateEvent.getTaskInstanceId());
                TaskInstance taskInstance = this.processService.findTaskInstanceById(stateEvent.getTaskInstanceId());
                ProcessInstance processInstance = this.processService.findProcessInstanceById(taskInstance.getProcessInstanceId());
                taskProcessor.dispatch(taskInstance, processInstance);
                return true;
            }
        }
        return false;
    }

    private boolean taskTimeout(StateEvent stateEvent) {
        if (!checkTaskInstanceByStateEvent(stateEvent)) {
            return true;
        }

        TaskInstance taskInstance = taskInstanceMap.get(stateEvent.getTaskInstanceId());
        if (TimeoutFlag.CLOSE == taskInstance.getTaskDefine().getTimeoutFlag()) {
            return true;
        }
        TaskTimeoutStrategy taskTimeoutStrategy = taskInstance.getTaskDefine().getTimeoutNotifyStrategy();
        if (TaskTimeoutStrategy.FAILED == taskTimeoutStrategy) {
            ITaskProcessor taskProcessor = activeTaskProcessorMaps.get(stateEvent.getTaskInstanceId());
            taskProcessor.action(TaskAction.TIMEOUT);
            return false;
        } else {
            processAlertManager.sendTaskTimeoutAlert(processInstance, taskInstance, taskInstance.getTaskDefine());
            return true;
        }
    }

    private boolean processTimeout() {
        this.processAlertManager.sendProcessTimeoutAlert(this.processInstance, this.processDefinition);
        return true;
    }

    private boolean taskStateChangeHandler(StateEvent stateEvent) {
<<<<<<< HEAD
        TaskInstance task = processService.findTaskInstanceById(stateEvent.getTaskInstanceId());
        if (task.getState().typeIsFinished() && !completeTaskList.containsKey(Long.toString(task.getTaskCode()))) {
=======
        if (!checkTaskInstanceByStateEvent(stateEvent)) {
            return true;
        }

        TaskInstance task = getTaskInstance(stateEvent.getTaskInstanceId());
        if (task.getState() == null) {
            logger.error("task state is null, state handler error: {}", stateEvent);
            return true;
        }

        if (task.getState().typeIsFinished()) {
>>>>>>> da35c17c
            taskFinished(task);
            if (task.getTaskGroupId() > 0) {
                //release task group
                TaskInstance nextTaskInstance = this.processService.releaseTaskGroup(task);
                if (nextTaskInstance != null) {
                    if (nextTaskInstance.getProcessInstanceId() == task.getProcessInstanceId()) {
                        StateEvent nextEvent = new StateEvent();
                        nextEvent.setProcessInstanceId(this.processInstance.getId());
                        nextEvent.setTaskInstanceId(nextTaskInstance.getId());
                        nextEvent.setType(StateEventType.WAIT_TASK_GROUP);
                        this.stateEvents.add(nextEvent);
                    } else {
                        ProcessInstance processInstance = this.processService.findProcessInstanceById(nextTaskInstance.getProcessInstanceId());
                        this.processService.sendStartTask2Master(processInstance,nextTaskInstance.getId(),
                                org.apache.dolphinscheduler.remote.command.CommandType.TASK_WAKEUP_EVENT_REQUEST);
                    }
                }
            }
        } else if (activeTaskProcessorMaps.containsKey(stateEvent.getTaskInstanceId())) {
            ITaskProcessor iTaskProcessor = activeTaskProcessorMaps.get(stateEvent.getTaskInstanceId());
            iTaskProcessor.run();

            if (iTaskProcessor.taskState().typeIsFinished()) {
                task = processService.findTaskInstanceById(stateEvent.getTaskInstanceId());
                taskFinished(task);
            }
        } else {
            logger.error("state handler error: {}", stateEvent);
        }
        return true;
    }

    private void taskFinished(TaskInstance task) {
        logger.info("work flow {} task {} state:{} ",
                processInstance.getId(),
                task.getId(),
                task.getState());
        if (task.taskCanRetry()) {
            addTaskToStandByList(task);
            if (!task.retryTaskIntervalOverTime()) {
                logger.info("failure task will be submitted: process id: {}, task instance id: {} state:{} retry times:{} / {}, interval:{}",
                        processInstance.getId(),
                        task.getId(),
                        task.getState(),
                        task.getRetryTimes(),
                        task.getMaxRetryTimes(),
                        task.getRetryInterval());
                this.addTimeoutCheck(task);
            } else {
                submitStandByTask();
            }
            return;
        }

        completeTaskMap.put(Long.toString(task.getTaskCode()), task.getId());
        activeTaskProcessorMaps.remove(task.getId());
        taskTimeoutCheckList.remove(task.getId());

        if (task.getState().typeIsSuccess()) {
            processInstance.setVarPool(task.getVarPool());
            processService.saveProcessInstance(processInstance);
            submitPostNode(Long.toString(task.getTaskCode()));
        } else if (task.getState().typeIsFailure()) {
            if (task.isConditionsTask()
                    || DagHelper.haveConditionsAfterNode(Long.toString(task.getTaskCode()), dag)) {
                submitPostNode(Long.toString(task.getTaskCode()));
            } else {
                errorTaskMap.put(Long.toString(task.getTaskCode()), task.getId());
                if (processInstance.getFailureStrategy() == FailureStrategy.END) {
                    killAllTasks();
                }
            }
        }
        this.updateProcessInstanceState();
    }

    /**
     * update process instance
     */
    public void refreshProcessInstance(int processInstanceId) {
        logger.info("process instance update: {}", processInstanceId);
        processInstance = processService.findProcessInstanceById(processInstanceId);
        processDefinition = processService.findProcessDefinition(processInstance.getProcessDefinitionCode(),
                processInstance.getProcessDefinitionVersion());
        processInstance.setProcessDefinition(processDefinition);
    }

    /**
     * update task instance
     */
    public void refreshTaskInstance(int taskInstanceId) {
        logger.info("task instance update: {} ", taskInstanceId);
        TaskInstance taskInstance = processService.findTaskInstanceById(taskInstanceId);
        if (taskInstance == null) {
            logger.error("can not find task instance, id:{}", taskInstanceId);
            return;
        }
        processService.packageTaskInstance(taskInstance, processInstance);
        taskInstanceMap.put(taskInstance.getId(), taskInstance);

        validTaskMap.remove(Long.toString(taskInstance.getTaskCode()));
        if (Flag.YES == taskInstance.getFlag()) {
            validTaskMap.put(Long.toString(taskInstance.getTaskCode()), taskInstance.getId());
        }
    }

    /**
     * check process instance by state event
     */
    public boolean checkProcessInstance(StateEvent stateEvent) {
        if (this.processInstance.getId() != stateEvent.getProcessInstanceId()) {
            logger.error("mismatch process instance id: {}, state event:{}",
                    this.processInstance.getId(),
                    stateEvent);
            return false;
        }
        return true;
    }

    /**
     * check if task instance exist by state event
     */
    public boolean checkTaskInstanceByStateEvent(StateEvent stateEvent) {
        if (stateEvent.getTaskInstanceId() == 0) {
            logger.error("task instance id null, state event:{}", stateEvent);
            return false;
        }
        if (!taskInstanceMap.containsKey(stateEvent.getTaskInstanceId())) {
            logger.error("mismatch task instance id, event:{}", stateEvent);
            return false;
        }
        return true;
    }

    /**
     * check if task instance exist by task code
     */
    public boolean checkTaskInstanceByCode(long taskCode) {
        if (taskInstanceMap == null || taskInstanceMap.size() == 0) {
            return false;
        }
        for (TaskInstance taskInstance : taskInstanceMap.values()) {
            if (taskInstance.getTaskCode() == taskCode) {
                return true;
            }
        }
        return false;
    }

    /**
     * check if task instance exist by id
     */
    public boolean checkTaskInstanceById(int taskInstanceId) {
        if (taskInstanceMap == null || taskInstanceMap.size() == 0) {
            return false;
        }
        return taskInstanceMap.containsKey(taskInstanceId);
    }

    /**
     * get task instance from memory
     */
    public TaskInstance getTaskInstance(int taskInstanceId) {
        if (taskInstanceMap.containsKey(taskInstanceId)) {
            return taskInstanceMap.get(taskInstanceId);
        }
        return null;
    }

    private boolean processStateChangeHandler(StateEvent stateEvent) {
        try {
            logger.info("process:{} state {} change to {}", processInstance.getId(), processInstance.getState(), stateEvent.getExecutionStatus());
            if (processComplementData()) {
                return true;
            }
            if (stateEvent.getExecutionStatus().typeIsFinished()) {
                endProcess();
            }
            if (processInstance.getState() == ExecutionStatus.READY_STOP) {
                killAllTasks();
            }
            return true;
        } catch (Exception e) {
            logger.error("process state change error:", e);
        }
        return true;
    }

    private boolean processComplementData() throws Exception {
        if (!needComplementProcess()) {
            return false;
        }

        Date scheduleDate = processInstance.getScheduleTime();
        if (scheduleDate == null) {
            scheduleDate = complementListDate.get(0);
        } else if (processInstance.getState().typeIsFinished()) {
            endProcess();
            if (complementListDate.size() <= 0) {
                logger.info("process complement end. process id:{}", processInstance.getId());
                return true;
            }
            int index = complementListDate.indexOf(scheduleDate);
            if (index >= complementListDate.size() - 1 || !processInstance.getState().typeIsSuccess()) {
                logger.info("process complement end. process id:{}", processInstance.getId());
                // complement data ends || no success
                return true;
            }
            logger.info("process complement continue. process id:{}, schedule time:{} complementListDate:{}",
                    processInstance.getId(),
                    processInstance.getScheduleTime(),
                    complementListDate.toString());
            scheduleDate = complementListDate.get(index + 1);
            //the next process complement
            processInstance.setId(0);
        }
        processInstance.setScheduleTime(scheduleDate);
        Map<String, String> cmdParam = JSONUtils.toMap(processInstance.getCommandParam());
        if (cmdParam.containsKey(Constants.CMD_PARAM_RECOVERY_START_NODE_STRING)) {
            cmdParam.remove(Constants.CMD_PARAM_RECOVERY_START_NODE_STRING);
            processInstance.setCommandParam(JSONUtils.toJsonString(cmdParam));
        }

        processInstance.setState(ExecutionStatus.RUNNING_EXECUTION);
        processInstance.setGlobalParams(ParameterUtils.curingGlobalParams(
                processDefinition.getGlobalParamMap(),
                processDefinition.getGlobalParamList(),
                CommandType.COMPLEMENT_DATA, processInstance.getScheduleTime()));
        processInstance.setStartTime(new Date());
        processInstance.setEndTime(null);
        processService.saveProcessInstance(processInstance);
        this.taskInstanceMap.clear();
        startProcess();
        return true;
    }

    private boolean needComplementProcess() {
        if (processInstance.isComplementData()
                && Flag.NO == processInstance.getIsSubProcess()) {
            return true;
        }
        return false;
    }

    private void startProcess() throws Exception {
        if (this.taskInstanceMap.size() == 0) {
            isStart = false;
            buildFlowDag();
            initTaskQueue();
            submitPostNode(null);
            isStart = true;
        }
    }

    /**
     * process end handle
     */
    private void endProcess() {
        this.stateEvents.clear();
        if (processDefinition.getExecutionType().typeIsSerialWait()) {
            checkSerialProcess(processDefinition);
        }
        if (processInstance.getState().typeIsWaitingThread()) {
            processService.createRecoveryWaitingThreadCommand(null, processInstance);
        }
<<<<<<< HEAD
        List<TaskInstance> taskInstances = processService.findValidTaskListByProcessId(processInstance.getId());
        ProjectUser projectUser = processService.queryProjectWithUserByProcessInstanceId(processInstance.getId());
        processAlertManager.sendAlertProcessInstance(processInstance, taskInstances, projectUser);
        //release task group
        processService.releaseAllTaskGroup(processInstance.getId());
=======
        if (processAlertManager.isNeedToSendWarning(processInstance)) {
            ProjectUser projectUser = processService.queryProjectWithUserByProcessInstanceId(processInstance.getId());
            processAlertManager.sendAlertProcessInstance(processInstance, getValidTaskList(), projectUser);
        }
>>>>>>> da35c17c
    }

    public void checkSerialProcess(ProcessDefinition processDefinition) {
        int nextInstanceId = processInstance.getNextProcessInstanceId();
        if (nextInstanceId == 0) {
            ProcessInstance nextProcessInstance = this.processService.loadNextProcess4Serial(processInstance.getProcessDefinition().getCode(), ExecutionStatus.SERIAL_WAIT.getCode());
            if (nextProcessInstance == null) {
                return;
            }
            nextInstanceId = nextProcessInstance.getId();
        }
        ProcessInstance nextProcessInstance = this.processService.findProcessInstanceById(nextInstanceId);
        if (nextProcessInstance.getState().typeIsFinished() || nextProcessInstance.getState().typeIsRunning()) {
            return;
        }
        Map<String, Object> cmdParam = new HashMap<>();
        cmdParam.put(CMD_PARAM_RECOVER_PROCESS_ID_STRING, nextInstanceId);
        Command command = new Command();
        command.setCommandType(CommandType.RECOVER_SERIAL_WAIT);
        command.setProcessDefinitionCode(processDefinition.getCode());
        command.setCommandParam(JSONUtils.toJsonString(cmdParam));
        processService.createCommand(command);
    }

    /**
     * generate process dag
     *
     * @throws Exception exception
     */
    private void buildFlowDag() throws Exception {
        if (this.dag != null) {
            return;
        }
        processDefinition = processService.findProcessDefinition(processInstance.getProcessDefinitionCode(),
                processInstance.getProcessDefinitionVersion());
        processInstance.setProcessDefinition(processDefinition);

        List<TaskInstance> recoverNodeList = getStartTaskInstanceList(processInstance.getCommandParam());
        List<TaskNode> taskNodeList =
                processService.transformTask(processService.findRelationByCode(processDefinition.getProjectCode(), processDefinition.getCode()), Lists.newArrayList());
        forbiddenTaskMap.clear();

        taskNodeList.forEach(taskNode -> {
            if (taskNode.isForbidden()) {
                forbiddenTaskMap.put(Long.toString(taskNode.getCode()), taskNode);
            }
        });

        // generate process to get DAG info
        List<String> recoveryNodeCodeList = getRecoveryNodeCodeList(recoverNodeList);
        List<String> startNodeNameList = parseStartNodeName(processInstance.getCommandParam());
        ProcessDag processDag = generateFlowDag(taskNodeList,
                startNodeNameList, recoveryNodeCodeList, processInstance.getTaskDependType());
        if (processDag == null) {
            logger.error("processDag is null");
            return;
        }
        // generate process dag
        dag = DagHelper.buildDagGraph(processDag);
    }

    /**
     * init task queue
     */
    private void initTaskQueue() {

        taskFailedSubmit = false;
        activeTaskProcessorMaps.clear();
        dependFailedTaskMap.clear();
        completeTaskMap.clear();
        errorTaskMap.clear();

        List<TaskInstance> validTaskInstanceList = processService.findValidTaskListByProcessId(processInstance.getId());
        for (TaskInstance task : validTaskInstanceList) {
            validTaskMap.put(Long.toString(task.getTaskCode()), task.getId());
            taskInstanceMap.put(task.getId(), task);

            if (task.isTaskComplete()) {
                completeTaskMap.put(Long.toString(task.getTaskCode()), task.getId());
            }
            if (task.isConditionsTask() || DagHelper.haveConditionsAfterNode(Long.toString(task.getTaskCode()), dag)) {
                continue;
            }
            if (task.getState().typeIsFailure() && !task.taskCanRetry()) {
                errorTaskMap.put(Long.toString(task.getTaskCode()), task.getId());
            }
        }

        if (processInstance.isComplementData() && complementListDate.size() == 0) {
            Map<String, String> cmdParam = JSONUtils.toMap(processInstance.getCommandParam());
            if (cmdParam != null && cmdParam.containsKey(CMDPARAM_COMPLEMENT_DATA_START_DATE)) {
                Date start = DateUtils.stringToDate(cmdParam.get(CMDPARAM_COMPLEMENT_DATA_START_DATE));
                Date end = DateUtils.stringToDate(cmdParam.get(CMDPARAM_COMPLEMENT_DATA_END_DATE));
                List<Schedule> schedules = processService.queryReleaseSchedulerListByProcessDefinitionCode(processInstance.getProcessDefinitionCode());
                if (complementListDate.size() == 0 && needComplementProcess()) {
                    complementListDate = CronUtils.getSelfFireDateList(start, end, schedules);
                    logger.info(" process definition code:{} complement data: {}",
                            processInstance.getProcessDefinitionCode(), complementListDate.toString());

                    if (complementListDate.size() > 0 && Flag.NO == processInstance.getIsSubProcess()) {
                        processInstance.setScheduleTime(complementListDate.get(0));
                        processInstance.setGlobalParams(ParameterUtils.curingGlobalParams(
                                processDefinition.getGlobalParamMap(),
                                processDefinition.getGlobalParamList(),
                                CommandType.COMPLEMENT_DATA, processInstance.getScheduleTime()));
                        processService.updateProcessInstance(processInstance);
                    }
                }
            }
        }
    }

    /**
     * submit task to execute
     *
     * @param taskInstance task instance
     * @return TaskInstance
     */
    private TaskInstance submitTaskExec(TaskInstance taskInstance) {
        try {
            ITaskProcessor taskProcessor = TaskProcessorFactory.getTaskProcessor(taskInstance.getTaskType());
            if (taskInstance.getState() == ExecutionStatus.RUNNING_EXECUTION
                    && taskProcessor.getType().equalsIgnoreCase(Constants.COMMON_TASK_TYPE)) {
                notifyProcessHostUpdate(taskInstance);
            }
<<<<<<< HEAD
            // set task group id
            TaskDefinition taskDefinition = processService.findTaskDefinition(
                    taskInstance.getTaskCode(),
                    taskInstance.getTaskDefinitionVersion());
            taskInstance.setTaskGroupId(taskDefinition.getTaskGroupId());
            boolean submit = taskProcessor.submit(taskInstance, processInstance, masterConfig.getMasterTaskCommitRetryTimes(), masterConfig.getMasterTaskCommitInterval());
            if (submit) {
                this.taskInstanceHashMap.put(taskInstance.getId(), taskInstance.getTaskCode(), taskInstance);
                activeTaskProcessorMaps.put(taskInstance.getId(), taskProcessor);
                taskProcessor.run();
                addTimeoutCheck(taskInstance);
                taskInstance.setTaskDefine(taskDefinition);
                if (taskProcessor.taskState().typeIsFinished()) {
                    StateEvent stateEvent = new StateEvent();
                    stateEvent.setProcessInstanceId(this.processInstance.getId());
                    stateEvent.setTaskInstanceId(taskInstance.getId());
                    stateEvent.setExecutionStatus(taskProcessor.taskState());
                    stateEvent.setType(StateEventType.TASK_STATE_CHANGE);
                    this.stateEvents.add(stateEvent);
                }
                return taskInstance;
            } else {
=======

            // package task instance before submit
            processService.packageTaskInstance(taskInstance, processInstance);

            boolean submit = taskProcessor.submit(taskInstance, processInstance, masterConfig.getTaskCommitRetryTimes(), masterConfig.getTaskCommitInterval());
            if (!submit) {
>>>>>>> da35c17c
                logger.error("process id:{} name:{} submit standby task id:{} name:{} failed!",
                        processInstance.getId(), processInstance.getName(),
                        taskInstance.getId(), taskInstance.getName());
                return null;
            }
            taskInstanceMap.put(taskInstance.getId(), taskInstance);
            activeTaskProcessorMaps.put(taskInstance.getId(), taskProcessor);
            taskProcessor.run();

            addTimeoutCheck(taskInstance);

            if (taskProcessor.taskState().typeIsFinished()) {
                StateEvent stateEvent = new StateEvent();
                stateEvent.setProcessInstanceId(this.processInstance.getId());
                stateEvent.setTaskInstanceId(taskInstance.getId());
                stateEvent.setExecutionStatus(taskProcessor.taskState());
                stateEvent.setType(StateEventType.TASK_STATE_CHANGE);
                this.stateEvents.add(stateEvent);
            }
            return taskInstance;
        } catch (Exception e) {
            logger.error("submit standby task error", e);
            return null;
        }
    }

    private void notifyProcessHostUpdate(TaskInstance taskInstance) {
        if (StringUtils.isEmpty(taskInstance.getHost())) {
            return;
        }

        try {
            HostUpdateCommand hostUpdateCommand = new HostUpdateCommand();
            hostUpdateCommand.setProcessHost(NetUtils.getAddr(masterConfig.getListenPort()));
            hostUpdateCommand.setTaskInstanceId(taskInstance.getId());
            Host host = new Host(taskInstance.getHost());
            nettyExecutorManager.doExecute(host, hostUpdateCommand.convert2Command());
        } catch (Exception e) {
            logger.error("notify process host update", e);
        }
    }

    private void addTimeoutCheck(TaskInstance taskInstance) {
        if (taskTimeoutCheckList.containsKey(taskInstance.getId())) {
            return;
        }
        TaskDefinition taskDefinition = taskInstance.getTaskDefine();
        if (taskDefinition == null) {
            logger.error("taskDefinition is null, taskId:{}", taskInstance.getId());
            return;
        }

        if (TimeoutFlag.OPEN == taskDefinition.getTimeoutFlag() || taskInstance.taskCanRetry()) {
            this.taskTimeoutCheckList.put(taskInstance.getId(), taskInstance);
        } else {
            if (taskInstance.isDependTask() || taskInstance.isSubProcess()) {
                this.taskTimeoutCheckList.put(taskInstance.getId(), taskInstance);
            }
        }
    }

    /**
     * find task instance in db.
     * in case submit more than one same name task in the same time.
     *
     * @param taskCode task code
     * @param taskVersion task version
     * @return TaskInstance
     */
    private TaskInstance findTaskIfExists(Long taskCode, int taskVersion) {
        List<TaskInstance> validTaskInstanceList = getValidTaskList();
        for (TaskInstance taskInstance : validTaskInstanceList) {
            if (taskInstance.getTaskCode() == taskCode && taskInstance.getTaskDefinitionVersion() == taskVersion) {
                return taskInstance;
            }
        }
        return null;
    }

    /**
     * encapsulation task
     *
     * @param processInstance process instance
     * @param taskNode taskNode
     * @return TaskInstance
     */
    private TaskInstance createTaskInstance(ProcessInstance processInstance, TaskNode taskNode) {
        TaskInstance taskInstance = findTaskIfExists(taskNode.getCode(), taskNode.getVersion());
        if (taskInstance == null) {
            taskInstance = new TaskInstance();
            taskInstance.setTaskCode(taskNode.getCode());
            taskInstance.setTaskDefinitionVersion(taskNode.getVersion());
            // task name
            taskInstance.setName(taskNode.getName());
            // task instance state
            taskInstance.setState(ExecutionStatus.SUBMITTED_SUCCESS);
            // process instance id
            taskInstance.setProcessInstanceId(processInstance.getId());
            // task instance type
            taskInstance.setTaskType(taskNode.getType().toUpperCase());
            // task instance whether alert
            taskInstance.setAlertFlag(Flag.NO);

            // task instance start time
            taskInstance.setStartTime(null);

            // task instance flag
            taskInstance.setFlag(Flag.YES);

            // task dry run flag
            taskInstance.setDryRun(processInstance.getDryRun());

            // task instance retry times
            taskInstance.setRetryTimes(0);

            // max task instance retry times
            taskInstance.setMaxRetryTimes(taskNode.getMaxRetryTimes());

            // retry task instance interval
            taskInstance.setRetryInterval(taskNode.getRetryInterval());

            //set task param
            taskInstance.setTaskParams(taskNode.getTaskParams());

            // task instance priority
            if (taskNode.getTaskInstancePriority() == null) {
                taskInstance.setTaskInstancePriority(Priority.MEDIUM);
            } else {
                taskInstance.setTaskInstancePriority(taskNode.getTaskInstancePriority());
            }

            String processWorkerGroup = processInstance.getWorkerGroup();
            processWorkerGroup = StringUtils.isBlank(processWorkerGroup) ? DEFAULT_WORKER_GROUP : processWorkerGroup;
            String taskWorkerGroup = StringUtils.isBlank(taskNode.getWorkerGroup()) ? processWorkerGroup : taskNode.getWorkerGroup();

            Long processEnvironmentCode = Objects.isNull(processInstance.getEnvironmentCode()) ? -1 : processInstance.getEnvironmentCode();
            Long taskEnvironmentCode = Objects.isNull(taskNode.getEnvironmentCode()) ? processEnvironmentCode : taskNode.getEnvironmentCode();

            if (!processWorkerGroup.equals(DEFAULT_WORKER_GROUP) && taskWorkerGroup.equals(DEFAULT_WORKER_GROUP)) {
                taskInstance.setWorkerGroup(processWorkerGroup);
                taskInstance.setEnvironmentCode(processEnvironmentCode);
            } else {
                taskInstance.setWorkerGroup(taskWorkerGroup);
                taskInstance.setEnvironmentCode(taskEnvironmentCode);
            }

            if (!taskInstance.getEnvironmentCode().equals(-1L)) {
                Environment environment = processService.findEnvironmentByCode(taskInstance.getEnvironmentCode());
                if (Objects.nonNull(environment) && StringUtils.isNotEmpty(environment.getConfig())) {
                    taskInstance.setEnvironmentConfig(environment.getConfig());
                }
            }
            // delay execution time
            taskInstance.setDelayTime(taskNode.getDelayTime());
        }

        return taskInstance;
    }

    public void getPreVarPool(TaskInstance taskInstance, Set<String> preTask) {
        Map<String, Property> allProperty = new HashMap<>();
        Map<String, TaskInstance> allTaskInstance = new HashMap<>();
        if (CollectionUtils.isNotEmpty(preTask)) {
            for (String preTaskCode : preTask) {
                Integer taskId = completeTaskMap.get(preTaskCode);
                if (taskId == null) {
                    continue;
                }
                TaskInstance preTaskInstance = taskInstanceMap.get(taskId);
                if (preTaskInstance == null) {
                    continue;
                }
                String preVarPool = preTaskInstance.getVarPool();
                if (StringUtils.isNotEmpty(preVarPool)) {
                    List<Property> properties = JSONUtils.toList(preVarPool, Property.class);
                    for (Property info : properties) {
                        setVarPoolValue(allProperty, allTaskInstance, preTaskInstance, info);
                    }
                }
            }
            if (allProperty.size() > 0) {
                taskInstance.setVarPool(JSONUtils.toJsonString(allProperty.values()));
            }
        }
    }

    private void setVarPoolValue(Map<String, Property> allProperty, Map<String, TaskInstance> allTaskInstance, TaskInstance preTaskInstance, Property thisProperty) {
        //for this taskInstance all the param in this part is IN.
        thisProperty.setDirect(Direct.IN);
        //get the pre taskInstance Property's name
        String proName = thisProperty.getProp();
        //if the Previous nodes have the Property of same name
        if (allProperty.containsKey(proName)) {
            //comparison the value of two Property
            Property otherPro = allProperty.get(proName);
            //if this property'value of loop is empty,use the other,whether the other's value is empty or not
            if (StringUtils.isEmpty(thisProperty.getValue())) {
                allProperty.put(proName, otherPro);
                //if  property'value of loop is not empty,and the other's value is not empty too, use the earlier value
            } else if (StringUtils.isNotEmpty(otherPro.getValue())) {
                TaskInstance otherTask = allTaskInstance.get(proName);
                if (otherTask.getEndTime().getTime() > preTaskInstance.getEndTime().getTime()) {
                    allProperty.put(proName, thisProperty);
                    allTaskInstance.put(proName, preTaskInstance);
                } else {
                    allProperty.put(proName, otherPro);
                }
            } else {
                allProperty.put(proName, thisProperty);
                allTaskInstance.put(proName, preTaskInstance);
            }
        } else {
            allProperty.put(proName, thisProperty);
            allTaskInstance.put(proName, preTaskInstance);
        }
    }

    /**
     * get complete task instance map, taskCode as key
     */
    private Map<String, TaskInstance> getCompleteTaskInstanceMap() {
        Map<String, TaskInstance> completeTaskInstanceMap = new HashMap<>();
        for (Integer taskInstanceId : completeTaskMap.values()) {
            TaskInstance taskInstance = taskInstanceMap.get(taskInstanceId);
            completeTaskInstanceMap.put(Long.toString(taskInstance.getTaskCode()), taskInstance);
        }
        return completeTaskInstanceMap;
    }

    /**
     * get valid task list
     */
    private List<TaskInstance> getValidTaskList() {
        List<TaskInstance> validTaskInstanceList = new ArrayList<>();
        for (Integer taskInstanceId : validTaskMap.values()) {
            validTaskInstanceList.add(taskInstanceMap.get(taskInstanceId));
        }
        return validTaskInstanceList;
    }

    private void submitPostNode(String parentNodeCode) {
        Set<String> submitTaskNodeList = DagHelper.parsePostNodes(parentNodeCode, skipTaskNodeMap, dag, getCompleteTaskInstanceMap());
        List<TaskInstance> taskInstances = new ArrayList<>();
        for (String taskNode : submitTaskNodeList) {
            TaskNode taskNodeObject = dag.getNode(taskNode);
            if (checkTaskInstanceByCode(taskNodeObject.getCode())) {
                continue;
            }
            TaskInstance task = createTaskInstance(processInstance, taskNodeObject);
            taskInstances.add(task);
        }

        // if previous node success , post node submit
        for (TaskInstance task : taskInstances) {

            if (readyToSubmitTaskQueue.contains(task)) {
                continue;
            }

            if (completeTaskMap.containsKey(Long.toString(task.getTaskCode()))) {
                logger.info("task {} has already run success", task.getName());
                continue;
            }
            if (task.getState().typeIsPause() || task.getState().typeIsCancel()) {
                logger.info("task {} stopped, the state is {}", task.getName(), task.getState());
                continue;
            }

            addTaskToStandByList(task);
        }
        submitStandByTask();
        updateProcessInstanceState();
    }

    /**
     * determine whether the dependencies of the task node are complete
     *
     * @return DependResult
     */
    private DependResult isTaskDepsComplete(String taskCode) {

        Collection<String> startNodes = dag.getBeginNode();
        // if vertex,returns true directly
        if (startNodes.contains(taskCode)) {
            return DependResult.SUCCESS;
        }
        TaskNode taskNode = dag.getNode(taskCode);
        List<String> depCodeList = taskNode.getDepList();
        for (String depsNode : depCodeList) {
            if (!dag.containsNode(depsNode)
                    || forbiddenTaskMap.containsKey(depsNode)
                    || skipTaskNodeMap.containsKey(depsNode)) {
                continue;
            }
            // dependencies must be fully completed
            if (!completeTaskMap.containsKey(depsNode)) {
                return DependResult.WAITING;
            }
            Integer depsTaskId = completeTaskMap.get(depsNode);
            ExecutionStatus depTaskState = taskInstanceMap.get(depsTaskId).getState();
            if (depTaskState.typeIsPause() || depTaskState.typeIsCancel()) {
                return DependResult.NON_EXEC;
            }
            // ignore task state if current task is condition
            if (taskNode.isConditionsTask()) {
                continue;
            }
            if (!dependTaskSuccess(depsNode, taskCode)) {
                return DependResult.FAILED;
            }
        }
        logger.info("taskCode: {} completeDependTaskList: {}", taskCode, Arrays.toString(completeTaskMap.keySet().toArray()));
        return DependResult.SUCCESS;
    }

    /**
     * depend node is completed, but here need check the condition task branch is the next node
     */
    private boolean dependTaskSuccess(String dependNodeName, String nextNodeName) {
        if (dag.getNode(dependNodeName).isConditionsTask()) {
            //condition task need check the branch to run
            List<String> nextTaskList = DagHelper.parseConditionTask(dependNodeName, skipTaskNodeMap, dag, getCompleteTaskInstanceMap());
            if (!nextTaskList.contains(nextNodeName)) {
                return false;
            }
        } else {
            Integer taskInstanceId = completeTaskMap.get(dependNodeName);
            ExecutionStatus depTaskState = taskInstanceMap.get(taskInstanceId).getState();
            if (depTaskState.typeIsFailure()) {
                return false;
            }
        }
        return true;
    }

    /**
     * query task instance by complete state
     *
     * @param state state
     * @return task instance list
     */
    private List<TaskInstance> getCompleteTaskByState(ExecutionStatus state) {
        List<TaskInstance> resultList = new ArrayList<>();
        for (Integer taskInstanceId : completeTaskMap.values()) {
            TaskInstance taskInstance = taskInstanceMap.get(taskInstanceId);
            if (taskInstance != null && taskInstance.getState() == state) {
                resultList.add(taskInstance);
            }
        }
        return resultList;
    }

    /**
     * where there are ongoing tasks
     *
     * @param state state
     * @return ExecutionStatus
     */
    private ExecutionStatus runningState(ExecutionStatus state) {
        if (state == ExecutionStatus.READY_STOP
                || state == ExecutionStatus.READY_PAUSE
                || state == ExecutionStatus.WAITING_THREAD
                || state == ExecutionStatus.DELAY_EXECUTION) {
            // if the running task is not completed, the state remains unchanged
            return state;
        } else {
            return ExecutionStatus.RUNNING_EXECUTION;
        }
    }

    /**
     * exists failure task,contains submit failure、dependency failure,execute failure(retry after)
     *
     * @return Boolean whether has failed task
     */
    private boolean hasFailedTask() {

        if (this.taskFailedSubmit) {
            return true;
        }
        if (this.errorTaskMap.size() > 0) {
            return true;
        }
        return this.dependFailedTaskMap.size() > 0;
    }

    /**
     * process instance failure
     *
     * @return Boolean whether process instance failed
     */
    private boolean processFailed() {
        if (hasFailedTask()) {
            if (processInstance.getFailureStrategy() == FailureStrategy.END) {
                return true;
            }
            if (processInstance.getFailureStrategy() == FailureStrategy.CONTINUE) {
                return readyToSubmitTaskQueue.size() == 0 && activeTaskProcessorMaps.size() == 0;
            }
        }
        return false;
    }

    /**
     * whether task for waiting thread
     *
     * @return Boolean whether has waiting thread task
     */
    private boolean hasWaitingThreadTask() {
        List<TaskInstance> waitingList = getCompleteTaskByState(ExecutionStatus.WAITING_THREAD);
        return CollectionUtils.isNotEmpty(waitingList);
    }

    /**
     * prepare for pause
     * 1，failed retry task in the preparation queue , returns to failure directly
     * 2，exists pause task，complement not completed, pending submission of tasks, return to suspension
     * 3，success
     *
     * @return ExecutionStatus
     */
    private ExecutionStatus processReadyPause() {
        if (hasRetryTaskInStandBy()) {
            return ExecutionStatus.FAILURE;
        }

        List<TaskInstance> pauseList = getCompleteTaskByState(ExecutionStatus.PAUSE);
        if (CollectionUtils.isNotEmpty(pauseList)
                || !isComplementEnd()
                || readyToSubmitTaskQueue.size() > 0) {
            return ExecutionStatus.PAUSE;
        } else {
            return ExecutionStatus.SUCCESS;
        }
    }

    /**
     * generate the latest process instance status by the tasks state
     *
     * @return process instance execution status
     */
    private ExecutionStatus getProcessInstanceState(ProcessInstance instance) {
        ExecutionStatus state = instance.getState();

        if (activeTaskProcessorMaps.size() > 0 || hasRetryTaskInStandBy()) {
            // active task and retry task exists
            return runningState(state);
        }
        // process failure
        if (processFailed()) {
            return ExecutionStatus.FAILURE;
        }

        // waiting thread
        if (hasWaitingThreadTask()) {
            return ExecutionStatus.WAITING_THREAD;
        }

        // pause
        if (state == ExecutionStatus.READY_PAUSE) {
            return processReadyPause();
        }

        // stop
        if (state == ExecutionStatus.READY_STOP) {
            List<TaskInstance> stopList = getCompleteTaskByState(ExecutionStatus.STOP);
            List<TaskInstance> killList = getCompleteTaskByState(ExecutionStatus.KILL);
            if (CollectionUtils.isNotEmpty(stopList)
                    || CollectionUtils.isNotEmpty(killList)
                    || !isComplementEnd()) {
                return ExecutionStatus.STOP;
            } else {
                return ExecutionStatus.SUCCESS;
            }
        }

        // success
        if (state == ExecutionStatus.RUNNING_EXECUTION) {
            List<TaskInstance> killTasks = getCompleteTaskByState(ExecutionStatus.KILL);
            if (readyToSubmitTaskQueue.size() > 0) {
                //tasks currently pending submission, no retries, indicating that depend is waiting to complete
                return ExecutionStatus.RUNNING_EXECUTION;
            } else if (CollectionUtils.isNotEmpty(killTasks)) {
                // tasks maybe killed manually
                return ExecutionStatus.FAILURE;
            } else {
                //  if the waiting queue is empty and the status is in progress, then success
                return ExecutionStatus.SUCCESS;
            }
        }

        return state;
    }

    /**
     * whether complement end
     *
     * @return Boolean whether is complement end
     */
    private boolean isComplementEnd() {
        if (!processInstance.isComplementData()) {
            return true;
        }

        try {
            Map<String, String> cmdParam = JSONUtils.toMap(processInstance.getCommandParam());
            Date endTime = DateUtils.getScheduleDate(cmdParam.get(CMDPARAM_COMPLEMENT_DATA_END_DATE));
            return processInstance.getScheduleTime().equals(endTime);
        } catch (Exception e) {
            logger.error("complement end failed ", e);
            return false;
        }
    }

    /**
     * updateProcessInstance process instance state
     * after each batch of tasks is executed, the status of the process instance is updated
     */
    private void updateProcessInstanceState() {
        ExecutionStatus state = getProcessInstanceState(processInstance);
        if (processInstance.getState() != state) {
            logger.info(
                    "work flow process instance [id: {}, name:{}], state change from {} to {}, cmd type: {}",
                    processInstance.getId(), processInstance.getName(),
                    processInstance.getState(), state,
                    processInstance.getCommandType());

            processInstance.setState(state);
            if (state.typeIsFinished()) {
                processInstance.setEndTime(new Date());
            }
            processService.updateProcessInstance(processInstance);

            StateEvent stateEvent = new StateEvent();
            stateEvent.setExecutionStatus(processInstance.getState());
            stateEvent.setProcessInstanceId(this.processInstance.getId());
            stateEvent.setType(StateEventType.PROCESS_STATE_CHANGE);
            this.processStateChangeHandler(stateEvent);
        }
    }

    /**
     * get task dependency result
     *
     * @param taskInstance task instance
     * @return DependResult
     */
    private DependResult getDependResultForTask(TaskInstance taskInstance) {
        return isTaskDepsComplete(Long.toString(taskInstance.getTaskCode()));
    }

    /**
     * add task to standby list
     *
     * @param taskInstance task instance
     */
    private void addTaskToStandByList(TaskInstance taskInstance) {
        logger.info("add task to stand by list: {}", taskInstance.getName());
        try {
            if (!readyToSubmitTaskQueue.contains(taskInstance)) {
                readyToSubmitTaskQueue.put(taskInstance);
            }
        } catch (Exception e) {
            logger.error("add task instance to readyToSubmitTaskQueue error, taskName: {}", taskInstance.getName(), e);
        }
    }

    /**
     * remove task from stand by list
     *
     * @param taskInstance task instance
     */
    private void removeTaskFromStandbyList(TaskInstance taskInstance) {
        logger.info("remove task from stand by list, id: {} name:{}",
                taskInstance.getId(),
                taskInstance.getName());
        try {
            readyToSubmitTaskQueue.remove(taskInstance);
        } catch (Exception e) {
            logger.error("remove task instance from readyToSubmitTaskQueue error, task id:{}, Name: {}",
                    taskInstance.getId(),
                    taskInstance.getName(), e);
        }
    }

    /**
     * has retry task in standby
     *
     * @return Boolean whether has retry task in standby
     */
    private boolean hasRetryTaskInStandBy() {
        for (Iterator<TaskInstance> iter = readyToSubmitTaskQueue.iterator(); iter.hasNext(); ) {
            if (iter.next().getState().typeIsFailure()) {
                return true;
            }
        }
        return false;
    }

    /**
     * close the on going tasks
     */
    private void killAllTasks() {
        logger.info("kill called on process instance id: {}, num: {}", processInstance.getId(),
                activeTaskProcessorMaps.size());
        for (int taskId : activeTaskProcessorMaps.keySet()) {
            TaskInstance taskInstance = processService.findTaskInstanceById(taskId);
            if (taskInstance == null || taskInstance.getState().typeIsFinished()) {
                continue;
            }
            ITaskProcessor taskProcessor = activeTaskProcessorMaps.get(taskId);
            taskProcessor.action(TaskAction.STOP);
            if (taskProcessor.taskState().typeIsFinished()) {
                StateEvent stateEvent = new StateEvent();
                stateEvent.setType(StateEventType.TASK_STATE_CHANGE);
                stateEvent.setProcessInstanceId(this.processInstance.getId());
                stateEvent.setTaskInstanceId(taskInstance.getId());
                stateEvent.setExecutionStatus(taskProcessor.taskState());
                this.addStateEvent(stateEvent);
            }
        }
    }

    public boolean workFlowFinish() {
        return this.processInstance.getState().typeIsFinished();
    }

    /**
     * handling the list of tasks to be submitted
     */
    private void submitStandByTask() {
        try {
            int length = readyToSubmitTaskQueue.size();
            for (int i = 0; i < length; i++) {
                TaskInstance task = readyToSubmitTaskQueue.peek();
                if (task == null) {
                    continue;
                }
                // stop tasks which is retrying if forced success happens
                if (task.taskCanRetry()) {
                    TaskInstance retryTask = processService.findTaskInstanceById(task.getId());
                    if (retryTask != null && retryTask.getState().equals(ExecutionStatus.FORCED_SUCCESS)) {
                        task.setState(retryTask.getState());
                        logger.info("task: {} has been forced success, put it into complete task list and stop retrying", task.getName());
                        removeTaskFromStandbyList(task);
                        completeTaskMap.put(Long.toString(task.getTaskCode()), task.getId());
                        taskInstanceMap.put(task.getId(), task);
                        submitPostNode(Long.toString(task.getTaskCode()));
                        continue;
                    }
                }
                //init varPool only this task is the first time running
                if (task.isFirstRun()) {
                    //get pre task ,get all the task varPool to this task
                    Set<String> preTask = dag.getPreviousNodes(Long.toString(task.getTaskCode()));
                    getPreVarPool(task, preTask);
                }
                DependResult dependResult = getDependResultForTask(task);
                if (DependResult.SUCCESS == dependResult) {
                    if (task.retryTaskIntervalOverTime()) {
                        int originalId = task.getId();
                        TaskInstance taskInstance = submitTaskExec(task);
                        if (taskInstance == null) {
                            this.taskFailedSubmit = true;
                        } else {
                            removeTaskFromStandbyList(task);
                            if (taskInstance.getId() != originalId) {
                                activeTaskProcessorMaps.remove(originalId);
                            }
                        }
                    }
                } else if (DependResult.FAILED == dependResult) {
                    // if the dependency fails, the current node is not submitted and the state changes to failure.
                    dependFailedTaskMap.put(Long.toString(task.getTaskCode()), task.getId());
                    removeTaskFromStandbyList(task);
                    logger.info("task {},id:{} depend result : {}", task.getName(), task.getId(), dependResult);
                } else if (DependResult.NON_EXEC == dependResult) {
                    // for some reasons(depend task pause/stop) this task would not be submit
                    removeTaskFromStandbyList(task);
                    logger.info("remove task {},id:{} , because depend result : {}", task.getName(), task.getId(), dependResult);
                }
            }
        } catch (Exception e) {
            logger.error("submit standby task error", e);
        }
    }

    /**
     * get recovery task instance
     *
     * @param taskId task id
     * @return recovery task instance
     */
    private TaskInstance getRecoveryTaskInstance(String taskId) {
        if (!StringUtils.isNotEmpty(taskId)) {
            return null;
        }
        try {
            Integer intId = Integer.valueOf(taskId);
            TaskInstance task = processService.findTaskInstanceById(intId);
            if (task == null) {
                logger.error("start node id cannot be found: {}", taskId);
            } else {
                return task;
            }
        } catch (Exception e) {
            logger.error("get recovery task instance failed ", e);
        }
        return null;
    }

    /**
     * get start task instance list
     *
     * @param cmdParam command param
     * @return task instance list
     */
    private List<TaskInstance> getStartTaskInstanceList(String cmdParam) {

        List<TaskInstance> instanceList = new ArrayList<>();
        Map<String, String> paramMap = JSONUtils.toMap(cmdParam);

        if (paramMap != null && paramMap.containsKey(CMD_PARAM_RECOVERY_START_NODE_STRING)) {
            String[] idList = paramMap.get(CMD_PARAM_RECOVERY_START_NODE_STRING).split(Constants.COMMA);
            for (String nodeId : idList) {
                TaskInstance task = getRecoveryTaskInstance(nodeId);
                if (task != null) {
                    instanceList.add(task);
                }
            }
        }
        return instanceList;
    }

    /**
     * parse "StartNodeNameList" from cmd param
     *
     * @param cmdParam command param
     * @return start node name list
     */
    private List<String> parseStartNodeName(String cmdParam) {
        List<String> startNodeNameList = new ArrayList<>();
        Map<String, String> paramMap = JSONUtils.toMap(cmdParam);
        if (paramMap == null) {
            return startNodeNameList;
        }
        if (paramMap.containsKey(CMD_PARAM_START_NODES)) {
            startNodeNameList = Arrays.asList(paramMap.get(CMD_PARAM_START_NODES).split(Constants.COMMA));
        }
        return startNodeNameList;
    }

    /**
     * generate start node code list from parsing command param;
     * if "StartNodeIdList" exists in command param, return StartNodeIdList
     *
     * @return recovery node code list
     */
    private List<String> getRecoveryNodeCodeList(List<TaskInstance> recoverNodeList) {
        List<String> recoveryNodeCodeList = new ArrayList<>();
        if (CollectionUtils.isNotEmpty(recoverNodeList)) {
            for (TaskInstance task : recoverNodeList) {
                recoveryNodeCodeList.add(Long.toString(task.getTaskCode()));
            }
        }
        return recoveryNodeCodeList;
    }

    /**
     * generate flow dag
     *
     * @param totalTaskNodeList total task node list
     * @param startNodeNameList start node name list
     * @param recoveryNodeCodeList recovery node code list
     * @param depNodeType depend node type
     * @return ProcessDag           process dag
     * @throws Exception exception
     */
    public ProcessDag generateFlowDag(List<TaskNode> totalTaskNodeList,
                                      List<String> startNodeNameList,
                                      List<String> recoveryNodeCodeList,
                                      TaskDependType depNodeType) throws Exception {
        return DagHelper.generateFlowDag(totalTaskNodeList, startNodeNameList, recoveryNodeCodeList, depNodeType);
    }
}<|MERGE_RESOLUTION|>--- conflicted
+++ resolved
@@ -380,10 +380,6 @@
     }
 
     private boolean taskStateChangeHandler(StateEvent stateEvent) {
-<<<<<<< HEAD
-        TaskInstance task = processService.findTaskInstanceById(stateEvent.getTaskInstanceId());
-        if (task.getState().typeIsFinished() && !completeTaskList.containsKey(Long.toString(task.getTaskCode()))) {
-=======
         if (!checkTaskInstanceByStateEvent(stateEvent)) {
             return true;
         }
@@ -394,8 +390,7 @@
             return true;
         }
 
-        if (task.getState().typeIsFinished()) {
->>>>>>> da35c17c
+        if (task.getState().typeIsFinished() && !completeTaskMap.containsKey(Long.toString(task.getTaskCode()))) {
             taskFinished(task);
             if (task.getTaskGroupId() > 0) {
                 //release task group
@@ -661,18 +656,15 @@
         if (processInstance.getState().typeIsWaitingThread()) {
             processService.createRecoveryWaitingThreadCommand(null, processInstance);
         }
-<<<<<<< HEAD
+        if (processAlertManager.isNeedToSendWarning(processInstance)) {
+            ProjectUser projectUser = processService.queryProjectWithUserByProcessInstanceId(processInstance.getId());
+            processAlertManager.sendAlertProcessInstance(processInstance, getValidTaskList(), projectUser);
+        }
         List<TaskInstance> taskInstances = processService.findValidTaskListByProcessId(processInstance.getId());
         ProjectUser projectUser = processService.queryProjectWithUserByProcessInstanceId(processInstance.getId());
         processAlertManager.sendAlertProcessInstance(processInstance, taskInstances, projectUser);
         //release task group
         processService.releaseAllTaskGroup(processInstance.getId());
-=======
-        if (processAlertManager.isNeedToSendWarning(processInstance)) {
-            ProjectUser projectUser = processService.queryProjectWithUserByProcessInstanceId(processInstance.getId());
-            processAlertManager.sendAlertProcessInstance(processInstance, getValidTaskList(), projectUser);
-        }
->>>>>>> da35c17c
     }
 
     public void checkSerialProcess(ProcessDefinition processDefinition) {
@@ -798,37 +790,15 @@
                     && taskProcessor.getType().equalsIgnoreCase(Constants.COMMON_TASK_TYPE)) {
                 notifyProcessHostUpdate(taskInstance);
             }
-<<<<<<< HEAD
-            // set task group id
             TaskDefinition taskDefinition = processService.findTaskDefinition(
                     taskInstance.getTaskCode(),
                     taskInstance.getTaskDefinitionVersion());
             taskInstance.setTaskGroupId(taskDefinition.getTaskGroupId());
-            boolean submit = taskProcessor.submit(taskInstance, processInstance, masterConfig.getMasterTaskCommitRetryTimes(), masterConfig.getMasterTaskCommitInterval());
-            if (submit) {
-                this.taskInstanceHashMap.put(taskInstance.getId(), taskInstance.getTaskCode(), taskInstance);
-                activeTaskProcessorMaps.put(taskInstance.getId(), taskProcessor);
-                taskProcessor.run();
-                addTimeoutCheck(taskInstance);
-                taskInstance.setTaskDefine(taskDefinition);
-                if (taskProcessor.taskState().typeIsFinished()) {
-                    StateEvent stateEvent = new StateEvent();
-                    stateEvent.setProcessInstanceId(this.processInstance.getId());
-                    stateEvent.setTaskInstanceId(taskInstance.getId());
-                    stateEvent.setExecutionStatus(taskProcessor.taskState());
-                    stateEvent.setType(StateEventType.TASK_STATE_CHANGE);
-                    this.stateEvents.add(stateEvent);
-                }
-                return taskInstance;
-            } else {
-=======
-
             // package task instance before submit
             processService.packageTaskInstance(taskInstance, processInstance);
 
             boolean submit = taskProcessor.submit(taskInstance, processInstance, masterConfig.getTaskCommitRetryTimes(), masterConfig.getTaskCommitInterval());
             if (!submit) {
->>>>>>> da35c17c
                 logger.error("process id:{} name:{} submit standby task id:{} name:{} failed!",
                         processInstance.getId(), processInstance.getName(),
                         taskInstance.getId(), taskInstance.getName());
