--- conflicted
+++ resolved
@@ -412,14 +412,9 @@
             submitPostNode(Long.toString(task.getTaskCode()));
         } else if (task.getState().typeIsFailure()) {
             if (task.isConditionsTask()
-<<<<<<< HEAD
-                    || DagHelper.haveConditionsAfterNode(task.getName(), dag)
-                    || DagHelper.haveBlockingAfterNode(task.getName(),dag)) {
-                submitPostNode(task.getName());
-=======
                     || DagHelper.haveConditionsAfterNode(Long.toString(task.getTaskCode()), dag)) {
+                // blocking 
                 submitPostNode(Long.toString(task.getTaskCode()));
->>>>>>> 4d0869fc
             } else {
                 errorTaskList.put(Long.toString(task.getTaskCode()), task);
                 if (processInstance.getFailureStrategy() == FailureStrategy.END) {
@@ -876,17 +871,12 @@
         }
     }
 
-<<<<<<< HEAD
-    private void submitPostNode(String parentNodeName) {
+    private void submitPostNode(String parentNodeCode) {
         // if process blocked, successor tasks will not be submitted
         if (this.isProcessBlocked == Flag.YES) {
             return;
         }
-        Set<String> submitTaskNodeList = DagHelper.parsePostNodes(parentNodeName, skipTaskNodeList, dag, completeTaskList);
-=======
-    private void submitPostNode(String parentNodeCode) {
         Set<String> submitTaskNodeList = DagHelper.parsePostNodes(parentNodeCode, skipTaskNodeList, dag, completeTaskList);
->>>>>>> 4d0869fc
         List<TaskInstance> taskInstances = new ArrayList<>();
         for (String taskNode : submitTaskNodeList) {
             TaskNode taskNodeObject = dag.getNode(taskNode);
@@ -950,15 +940,11 @@
             if (taskNode.isConditionsTask()) {
                 continue;
             }
-<<<<<<< HEAD
             // ignore task state if current task is condition
             if (taskNode.isBlockingTask()) {
                 continue;
             }
-            if (!dependTaskSuccess(depsNode, taskName)) {
-=======
             if (!dependTaskSuccess(depsNode, taskCode)) {
->>>>>>> 4d0869fc
                 return DependResult.FAILED;
             }
         }
