/*
 * Licensed to the Apache Software Foundation (ASF) under one or more
 * contributor license agreements.  See the NOTICE file distributed with
 * this work for additional information regarding copyright ownership.
 * The ASF licenses this file to You under the Apache License, Version 2.0
 * (the "License"); you may not use this file except in compliance with
 * the License.  You may obtain a copy of the License at
 *
 *    http://www.apache.org/licenses/LICENSE-2.0
 *
 * Unless required by applicable law or agreed to in writing, software
 * distributed under the License is distributed on an "AS IS" BASIS,
 * WITHOUT WARRANTIES OR CONDITIONS OF ANY KIND, either express or implied.
 * See the License for the specific language governing permissions and
 * limitations under the License.
 */
package org.apache.dolphinscheduler.server.master.runner;

import org.apache.dolphinscheduler.common.enums.ExecutionStatus;
import org.apache.dolphinscheduler.common.utils.FileUtils;
import org.apache.dolphinscheduler.common.utils.StringUtils;
import org.apache.dolphinscheduler.dao.AlertDao;
import org.apache.dolphinscheduler.dao.entity.ProcessDefinition;
import org.apache.dolphinscheduler.dao.entity.ProcessInstance;
import org.apache.dolphinscheduler.dao.entity.TaskInstance;
import org.apache.dolphinscheduler.dao.entity.Tenant;
import org.apache.dolphinscheduler.dao.utils.BeanContext;
import org.apache.dolphinscheduler.remote.NettyRemotingClient;
import org.apache.dolphinscheduler.remote.command.Command;
import org.apache.dolphinscheduler.remote.command.ExecuteTaskAckCommand;
import org.apache.dolphinscheduler.remote.command.ExecuteTaskRequestCommand;
import org.apache.dolphinscheduler.remote.entity.TaskExecutionContext;
import org.apache.dolphinscheduler.remote.config.NettyClientConfig;
import org.apache.dolphinscheduler.remote.exceptions.RemotingException;
import org.apache.dolphinscheduler.remote.future.InvokeCallback;
import org.apache.dolphinscheduler.remote.future.ResponseFuture;
import org.apache.dolphinscheduler.remote.utils.Host;
import org.apache.dolphinscheduler.remote.utils.FastJsonSerializer;
import org.apache.dolphinscheduler.server.builder.TaskExecutionContextBuilder;
import org.apache.dolphinscheduler.server.master.config.MasterConfig;
import org.apache.dolphinscheduler.server.master.dispatch.ExecutorDispatcher;
import org.apache.dolphinscheduler.server.master.dispatch.context.ExecutionContext;
import org.apache.dolphinscheduler.server.master.dispatch.enums.ExecutorType;
import org.apache.dolphinscheduler.server.master.dispatch.exceptions.ExecuteException;
import org.apache.dolphinscheduler.service.bean.SpringApplicationContext;
import org.apache.dolphinscheduler.service.process.ProcessService;
import org.apache.dolphinscheduler.service.queue.ITaskQueue;
import org.apache.dolphinscheduler.service.queue.TaskQueueFactory;
import org.slf4j.Logger;
import org.slf4j.LoggerFactory;
import org.springframework.beans.factory.annotation.Autowired;

import java.util.concurrent.Callable;

/**
 * master task exec base class
 */
public class MasterBaseTaskExecThread implements Callable<Boolean> {

    /**
     * logger of MasterBaseTaskExecThread
     */
    private static final Logger logger = LoggerFactory.getLogger(MasterBaseTaskExecThread.class);

    /**
     * process service
     */
    protected ProcessService processService;

    /**
     * alert database access
     */
    protected AlertDao alertDao;

    /**
     * process instance
     */
    protected ProcessInstance processInstance;

    /**
     * task instance
     */
    protected TaskInstance taskInstance;

    /**
     * task queue
     */
    protected ITaskQueue taskQueue;

    /**
     * whether need cancel
     */
    protected boolean cancel;

    /**
     * master config
     */
    private MasterConfig masterConfig;


    /**
     * executor dispatcher
     */
    private ExecutorDispatcher dispatcher;

    /**
     * constructor of MasterBaseTaskExecThread
     * @param taskInstance      task instance
     * @param processInstance   process instance
     */
    public MasterBaseTaskExecThread(TaskInstance taskInstance, ProcessInstance processInstance){
        this.processService = SpringApplicationContext.getBean(ProcessService.class);
        this.alertDao = SpringApplicationContext.getBean(AlertDao.class);
        this.processInstance = processInstance;
        this.taskQueue = TaskQueueFactory.getTaskQueueInstance();
        this.cancel = false;
        this.taskInstance = taskInstance;
        this.masterConfig = SpringApplicationContext.getBean(MasterConfig.class);
        this.dispatcher = SpringApplicationContext.getBean(ExecutorDispatcher.class);
    }

    /**
     * get task instance
     * @return TaskInstance
     */
    public TaskInstance getTaskInstance(){
        return this.taskInstance;
    }

    /**
     * kill master base task exec thread
     */
    public void kill(){
        this.cancel = true;
    }

<<<<<<< HEAD
    /**
     * dispatch task to worker
     * @param taskInstance
     */
    public void dispatch(TaskInstance taskInstance){
        TaskExecutionContext context = getTaskExecutionContext(taskInstance);
        ExecutionContext executionContext = new ExecutionContext(context, ExecutorType.WORKER);
=======

    // TODO send task to worker
    public void sendToWorker(TaskInstance taskInstance){
        final Address address = new Address("127.0.0.1", 12346);

        ExecuteTaskRequestCommand taskRequestCommand = new ExecuteTaskRequestCommand(
                FastJsonSerializer.serializeToString(getTaskExecutionContext(taskInstance)));
>>>>>>> d70f824c
        try {
            dispatcher.dispatch(executionContext);
        } catch (ExecuteException e) {
            logger.error("execute exception", e);
        }
    }

    /**
     * get TaskExecutionContext
     *
     * @param taskInstance taskInstance
     * @return TaskExecutionContext
     */
    private TaskExecutionContext getTaskExecutionContext(TaskInstance taskInstance){
        taskInstance = processService.getTaskInstanceDetailByTaskId(taskInstance.getId());

        Integer userId = taskInstance.getProcessDefine() == null ? 0 : taskInstance.getProcessDefine().getUserId();
        Tenant tenant = processService.getTenantForProcess(taskInstance.getProcessInstance().getTenantId(), userId);

        // verify tenant is null
        if (verifyTenantIsNull(tenant, taskInstance)) {
            processService.changeTaskState(ExecutionStatus.FAILURE,
                    taskInstance.getStartTime(),
                    taskInstance.getHost(),
                    null,
                    null,
                    taskInstance.getId());
            return null;
        }
        // set queue for process instance, user-specified queue takes precedence over tenant queue
        String userQueue = processService.queryUserQueueByProcessInstanceId(taskInstance.getProcessInstanceId());
        taskInstance.getProcessInstance().setQueue(StringUtils.isEmpty(userQueue) ? tenant.getQueue() : userQueue);
        taskInstance.getProcessInstance().setTenantCode(tenant.getTenantCode());

        return TaskExecutionContextBuilder.get()
                .buildTaskInstanceRelatedInfo(taskInstance)
                .buildProcessInstanceRelatedInfo(taskInstance.getProcessInstance())
                .buildProcessDefinitionRelatedInfo(taskInstance.getProcessDefine())
                .create();
    }


    /**
     *  whehter tenant is null
     * @param tenant tenant
     * @param taskInstance taskInstance
     * @return result
     */
    private boolean verifyTenantIsNull(Tenant tenant, TaskInstance taskInstance) {
        if(tenant == null){
            logger.error("tenant not exists,process instance id : {},task instance id : {}",
                    taskInstance.getProcessInstance().getId(),
                    taskInstance.getId());
            return true;
        }
        return false;
    }

    /**
     * get execute local path
     *
     * @return execute local path
     */
    private String getExecLocalPath(TaskInstance taskInstance){
        return FileUtils.getProcessExecDir(taskInstance.getProcessDefine().getProjectId(),
                taskInstance.getProcessDefine().getId(),
                taskInstance.getProcessInstance().getId(),
                taskInstance.getId());
    }

    /**
     * submit master base task exec thread
     * @return TaskInstance
     */
    protected TaskInstance submit(){
        Integer commitRetryTimes = masterConfig.getMasterTaskCommitRetryTimes();
        Integer commitRetryInterval = masterConfig.getMasterTaskCommitInterval();

        int retryTimes = 1;
        boolean submitDB = false;
        boolean submitQueue = false;
        TaskInstance task = null;
        while (retryTimes <= commitRetryTimes){
            try {
                if(!submitDB){
                    // submit task to db
                    task = processService.submitTask(taskInstance, processInstance);
                    if(task != null && task.getId() != 0){
                        submitDB = true;
                    }
                }
                if(submitDB && !submitQueue){
                    // submit task to queue
                    dispatch(task);
                    submitQueue = true;
                }
                if(submitDB && submitQueue){
                    return task;
                }
                if(!submitDB){
                    logger.error("task commit to db failed , taskId {} has already retry {} times, please check the database", taskInstance.getId(), retryTimes);
                }else if(!submitQueue){
                    logger.error("task commit to queue failed , taskId {} has already retry {} times, please check the queue", taskInstance.getId(), retryTimes);
                }
                Thread.sleep(commitRetryInterval);
            } catch (Exception e) {
                logger.error("task commit to mysql and queue failed",e);
            }
            retryTimes += 1;
        }
        return task;
    }

    /**
     * submit wait complete
     * @return true
     */
    protected Boolean submitWaitComplete(){
        return true;
    }

    /**
     * call
     * @return boolean
     * @throws Exception exception
     */
    @Override
    public Boolean call() throws Exception {
        return submitWaitComplete();
    }

}<|MERGE_RESOLUTION|>--- conflicted
+++ resolved
@@ -134,7 +134,6 @@
         this.cancel = true;
     }
 
-<<<<<<< HEAD
     /**
      * dispatch task to worker
      * @param taskInstance
@@ -142,15 +141,6 @@
     public void dispatch(TaskInstance taskInstance){
         TaskExecutionContext context = getTaskExecutionContext(taskInstance);
         ExecutionContext executionContext = new ExecutionContext(context, ExecutorType.WORKER);
-=======
-
-    // TODO send task to worker
-    public void sendToWorker(TaskInstance taskInstance){
-        final Address address = new Address("127.0.0.1", 12346);
-
-        ExecuteTaskRequestCommand taskRequestCommand = new ExecuteTaskRequestCommand(
-                FastJsonSerializer.serializeToString(getTaskExecutionContext(taskInstance)));
->>>>>>> d70f824c
         try {
             dispatcher.dispatch(executionContext);
         } catch (ExecuteException e) {
