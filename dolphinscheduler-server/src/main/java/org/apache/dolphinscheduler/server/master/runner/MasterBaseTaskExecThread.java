--- conflicted
+++ resolved
@@ -14,6 +14,7 @@
  * See the License for the specific language governing permissions and
  * limitations under the License.
  */
+
 package org.apache.dolphinscheduler.server.master.runner;
 
 import org.apache.dolphinscheduler.common.enums.ExecutionStatus;
@@ -33,18 +34,11 @@
 import org.apache.dolphinscheduler.service.queue.TaskPriorityQueue;
 import org.apache.dolphinscheduler.service.queue.TaskPriorityQueueImpl;
 
-<<<<<<< HEAD
 import java.util.Date;
 import java.util.concurrent.Callable;
 
-=======
->>>>>>> 690e4eae
 import org.slf4j.Logger;
 import org.slf4j.LoggerFactory;
-
-import java.util.Date;
-import java.util.concurrent.Callable;
-
 
 /**
  * master task exec base class
@@ -131,11 +125,7 @@
         TaskNode taskNode = JSONUtils.parseObject(taskJson, TaskNode.class);
         taskTimeoutParameter = taskNode.getTaskTimeoutParameter();
 
-<<<<<<< HEAD
-        if (taskTimeoutParameter.getEnable()) {
-=======
         if(taskTimeoutParameter.getEnable()){
->>>>>>> 690e4eae
             checkTimeoutFlag = true;
         }
     }
@@ -158,6 +148,7 @@
 
     /**
      * submit master base task exec thread
+     *
      * @return TaskInstance
      */
     protected TaskInstance submit() {
@@ -200,18 +191,14 @@
 
     /**
      * dispatcht task
+     *
      * @param taskInstance taskInstance
      * @return whether submit task success
      */
     public Boolean dispatchTask(TaskInstance taskInstance) {
 
-<<<<<<< HEAD
         try {
             if (taskInstance.isConditionsTask()
-=======
-        try{
-            if(taskInstance.isConditionsTask()
->>>>>>> 690e4eae
                     || taskInstance.isDependTask()
                     || taskInstance.isSubProcess()) {
                 return true;
@@ -237,11 +224,7 @@
                     taskInstance.getId(),
                     org.apache.dolphinscheduler.common.Constants.DEFAULT_WORKER_GROUP);
             taskUpdateQueue.put(taskPriority);
-<<<<<<< HEAD
-            logger.info(String.format("master submit success, task : %s", taskInstance.getName()));
-=======
             logger.info(String.format("master submit success, task : %s", taskInstance.getName()) );
->>>>>>> 690e4eae
             return true;
         } catch (Exception e) {
             logger.error("submit task  Exception: ", e);
@@ -271,6 +254,7 @@
 
     /**
      * submit wait complete
+     *
      * @return true
      */
     protected Boolean submitWaitComplete() {
@@ -279,6 +263,7 @@
 
     /**
      * call
+     *
      * @return boolean
      * @throws Exception exception
      */
@@ -290,43 +275,27 @@
 
     /**
      * alert time out
-<<<<<<< HEAD
-     */
-    protected boolean alertTimeout() {
-        if (TaskTimeoutStrategy.FAILED == this.taskTimeoutParameter.getStrategy()) {
-=======
      * @return
      */
     protected boolean alertTimeout(){
         if( TaskTimeoutStrategy.FAILED == this.taskTimeoutParameter.getStrategy()){
->>>>>>> 690e4eae
             return true;
         }
         logger.warn("process id:{} process name:{} task id: {},name:{} execution time out",
                 processInstance.getId(), processInstance.getName(), taskInstance.getId(), taskInstance.getName());
         // send warn mail
         ProcessDefinition processDefine = processService.findProcessDefineById(processInstance.getProcessDefinitionId());
-<<<<<<< HEAD
-        alertDao.sendTaskTimeoutAlert(processInstance.getWarningGroupId(), processInstance.getId(), processInstance.getName(),
-                taskInstance.getId(), taskInstance.getName());
-=======
         alertDao.sendTaskTimeoutAlert(processInstance.getWarningGroupId(),processDefine.getReceivers(),
                 processDefine.getReceiversCc(), processInstance.getId(), processInstance.getName(),
                 taskInstance.getId(),taskInstance.getName());
->>>>>>> 690e4eae
         return true;
     }
 
     /**
      * handle time out for time out strategy warn&&failed
      */
-<<<<<<< HEAD
-    protected void handleTimeoutFailed() {
-        if (TaskTimeoutStrategy.WARN == this.taskTimeoutParameter.getStrategy()) {
-=======
     protected void handleTimeoutFailed(){
         if(TaskTimeoutStrategy.WARN == this.taskTimeoutParameter.getStrategy()){
->>>>>>> 690e4eae
             return;
         }
         logger.info("process id:{} name:{} task id:{} name:{} cancel because of timeout.",
@@ -336,16 +305,10 @@
 
     /**
      * check task remain time valid
-<<<<<<< HEAD
-     */
-    protected boolean checkTaskTimeout() {
-        if (!checkTimeoutFlag || taskInstance.getStartTime() == null) {
-=======
      * @return
      */
     protected boolean checkTaskTimeout(){
         if (!checkTimeoutFlag || taskInstance.getStartTime() == null){
->>>>>>> 690e4eae
             return false;
         }
         long remainTime = getRemainTime(taskTimeoutParameter.getInterval() * 60L);
