/*
 * Licensed to the Apache Software Foundation (ASF) under one or more
 * contributor license agreements.  See the NOTICE file distributed with
 * this work for additional information regarding copyright ownership.
 * The ASF licenses this file to You under the Apache License, Version 2.0
 * (the "License"); you may not use this file except in compliance with
 * the License.  You may obtain a copy of the License at
 *
 *    http://www.apache.org/licenses/LICENSE-2.0
 *
 * Unless required by applicable law or agreed to in writing, software
 * distributed under the License is distributed on an "AS IS" BASIS,
 * WITHOUT WARRANTIES OR CONDITIONS OF ANY KIND, either express or implied.
 * See the License for the specific language governing permissions and
 * limitations under the License.
 */
package org.apache.dolphinscheduler.server.master.runner;

import org.apache.dolphinscheduler.common.enums.ExecutionStatus;
<<<<<<< HEAD
import org.apache.dolphinscheduler.common.utils.FileUtils;
import org.apache.dolphinscheduler.common.utils.StringUtils;
=======
>>>>>>> 63b76d71
import org.apache.dolphinscheduler.dao.AlertDao;
import org.apache.dolphinscheduler.dao.entity.ProcessInstance;
import org.apache.dolphinscheduler.dao.entity.TaskInstance;
import org.apache.dolphinscheduler.dao.entity.Tenant;
import org.apache.dolphinscheduler.dao.utils.BeanContext;
import org.apache.dolphinscheduler.remote.NettyRemotingClient;
import org.apache.dolphinscheduler.remote.command.Command;
import org.apache.dolphinscheduler.remote.command.ExecuteTaskAckCommand;
import org.apache.dolphinscheduler.remote.command.ExecuteTaskRequestCommand;
<<<<<<< HEAD
import org.apache.dolphinscheduler.remote.command.TaskInfo;
=======
>>>>>>> 63b76d71
import org.apache.dolphinscheduler.remote.config.NettyClientConfig;
import org.apache.dolphinscheduler.remote.exceptions.RemotingException;
import org.apache.dolphinscheduler.remote.utils.Address;
import org.apache.dolphinscheduler.remote.utils.FastJsonSerializer;
import org.apache.dolphinscheduler.server.master.config.MasterConfig;
import org.apache.dolphinscheduler.service.bean.SpringApplicationContext;
import org.apache.dolphinscheduler.service.process.ProcessService;
import org.apache.dolphinscheduler.service.queue.ITaskQueue;
import org.apache.dolphinscheduler.service.queue.TaskQueueFactory;
import org.slf4j.Logger;
import org.slf4j.LoggerFactory;

import java.util.concurrent.Callable;

/**
 * master task exec base class
 */
public class MasterBaseTaskExecThread implements Callable<Boolean> {

    /**
     * logger of MasterBaseTaskExecThread
     */
    private static final Logger logger = LoggerFactory.getLogger(MasterBaseTaskExecThread.class);

    /**
     * process service
     */
    protected ProcessService processService;

    /**
     * alert database access
     */
    protected AlertDao alertDao;

    /**
     * process instance
     */
    protected ProcessInstance processInstance;

    /**
     * task instance
     */
    protected TaskInstance taskInstance;

    /**
     * task queue
     */
    protected ITaskQueue taskQueue;

    /**
     * whether need cancel
     */
    protected boolean cancel;

    /**
     * master config
     */
    private MasterConfig masterConfig;


    /**
     *  netty remoting client
     */
    private static final NettyRemotingClient nettyRemotingClient = new NettyRemotingClient(new NettyClientConfig());

    /**
     * constructor of MasterBaseTaskExecThread
     * @param taskInstance      task instance
     * @param processInstance   process instance
     */
    public MasterBaseTaskExecThread(TaskInstance taskInstance, ProcessInstance processInstance){
        this.processService = BeanContext.getBean(ProcessService.class);
        this.alertDao = BeanContext.getBean(AlertDao.class);
        this.processInstance = processInstance;
        this.taskQueue = TaskQueueFactory.getTaskQueueInstance();
        this.cancel = false;
        this.taskInstance = taskInstance;
        this.masterConfig = SpringApplicationContext.getBean(MasterConfig.class);
    }

    /**
     * get task instance
     * @return TaskInstance
     */
    public TaskInstance getTaskInstance(){
        return this.taskInstance;
    }

    /**
     * kill master base task exec thread
     */
    public void kill(){
        this.cancel = true;
    }


    // TODO send task to worker
    public void sendToWorker(TaskInstance taskInstance){
        final Address address = new Address("127.0.0.1", 12346);
<<<<<<< HEAD

        /**
         *  set taskInstance relation
         */
        TaskInstance destTaskInstance = setTaskInstanceRelation(taskInstance);

        ExecuteTaskRequestCommand taskRequestCommand = new ExecuteTaskRequestCommand(
                FastJsonSerializer.serializeToString(convertToTaskInfo(destTaskInstance)));
        try {
            Command responseCommand = nettyRemotingClient.sendSync(address,
                    taskRequestCommand.convert2Command(), Integer.MAX_VALUE);

            ExecuteTaskAckCommand taskAckCommand = FastJsonSerializer.deserialize(
                    responseCommand.getBody(), ExecuteTaskAckCommand.class);

            logger.info("taskAckCommand : {}",taskAckCommand);

=======
        ExecuteTaskRequestCommand taskRequestCommand = new ExecuteTaskRequestCommand(FastJsonSerializer.serializeToString(taskInstance));
        try {
            Command responseCommand = nettyRemotingClient.sendSync(address, taskRequestCommand.convert2Command(), Integer.MAX_VALUE);
            ExecuteTaskAckCommand taskAckCommand = FastJsonSerializer.deserialize(responseCommand.getBody(), ExecuteTaskAckCommand.class);
            logger.info("taskAckCommand : {}",taskAckCommand);
>>>>>>> 63b76d71
            processService.changeTaskState(ExecutionStatus.of(taskAckCommand.getStatus()),
                    taskAckCommand.getStartTime(),
                    taskAckCommand.getHost(),
                    taskAckCommand.getExecutePath(),
                    taskAckCommand.getLogPath(),
                    taskInstance.getId());

        } catch (InterruptedException | RemotingException ex) {
            logger.error(String.format("send command to : %s error", address), ex);
        }
    }


    /**
     *  set task instance relation
     *
     * @param taskInstance taskInstance
     */
    private TaskInstance setTaskInstanceRelation(TaskInstance taskInstance){
        taskInstance = processService.getTaskInstanceDetailByTaskId(taskInstance.getId());

        int userId = taskInstance.getProcessDefine() == null ? 0 : taskInstance.getProcessDefine().getUserId();
        Tenant tenant = processService.getTenantForProcess(taskInstance.getProcessInstance().getTenantId(), userId);
        // verify tenant is null
        if (verifyTenantIsNull(tenant, taskInstance)) {
            processService.changeTaskState(ExecutionStatus.FAILURE, taskInstance.getStartTime(), taskInstance.getHost(), null, null, taskInstance.getId());
            return null;
        }
        // set queue for process instance, user-specified queue takes precedence over tenant queue
        String userQueue = processService.queryUserQueueByProcessInstanceId(taskInstance.getProcessInstanceId());
        taskInstance.getProcessInstance().setQueue(StringUtils.isEmpty(userQueue) ? tenant.getQueue() : userQueue);
        taskInstance.getProcessInstance().setTenantCode(tenant.getTenantCode());

        return taskInstance;
    }


    /**
     *  whehter tenant is null
     * @param tenant tenant
     * @param taskInstance taskInstance
     * @return result
     */
    private boolean verifyTenantIsNull(Tenant tenant, TaskInstance taskInstance) {
        if(tenant == null){
            logger.error("tenant not exists,process instance id : {},task instance id : {}",
                    taskInstance.getProcessInstance().getId(),
                    taskInstance.getId());
            return true;
        }
        return false;
    }


    /**
     * taskInstance convert to taskInfo
     *
     * @param taskInstance taskInstance
     * @return taskInfo
     */
    private TaskInfo convertToTaskInfo(TaskInstance taskInstance){
        TaskInfo taskInfo = new TaskInfo();
        taskInfo.setTaskId(taskInstance.getId());
        taskInfo.setTaskName(taskInstance.getName());
        taskInfo.setStartTime(taskInstance.getStartTime());
        taskInfo.setTaskType(taskInstance.getTaskType());
        taskInfo.setExecutePath(getExecLocalPath(taskInstance));
        taskInfo.setTaskJson(taskInstance.getTaskJson());
        taskInfo.setProcessInstanceId(taskInstance.getProcessInstance().getId());
        taskInfo.setScheduleTime(taskInstance.getProcessInstance().getScheduleTime());
        taskInfo.setGlobalParams(taskInstance.getProcessInstance().getGlobalParams());
        taskInfo.setExecutorId(taskInstance.getProcessInstance().getExecutorId());
        taskInfo.setCmdTypeIfComplement(taskInstance.getProcessInstance().getCmdTypeIfComplement().getCode());
        taskInfo.setTenantCode(taskInstance.getProcessInstance().getTenantCode());
        taskInfo.setQueue(taskInstance.getProcessInstance().getQueue());
        taskInfo.setProcessDefineId(taskInstance.getProcessDefine().getId());
        taskInfo.setProjectId(taskInstance.getProcessDefine().getProjectId());

        return taskInfo;
    }


    /**
     * get execute local path
     *
     * @return execute local path
     */
    private String getExecLocalPath(TaskInstance taskInstance){
        return FileUtils.getProcessExecDir(taskInstance.getProcessDefine().getProjectId(),
                taskInstance.getProcessDefine().getId(),
                taskInstance.getProcessInstance().getId(),
                taskInstance.getId());
    }

    /**
     * submit master base task exec thread
     * @return TaskInstance
     */
    protected TaskInstance submit(){
        Integer commitRetryTimes = masterConfig.getMasterTaskCommitRetryTimes();
        Integer commitRetryInterval = masterConfig.getMasterTaskCommitInterval();

        int retryTimes = 1;
        boolean submitDB = false;
        boolean submitQueue = false;
        TaskInstance task = null;
        while (retryTimes <= commitRetryTimes){
            try {
                if(!submitDB){
                    // submit task to db
                    task = processService.submitTask(taskInstance, processInstance);
                    if(task != null && task.getId() != 0){
                        submitDB = true;
                    }
                }
                if(submitDB && !submitQueue){
                    // submit task to queue
                    sendToWorker(task);
                    submitQueue = true;
                }
                if(submitDB && submitQueue){
                    return task;
                }
                if(!submitDB){
                    logger.error("task commit to db failed , taskId {} has already retry {} times, please check the database", taskInstance.getId(), retryTimes);
                }else if(!submitQueue){
                    logger.error("task commit to queue failed , taskId {} has already retry {} times, please check the queue", taskInstance.getId(), retryTimes);
                }
                Thread.sleep(commitRetryInterval);
            } catch (Exception e) {
                logger.error("task commit to mysql and queue failed",e);
            }
            retryTimes += 1;
        }
        return task;
    }

    /**
     * submit wait complete
     * @return true
     */
    protected Boolean submitWaitComplete(){
        return true;
    }

    /**
     * call
     * @return boolean
     * @throws Exception exception
     */
    @Override
    public Boolean call() throws Exception {
        return submitWaitComplete();
    }

}<|MERGE_RESOLUTION|>--- conflicted
+++ resolved
@@ -17,11 +17,8 @@
 package org.apache.dolphinscheduler.server.master.runner;
 
 import org.apache.dolphinscheduler.common.enums.ExecutionStatus;
-<<<<<<< HEAD
 import org.apache.dolphinscheduler.common.utils.FileUtils;
 import org.apache.dolphinscheduler.common.utils.StringUtils;
-=======
->>>>>>> 63b76d71
 import org.apache.dolphinscheduler.dao.AlertDao;
 import org.apache.dolphinscheduler.dao.entity.ProcessInstance;
 import org.apache.dolphinscheduler.dao.entity.TaskInstance;
@@ -31,10 +28,7 @@
 import org.apache.dolphinscheduler.remote.command.Command;
 import org.apache.dolphinscheduler.remote.command.ExecuteTaskAckCommand;
 import org.apache.dolphinscheduler.remote.command.ExecuteTaskRequestCommand;
-<<<<<<< HEAD
 import org.apache.dolphinscheduler.remote.command.TaskInfo;
-=======
->>>>>>> 63b76d71
 import org.apache.dolphinscheduler.remote.config.NettyClientConfig;
 import org.apache.dolphinscheduler.remote.exceptions.RemotingException;
 import org.apache.dolphinscheduler.remote.utils.Address;
@@ -134,8 +128,6 @@
     // TODO send task to worker
     public void sendToWorker(TaskInstance taskInstance){
         final Address address = new Address("127.0.0.1", 12346);
-<<<<<<< HEAD
-
         /**
          *  set taskInstance relation
          */
@@ -151,14 +143,6 @@
                     responseCommand.getBody(), ExecuteTaskAckCommand.class);
 
             logger.info("taskAckCommand : {}",taskAckCommand);
-
-=======
-        ExecuteTaskRequestCommand taskRequestCommand = new ExecuteTaskRequestCommand(FastJsonSerializer.serializeToString(taskInstance));
-        try {
-            Command responseCommand = nettyRemotingClient.sendSync(address, taskRequestCommand.convert2Command(), Integer.MAX_VALUE);
-            ExecuteTaskAckCommand taskAckCommand = FastJsonSerializer.deserialize(responseCommand.getBody(), ExecuteTaskAckCommand.class);
-            logger.info("taskAckCommand : {}",taskAckCommand);
->>>>>>> 63b76d71
             processService.changeTaskState(ExecutionStatus.of(taskAckCommand.getStatus()),
                     taskAckCommand.getStartTime(),
                     taskAckCommand.getHost(),
