--- conflicted
+++ resolved
@@ -93,8 +93,6 @@
         }
     }
 
-<<<<<<< HEAD
-=======
     public String heartBeatInfo() {
         double loadAverage = OSUtils.loadAverage();
         double availablePhysicalMemorySize = OSUtils.availablePhysicalMemorySize();
@@ -124,5 +122,4 @@
         return builder.toString();
     }
 
->>>>>>> 93ef1236
 }