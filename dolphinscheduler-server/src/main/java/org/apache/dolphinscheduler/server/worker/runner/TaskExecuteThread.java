--- conflicted
+++ resolved
@@ -144,10 +144,6 @@
             // task result process
             task.after();
 
-<<<<<<< HEAD
-
-=======
->>>>>>> 1ce2dd2e
             responseCommand.setStatus(task.getExitStatus().getCode());
             responseCommand.setEndTime(new Date());
             logger.info("task instance id : {},task final status : {}", taskExecutionContext.getTaskInstanceId(), task.getExitStatus());
