--- conflicted
+++ resolved
@@ -32,10 +32,7 @@
 import org.apache.dolphinscheduler.common.utils.OSUtils;
 import org.apache.dolphinscheduler.common.utils.RetryerUtils;
 import org.apache.dolphinscheduler.dao.entity.TaskInstance;
-<<<<<<< HEAD
 import org.apache.dolphinscheduler.dao.mapper.TaskInstanceMapper;
-=======
->>>>>>> 552fd178
 import org.apache.dolphinscheduler.remote.command.Command;
 import org.apache.dolphinscheduler.remote.command.TaskExecuteAckCommand;
 import org.apache.dolphinscheduler.remote.command.TaskExecuteResponseCommand;
@@ -46,10 +43,7 @@
 import org.apache.dolphinscheduler.server.worker.processor.TaskCallbackService;
 import org.apache.dolphinscheduler.service.alert.AlertClientService;
 import org.apache.dolphinscheduler.service.bean.SpringApplicationContext;
-<<<<<<< HEAD
-=======
 import org.apache.dolphinscheduler.service.process.ProcessService;
->>>>>>> 552fd178
 import org.apache.dolphinscheduler.spi.exception.PluginNotFoundException;
 import org.apache.dolphinscheduler.spi.task.AbstractTask;
 import org.apache.dolphinscheduler.spi.task.TaskAlertInfo;
@@ -120,15 +114,14 @@
     private TaskPluginManager taskPluginManager;
 
     /**
-<<<<<<< HEAD
+     * process database access
+     */
+    protected ProcessService processService;
+
+    /**
      * task instance service
      */
     private static TaskInstanceMapper taskInstanceMapper;
-=======
-     * process database access
-     */
-    protected ProcessService processService;
->>>>>>> 552fd178
 
     /**
      * constructor
