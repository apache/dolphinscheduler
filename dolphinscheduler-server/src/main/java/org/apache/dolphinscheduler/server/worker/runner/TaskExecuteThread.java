--- conflicted
+++ resolved
@@ -157,10 +157,7 @@
             task = TaskManager.newTask(taskExecutionContext, taskLogger, alertClientService);
             // task init
             task.init();
-<<<<<<< HEAD
-=======
             preBuildBusinessParams();
->>>>>>> 93ef1236
             //init varPool
             task.getParameters().setVarPool(taskExecutionContext.getVarPool());
             // task handle
