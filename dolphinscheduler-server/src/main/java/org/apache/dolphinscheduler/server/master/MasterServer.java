/*
 * Licensed to the Apache Software Foundation (ASF) under one or more
 * contributor license agreements.  See the NOTICE file distributed with
 * this work for additional information regarding copyright ownership.
 * The ASF licenses this file to You under the Apache License, Version 2.0
 * (the "License"); you may not use this file except in compliance with
 * the License.  You may obtain a copy of the License at
 *
 *    http://www.apache.org/licenses/LICENSE-2.0
 *
 * Unless required by applicable law or agreed to in writing, software
 * distributed under the License is distributed on an "AS IS" BASIS,
 * WITHOUT WARRANTIES OR CONDITIONS OF ANY KIND, either express or implied.
 * See the License for the specific language governing permissions and
 * limitations under the License.
 */

package org.apache.dolphinscheduler.server.master;

import org.apache.dolphinscheduler.common.Constants;
import org.apache.dolphinscheduler.common.IStoppable;
import org.apache.dolphinscheduler.common.thread.Stopper;
import org.apache.dolphinscheduler.remote.NettyRemotingServer;
import org.apache.dolphinscheduler.remote.command.CommandType;
import org.apache.dolphinscheduler.remote.config.NettyServerConfig;
import org.apache.dolphinscheduler.server.master.config.MasterConfig;
import org.apache.dolphinscheduler.server.master.processor.CacheProcessor;
import org.apache.dolphinscheduler.server.master.processor.StateEventProcessor;
import org.apache.dolphinscheduler.server.master.processor.TaskAckProcessor;
import org.apache.dolphinscheduler.server.master.processor.TaskEventProcessor;
import org.apache.dolphinscheduler.server.master.processor.TaskKillResponseProcessor;
import org.apache.dolphinscheduler.server.master.processor.TaskResponseProcessor;
import org.apache.dolphinscheduler.server.master.registry.MasterRegistryClient;
import org.apache.dolphinscheduler.server.master.runner.EventExecuteService;
import org.apache.dolphinscheduler.server.master.runner.MasterSchedulerService;
import org.apache.dolphinscheduler.service.bean.SpringApplicationContext;

import javax.annotation.PostConstruct;

import org.slf4j.Logger;
import org.slf4j.LoggerFactory;
import org.springframework.beans.factory.annotation.Autowired;
import org.springframework.boot.builder.SpringApplicationBuilder;
import org.springframework.cache.annotation.EnableCaching;
import org.springframework.context.annotation.ComponentScan;
import org.springframework.context.annotation.FilterType;
import org.springframework.transaction.annotation.EnableTransactionManagement;

@ComponentScan(value = "org.apache.dolphinscheduler", excludeFilters = {
    @ComponentScan.Filter(type = FilterType.REGEX, pattern = {
        "org.apache.dolphinscheduler.server.worker.*",
        "org.apache.dolphinscheduler.server.monitor.*",
        "org.apache.dolphinscheduler.server.log.*",
        "org.apache.dolphinscheduler.alert.*"
    })
})
@EnableTransactionManagement
@EnableCaching
public class MasterServer implements IStoppable {
    private static final Logger logger = LoggerFactory.getLogger(MasterServer.class);

    @Autowired
    private MasterConfig masterConfig;

    @Autowired
    private SpringApplicationContext springApplicationContext;

    private NettyRemotingServer nettyRemotingServer;

    @Autowired
    private MasterRegistryClient masterRegistryClient;

    @Autowired
    private MasterSchedulerService masterSchedulerService;

    @Autowired
    private EventExecuteService eventExecuteService;

    public static void main(String[] args) {
        Thread.currentThread().setName(Constants.THREAD_NAME_MASTER_SERVER);
        new SpringApplicationBuilder(MasterServer.class)
            .profiles("master")
            .run(args);
    }

    /**
     * run master server
     */
    @PostConstruct
    public void run() {
        // init remoting server
        NettyServerConfig serverConfig = new NettyServerConfig();
        serverConfig.setListenPort(masterConfig.getListenPort());
        this.nettyRemotingServer = new NettyRemotingServer(serverConfig);
        this.nettyRemotingServer.registerProcessor(CommandType.TASK_EXECUTE_RESPONSE, new TaskResponseProcessor());
        this.nettyRemotingServer.registerProcessor(CommandType.TASK_EXECUTE_ACK, new TaskAckProcessor());
        this.nettyRemotingServer.registerProcessor(CommandType.TASK_KILL_RESPONSE, new TaskKillResponseProcessor());
        this.nettyRemotingServer.registerProcessor(CommandType.STATE_EVENT_REQUEST, new StateEventProcessor());
<<<<<<< HEAD
        this.nettyRemotingServer.registerProcessor(CommandType.TASK_FORCE_STATE_EVENT_REQUEST, new TaskEventProcessor());
        this.nettyRemotingServer.registerProcessor(CommandType.TASK_WAKEUP_EVENT_REQUEST, new TaskEventProcessor());
=======
        this.nettyRemotingServer.registerProcessor(CommandType.CACHE_EXPIRE, new CacheProcessor());
>>>>>>> 100a9ba3
        this.nettyRemotingServer.start();

        // self tolerant
        this.masterRegistryClient.init();
        this.masterRegistryClient.start();
        this.masterRegistryClient.setRegistryStoppable(this);

        this.eventExecuteService.init();
        this.eventExecuteService.start();
        this.masterSchedulerService.init();
        this.masterSchedulerService.start();

        Runtime.getRuntime().addShutdownHook(new Thread(() -> {
            if (Stopper.isRunning()) {
                close("shutdownHook");
            }
        }));
    }

    /**
     * gracefully close
     *
     * @param cause close cause
     */
    public void close(String cause) {

        try {
            // execute only once
            if (Stopper.isStopped()) {
                return;
            }

            logger.info("master server is stopping ..., cause : {}", cause);

            // set stop signal is true
            Stopper.stop();

            try {
                // thread sleep 3 seconds for thread quietly stop
                Thread.sleep(3000L);
            } catch (Exception e) {
                logger.warn("thread sleep exception ", e);
            }
            // close
            this.masterSchedulerService.close();
            this.nettyRemotingServer.close();
            this.masterRegistryClient.closeRegistry();
            // close spring Context and will invoke method with @PreDestroy annotation to destory beans. like ServerNodeManager,HostManager,TaskResponseService,CuratorZookeeperClient,etc
            springApplicationContext.close();
        } catch (Exception e) {
            logger.error("master server stop exception ", e);
        }
    }

    @Override
    public void stop(String cause) {
        close(cause);
    }
}<|MERGE_RESOLUTION|>--- conflicted
+++ resolved
@@ -96,12 +96,9 @@
         this.nettyRemotingServer.registerProcessor(CommandType.TASK_EXECUTE_ACK, new TaskAckProcessor());
         this.nettyRemotingServer.registerProcessor(CommandType.TASK_KILL_RESPONSE, new TaskKillResponseProcessor());
         this.nettyRemotingServer.registerProcessor(CommandType.STATE_EVENT_REQUEST, new StateEventProcessor());
-<<<<<<< HEAD
         this.nettyRemotingServer.registerProcessor(CommandType.TASK_FORCE_STATE_EVENT_REQUEST, new TaskEventProcessor());
         this.nettyRemotingServer.registerProcessor(CommandType.TASK_WAKEUP_EVENT_REQUEST, new TaskEventProcessor());
-=======
         this.nettyRemotingServer.registerProcessor(CommandType.CACHE_EXPIRE, new CacheProcessor());
->>>>>>> 100a9ba3
         this.nettyRemotingServer.start();
 
         // self tolerant
