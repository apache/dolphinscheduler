--- conflicted
+++ resolved
@@ -103,7 +103,7 @@
      */
     @PostConstruct
     public void run(){
-<<<<<<< HEAD
+
         try {
             //init remoting server
             NettyServerConfig serverConfig = new NettyServerConfig();
@@ -124,17 +124,7 @@
             logger.error(e.getMessage(),e);
             throw new RuntimeException(e);
         }
-=======
-
-        //init remoting server
-        NettyServerConfig serverConfig = new NettyServerConfig();
-        serverConfig.setListenPort(masterConfig.getListenPort());
-        this.nettyRemotingServer = new NettyRemotingServer(serverConfig);
-        this.nettyRemotingServer.registerProcessor(CommandType.TASK_EXECUTE_RESPONSE, new TaskResponseProcessor());
-        this.nettyRemotingServer.registerProcessor(CommandType.TASK_EXECUTE_ACK, new TaskAckProcessor());
-        this.nettyRemotingServer.registerProcessor(CommandType.TASK_KILL_RESPONSE, new TaskKillResponseProcessor());
-        this.nettyRemotingServer.start();
->>>>>>> c7fb3ec1
+
 
         // self tolerant
         this.zkMasterClient.start();
