/*
 * Licensed to the Apache Software Foundation (ASF) under one or more
 * contributor license agreements.  See the NOTICE file distributed with
 * this work for additional information regarding copyright ownership.
 * The ASF licenses this file to You under the Apache License, Version 2.0
 * (the "License"); you may not use this file except in compliance with
 * the License.  You may obtain a copy of the License at
 *
 *    http://www.apache.org/licenses/LICENSE-2.0
 *
 * Unless required by applicable law or agreed to in writing, software
 * distributed under the License is distributed on an "AS IS" BASIS,
 * WITHOUT WARRANTIES OR CONDITIONS OF ANY KIND, either express or implied.
 * See the License for the specific language governing permissions and
 * limitations under the License.
 */
package org.apache.dolphinscheduler.server.worker.task.sql;

import com.alibaba.fastjson.JSONArray;
import com.alibaba.fastjson.JSONObject;
import com.alibaba.fastjson.serializer.SerializerFeature;
import org.apache.commons.lang.ArrayUtils;
import org.apache.commons.lang.StringUtils;
<<<<<<< HEAD
import org.apache.dolphinscheduler.alert.utils.MailUtils;
import org.apache.dolphinscheduler.common.Constants;
import org.apache.dolphinscheduler.common.enums.AuthorizationType;
import org.apache.dolphinscheduler.common.enums.ShowType;
import org.apache.dolphinscheduler.common.enums.TaskTimeoutStrategy;
import org.apache.dolphinscheduler.common.enums.UdfType;
=======
import org.apache.commons.lang3.ArrayUtils;
import org.apache.commons.lang3.EnumUtils;
import org.apache.dolphinscheduler.alert.utils.MailUtils;
import org.apache.dolphinscheduler.common.Constants;
import org.apache.dolphinscheduler.common.enums.*;
import org.apache.dolphinscheduler.common.job.db.BaseDataSource;
import org.apache.dolphinscheduler.common.job.db.DataSourceFactory;
>>>>>>> e341dcdc
import org.apache.dolphinscheduler.common.process.Property;
import org.apache.dolphinscheduler.common.task.AbstractParameters;
import org.apache.dolphinscheduler.common.task.sql.SqlBinds;
import org.apache.dolphinscheduler.common.task.sql.SqlParameters;
import org.apache.dolphinscheduler.common.task.sql.SqlType;
import org.apache.dolphinscheduler.common.utils.*;
import org.apache.dolphinscheduler.dao.AlertDao;
import org.apache.dolphinscheduler.dao.datasource.BaseDataSource;
import org.apache.dolphinscheduler.dao.datasource.DataSourceFactory;
import org.apache.dolphinscheduler.dao.entity.DataSource;
import org.apache.dolphinscheduler.dao.entity.ProcessInstance;
import org.apache.dolphinscheduler.dao.entity.UdfFunc;
import org.apache.dolphinscheduler.dao.entity.User;
import org.apache.dolphinscheduler.dao.permission.PermissionCheck;
import org.apache.dolphinscheduler.server.utils.ParamUtils;
import org.apache.dolphinscheduler.server.utils.UDFUtils;
import org.apache.dolphinscheduler.server.worker.task.AbstractTask;
import org.apache.dolphinscheduler.server.worker.task.TaskProps;
import org.apache.dolphinscheduler.service.bean.SpringApplicationContext;
import org.apache.dolphinscheduler.service.permission.PermissionCheck;
import org.apache.dolphinscheduler.service.process.ProcessService;
import org.slf4j.Logger;

import java.sql.*;
import java.util.*;
import java.util.regex.Matcher;
import java.util.regex.Pattern;
import java.util.stream.Collector;
import java.util.stream.Collectors;

import static org.apache.dolphinscheduler.common.Constants.*;
import static org.apache.dolphinscheduler.common.enums.DbType.HIVE;
/**
 * sql task
 */
public class SqlTask extends AbstractTask {

    /**
     *  sql parameters
     */
    private SqlParameters sqlParameters;

    /**
     *  process service
     */
    private ProcessService processService;

    /**
     *  alert dao
     */
    private AlertDao alertDao;

    /**
     * datasource
     */
    private DataSource dataSource;

    /**
     * base datasource
     */
    private BaseDataSource baseDataSource;


    public SqlTask(TaskProps taskProps, Logger logger) {
        super(taskProps, logger);

        logger.info("sql task params {}", taskProps.getTaskParams());
        this.sqlParameters = JSONObject.parseObject(taskProps.getTaskParams(), SqlParameters.class);

        if (!sqlParameters.checkParameters()) {
            throw new RuntimeException("sql task params is not valid");
        }
        this.processService = SpringApplicationContext.getBean(ProcessService.class);
        this.alertDao = SpringApplicationContext.getBean(AlertDao.class);
    }

    @Override
    public void handle() throws Exception {
        // set the name of the current thread
        String threadLoggerInfoName = String.format(Constants.TASK_LOG_INFO_FORMAT, taskProps.getTaskAppId());
        Thread.currentThread().setName(threadLoggerInfoName);
        logger.info("Full sql parameters: {}", sqlParameters);
        logger.info("sql type : {}, datasource : {}, sql : {} , localParams : {},udfs : {},showType : {},connParams : {}",
                sqlParameters.getType(),
                sqlParameters.getDatasource(),
                sqlParameters.getSql(),
                sqlParameters.getLocalParams(),
                sqlParameters.getUdfs(),
                sqlParameters.getShowType(),
                sqlParameters.getConnParams());

        // not set data source
        if (sqlParameters.getDatasource() == 0){
            logger.error("datasource id not exists");
            exitStatusCode = -1;
            return;
        }
<<<<<<< HEAD

        dataSource= processService.findDataSourceById(sqlParameters.getDatasource());
=======
        int dataSourceId = sqlParameters.getDatasource();
        //  process instance
        ProcessInstance processInstance = processDao.findProcessInstanceByTaskId(taskProps.getTaskInstId());
        int userId = processInstance.getExecutorId();
        // check data source permission
        checkDataSourcePermission(userId,dataSourceId);
        dataSource= processDao.findDataSourceById(dataSourceId);
        logger.info("datasource name : {} , type : {} , desc : {}  , user_id : {} , parameter : {}",
                dataSource.getName(),
                dataSource.getType(),
                dataSource.getNote(),
                dataSource.getUserId(),
                dataSource.getConnectionParams());
>>>>>>> e341dcdc

        // data source is null
        if (dataSource == null){
            logger.error("datasource not exists");
            exitStatusCode = -1;
            return;
        }

        logger.info("datasource name : {} , type : {} , desc : {}  , user_id : {} , parameter : {}",
                dataSource.getName(),
                dataSource.getType(),
                dataSource.getNote(),
                dataSource.getUserId(),
                dataSource.getConnectionParams());

        Connection con = null;
        List<String> createFuncs = null;
        try {
            // load class
            DataSourceFactory.loadClass(dataSource.getType());
            // get datasource
            baseDataSource = DataSourceFactory.getDatasource(dataSource.getType(),
                    dataSource.getConnectionParams());

            // ready to execute SQL and parameter entity Map
            SqlBinds mainSqlBinds = getSqlAndSqlParamsMap(sqlParameters.getSql());
            List<SqlBinds> preStatementSqlBinds = Optional.ofNullable(sqlParameters.getPreStatements())
                    .orElse(new ArrayList<>())
                    .stream()
                    .map(this::getSqlAndSqlParamsMap)
                    .collect(Collectors.toList());
            List<SqlBinds> postStatementSqlBinds = Optional.ofNullable(sqlParameters.getPostStatements())
                    .orElse(new ArrayList<>())
                    .stream()
                    .map(this::getSqlAndSqlParamsMap)
                    .collect(Collectors.toList());

            // determine if it is UDF
            boolean udfTypeFlag = EnumUtils.isValidEnum(UdfType.class, sqlParameters.getType())
                    && StringUtils.isNotEmpty(sqlParameters.getUdfs());
            if(udfTypeFlag){
                String[] ids = sqlParameters.getUdfs().split(",");
                int[] idsArray = new int[ids.length];
                for(int i=0;i<ids.length;i++){
                    idsArray[i]=Integer.parseInt(ids[i]);
                }
                // check udf permission
<<<<<<< HEAD
                checkUdfPermission(ArrayUtils.toObject(idsArray));
                List<UdfFunc> udfFuncList = processService.queryUdfFunListByids(idsArray);
                createFuncs = UDFUtils.createFuncs(udfFuncList, taskProps.getTenantCode(), logger);
=======
                checkUdfPermission(userId,ArrayUtils.toObject(idsArray));
                List<UdfFunc> udfFuncList = processDao.queryUdfFunListByids(idsArray);
                // check whether has permission to download udf file
                checkUdfFilePermission(userId,udfFuncList);

                Map<String,UdfFunc> udfFuncMap = new HashMap<String,UdfFunc>();
                for(UdfFunc udfFunc : udfFuncList) {
                    String tenantCode = processDao.queryTenantCodeByResName(udfFunc.getResourceName(), ResourceType.UDF);
                    udfFuncMap.put(tenantCode,udfFunc);
                }


                createFuncs = UDFUtils.createFuncs(udfFuncMap, logger);
>>>>>>> e341dcdc
            }

            // execute sql task
            con = executeFuncAndSql(mainSqlBinds, preStatementSqlBinds, postStatementSqlBinds, createFuncs);
        } catch (Exception e) {
            logger.error(e.getMessage(), e);
            throw e;
        } finally {
            if (con != null) {
                try {
                    con.close();
                } catch (SQLException e) {
                    logger.error(e.getMessage(),e);
                }
            }
        }
    }

    /**
     *  ready to execute SQL and parameter entity Map
     * @return
     */
    private SqlBinds getSqlAndSqlParamsMap(String sql) {
        Map<Integer,Property> sqlParamsMap =  new HashMap<>();
        StringBuilder sqlBuilder = new StringBuilder();

        // find process instance by task id


        Map<String, Property> paramsMap = ParamUtils.convert(taskProps.getUserDefParamsMap(),
                taskProps.getDefinedParams(),
                sqlParameters.getLocalParametersMap(),
                taskProps.getCmdTypeIfComplement(),
                taskProps.getScheduleTime());

        // spell SQL according to the final user-defined variable
        if(paramsMap == null){
            sqlBuilder.append(sql);
            return new SqlBinds(sqlBuilder.toString(), sqlParamsMap);
        }

        if (StringUtils.isNotEmpty(sqlParameters.getTitle())){
            String title = ParameterUtils.convertParameterPlaceholders(sqlParameters.getTitle(),
                    ParamUtils.convert(paramsMap));
            logger.info("SQL title : {}",title);
            sqlParameters.setTitle(title);
        }

        //new add,手动执行，手动补数，自动调度，历史重跑调度日期替换$[yyyy-MM-dd]
        sql = ParameterUtils.replaceScheduleTime(sql, taskProps.getScheduleTime(), paramsMap);

        // special characters need to be escaped, ${} needs to be escaped
        String rgex = "['\"]*\\$\\{(.*?)\\}['\"]*";
        setSqlParamsMap(sql, rgex, sqlParamsMap, paramsMap);

        // replace the ${} of the SQL statement with the Placeholder
        String formatSql = sql.replaceAll(rgex,"?");
        sqlBuilder.append(formatSql);

        // print repalce sql
        printReplacedSql(sql,formatSql,rgex,sqlParamsMap);
        return new SqlBinds(sqlBuilder.toString(), sqlParamsMap);
    }

    @Override
    public AbstractParameters getParameters() {
        return this.sqlParameters;
    }

    /**
     * execute function and sql
     * @param mainSqlBinds          main sql binds
     * @param preStatementsBinds    pre statements binds
     * @param postStatementsBinds   post statements binds
     * @param createFuncs           create functions
     * @return Connection
     */
    public Connection executeFuncAndSql(SqlBinds mainSqlBinds,
                                        List<SqlBinds> preStatementsBinds,
                                        List<SqlBinds> postStatementsBinds,
                                        List<String> createFuncs){
        Connection connection = null;
        try {
            // if upload resource is HDFS and kerberos startup
            CommonUtils.loadKerberosConf();

            // if hive , load connection params if exists
            if (HIVE == dataSource.getType()) {
                Properties paramProp = new Properties();
                paramProp.setProperty(USER, baseDataSource.getUser());
                paramProp.setProperty(PASSWORD, baseDataSource.getPassword());
                Map<String, String> connParamMap = CollectionUtils.stringToMap(sqlParameters.getConnParams(),
                        SEMICOLON,
                        HIVE_CONF);
                paramProp.putAll(connParamMap);

                connection = DriverManager.getConnection(baseDataSource.getJdbcUrl(),
                        paramProp);
            }else{
                connection = DriverManager.getConnection(baseDataSource.getJdbcUrl(),
                        baseDataSource.getUser(),
                        baseDataSource.getPassword());
            }

            // create temp function
            if (CollectionUtils.isNotEmpty(createFuncs)) {
                try (Statement funcStmt = connection.createStatement()) {
                    for (String createFunc : createFuncs) {
                        logger.info("hive create function sql: {}", createFunc);
                        funcStmt.execute(createFunc);
                    }
                }
            }

            for (SqlBinds sqlBind: preStatementsBinds) {
                try (PreparedStatement stmt = prepareStatementAndBind(connection, sqlBind)) {
                    int result = stmt.executeUpdate();
                    logger.info("pre statement execute result: {}, for sql: {}",result,sqlBind.getSql());
                }
            }

            try (PreparedStatement  stmt = prepareStatementAndBind(connection, mainSqlBinds);
                 ResultSet resultSet = stmt.executeQuery()) {
                // decide whether to executeQuery or executeUpdate based on sqlType
                if (sqlParameters.getSqlType() == SqlType.QUERY.ordinal()) {
                    // query statements need to be convert to JsonArray and inserted into Alert to send
                    JSONArray resultJSONArray = new JSONArray();
                    ResultSetMetaData md = resultSet.getMetaData();
                    int num = md.getColumnCount();

                    while (resultSet.next()) {
                        JSONObject mapOfColValues = new JSONObject(true);
                        for (int i = 1; i <= num; i++) {
                            mapOfColValues.put(md.getColumnName(i), resultSet.getObject(i));
                        }
                        resultJSONArray.add(mapOfColValues);
                    }
                    logger.debug("execute sql : {}", JSONObject.toJSONString(resultJSONArray, SerializerFeature.WriteMapNullValue));

                    // if there is a result set
                    if ( !resultJSONArray.isEmpty() ) {
                        if (StringUtils.isNotEmpty(sqlParameters.getTitle())) {
                            sendAttachment(sqlParameters.getTitle(),
                                    JSONObject.toJSONString(resultJSONArray, SerializerFeature.WriteMapNullValue));
                        }else{
                            sendAttachment(taskProps.getNodeName() + " query resultsets ",
                                    JSONObject.toJSONString(resultJSONArray, SerializerFeature.WriteMapNullValue));
                        }
                    }

                    exitStatusCode = 0;

                } else if (sqlParameters.getSqlType() == SqlType.NON_QUERY.ordinal()) {
                    // non query statement
                    stmt.executeUpdate();
                    exitStatusCode = 0;
                }
            }

            for (SqlBinds sqlBind: postStatementsBinds) {
                try (PreparedStatement stmt = prepareStatementAndBind(connection, sqlBind)) {
                    int result = stmt.executeUpdate();
                    logger.info("post statement execute result: {},for sql: {}",result,sqlBind.getSql());
                }
            }
        } catch (Exception e) {
            logger.error(e.getMessage(),e);
            throw new RuntimeException(e.getMessage());
        } finally {
            try { 
                connection.close(); 
            } catch (Exception e) { 
                logger.error(e.getMessage(), e); 
            }
        }
        return connection;
    }

    /**
     * preparedStatement bind
     * @param connection
     * @param sqlBinds
     * @return
     * @throws Exception
     */
    private PreparedStatement prepareStatementAndBind(Connection connection, SqlBinds sqlBinds) throws Exception {
        // is the timeout set
        boolean timeoutFlag = taskProps.getTaskTimeoutStrategy() == TaskTimeoutStrategy.FAILED ||
                taskProps.getTaskTimeoutStrategy() == TaskTimeoutStrategy.WARNFAILED;
        try (PreparedStatement  stmt = connection.prepareStatement(sqlBinds.getSql())) {
            if(timeoutFlag){
                stmt.setQueryTimeout(taskProps.getTaskTimeout());
            }
            Map<Integer, Property> params = sqlBinds.getParamsMap();
            if(params != null) {
                for (Map.Entry<Integer, Property> entry : params.entrySet()) {
                    Property prop = entry.getValue();
                    ParameterUtils.setInParameter(entry.getKey(), stmt, prop.getType(), prop.getValue());
                }
            }
            logger.info("prepare statement replace sql : {} ", stmt);
            return stmt;
        }
    }

    /**
     * send mail as an attachment
     * @param title     title
     * @param content   content
     */
    public void sendAttachment(String title,String content){

        //  process instance
        ProcessInstance instance = processService.findProcessInstanceByTaskId(taskProps.getTaskInstId());

        List<User> users = alertDao.queryUserByAlertGroupId(instance.getWarningGroupId());

        // receiving group list
        List<String> receviersList = new ArrayList<String>();
        for(User user:users){
            receviersList.add(user.getEmail().trim());
        }
        // custom receiver
        String receivers = sqlParameters.getReceivers();
        if (StringUtils.isNotEmpty(receivers)){
            String[] splits = receivers.split(COMMA);
            for (String receiver : splits){
                receviersList.add(receiver.trim());
            }
        }

        // copy list
        List<String> receviersCcList = new ArrayList<String>();
        // Custom Copier
        String receiversCc = sqlParameters.getReceiversCc();
        if (StringUtils.isNotEmpty(receiversCc)){
            String[] splits = receiversCc.split(COMMA);
            for (String receiverCc : splits){
                receviersCcList.add(receiverCc.trim());
            }
        }

        String showTypeName = sqlParameters.getShowType().replace(COMMA,"").trim();
        if(EnumUtils.isValidEnum(ShowType.class,showTypeName)){
            Map<String, Object> mailResult = MailUtils.sendMails(receviersList,
                    receviersCcList, title, content, ShowType.valueOf(showTypeName));
            if(!(Boolean) mailResult.get(STATUS)){
                throw new RuntimeException("send mail failed!");
            }
        }else{
            logger.error("showType: {} is not valid "  ,showTypeName);
            throw new RuntimeException(String.format("showType: %s is not valid ",showTypeName));
        }
    }

    /**
     * regular expressions match the contents between two specified strings
     * @param content           content
     * @param rgex              rgex
     * @param sqlParamsMap      sql params map
     * @param paramsPropsMap    params props map
     */
    public void setSqlParamsMap(String content, String rgex, Map<Integer,Property> sqlParamsMap, Map<String,Property> paramsPropsMap){
        Pattern pattern = Pattern.compile(rgex);
        Matcher m = pattern.matcher(content);
        int index = 1;
        while (m.find()) {

            String paramName = m.group(1);
            Property prop =  paramsPropsMap.get(paramName);

            sqlParamsMap.put(index,prop);
            index ++;
        }
    }

    /**
     * print replace sql
     * @param content       content
     * @param formatSql     format sql
     * @param rgex          rgex
     * @param sqlParamsMap  sql params map
     */
    public void printReplacedSql(String content, String formatSql,String rgex, Map<Integer,Property> sqlParamsMap){
        //parameter print style
        logger.info("after replace sql , preparing : {}" , formatSql);
        StringBuilder logPrint = new StringBuilder("replaced sql , parameters:");
        for(int i=1;i<=sqlParamsMap.size();i++){
            logPrint.append(sqlParamsMap.get(i).getValue()+"("+sqlParamsMap.get(i).getType()+")");
        }
        logger.info("Sql Params are {}", logPrint);
    }

    /**
     * check udf function permission
     * @param udfFunIds    udf functions
     * @return if has download permission return true else false
     */
    private void checkUdfPermission(Integer[] udfFunIds) throws Exception{
        //  process instance
        ProcessInstance processInstance = processService.findProcessInstanceByTaskId(taskProps.getTaskInstId());
        int userId = processInstance.getExecutorId();

        PermissionCheck<Integer> permissionCheckUdf = new PermissionCheck<Integer>(AuthorizationType.UDF, processService,udfFunIds,userId,logger);
        permissionCheckUdf.checkPermission();
    }

    /**
<<<<<<< HEAD
     * check data source permission
     * @param dataSourceId    data source id
     * @return if has download permission return true else false
     */
    private void checkDataSourcePermission(int dataSourceId) throws Exception{
        //  process instance
        ProcessInstance processInstance = processService.findProcessInstanceByTaskId(taskProps.getTaskInstId());
        int userId = processInstance.getExecutorId();

        PermissionCheck<Integer> permissionCheckDataSource = new PermissionCheck<Integer>(AuthorizationType.DATASOURCE, processService,new Integer[]{dataSourceId},userId,logger);
=======
     * check udf file permission
     * @param userId          login user id
     * @param udfFuncList    udf function list
     * @return if has download permission return true else false
     */
    private void checkUdfFilePermission(int userId,List<UdfFunc> udfFuncList) throws Exception{
        Integer[] resourceIds = udfFuncList.stream().map(t -> t.getResourceId()).collect(Collectors.toList()).toArray(new Integer[udfFuncList.size()]);

        PermissionCheck<Integer> permissionCheckUdfFile = new PermissionCheck<Integer>(AuthorizationType.UDF_FILE,processDao,resourceIds,userId,logger);
        permissionCheckUdfFile.checkPermission();
    }

    /**
     * check udf function permission
     * @param userId          login user id
     * @param udfFunIds    udf functions
     * @return if has permission return true else false
     */
    private void checkUdfPermission(int userId,Integer[] udfFunIds) throws Exception{
        PermissionCheck<Integer> permissionCheckUdf = new PermissionCheck<Integer>(AuthorizationType.UDF,processDao,udfFunIds,userId,logger);
        permissionCheckUdf.checkPermission();
    }

    /**
     * check data source permission
     * @param userId          login user id
     * @param dataSourceId    data source id
     * @return if has download permission return true else false
     */
    private void checkDataSourcePermission(int userId,int dataSourceId) throws Exception{
        PermissionCheck<Integer> permissionCheckDataSource = new PermissionCheck<Integer>(AuthorizationType.DATASOURCE,processDao,new Integer[]{dataSourceId},userId,logger);
>>>>>>> e341dcdc
        permissionCheckDataSource.checkPermission();
    }

}<|MERGE_RESOLUTION|>--- conflicted
+++ resolved
@@ -21,22 +21,12 @@
 import com.alibaba.fastjson.serializer.SerializerFeature;
 import org.apache.commons.lang.ArrayUtils;
 import org.apache.commons.lang.StringUtils;
-<<<<<<< HEAD
 import org.apache.dolphinscheduler.alert.utils.MailUtils;
 import org.apache.dolphinscheduler.common.Constants;
 import org.apache.dolphinscheduler.common.enums.AuthorizationType;
 import org.apache.dolphinscheduler.common.enums.ShowType;
 import org.apache.dolphinscheduler.common.enums.TaskTimeoutStrategy;
 import org.apache.dolphinscheduler.common.enums.UdfType;
-=======
-import org.apache.commons.lang3.ArrayUtils;
-import org.apache.commons.lang3.EnumUtils;
-import org.apache.dolphinscheduler.alert.utils.MailUtils;
-import org.apache.dolphinscheduler.common.Constants;
-import org.apache.dolphinscheduler.common.enums.*;
-import org.apache.dolphinscheduler.common.job.db.BaseDataSource;
-import org.apache.dolphinscheduler.common.job.db.DataSourceFactory;
->>>>>>> e341dcdc
 import org.apache.dolphinscheduler.common.process.Property;
 import org.apache.dolphinscheduler.common.task.AbstractParameters;
 import org.apache.dolphinscheduler.common.task.sql.SqlBinds;
@@ -50,7 +40,6 @@
 import org.apache.dolphinscheduler.dao.entity.ProcessInstance;
 import org.apache.dolphinscheduler.dao.entity.UdfFunc;
 import org.apache.dolphinscheduler.dao.entity.User;
-import org.apache.dolphinscheduler.dao.permission.PermissionCheck;
 import org.apache.dolphinscheduler.server.utils.ParamUtils;
 import org.apache.dolphinscheduler.server.utils.UDFUtils;
 import org.apache.dolphinscheduler.server.worker.task.AbstractTask;
@@ -64,7 +53,6 @@
 import java.util.*;
 import java.util.regex.Matcher;
 import java.util.regex.Pattern;
-import java.util.stream.Collector;
 import java.util.stream.Collectors;
 
 import static org.apache.dolphinscheduler.common.Constants.*;
@@ -134,24 +122,8 @@
             exitStatusCode = -1;
             return;
         }
-<<<<<<< HEAD
 
         dataSource= processService.findDataSourceById(sqlParameters.getDatasource());
-=======
-        int dataSourceId = sqlParameters.getDatasource();
-        //  process instance
-        ProcessInstance processInstance = processDao.findProcessInstanceByTaskId(taskProps.getTaskInstId());
-        int userId = processInstance.getExecutorId();
-        // check data source permission
-        checkDataSourcePermission(userId,dataSourceId);
-        dataSource= processDao.findDataSourceById(dataSourceId);
-        logger.info("datasource name : {} , type : {} , desc : {}  , user_id : {} , parameter : {}",
-                dataSource.getName(),
-                dataSource.getType(),
-                dataSource.getNote(),
-                dataSource.getUserId(),
-                dataSource.getConnectionParams());
->>>>>>> e341dcdc
 
         // data source is null
         if (dataSource == null){
@@ -199,25 +171,9 @@
                     idsArray[i]=Integer.parseInt(ids[i]);
                 }
                 // check udf permission
-<<<<<<< HEAD
                 checkUdfPermission(ArrayUtils.toObject(idsArray));
                 List<UdfFunc> udfFuncList = processService.queryUdfFunListByids(idsArray);
                 createFuncs = UDFUtils.createFuncs(udfFuncList, taskProps.getTenantCode(), logger);
-=======
-                checkUdfPermission(userId,ArrayUtils.toObject(idsArray));
-                List<UdfFunc> udfFuncList = processDao.queryUdfFunListByids(idsArray);
-                // check whether has permission to download udf file
-                checkUdfFilePermission(userId,udfFuncList);
-
-                Map<String,UdfFunc> udfFuncMap = new HashMap<String,UdfFunc>();
-                for(UdfFunc udfFunc : udfFuncList) {
-                    String tenantCode = processDao.queryTenantCodeByResName(udfFunc.getResourceName(), ResourceType.UDF);
-                    udfFuncMap.put(tenantCode,udfFunc);
-                }
-
-
-                createFuncs = UDFUtils.createFuncs(udfFuncMap, logger);
->>>>>>> e341dcdc
             }
 
             // execute sql task
@@ -265,10 +221,9 @@
             logger.info("SQL title : {}",title);
             sqlParameters.setTitle(title);
         }
-
-        //new add,手动执行，手动补数，自动调度，历史重跑调度日期替换$[yyyy-MM-dd]
+        //new
+        //replace variable TIME with $[YYYYmmddd...] in sql when history run job and batch complement job
         sql = ParameterUtils.replaceScheduleTime(sql, taskProps.getScheduleTime(), paramsMap);
-
         // special characters need to be escaped, ${} needs to be escaped
         String rgex = "['\"]*\\$\\{(.*?)\\}['\"]*";
         setSqlParamsMap(sql, rgex, sqlParamsMap, paramsMap);
@@ -387,10 +342,10 @@
             logger.error(e.getMessage(),e);
             throw new RuntimeException(e.getMessage());
         } finally {
-            try { 
-                connection.close(); 
-            } catch (Exception e) { 
-                logger.error(e.getMessage(), e); 
+            try {
+                connection.close();
+            } catch (Exception e) {
+                logger.error(e.getMessage(), e);
             }
         }
         return connection;
@@ -526,7 +481,6 @@
     }
 
     /**
-<<<<<<< HEAD
      * check data source permission
      * @param dataSourceId    data source id
      * @return if has download permission return true else false
@@ -537,39 +491,6 @@
         int userId = processInstance.getExecutorId();
 
         PermissionCheck<Integer> permissionCheckDataSource = new PermissionCheck<Integer>(AuthorizationType.DATASOURCE, processService,new Integer[]{dataSourceId},userId,logger);
-=======
-     * check udf file permission
-     * @param userId          login user id
-     * @param udfFuncList    udf function list
-     * @return if has download permission return true else false
-     */
-    private void checkUdfFilePermission(int userId,List<UdfFunc> udfFuncList) throws Exception{
-        Integer[] resourceIds = udfFuncList.stream().map(t -> t.getResourceId()).collect(Collectors.toList()).toArray(new Integer[udfFuncList.size()]);
-
-        PermissionCheck<Integer> permissionCheckUdfFile = new PermissionCheck<Integer>(AuthorizationType.UDF_FILE,processDao,resourceIds,userId,logger);
-        permissionCheckUdfFile.checkPermission();
-    }
-
-    /**
-     * check udf function permission
-     * @param userId          login user id
-     * @param udfFunIds    udf functions
-     * @return if has permission return true else false
-     */
-    private void checkUdfPermission(int userId,Integer[] udfFunIds) throws Exception{
-        PermissionCheck<Integer> permissionCheckUdf = new PermissionCheck<Integer>(AuthorizationType.UDF,processDao,udfFunIds,userId,logger);
-        permissionCheckUdf.checkPermission();
-    }
-
-    /**
-     * check data source permission
-     * @param userId          login user id
-     * @param dataSourceId    data source id
-     * @return if has download permission return true else false
-     */
-    private void checkDataSourcePermission(int userId,int dataSourceId) throws Exception{
-        PermissionCheck<Integer> permissionCheckDataSource = new PermissionCheck<Integer>(AuthorizationType.DATASOURCE,processDao,new Integer[]{dataSourceId},userId,logger);
->>>>>>> e341dcdc
         permissionCheckDataSource.checkPermission();
     }
 
