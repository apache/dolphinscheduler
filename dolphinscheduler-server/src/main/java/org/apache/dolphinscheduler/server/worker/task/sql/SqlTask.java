/*
 * Licensed to the Apache Software Foundation (ASF) under one or more
 * contributor license agreements.  See the NOTICE file distributed with
 * this work for additional information regarding copyright ownership.
 * The ASF licenses this file to You under the Apache License, Version 2.0
 * (the "License"); you may not use this file except in compliance with
 * the License.  You may obtain a copy of the License at
 *
 *    http://www.apache.org/licenses/LICENSE-2.0
 *
 * Unless required by applicable law or agreed to in writing, software
 * distributed under the License is distributed on an "AS IS" BASIS,
 * WITHOUT WARRANTIES OR CONDITIONS OF ANY KIND, either express or implied.
 * See the License for the specific language governing permissions and
 * limitations under the License.
 */
package org.apache.dolphinscheduler.server.worker.task.sql;

import com.fasterxml.jackson.databind.node.ArrayNode;
import com.fasterxml.jackson.databind.node.ObjectNode;
import org.apache.commons.lang.StringUtils;
import org.apache.dolphinscheduler.common.Constants;
import org.apache.dolphinscheduler.common.enums.*;
import org.apache.dolphinscheduler.common.enums.DbType;
import org.apache.dolphinscheduler.common.enums.ShowType;
import org.apache.dolphinscheduler.common.enums.TaskTimeoutStrategy;
import org.apache.dolphinscheduler.common.process.Property;
import org.apache.dolphinscheduler.common.task.AbstractParameters;
import org.apache.dolphinscheduler.common.task.sql.SqlBinds;
import org.apache.dolphinscheduler.common.task.sql.SqlParameters;
import org.apache.dolphinscheduler.common.task.sql.SqlType;
import org.apache.dolphinscheduler.common.utils.*;
import org.apache.dolphinscheduler.dao.AlertDao;
import org.apache.dolphinscheduler.dao.datasource.BaseDataSource;
import org.apache.dolphinscheduler.dao.datasource.DataSourceFactory;
import org.apache.dolphinscheduler.dao.entity.User;
import org.apache.dolphinscheduler.server.entity.SQLTaskExecutionContext;
import org.apache.dolphinscheduler.server.entity.TaskExecutionContext;
import org.apache.dolphinscheduler.server.utils.ParamUtils;
import org.apache.dolphinscheduler.server.utils.UDFUtils;
import org.apache.dolphinscheduler.server.worker.task.AbstractTask;
import org.apache.dolphinscheduler.service.bean.SpringApplicationContext;
import org.slf4j.Logger;

import java.sql.*;
import java.util.*;
import java.util.regex.Matcher;
import java.util.regex.Pattern;
import java.util.stream.Collectors;

import static org.apache.dolphinscheduler.common.Constants.*;
import static org.apache.dolphinscheduler.common.enums.DbType.HIVE;
/**
 * sql task
 */
public class SqlTask extends AbstractTask {

    /**
     *  sql parameters
     */
    private SqlParameters sqlParameters;
    /**
     *  alert dao
     */
    private AlertDao alertDao;
    /**
     * base datasource
     */
    private BaseDataSource baseDataSource;

    /**
     * taskExecutionContext
     */
    private TaskExecutionContext taskExecutionContext;

    /**
     * default query sql limit
     */
    private static final int LIMIT = 10000;

    public SqlTask(TaskExecutionContext taskExecutionContext, Logger logger) {
        super(taskExecutionContext, logger);

        this.taskExecutionContext = taskExecutionContext;

        logger.info("sql task params {}", taskExecutionContext.getTaskParams());
        this.sqlParameters = JSONUtils.parseObject(taskExecutionContext.getTaskParams(), SqlParameters.class);

        if (!sqlParameters.checkParameters()) {
            throw new RuntimeException("sql task params is not valid");
        }

        this.alertDao = SpringApplicationContext.getBean(AlertDao.class);
    }

    @Override
    public void handle() throws Exception {
        // set the name of the current thread
        String threadLoggerInfoName = String.format(Constants.TASK_LOG_INFO_FORMAT, taskExecutionContext.getTaskAppId());
        Thread.currentThread().setName(threadLoggerInfoName);

        logger.info("Full sql parameters: {}", sqlParameters);
        logger.info("sql type : {}, datasource : {}, sql : {} , localParams : {},udfs : {},showType : {},connParams : {}",
                sqlParameters.getType(),
                sqlParameters.getDatasource(),
                sqlParameters.getSql(),
                sqlParameters.getLocalParams(),
                sqlParameters.getUdfs(),
                sqlParameters.getShowType(),
                sqlParameters.getConnParams());
        try {
            SQLTaskExecutionContext sqlTaskExecutionContext = taskExecutionContext.getSqlTaskExecutionContext();
            // load class
            DataSourceFactory.loadClass(DbType.valueOf(sqlParameters.getType()));

            // get datasource
            baseDataSource = DataSourceFactory.getDatasource(DbType.valueOf(sqlParameters.getType()),
                    sqlTaskExecutionContext.getConnectionParams());

            // ready to execute SQL and parameter entity Map
            SqlBinds mainSqlBinds = getSqlAndSqlParamsMap(sqlParameters.getSql());
            List<SqlBinds> preStatementSqlBinds = Optional.ofNullable(sqlParameters.getPreStatements())
                    .orElse(new ArrayList<>())
                    .stream()
                    .map(this::getSqlAndSqlParamsMap)
                    .collect(Collectors.toList());
            List<SqlBinds> postStatementSqlBinds = Optional.ofNullable(sqlParameters.getPostStatements())
                    .orElse(new ArrayList<>())
                    .stream()
                    .map(this::getSqlAndSqlParamsMap)
                    .collect(Collectors.toList());

            List<String> createFuncs = UDFUtils.createFuncs(sqlTaskExecutionContext.getUdfFuncTenantCodeMap(),
                    logger);

            // execute sql task
            executeFuncAndSql(mainSqlBinds, preStatementSqlBinds, postStatementSqlBinds, createFuncs);

            setExitStatusCode(Constants.EXIT_CODE_SUCCESS);

        } catch (Exception e) {
            setExitStatusCode(Constants.EXIT_CODE_FAILURE);
            logger.error("sql task error", e);
            throw e;
        }
    }

    /**
     *  ready to execute SQL and parameter entity Map
     * @return
     */
    private SqlBinds getSqlAndSqlParamsMap(String sql) {
        Map<Integer,Property> sqlParamsMap =  new HashMap<>();
        StringBuilder sqlBuilder = new StringBuilder();

        // find process instance by task id


        Map<String, Property> paramsMap = ParamUtils.convert(ParamUtils.getUserDefParamsMap(taskExecutionContext.getDefinedParams()),
                taskExecutionContext.getDefinedParams(),
                sqlParameters.getLocalParametersMap(),
                CommandType.of(taskExecutionContext.getCmdTypeIfComplement()),
                taskExecutionContext.getScheduleTime());

        // spell SQL according to the final user-defined variable
        if(paramsMap == null){
            sqlBuilder.append(sql);
            return new SqlBinds(sqlBuilder.toString(), sqlParamsMap);
        }

        if (StringUtils.isNotEmpty(sqlParameters.getTitle())){
            String title = ParameterUtils.convertParameterPlaceholders(sqlParameters.getTitle(),
                    ParamUtils.convert(paramsMap));
            logger.info("SQL title : {}",title);
            sqlParameters.setTitle(title);
        }
        
        //new
        //replace variable TIME with $[YYYYmmddd...] in sql when history run job and batch complement job
        sql = ParameterUtils.replaceScheduleTime(sql, taskExecutionContext.getScheduleTime());
        // special characters need to be escaped, ${} needs to be escaped
        String rgex = "['\"]*\\$\\{(.*?)\\}['\"]*";
        setSqlParamsMap(sql, rgex, sqlParamsMap, paramsMap);

        // replace the ${} of the SQL statement with the Placeholder
        String formatSql = sql.replaceAll(rgex, "?");
        sqlBuilder.append(formatSql);

        // print repalce sql
        printReplacedSql(sql, formatSql, rgex, sqlParamsMap);
        return new SqlBinds(sqlBuilder.toString(), sqlParamsMap);
    }

    @Override
    public AbstractParameters getParameters() {
        return this.sqlParameters;
    }

    /**
     * execute function and sql
     * @param mainSqlBinds          main sql binds
     * @param preStatementsBinds    pre statements binds
     * @param postStatementsBinds   post statements binds
     * @param createFuncs           create functions
     */
    public void executeFuncAndSql(SqlBinds mainSqlBinds,
                                        List<SqlBinds> preStatementsBinds,
                                        List<SqlBinds> postStatementsBinds,
                                        List<String> createFuncs){
        Connection connection = null;
        PreparedStatement stmt = null;
        ResultSet resultSet = null;
        try {
            // if upload resource is HDFS and kerberos startup
            CommonUtils.loadKerberosConf();
            // create connection
            connection = createConnection();
            // create temp function
            if (CollectionUtils.isNotEmpty(createFuncs)) {
                createTempFunction(connection,createFuncs);
            }

            // pre sql
            preSql(connection,preStatementsBinds);
            stmt = prepareStatementAndBind(connection, mainSqlBinds);

            // decide whether to executeQuery or executeUpdate based on sqlType
            if (sqlParameters.getSqlType() == SqlType.QUERY.ordinal()) {
                // query statements need to be convert to JsonArray and inserted into Alert to send
                resultSet = stmt.executeQuery();
                resultProcess(resultSet);

            } else if (sqlParameters.getSqlType() == SqlType.NON_QUERY.ordinal()) {
                // non query statement
                stmt.executeUpdate();
            }

            postSql(connection,postStatementsBinds);

        } catch (Exception e) {
            logger.error("execute sql error",e);
            throw new RuntimeException("execute sql error");
        } finally {
            close(resultSet,stmt,connection);
        }
    }

    /**
     * result process
     *
     * @param resultSet resultSet
     * @throws Exception
     */
    private void resultProcess(ResultSet resultSet) throws Exception{
        ArrayNode resultJSONArray = JSONUtils.createArrayNode();
        ResultSetMetaData md = resultSet.getMetaData();
        int num = md.getColumnCount();

        int rowCount = 0;

        while (rowCount < LIMIT && resultSet.next()) {
            ObjectNode mapOfColValues = JSONUtils.createObjectNode();
            for (int i = 1; i <= num; i++) {
                mapOfColValues.set(md.getColumnName(i), JSONUtils.toJsonNode(resultSet.getObject(i)));
            }
            resultJSONArray.add(mapOfColValues);
            rowCount++;
        }
        String result = JSONUtils.toJsonString(resultJSONArray);
        logger.debug("execute sql : {}", result);

        sendAttachment(StringUtils.isNotEmpty(sqlParameters.getTitle()) ?
                        sqlParameters.getTitle(): taskExecutionContext.getTaskName() + " query result sets",
                JSONUtils.toJsonString(resultJSONArray));
    }

    /**
     *  pre sql
     *
     * @param connection connection
     * @param preStatementsBinds preStatementsBinds
     */
    private void preSql(Connection connection,
                        List<SqlBinds> preStatementsBinds) throws Exception{
        for (SqlBinds sqlBind: preStatementsBinds) {
            try (PreparedStatement pstmt = prepareStatementAndBind(connection, sqlBind)){
                int result = pstmt.executeUpdate();
                logger.info("pre statement execute result: {}, for sql: {}",result,sqlBind.getSql());

            }
        }
    }

    /**
     * post psql
     *
     * @param connection connection
     * @param postStatementsBinds postStatementsBinds
     * @throws Exception
     */
    private void postSql(Connection connection,
                         List<SqlBinds> postStatementsBinds) throws Exception{
        for (SqlBinds sqlBind: postStatementsBinds) {
            try (PreparedStatement pstmt = prepareStatementAndBind(connection, sqlBind)){
                int result = pstmt.executeUpdate();
                logger.info("post statement execute result: {},for sql: {}",result,sqlBind.getSql());
            }
        }
    }
    /**
     * create temp function
     *
     * @param connection connection
     * @param createFuncs createFuncs
     * @throws Exception
     */
    private void createTempFunction(Connection connection,
                                    List<String> createFuncs) throws Exception{
        try (Statement funcStmt = connection.createStatement()) {
            for (String createFunc : createFuncs) {
                logger.info("hive create function sql: {}", createFunc);
                funcStmt.execute(createFunc);
            }
        }
    }
    
    /**
     * create connection
     *
     * @return connection
     * @throws Exception
     */
    private Connection createConnection() throws Exception{
        // if hive , load connection params if exists
        Connection connection = null;
        if (HIVE == DbType.valueOf(sqlParameters.getType())) {
            Properties paramProp = new Properties();
            paramProp.setProperty(USER, baseDataSource.getUser());
            paramProp.setProperty(PASSWORD, baseDataSource.getPassword());
            Map<String, String> connParamMap = CollectionUtils.stringToMap(sqlParameters.getConnParams(),
                    SEMICOLON,
                    HIVE_CONF);
            paramProp.putAll(connParamMap);

            connection = DriverManager.getConnection(baseDataSource.getJdbcUrl(),
                    paramProp);
        }else{
            connection = DriverManager.getConnection(baseDataSource.getJdbcUrl(),
                    baseDataSource.getUser(),
                    baseDataSource.getPassword());
        }
        return connection;
    }

    /**
     *  close jdbc resource
     *
     * @param resultSet resultSet
     * @param pstmt pstmt
     * @param connection connection
     */
    private void close(ResultSet resultSet,
                       PreparedStatement pstmt,
                       Connection connection){
        if (resultSet != null){
            try {
                resultSet.close();
            } catch (SQLException e) {

            }
        }

        if (pstmt != null){
            try {
                pstmt.close();
            } catch (SQLException e) {

            }
        }

        if (connection != null){
            try {
                connection.close();
            } catch (SQLException e) {

            }
        }
    }

    /**
     * preparedStatement bind
     * @param connection
     * @param sqlBinds
     * @return
     * @throws Exception
     */
    private PreparedStatement prepareStatementAndBind(Connection connection, SqlBinds sqlBinds) throws Exception {
        // is the timeout set
        boolean timeoutFlag = TaskTimeoutStrategy.of(taskExecutionContext.getTaskTimeoutStrategy()) == TaskTimeoutStrategy.FAILED ||
                TaskTimeoutStrategy.of(taskExecutionContext.getTaskTimeoutStrategy()) == TaskTimeoutStrategy.WARNFAILED;
        PreparedStatement stmt = connection.prepareStatement(sqlBinds.getSql());
        if(timeoutFlag){
            stmt.setQueryTimeout(taskExecutionContext.getTaskTimeout());
        }
        Map<Integer, Property> params = sqlBinds.getParamsMap();
        if(params != null) {
            for (Map.Entry<Integer, Property> entry : params.entrySet()) {
                Property prop = entry.getValue();
                ParameterUtils.setInParameter(entry.getKey(), stmt, prop.getType(), prop.getValue());
            }
        }
        logger.info("prepare statement replace sql : {} ", stmt);
        return stmt;
    }

    /**
     * send mail as an attachment
     * @param title     title
     * @param content   content
     */
    public void sendAttachment(String title,String content){

        List<User> users = alertDao.queryUserByAlertGroupId(taskExecutionContext.getSqlTaskExecutionContext().getWarningGroupId());

        // receiving group list
        List<String> receiversList = new ArrayList<>();
        for(User user:users){
            receiversList.add(user.getEmail().trim());
        }
        // custom receiver
        String receivers = sqlParameters.getReceivers();
        if (StringUtils.isNotEmpty(receivers)){
            String[] splits = receivers.split(COMMA);
            for (String receiver : splits){
                receiversList.add(receiver.trim());
            }
        }

        // copy list
        List<String> receiversCcList = new ArrayList<>();
        // Custom Copier
        String receiversCc = sqlParameters.getReceiversCc();
        if (StringUtils.isNotEmpty(receiversCc)){
            String[] splits = receiversCc.split(COMMA);
            for (String receiverCc : splits){
                receiversCcList.add(receiverCc.trim());
            }
        }

        String showTypeName = sqlParameters.getShowType().replace(COMMA,"").trim();
        if(EnumUtils.isValidEnum(ShowType.class,showTypeName)){
<<<<<<< HEAD
//            Map<String, Object> mailResult = MailUtils.sendMails(receviersList,
//                    receviersCcList, title, content, ShowType.valueOf(showTypeName).getDescp());
//            if(!(boolean) mailResult.get(STATUS)){
//                throw new RuntimeException("send mail failed!");
//            }
            //TODO AlertServer should provide a grpc interface, which is called when other services need to send alerts
=======
            Map<String, Object> mailResult = MailUtils.sendMails(receiversList,
                    receiversCcList, title, content, ShowType.valueOf(showTypeName).getDescp());
            if(!(boolean) mailResult.get(STATUS)){
                throw new RuntimeException("send mail failed!");
            }
>>>>>>> a7aa58e6
        }else{
            logger.error("showType: {} is not valid "  ,showTypeName);
            throw new RuntimeException(String.format("showType: %s is not valid ",showTypeName));
        }
    }

    /**
     * regular expressions match the contents between two specified strings
     * @param content           content
     * @param rgex              rgex
     * @param sqlParamsMap      sql params map
     * @param paramsPropsMap    params props map
     */
    public void setSqlParamsMap(String content, String rgex, Map<Integer,Property> sqlParamsMap, Map<String,Property> paramsPropsMap){
        Pattern pattern = Pattern.compile(rgex);
        Matcher m = pattern.matcher(content);
        int index = 1;
        while (m.find()) {

            String paramName = m.group(1);
            Property prop =  paramsPropsMap.get(paramName);

            sqlParamsMap.put(index,prop);
            index ++;
        }
    }

    /**
     * print replace sql
     * @param content       content
     * @param formatSql     format sql
     * @param rgex          rgex
     * @param sqlParamsMap  sql params map
     */
    public void printReplacedSql(String content, String formatSql,String rgex, Map<Integer,Property> sqlParamsMap){
        //parameter print style
        logger.info("after replace sql , preparing : {}" , formatSql);
        StringBuilder logPrint = new StringBuilder("replaced sql , parameters:");
        for(int i=1;i<=sqlParamsMap.size();i++){
            logPrint.append(sqlParamsMap.get(i).getValue()+"("+sqlParamsMap.get(i).getType()+")");
        }
        logger.info("Sql Params are {}", logPrint);
    }
}<|MERGE_RESOLUTION|>--- conflicted
+++ resolved
@@ -449,20 +449,12 @@
 
         String showTypeName = sqlParameters.getShowType().replace(COMMA,"").trim();
         if(EnumUtils.isValidEnum(ShowType.class,showTypeName)){
-<<<<<<< HEAD
 //            Map<String, Object> mailResult = MailUtils.sendMails(receviersList,
 //                    receviersCcList, title, content, ShowType.valueOf(showTypeName).getDescp());
 //            if(!(boolean) mailResult.get(STATUS)){
 //                throw new RuntimeException("send mail failed!");
 //            }
             //TODO AlertServer should provide a grpc interface, which is called when other services need to send alerts
-=======
-            Map<String, Object> mailResult = MailUtils.sendMails(receiversList,
-                    receiversCcList, title, content, ShowType.valueOf(showTypeName).getDescp());
-            if(!(boolean) mailResult.get(STATUS)){
-                throw new RuntimeException("send mail failed!");
-            }
->>>>>>> a7aa58e6
         }else{
             logger.error("showType: {} is not valid "  ,showTypeName);
             throw new RuntimeException(String.format("showType: %s is not valid ",showTypeName));
