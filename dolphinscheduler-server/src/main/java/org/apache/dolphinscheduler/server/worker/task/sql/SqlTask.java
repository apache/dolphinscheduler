--- conflicted
+++ resolved
@@ -169,15 +169,12 @@
 
         // combining local and global parameters
         Map<String, Property> paramsMap = ParamUtils.convert(taskExecutionContext,getParameters());
-<<<<<<< HEAD
-=======
         if (MapUtils.isEmpty(paramsMap)) {
             paramsMap = new HashMap<>();
         }
         if (MapUtils.isNotEmpty(taskExecutionContext.getParamsMap())) {
             paramsMap.putAll(taskExecutionContext.getParamsMap());
         }
->>>>>>> 93ef1236
 
         // spell SQL according to the final user-defined variable
         if (MapUtils.isEmpty(paramsMap)) {
