/*
 * Licensed to the Apache Software Foundation (ASF) under one or more
 * contributor license agreements.  See the NOTICE file distributed with
 * this work for additional information regarding copyright ownership.
 * The ASF licenses this file to You under the Apache License, Version 2.0
 * (the "License"); you may not use this file except in compliance with
 * the License.  You may obtain a copy of the License at
 *
 *    http://www.apache.org/licenses/LICENSE-2.0
 *
 * Unless required by applicable law or agreed to in writing, software
 * distributed under the License is distributed on an "AS IS" BASIS,
 * WITHOUT WARRANTIES OR CONDITIONS OF ANY KIND, either express or implied.
 * See the License for the specific language governing permissions and
 * limitations under the License.
 */
package org.apache.dolphinscheduler.server.worker.task.sql;

import com.alibaba.fastjson.JSON;
import com.alibaba.fastjson.JSONArray;
import com.alibaba.fastjson.JSONObject;
import com.alibaba.fastjson.serializer.SerializerFeature;
import org.apache.commons.lang.ArrayUtils;
import org.apache.commons.lang.StringUtils;
import org.apache.dolphinscheduler.alert.utils.MailUtils;
import org.apache.dolphinscheduler.common.Constants;
import org.apache.dolphinscheduler.common.enums.AuthorizationType;
import org.apache.dolphinscheduler.common.enums.ShowType;
import org.apache.dolphinscheduler.common.enums.TaskTimeoutStrategy;
import org.apache.dolphinscheduler.common.enums.UdfType;
import org.apache.dolphinscheduler.common.process.Property;
import org.apache.dolphinscheduler.common.task.AbstractParameters;
import org.apache.dolphinscheduler.common.task.sql.SqlBinds;
import org.apache.dolphinscheduler.common.task.sql.SqlParameters;
import org.apache.dolphinscheduler.common.task.sql.SqlType;
import org.apache.dolphinscheduler.common.utils.*;
import org.apache.dolphinscheduler.dao.AlertDao;
import org.apache.dolphinscheduler.dao.datasource.BaseDataSource;
import org.apache.dolphinscheduler.dao.datasource.DataSourceFactory;
import org.apache.dolphinscheduler.dao.entity.DataSource;
import org.apache.dolphinscheduler.dao.entity.ProcessInstance;
import org.apache.dolphinscheduler.dao.entity.UdfFunc;
import org.apache.dolphinscheduler.dao.entity.User;
import org.apache.dolphinscheduler.server.utils.ParamUtils;
import org.apache.dolphinscheduler.server.utils.UDFUtils;
import org.apache.dolphinscheduler.server.worker.task.AbstractTask;
import org.apache.dolphinscheduler.server.worker.task.TaskProps;
import org.apache.dolphinscheduler.service.bean.SpringApplicationContext;
import org.apache.dolphinscheduler.service.permission.PermissionCheck;
import org.apache.dolphinscheduler.service.process.ProcessService;
import org.slf4j.Logger;

import java.sql.*;
import java.util.*;
import java.util.regex.Matcher;
import java.util.regex.Pattern;
import java.util.stream.Collectors;

import static org.apache.dolphinscheduler.common.Constants.*;
import static org.apache.dolphinscheduler.common.enums.DbType.HIVE;
/**
 * sql task
 */
public class SqlTask extends AbstractTask {

    /**
     *  sql parameters
     */
    private SqlParameters sqlParameters;

    /**
     *  process service
     */
    private ProcessService processService;

    /**
     *  alert dao
     */
    private AlertDao alertDao;

    /**
     * datasource
     */
    private DataSource dataSource;

    /**
     * base datasource
     */
    private BaseDataSource baseDataSource;


    public SqlTask(TaskProps taskProps, Logger logger) {
        super(taskProps, logger);

        logger.info("sql task params {}", taskProps.getTaskParams());
        this.sqlParameters = JSON.parseObject(taskProps.getTaskParams(), SqlParameters.class);

        if (!sqlParameters.checkParameters()) {
            throw new RuntimeException("sql task params is not valid");
        }
        this.processService = SpringApplicationContext.getBean(ProcessService.class);
        this.alertDao = SpringApplicationContext.getBean(AlertDao.class);
    }

    @Override
    public void handle() throws Exception {
        // set the name of the current thread
        String threadLoggerInfoName = String.format(Constants.TASK_LOG_INFO_FORMAT, taskProps.getTaskAppId());
        Thread.currentThread().setName(threadLoggerInfoName);
        logger.info("Full sql parameters: {}", sqlParameters);
        logger.info("sql type : {}, datasource : {}, sql : {} , localParams : {},udfs : {},showType : {},connParams : {}",
                sqlParameters.getType(),
                sqlParameters.getDatasource(),
                sqlParameters.getSql(),
                sqlParameters.getLocalParams(),
                sqlParameters.getUdfs(),
                sqlParameters.getShowType(),
                sqlParameters.getConnParams());

        // not set data source
        if (sqlParameters.getDatasource() == 0){
            logger.error("datasource id not exists");
            exitStatusCode = -1;
            return;
        }

        dataSource= processService.findDataSourceById(sqlParameters.getDatasource());

        // data source is null
        if (dataSource == null){
            logger.error("datasource not exists");
            exitStatusCode = -1;
            return;
        }

        logger.info("datasource name : {} , type : {} , desc : {}  , user_id : {} , parameter : {}",
                dataSource.getName(),
                dataSource.getType(),
                dataSource.getNote(),
                dataSource.getUserId(),
                dataSource.getConnectionParams());

        List<String> createFuncs = null;
        try {
            // load class
            DataSourceFactory.loadClass(dataSource.getType());
            // get datasource
            baseDataSource = DataSourceFactory.getDatasource(dataSource.getType(),
                    dataSource.getConnectionParams());

            // ready to execute SQL and parameter entity Map
            SqlBinds mainSqlBinds = getSqlAndSqlParamsMap(sqlParameters.getSql());
            List<SqlBinds> preStatementSqlBinds = Optional.ofNullable(sqlParameters.getPreStatements())
                    .orElse(new ArrayList<>())
                    .stream()
                    .map(this::getSqlAndSqlParamsMap)
                    .collect(Collectors.toList());
            List<SqlBinds> postStatementSqlBinds = Optional.ofNullable(sqlParameters.getPostStatements())
                    .orElse(new ArrayList<>())
                    .stream()
                    .map(this::getSqlAndSqlParamsMap)
                    .collect(Collectors.toList());

            // determine if it is UDF
            boolean udfTypeFlag = EnumUtils.isValidEnum(UdfType.class, sqlParameters.getType())
                    && StringUtils.isNotEmpty(sqlParameters.getUdfs());
            if(udfTypeFlag){
                String[] ids = sqlParameters.getUdfs().split(",");
                int[] idsArray = new int[ids.length];
                for(int i=0;i<ids.length;i++){
                    idsArray[i]=Integer.parseInt(ids[i]);
                }
                // check udf permission
                checkUdfPermission(ArrayUtils.toObject(idsArray));
                List<UdfFunc> udfFuncList = processService.queryUdfFunListByids(idsArray);
                createFuncs = UDFUtils.createFuncs(udfFuncList, taskProps.getTenantCode(), logger);
            }

            // execute sql task
            executeFuncAndSql(mainSqlBinds, preStatementSqlBinds, postStatementSqlBinds, createFuncs);
        } catch (Exception e) {
            logger.error(e.getMessage(), e);
            throw e;
        }
    }

    /**
     *  ready to execute SQL and parameter entity Map
     * @return
     */
    private SqlBinds getSqlAndSqlParamsMap(String sql) {
        Map<Integer,Property> sqlParamsMap =  new HashMap<>();
        StringBuilder sqlBuilder = new StringBuilder();

        // find process instance by task id


        Map<String, Property> paramsMap = ParamUtils.convert(taskProps.getUserDefParamsMap(),
                taskProps.getDefinedParams(),
                sqlParameters.getLocalParametersMap(),
                taskProps.getCmdTypeIfComplement(),
                taskProps.getScheduleTime());

        // spell SQL according to the final user-defined variable
        if(paramsMap == null){
            sqlBuilder.append(sql);
            return new SqlBinds(sqlBuilder.toString(), sqlParamsMap);
        }

        if (StringUtils.isNotEmpty(sqlParameters.getTitle())){
            String title = ParameterUtils.convertParameterPlaceholders(sqlParameters.getTitle(),
                    ParamUtils.convert(paramsMap));
            logger.info("SQL title : {}",title);
            sqlParameters.setTitle(title);
        }
        //new
        //replace variable TIME with $[YYYYmmddd...] in sql when history run job and batch complement job
        sql = ParameterUtils.replaceScheduleTime(sql, taskProps.getScheduleTime(), paramsMap);
        // special characters need to be escaped, ${} needs to be escaped
        String rgex = "['\"]*\\$\\{(.*?)\\}['\"]*";
        setSqlParamsMap(sql, rgex, sqlParamsMap, paramsMap);

        // replace the ${} of the SQL statement with the Placeholder
        String formatSql = sql.replaceAll(rgex,"?");
        sqlBuilder.append(formatSql);

        // print repalce sql
        printReplacedSql(sql,formatSql,rgex,sqlParamsMap);
        return new SqlBinds(sqlBuilder.toString(), sqlParamsMap);
    }

    @Override
    public AbstractParameters getParameters() {
        return this.sqlParameters;
    }

    /**
     * execute function and sql
     * @param mainSqlBinds          main sql binds
     * @param preStatementsBinds    pre statements binds
     * @param postStatementsBinds   post statements binds
     * @param createFuncs           create functions
     */
    public void executeFuncAndSql(SqlBinds mainSqlBinds,
                                        List<SqlBinds> preStatementsBinds,
                                        List<SqlBinds> postStatementsBinds,
                                        List<String> createFuncs){
        Connection connection = null;
        try {
            // if upload resource is HDFS and kerberos startup
            CommonUtils.loadKerberosConf();

            // if hive , load connection params if exists
            if (HIVE == dataSource.getType()) {
                Properties paramProp = new Properties();
                paramProp.setProperty(USER, baseDataSource.getUser());
                paramProp.setProperty(PASSWORD, baseDataSource.getPassword());
                Map<String, String> connParamMap = CollectionUtils.stringToMap(sqlParameters.getConnParams(),
                        SEMICOLON,
                        HIVE_CONF);
                paramProp.putAll(connParamMap);

                connection = DriverManager.getConnection(baseDataSource.getJdbcUrl(),
                        paramProp);
            }else{
                connection = DriverManager.getConnection(baseDataSource.getJdbcUrl(),
                        baseDataSource.getUser(),
                        baseDataSource.getPassword());
            }

            // create temp function
            if (CollectionUtils.isNotEmpty(createFuncs)) {
                try (Statement funcStmt = connection.createStatement()) {
                    for (String createFunc : createFuncs) {
                        logger.info("hive create function sql: {}", createFunc);
                        funcStmt.execute(createFunc);
                    }
                }
            }

            for (SqlBinds sqlBind: preStatementsBinds) {
                try (PreparedStatement stmt = prepareStatementAndBind(connection, sqlBind)) {
                    int result = stmt.executeUpdate();
                    logger.info("pre statement execute result: {}, for sql: {}",result,sqlBind.getSql());
                }
            }

            try (PreparedStatement  stmt = prepareStatementAndBind(connection, mainSqlBinds);
                 ResultSet resultSet = stmt.executeQuery()) {
                // decide whether to executeQuery or executeUpdate based on sqlType
                if (sqlParameters.getSqlType() == SqlType.QUERY.ordinal()) {
                    // query statements need to be convert to JsonArray and inserted into Alert to send
                    JSONArray resultJSONArray = new JSONArray();
                    ResultSetMetaData md = resultSet.getMetaData();
                    int num = md.getColumnCount();

                    while (resultSet.next()) {
                        JSONObject mapOfColValues = new JSONObject(true);
                        for (int i = 1; i <= num; i++) {
                            mapOfColValues.put(md.getColumnName(i), resultSet.getObject(i));
                        }
                        resultJSONArray.add(mapOfColValues);
                    }
                    logger.debug("execute sql : {}", JSON.toJSONString(resultJSONArray, SerializerFeature.WriteMapNullValue));

                    // if there is a result set
                    if ( !resultJSONArray.isEmpty() ) {
                        if (StringUtils.isNotEmpty(sqlParameters.getTitle())) {
                            sendAttachment(sqlParameters.getTitle(),
                                    JSON.toJSONString(resultJSONArray, SerializerFeature.WriteMapNullValue));
                        }else{
                            sendAttachment(taskProps.getNodeName() + " query resultsets ",
                                    JSON.toJSONString(resultJSONArray, SerializerFeature.WriteMapNullValue));
                        }
                    }

                    exitStatusCode = 0;

                } else if (sqlParameters.getSqlType() == SqlType.NON_QUERY.ordinal()) {
                    // non query statement
                    stmt.executeUpdate();
                    exitStatusCode = 0;
                }
            }

            for (SqlBinds sqlBind: postStatementsBinds) {
                try (PreparedStatement stmt = prepareStatementAndBind(connection, sqlBind)) {
                    int result = stmt.executeUpdate();
                    logger.info("post statement execute result: {},for sql: {}",result,sqlBind.getSql());
                }
            }
        } catch (Exception e) {
            logger.error(e.getMessage(),e);
            throw new RuntimeException(e.getMessage());
        } finally {
<<<<<<< HEAD
            ConnectionUtils.releaseResource(connection);
=======
            try {
                connection.close();
            } catch (Exception e) {
                logger.error(e.getMessage(), e);
            }
>>>>>>> 3c5227ac
        }

    }

    /**
     * preparedStatement bind
     * @param connection
     * @param sqlBinds
     * @return
     * @throws Exception
     */
    private PreparedStatement prepareStatementAndBind(Connection connection, SqlBinds sqlBinds) throws Exception {
        // is the timeout set
        boolean timeoutFlag = taskProps.getTaskTimeoutStrategy() == TaskTimeoutStrategy.FAILED ||
                taskProps.getTaskTimeoutStrategy() == TaskTimeoutStrategy.WARNFAILED;
        try (PreparedStatement  stmt = connection.prepareStatement(sqlBinds.getSql())) {
            if(timeoutFlag){
                stmt.setQueryTimeout(taskProps.getTaskTimeout());
            }
            Map<Integer, Property> params = sqlBinds.getParamsMap();
            if(params != null) {
                for (Map.Entry<Integer, Property> entry : params.entrySet()) {
                    Property prop = entry.getValue();
                    ParameterUtils.setInParameter(entry.getKey(), stmt, prop.getType(), prop.getValue());
                }
            }
            logger.info("prepare statement replace sql : {} ", stmt);
            return stmt;
        }
    }

    /**
     * send mail as an attachment
     * @param title     title
     * @param content   content
     */
    public void sendAttachment(String title,String content){

        //  process instance
        ProcessInstance instance = processService.findProcessInstanceByTaskId(taskProps.getTaskInstId());

        List<User> users = alertDao.queryUserByAlertGroupId(instance.getWarningGroupId());

        // receiving group list
        List<String> receviersList = new ArrayList<String>();
        for(User user:users){
            receviersList.add(user.getEmail().trim());
        }
        // custom receiver
        String receivers = sqlParameters.getReceivers();
        if (StringUtils.isNotEmpty(receivers)){
            String[] splits = receivers.split(COMMA);
            for (String receiver : splits){
                receviersList.add(receiver.trim());
            }
        }

        // copy list
        List<String> receviersCcList = new ArrayList<String>();
        // Custom Copier
        String receiversCc = sqlParameters.getReceiversCc();
        if (StringUtils.isNotEmpty(receiversCc)){
            String[] splits = receiversCc.split(COMMA);
            for (String receiverCc : splits){
                receviersCcList.add(receiverCc.trim());
            }
        }

        String showTypeName = sqlParameters.getShowType().replace(COMMA,"").trim();
        if(EnumUtils.isValidEnum(ShowType.class,showTypeName)){
            Map<String, Object> mailResult = MailUtils.sendMails(receviersList,
                    receviersCcList, title, content, ShowType.valueOf(showTypeName));
            if(!(Boolean) mailResult.get(STATUS)){
                throw new RuntimeException("send mail failed!");
            }
        }else{
            logger.error("showType: {} is not valid "  ,showTypeName);
            throw new RuntimeException(String.format("showType: %s is not valid ",showTypeName));
        }
    }

    /**
     * regular expressions match the contents between two specified strings
     * @param content           content
     * @param rgex              rgex
     * @param sqlParamsMap      sql params map
     * @param paramsPropsMap    params props map
     */
    public void setSqlParamsMap(String content, String rgex, Map<Integer,Property> sqlParamsMap, Map<String,Property> paramsPropsMap){
        Pattern pattern = Pattern.compile(rgex);
        Matcher m = pattern.matcher(content);
        int index = 1;
        while (m.find()) {

            String paramName = m.group(1);
            Property prop =  paramsPropsMap.get(paramName);

            sqlParamsMap.put(index,prop);
            index ++;
        }
    }

    /**
     * print replace sql
     * @param content       content
     * @param formatSql     format sql
     * @param rgex          rgex
     * @param sqlParamsMap  sql params map
     */
    public void printReplacedSql(String content, String formatSql,String rgex, Map<Integer,Property> sqlParamsMap){
        //parameter print style
        logger.info("after replace sql , preparing : {}" , formatSql);
        StringBuilder logPrint = new StringBuilder("replaced sql , parameters:");
        for(int i=1;i<=sqlParamsMap.size();i++){
            logPrint.append(sqlParamsMap.get(i).getValue()+"("+sqlParamsMap.get(i).getType()+")");
        }
        logger.info("Sql Params are {}", logPrint);
    }

    /**
     * check udf function permission
     * @param udfFunIds    udf functions
     * @return if has download permission return true else false
     */
    private void checkUdfPermission(Integer[] udfFunIds) throws Exception{
        //  process instance
        ProcessInstance processInstance = processService.findProcessInstanceByTaskId(taskProps.getTaskInstId());
        int userId = processInstance.getExecutorId();

        PermissionCheck<Integer> permissionCheckUdf = new PermissionCheck<Integer>(AuthorizationType.UDF, processService,udfFunIds,userId,logger);
        permissionCheckUdf.checkPermission();
    }

    /**
     * check data source permission
     * @param dataSourceId    data source id
     * @return if has download permission return true else false
     */
    private void checkDataSourcePermission(int dataSourceId) throws Exception{
        //  process instance
        ProcessInstance processInstance = processService.findProcessInstanceByTaskId(taskProps.getTaskInstId());
        int userId = processInstance.getExecutorId();

        PermissionCheck<Integer> permissionCheckDataSource = new PermissionCheck<Integer>(AuthorizationType.DATASOURCE, processService,new Integer[]{dataSourceId},userId,logger);
        permissionCheckDataSource.checkPermission();
    }

}<|MERGE_RESOLUTION|>--- conflicted
+++ resolved
@@ -333,15 +333,7 @@
             logger.error(e.getMessage(),e);
             throw new RuntimeException(e.getMessage());
         } finally {
-<<<<<<< HEAD
             ConnectionUtils.releaseResource(connection);
-=======
-            try {
-                connection.close();
-            } catch (Exception e) {
-                logger.error(e.getMessage(), e);
-            }
->>>>>>> 3c5227ac
         }
 
     }
