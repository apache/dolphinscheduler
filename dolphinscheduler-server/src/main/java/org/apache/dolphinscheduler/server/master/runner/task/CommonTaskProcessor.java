--- conflicted
+++ resolved
@@ -51,14 +51,7 @@
     private TaskPriorityQueue taskUpdateQueue;
 
     @Autowired
-<<<<<<< HEAD
     NettyExecutorManager nettyExecutorManager;
-=======
-    MasterConfig masterConfig;
-
-    @Autowired
-    NettyExecutorManager nettyExecutorManager = SpringApplicationContext.getBean(NettyExecutorManager.class);
->>>>>>> 226bed17
 
     @Override
     public boolean submit(TaskInstance task, ProcessInstance processInstance, int maxRetryTimes, int commitInterval) {
