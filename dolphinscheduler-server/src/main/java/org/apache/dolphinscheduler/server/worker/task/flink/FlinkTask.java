/*
 * Licensed to the Apache Software Foundation (ASF) under one or more
 * contributor license agreements.  See the NOTICE file distributed with
 * this work for additional information regarding copyright ownership.
 * The ASF licenses this file to You under the Apache License, Version 2.0
 * (the "License"); you may not use this file except in compliance with
 * the License.  You may obtain a copy of the License at
 *
 *    http://www.apache.org/licenses/LICENSE-2.0
 *
 * Unless required by applicable law or agreed to in writing, software
 * distributed under the License is distributed on an "AS IS" BASIS,
 * WITHOUT WARRANTIES OR CONDITIONS OF ANY KIND, either express or implied.
 * See the License for the specific language governing permissions and
 * limitations under the License.
 */

package org.apache.dolphinscheduler.server.worker.task.flink;

import org.apache.dolphinscheduler.common.process.Property;
import org.apache.dolphinscheduler.common.process.ResourceInfo;
import org.apache.dolphinscheduler.common.task.AbstractParameters;
import org.apache.dolphinscheduler.common.task.flink.FlinkParameters;
import org.apache.dolphinscheduler.common.utils.JSONUtils;
import org.apache.dolphinscheduler.common.utils.ParameterUtils;
import org.apache.dolphinscheduler.common.utils.StringUtils;
import org.apache.dolphinscheduler.dao.entity.Resource;
import org.apache.dolphinscheduler.server.entity.TaskExecutionContext;
import org.apache.dolphinscheduler.server.utils.FlinkArgsUtils;
import org.apache.dolphinscheduler.server.utils.ParamUtils;
import org.apache.dolphinscheduler.server.worker.task.AbstractYarnTask;

import org.apache.commons.collections.MapUtils;

import java.util.ArrayList;
import java.util.HashMap;
import java.util.List;
import java.util.Map;

import org.slf4j.Logger;

/**
 * flink task
 */
public class FlinkTask extends AbstractYarnTask {

    /**
     *  flink command
     *  usage: flink run [OPTIONS] <jar-file> <arguments>
     */
    private static final String FLINK_COMMAND = "flink";
    private static final String FLINK_RUN = "run";

    /**
     *  flink parameters
     */
    private FlinkParameters flinkParameters;

    /**
     * taskExecutionContext
     */
    private TaskExecutionContext taskExecutionContext;

    public FlinkTask(TaskExecutionContext taskExecutionContext, Logger logger) {
        super(taskExecutionContext, logger);
        this.taskExecutionContext = taskExecutionContext;
    }

    @Override
    public void init() {

        logger.info("flink task params {}", taskExecutionContext.getTaskParams());

        flinkParameters = JSONUtils.parseObject(taskExecutionContext.getTaskParams(), FlinkParameters.class);

        if (flinkParameters == null || !flinkParameters.checkParameters()) {
            throw new RuntimeException("flink task params is not valid");
        }
        flinkParameters.setQueue(taskExecutionContext.getQueue());
        setMainJarName();

        if (StringUtils.isNotEmpty(flinkParameters.getMainArgs())) {
            String args = flinkParameters.getMainArgs();

            // combining local and global parameters
            Map<String, Property> paramsMap = ParamUtils.convert(taskExecutionContext,getParameters());
<<<<<<< HEAD
=======
            if (MapUtils.isEmpty(paramsMap)) {
                paramsMap = new HashMap<>();
            }
            if (MapUtils.isNotEmpty(taskExecutionContext.getParamsMap())) {
                paramsMap.putAll(taskExecutionContext.getParamsMap());
            }
>>>>>>> 93ef1236

            logger.info("param Map : {}", paramsMap);
            args = ParameterUtils.convertParameterPlaceholders(args, ParamUtils.convert(paramsMap));
            logger.info("param args : {}", args);
            flinkParameters.setMainArgs(args);
        }
    }

    /**
     * create command
     * @return command
     */
    @Override
    protected String buildCommand() {
        // flink run [OPTIONS] <jar-file> <arguments>
        List<String> args = new ArrayList<>();

        args.add(FLINK_COMMAND);
        args.add(FLINK_RUN);
        logger.info("flink task args : {}", args);
        // other parameters
        args.addAll(FlinkArgsUtils.buildArgs(flinkParameters));

        String command = ParameterUtils
                .convertParameterPlaceholders(String.join(" ", args), taskExecutionContext.getDefinedParams());

        logger.info("flink task command : {}", command);

        return command;
    }

    @Override
    protected void setMainJarName() {
        // main jar
        ResourceInfo mainJar = flinkParameters.getMainJar();
        if (mainJar != null) {
            int resourceId = mainJar.getId();
            String resourceName;
            if (resourceId == 0) {
                resourceName = mainJar.getRes();
            } else {
                Resource resource = processService.getResourceById(flinkParameters.getMainJar().getId());
                if (resource == null) {
                    logger.error("resource id: {} not exist", resourceId);
                    throw new RuntimeException(String.format("resource id: %d not exist", resourceId));
                }
                resourceName = resource.getFullName().replaceFirst("/", "");
            }
            mainJar.setRes(resourceName);
            flinkParameters.setMainJar(mainJar);
        }
    }

    @Override
    public AbstractParameters getParameters() {
        return flinkParameters;
    }
}<|MERGE_RESOLUTION|>--- conflicted
+++ resolved
@@ -84,15 +84,12 @@
 
             // combining local and global parameters
             Map<String, Property> paramsMap = ParamUtils.convert(taskExecutionContext,getParameters());
-<<<<<<< HEAD
-=======
             if (MapUtils.isEmpty(paramsMap)) {
                 paramsMap = new HashMap<>();
             }
             if (MapUtils.isNotEmpty(taskExecutionContext.getParamsMap())) {
                 paramsMap.putAll(taskExecutionContext.getParamsMap());
             }
->>>>>>> 93ef1236
 
             logger.info("param Map : {}", paramsMap);
             args = ParameterUtils.convertParameterPlaceholders(args, ParamUtils.convert(paramsMap));
