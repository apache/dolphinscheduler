--- conflicted
+++ resolved
@@ -113,13 +113,8 @@
 
         int i = 0;
         for (String workerGroup : workerConfig.getWorkerGroups()) {
-<<<<<<< HEAD
-            String workerZkPath = workerPath + "/" + workerGroup.trim() + "/" + (NetUtils.getHost() + ":" + workerConfig.getListenPort());
+            String workerZkPath = workerPath + "/" + workerGroup.trim() + "/" + (NetUtils.getAddr(workerConfig.getListenPort()));
             String heartbeat = zookeeperRegistryCenter.getRegisterOperator().get(workerZkPath);
-=======
-            String workerZkPath = workerPath + "/" + workerGroup.trim() + "/" + (NetUtils.getAddr(workerConfig.getListenPort()));
-            String heartbeat = zookeeperRegistryCenter.getZookeeperCachedOperator().get(workerZkPath);
->>>>>>> 55175996
             if (0 == i) {
                 Assert.assertTrue(workerZkPath.startsWith("/dolphinscheduler/nodes/worker/test/"));
             } else {
