/*
 * Licensed to the Apache Software Foundation (ASF) under one or more
 * contributor license agreements.  See the NOTICE file distributed with
 * this work for additional information regarding copyright ownership.
 * The ASF licenses this file to You under the Apache License, Version 2.0
 * (the "License"); you may not use this file except in compliance with
 * the License.  You may obtain a copy of the License at
 *
 *    http://www.apache.org/licenses/LICENSE-2.0
 *
 * Unless required by applicable law or agreed to in writing, software
 * distributed under the License is distributed on an "AS IS" BASIS,
 * WITHOUT WARRANTIES OR CONDITIONS OF ANY KIND, either express or implied.
 * See the License for the specific language governing permissions and
 * limitations under the License.
 */

package org.apache.dolphinscheduler.server.worker.task.sql;

import static org.junit.Assert.assertEquals;
import static org.junit.Assert.assertTrue;
import static org.junit.Assert.fail;

import org.apache.dolphinscheduler.common.Constants;
import org.apache.dolphinscheduler.common.datasource.DatasourceUtil;
<<<<<<< HEAD
import org.apache.dolphinscheduler.common.process.Property;
=======
import org.apache.dolphinscheduler.common.task.sql.SqlParameters;
>>>>>>> 0a5670f1
import org.apache.dolphinscheduler.common.utils.ParameterUtils;
import org.apache.dolphinscheduler.dao.AlertDao;
import org.apache.dolphinscheduler.remote.command.alert.AlertSendResponseCommand;
import org.apache.dolphinscheduler.server.entity.SQLTaskExecutionContext;
import org.apache.dolphinscheduler.server.entity.TaskExecutionContext;
import org.apache.dolphinscheduler.server.worker.task.TaskProps;
import org.apache.dolphinscheduler.service.alert.AlertClientService;
import org.apache.dolphinscheduler.service.bean.SpringApplicationContext;

import java.sql.Connection;
import java.sql.PreparedStatement;
import java.sql.ResultSet;
import java.sql.ResultSetMetaData;
import java.util.Date;
import java.util.HashMap;
import java.util.Map;

import org.junit.Assert;
import org.junit.Before;
import org.junit.Test;
import org.junit.runner.RunWith;
import org.mockito.Mockito;
import org.powermock.api.mockito.PowerMockito;
import org.powermock.core.classloader.annotations.PrepareForTest;
import org.powermock.modules.junit4.PowerMockRunner;
import org.powermock.reflect.Whitebox;
import org.slf4j.Logger;
import org.slf4j.LoggerFactory;

/**
 *  sql task test
 */
@RunWith(PowerMockRunner.class)
@PrepareForTest(value = {SqlTask.class, DatasourceUtil.class, SpringApplicationContext.class,
        ParameterUtils.class, AlertSendResponseCommand.class})
public class SqlTaskTest {

    private static final Logger logger = LoggerFactory.getLogger(SqlTaskTest.class);

    private static final String CONNECTION_PARAMS = "{\"user\":\"root\",\"password\":\"123456\",\"address\":\"jdbc:mysql://127.0.0.1:3306\","
            + "\"database\":\"test\",\"jdbcUrl\":\"jdbc:mysql://127.0.0.1:3306/test\"}";

    private SqlTask sqlTask;

    private TaskExecutionContext taskExecutionContext;

    private AlertClientService alertClientService;
    @Before
    public void before() throws Exception {
        taskExecutionContext = new TaskExecutionContext();

        TaskProps props = new TaskProps();
        props.setExecutePath("/tmp");
        props.setTaskAppId(String.valueOf(System.currentTimeMillis()));
        props.setTaskInstanceId(1);
        props.setTenantCode("1");
        props.setEnvFile(".dolphinscheduler_env.sh");
        props.setTaskStartTime(new Date());
        props.setTaskTimeout(0);
        props.setTaskParams(
                "{\"localParams\":[{\"prop\":\"ret\", \"direct\":\"OUT\", \"type\":\"VARCHAR\", \"value\":\"\"}],"
                        + "\"type\":\"POSTGRESQL\",\"datasource\":1,\"sql\":\"insert into tb_1 values('1','2')\","
                        + "\"sqlType\":1}");

        taskExecutionContext = PowerMockito.mock(TaskExecutionContext.class);
        PowerMockito.when(taskExecutionContext.getTaskParams()).thenReturn(props.getTaskParams());
        PowerMockito.when(taskExecutionContext.getExecutePath()).thenReturn("/tmp");
        PowerMockito.when(taskExecutionContext.getTaskAppId()).thenReturn("1");
        PowerMockito.when(taskExecutionContext.getTenantCode()).thenReturn("root");
        PowerMockito.when(taskExecutionContext.getStartTime()).thenReturn(new Date());
        PowerMockito.when(taskExecutionContext.getTaskTimeout()).thenReturn(10000);
        PowerMockito.when(taskExecutionContext.getLogPath()).thenReturn("/tmp/dx");

        SQLTaskExecutionContext sqlTaskExecutionContext = new SQLTaskExecutionContext();
        sqlTaskExecutionContext.setConnectionParams(CONNECTION_PARAMS);
        PowerMockito.when(taskExecutionContext.getSqlTaskExecutionContext()).thenReturn(sqlTaskExecutionContext);

        PowerMockito.mockStatic(SpringApplicationContext.class);
        PowerMockito.when(SpringApplicationContext.getBean(Mockito.any())).thenReturn(new AlertDao());
        alertClientService = PowerMockito.mock(AlertClientService.class);
        sqlTask = new SqlTask(taskExecutionContext, logger, alertClientService);
        sqlTask.init();
    }

    @Test
    public void testGetParameters() {
        Assert.assertNotNull(sqlTask.getParameters());
    }

    @Test
    public void testHandle() throws Exception {
        Connection connection = PowerMockito.mock(Connection.class);
        PreparedStatement preparedStatement = PowerMockito.mock(PreparedStatement.class);
        PowerMockito.when(connection.prepareStatement(Mockito.any())).thenReturn(preparedStatement);
        PowerMockito.mockStatic(ParameterUtils.class);
        PowerMockito.when(ParameterUtils.replaceScheduleTime(Mockito.any(), Mockito.any())).thenReturn("insert into tb_1 values('1','2')");
        PowerMockito.mockStatic(DatasourceUtil.class);
        PowerMockito.when(DatasourceUtil.getConnection(Mockito.any(), Mockito.any())).thenReturn(connection);

        sqlTask.handle();
        assertEquals(Constants.EXIT_CODE_SUCCESS, sqlTask.getExitStatusCode());
    }

    @Test
    public void testResultProcess() throws Exception {
        // test input null and will not throw a exception
        AlertSendResponseCommand mockResponseCommand = PowerMockito.mock(AlertSendResponseCommand.class);
        PowerMockito.when(mockResponseCommand.getResStatus()).thenReturn(true);
        PowerMockito.when(alertClientService.sendAlert(0, "null query result sets", "[]")).thenReturn(mockResponseCommand);
        String result = Whitebox.invokeMethod(sqlTask, "resultProcess", null);
        Assert.assertNotNull(result);
    }

    @Test
    public void testResultProcess02() throws Exception {
        // test input not null
        ResultSet resultSet = PowerMockito.mock(ResultSet.class);
        ResultSetMetaData mockResultMetaData = PowerMockito.mock(ResultSetMetaData.class);
        PowerMockito.when(resultSet.getMetaData()).thenReturn(mockResultMetaData);
        PowerMockito.when(mockResultMetaData.getColumnCount()).thenReturn(2);
        PowerMockito.when(resultSet.next()).thenReturn(true);
        PowerMockito.when(resultSet.getObject(Mockito.anyInt())).thenReturn(1);
        PowerMockito.when(mockResultMetaData.getColumnLabel(Mockito.anyInt())).thenReturn("a");

        AlertSendResponseCommand mockResponseCommand = PowerMockito.mock(AlertSendResponseCommand.class);
        PowerMockito.when(mockResponseCommand.getResStatus()).thenReturn(true);
        PowerMockito.when(alertClientService.sendAlert(Mockito.anyInt(), Mockito.anyString(), Mockito.anyString())).thenReturn(mockResponseCommand);

        String result = Whitebox.invokeMethod(sqlTask, "resultProcess", resultSet);
        Assert.assertNotNull(result);
    }

    @Test
<<<<<<< HEAD
    public void shouldntThrowNullPointerException_When_SqlParamsMapIsNull_printReplacedSql() {
        try {
            sqlTask.printReplacedSql("", "", "", null);
            assertTrue(true);
        } catch (NullPointerException err) {
            fail();
        }
    }

    @Test
    public void shouldntPutPropertyInSqlParamsMap_When_paramNameIsNotFoundInparamsPropsMap_setSqlParamsMap() {
        Map<Integer, Property> sqlParamsMap = new HashMap<>();
        Map<String, Property> paramsPropsMap = new HashMap<>();
        paramsPropsMap.put("validPropertyName", new Property());

        taskExecutionContext = PowerMockito.mock(TaskExecutionContext.class);
        PowerMockito.when(taskExecutionContext.getTaskInstanceId()).thenReturn(1);

        sqlTask.setSqlParamsMap("notValidPropertyName", "(notValidPropertyName)", sqlParamsMap, paramsPropsMap);

        assertEquals(0, sqlParamsMap.size());
=======
    public void testQueryBySQLUsingLimit() throws Exception {
        TaskExecutionContext localTaskExecutionContext;
        TaskProps props = new TaskProps();
        props.setExecutePath("/tmp");
        props.setTaskAppId(String.valueOf(System.currentTimeMillis()));
        props.setTaskInstanceId(1);
        props.setTenantCode("1");
        props.setEnvFile(".dolphinscheduler_env.sh");
        props.setTaskStartTime(new Date());
        props.setTaskTimeout(0);
        props.setTaskParams(
            "{\"localParams\":[{\"prop\":\"ret\", \"direct\":\"OUT\", \"type\":\"VARCHAR\", \"value\":\"\"}],"
                + "\"type\":\"POSTGRESQL\",\"datasource\":1,\"sql\":\"SELECT * FROM tb_1\","
                + "\"sqlType\":0, \"limit\":1, \"sendEmail\":\"false\"}");

        localTaskExecutionContext = PowerMockito.mock(TaskExecutionContext.class);
        PowerMockito.when(localTaskExecutionContext.getTaskParams()).thenReturn(props.getTaskParams());
        PowerMockito.when(localTaskExecutionContext.getExecutePath()).thenReturn("/tmp");
        PowerMockito.when(localTaskExecutionContext.getTaskAppId()).thenReturn("1");
        PowerMockito.when(localTaskExecutionContext.getTenantCode()).thenReturn("root");
        PowerMockito.when(localTaskExecutionContext.getStartTime()).thenReturn(new Date());
        PowerMockito.when(localTaskExecutionContext.getTaskTimeout()).thenReturn(10000);
        PowerMockito.when(localTaskExecutionContext.getLogPath()).thenReturn("/tmp/dx");

        SQLTaskExecutionContext sqlTaskExecutionContext = new SQLTaskExecutionContext();
        sqlTaskExecutionContext.setConnectionParams(CONNECTION_PARAMS);
        PowerMockito.when(localTaskExecutionContext.getSqlTaskExecutionContext()).thenReturn(sqlTaskExecutionContext);

        PowerMockito.mockStatic(SpringApplicationContext.class);
        PowerMockito.when(SpringApplicationContext.getBean(Mockito.any())).thenReturn(new AlertDao());
        AlertClientService localAlertClientService = PowerMockito.mock(AlertClientService.class);
        SqlTask localSqlTask = new SqlTask(localTaskExecutionContext, logger, localAlertClientService);
        localSqlTask.init();

        ResultSet resultSet = PowerMockito.mock(ResultSet.class);
        ResultSetMetaData mockResultMetaData = PowerMockito.mock(ResultSetMetaData.class);
        PowerMockito.when(resultSet.getMetaData()).thenReturn(mockResultMetaData);
        PowerMockito.when(mockResultMetaData.getColumnCount()).thenReturn(2);
        PowerMockito.when(resultSet.next()).thenReturn(true);
        PowerMockito.when(resultSet.getObject(Mockito.anyInt())).thenReturn(1);
        PowerMockito.when(mockResultMetaData.getColumnLabel(Mockito.anyInt())).thenReturn("a");

        AlertSendResponseCommand mockResponseCommand = PowerMockito.mock(AlertSendResponseCommand.class);
        PowerMockito.when(mockResponseCommand.getResStatus()).thenReturn(true);
        PowerMockito.when(localAlertClientService.sendAlert(Mockito.anyInt(), Mockito.anyString(), Mockito.anyString()))
            .thenReturn(mockResponseCommand);

        String result = Whitebox.invokeMethod(localSqlTask, "resultProcess", resultSet);
        Assert.assertEquals(1, ((SqlParameters) localSqlTask.getParameters()).getLimit());

        // In fact, the target table has 2 rows, as we set the limit to 1, if the limit works, the `resultProcess` method
        // should return [{"a":1}] rather then [{"a":1},{"a":1}]
        Assert.assertEquals("[{\"a\":1}]", result);
>>>>>>> 0a5670f1
    }
}<|MERGE_RESOLUTION|>--- conflicted
+++ resolved
@@ -23,11 +23,8 @@
 
 import org.apache.dolphinscheduler.common.Constants;
 import org.apache.dolphinscheduler.common.datasource.DatasourceUtil;
-<<<<<<< HEAD
 import org.apache.dolphinscheduler.common.process.Property;
-=======
 import org.apache.dolphinscheduler.common.task.sql.SqlParameters;
->>>>>>> 0a5670f1
 import org.apache.dolphinscheduler.common.utils.ParameterUtils;
 import org.apache.dolphinscheduler.dao.AlertDao;
 import org.apache.dolphinscheduler.remote.command.alert.AlertSendResponseCommand;
@@ -161,7 +158,6 @@
     }
 
     @Test
-<<<<<<< HEAD
     public void shouldntThrowNullPointerException_When_SqlParamsMapIsNull_printReplacedSql() {
         try {
             sqlTask.printReplacedSql("", "", "", null);
@@ -183,7 +179,6 @@
         sqlTask.setSqlParamsMap("notValidPropertyName", "(notValidPropertyName)", sqlParamsMap, paramsPropsMap);
 
         assertEquals(0, sqlParamsMap.size());
-=======
     public void testQueryBySQLUsingLimit() throws Exception {
         TaskExecutionContext localTaskExecutionContext;
         TaskProps props = new TaskProps();
@@ -237,6 +232,5 @@
         // In fact, the target table has 2 rows, as we set the limit to 1, if the limit works, the `resultProcess` method
         // should return [{"a":1}] rather then [{"a":1},{"a":1}]
         Assert.assertEquals("[{\"a\":1}]", result);
->>>>>>> 0a5670f1
     }
 }