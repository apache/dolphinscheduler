--- conflicted
+++ resolved
@@ -66,14 +66,6 @@
                 1);
 
         resultEvent = TaskResponseEvent.newResult(ExecutionStatus.SUCCESS,
-<<<<<<< HEAD
-            new Date(),
-            1,
-            "ids",
-            22,
-            "varPol",
-            channel);
-=======
                 new Date(),
                 1,
                 "ids",
@@ -81,7 +73,6 @@
                 "varPol",
                 channel,
                 1);
->>>>>>> 93ef1236
 
         taskInstance = new TaskInstance();
         taskInstance.setId(22);
