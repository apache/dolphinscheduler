<?xml version="1.0" encoding="UTF-8"?>
<!--
  ~ Licensed to the Apache Software Foundation (ASF) under one or more
  ~ contributor license agreements.  See the NOTICE file distributed with
  ~ this work for additional information regarding copyright ownership.
  ~ The ASF licenses this file to You under the Apache License, Version 2.0
  ~ (the "License"); you may not use this file except in compliance with
  ~ the License.  You may obtain a copy of the License at
  ~
  ~     http://www.apache.org/licenses/LICENSE-2.0
  ~
  ~ Unless required by applicable law or agreed to in writing, software
  ~ distributed under the License is distributed on an "AS IS" BASIS,
  ~ WITHOUT WARRANTIES OR CONDITIONS OF ANY KIND, either express or implied.
  ~ See the License for the specific language governing permissions and
  ~ limitations under the License.
  -->

<project xmlns="http://maven.apache.org/POM/4.0.0" xmlns:xsi="http://www.w3.org/2001/XMLSchema-instance" xsi:schemaLocation="http://maven.apache.org/POM/4.0.0 http://maven.apache.org/xsd/maven-4.0.0.xsd">
    <parent>
        <artifactId>dolphinscheduler</artifactId>
        <groupId>org.apache.dolphinscheduler</groupId>
        <version>2.0.0-SNAPSHOT</version>
    </parent>
    <modelVersion>4.0.0</modelVersion>

    <artifactId>dolphinscheduler-dist</artifactId>
    <name>${project.artifactId}</name>
    <properties>
        <maven.deploy.skip>true</maven.deploy.skip>
    </properties>

    <dependencies>
        <dependency>
            <groupId>org.apache.dolphinscheduler</groupId>
            <artifactId>dolphinscheduler-server</artifactId>
        </dependency>

        <dependency>
            <groupId>org.apache.dolphinscheduler</groupId>
            <artifactId>dolphinscheduler-standalone-server</artifactId>
        </dependency>

        <dependency>
            <groupId>org.apache.dolphinscheduler</groupId>
            <artifactId>dolphinscheduler-api</artifactId>
        </dependency>

        <dependency>
            <groupId>org.apache.dolphinscheduler</groupId>
            <artifactId>dolphinscheduler-alert-server</artifactId>
        </dependency>

        <dependency>
            <groupId>org.apache.dolphinscheduler</groupId>
<<<<<<< HEAD
            <artifactId>dolphinscheduler-data-quality</artifactId>
=======
            <artifactId>dolphinscheduler-ui</artifactId>
>>>>>>> 6562bc91
        </dependency>
    </dependencies>

    <profiles>
        <profile>
            <id>release</id>
            <build>
                <plugins>
                    <plugin>
                        <artifactId>maven-assembly-plugin</artifactId>
                        <executions>
                            <execution>
                                <id>dolphinscheduler-bin</id>
                                <phase>package</phase>
                                <goals>
                                    <goal>single</goal>
                                </goals>

                                <configuration>
                                    <descriptors>
                                        <descriptor>src/main/assembly/dolphinscheduler-bin.xml</descriptor>
                                    </descriptors>
                                    <appendAssemblyId>true</appendAssemblyId>
                                </configuration>
                            </execution>

                            <execution>
                                <id>src</id>
                                <phase>package</phase>
                                <goals>
                                    <goal>single</goal>
                                </goals>
                                <configuration>
                                    <descriptors>
                                        <descriptor>src/main/assembly/dolphinscheduler-src.xml</descriptor>
                                    </descriptors>
                                    <appendAssemblyId>true</appendAssemblyId>
                                </configuration>
                            </execution>

                        </executions>
                    </plugin>
                </plugins>
            </build>
        </profile>

        <profile>
            <id>rpmbuild</id>
            <build>
                <plugins>
                    <plugin>
                        <groupId>org.apache.maven.plugins</groupId>
                        <artifactId>maven-dependency-plugin</artifactId>
                        <configuration>
                            <outputDirectory>${project.build.directory}/lib</outputDirectory>
                            <overWriteReleases>false</overWriteReleases>
                            <overWriteSnapshots>false</overWriteSnapshots>
                            <overWriteIfNewer>true</overWriteIfNewer>
                            <excludeScope>provided</excludeScope>
                        </configuration>
                        <executions>
                            <execution>
                                <id>copy-dependencies</id>
                                <phase>package</phase>
                                <goals>
                                    <goal>copy-dependencies</goal>
                                </goals>

                            </execution>
                        </executions>
                    </plugin>
                    <plugin>
                        <groupId>org.codehaus.mojo</groupId>
                        <artifactId>rpm-maven-plugin</artifactId>
                        <extensions>true</extensions>
                        <executions>
                            <execution>
                                <phase>package</phase>
                                <goals>
                                    <goal>attached-rpm</goal>
                                </goals>
                            </execution>
                        </executions>

                        <configuration>
                            <name>apache-dolphinscheduler</name>
                            <release>1</release>
                            <distribution>apache dolphinscheduler rpm</distribution>
                            <group>apache</group>
                            <packager>dolphinscheduler</packager>
                            <!-- <version>${project.version}</version> -->
                            <prefix>/opt/soft</prefix>
                            <autoRequires>false</autoRequires>
                            <defineStatements>
                                <!-- disable compile python when rpm build -->
                                <defineStatement>__os_install_post %(echo '%{__os_install_post}' | sed -e 's!/usr/lib[^[:space:]]*/brp-python-bytecompile[[:space:]].*$!!g')</defineStatement>
                            </defineStatements>
                            <mappings>
                                <mapping>
                                    <directory>/opt/soft/${project.build.finalName}/conf</directory>
                                    <filemode>755</filemode>
                                    <username>root</username>
                                    <groupname>root</groupname>
                                    <sources>
                                        <source>
                                            <location>
                                                ${basedir}/../dolphinscheduler-alert/src/main/resources
                                            </location>
                                            <includes>
                                                <include>**/*.*</include>
                                            </includes>
                                        </source>

                                        <source>
                                            <location>
                                                ${basedir}/../dolphinscheduler-common/src/main/resources
                                            </location>
                                            <includes>
                                                <include>**/*.*</include>
                                            </includes>
                                        </source>

                                        <source>
                                            <location>
                                                ${basedir}/../dolphinscheduler-dao/src/main/resources
                                            </location>
                                            <includes>
                                                <include>**/*.*</include>
                                            </includes>
                                        </source>

                                        <source>
                                            <location>
                                                ${basedir}/../dolphinscheduler-api/src/main/resources
                                            </location>
                                            <includes>
                                                <include>**/*.*</include>
                                            </includes>
                                        </source>

                                        <source>
                                            <location>
                                                ${basedir}/../dolphinscheduler-server/src/main/resources
                                            </location>
                                            <includes>
                                                <include>config/*.*</include>
                                                <include>**/*.xml</include>
                                            </includes>
                                        </source>

                                        <source>
                                            <location>
                                                ${basedir}/../dolphinscheduler-service/src/main/resources
                                            </location>
                                            <includes>
                                                <include>*.*</include>
                                            </includes>
                                        </source>

                                        <source>
                                            <location>
                                                ${basedir}/../script
                                            </location>
                                            <includes>
                                                <include>env/*.*</include>
                                            </includes>
                                        </source>


                                    </sources>
                                </mapping>
                                <mapping>
                                    <directory>/opt/soft/${project.build.finalName}/lib</directory>
                                    <filemode>755</filemode>
                                    <username>root</username>
                                    <groupname>root</groupname>

                                    <sources>
                                        <source>
                                            <location>
                                                ${basedir}/../dolphinscheduler-dist/target/lib
                                            </location>
                                            <includes>
                                                <include>*.*</include>
                                            </includes>
                                            <excludes>
                                                <exclude>servlet-api-*.jar</exclude>
                                                <exclude>slf4j-log4j12-${slf4j.log4j12.version}.jar</exclude>
                                            </excludes>
                                        </source>
                                    </sources>
                                </mapping>
                                <mapping>
                                    <directory>/opt/soft/${project.build.finalName}/bin</directory>
                                    <filemode>755</filemode>
                                    <username>root</username>
                                    <groupname>root</groupname>
                                    <sources>

                                        <source>
                                            <location>
                                                ${basedir}/../script
                                            </location>
                                            <includes>
                                                <include>start-all.sh</include>
                                                <include>stop-all.sh</include>
                                                <include>dolphinscheduler-daemon.sh</include>
                                                <include>status-all.sh</include>
                                            </includes>
                                        </source>
                                    </sources>
                                </mapping>
                                <mapping>
                                    <directory>/opt/soft/${project.build.finalName}</directory>
                                    <filemode>755</filemode>
                                    <username>root</username>
                                    <groupname>root</groupname>
                                    <sources>
                                        <source>
                                            <location>
                                                ${basedir}/../
                                            </location>
                                            <includes>
                                                <include>*.sh</include>
                                                <include>*.py</include>
                                                <include>DISCLAIMER</include>
                                            </includes>
                                        </source>

                                        <source>
                                            <location>
                                                ${basedir}/release-docs
                                            </location>
                                            <includes>
                                                <include>**/*</include>
                                            </includes>
                                        </source>

                                    </sources>
                                </mapping>
                                <mapping>
                                    <directory>/opt/soft/${project.build.finalName}/ui</directory>
                                    <filemode>755</filemode>
                                    <username>root</username>
                                    <groupname>root</groupname>
                                    <sources>
                                        <source>
                                            <location>
                                                ${basedir}/../dolphinscheduler-ui/dist
                                            </location>
                                            <includes>
                                                <include>**/*.*</include>
                                            </includes>
                                        </source>
                                    </sources>
                                </mapping>
                                <mapping>
                                    <directory>/opt/soft/${project.build.finalName}/sql</directory>
                                    <filemode>755</filemode>
                                    <username>root</username>
                                    <groupname>root</groupname>
                                    <sources>
                                        <source>
                                            <location>
                                                ${basedir}/../dolphinscheduler-dao/src/main/resources/sql
                                            </location>
                                            <includes>
                                                <include>**/*.*</include>
                                            </includes>
                                        </source>
                                        <source>
                                            <location>
                                                ${basedir}/../dolphinscheduler-dao/src/main/resources/sql
                                            </location>
                                            <includes>
                                                <include>soft_version</include>
                                            </includes>
                                        </source>
                                    </sources>
                                </mapping>

                                <mapping>
                                    <directory>/opt/soft/${project.build.finalName}/script</directory>
                                    <filemode>755</filemode>
                                    <username>root</username>
                                    <groupname>root</groupname>
                                    <sources>
                                        <source>
                                            <location>
                                                ${basedir}/../script
                                            </location>
                                            <includes>
                                                <include>*.sh</include>
                                            </includes>
                                        </source>

                                    </sources>
                                </mapping>
                            </mappings>

                            <preinstallScriptlet>
                                <script>mkdir -p /opt/soft</script>
                            </preinstallScriptlet>
                            <postinstallScriptlet>
                                <script>rm -rf /opt/soft/dolphinscheduler ; ln -s /opt/soft/apache-dolphinscheduler-${project.version} /opt/soft/dolphinscheduler</script>
                            </postinstallScriptlet>
                            <postremoveScriptlet>
                                <script>rm -rf /opt/soft/apache-dolphinscheduler-${project.version}</script>
                            </postremoveScriptlet>
                        </configuration>
                    </plugin>

                </plugins>
            </build>
        </profile>
    </profiles>

    <build>
        <finalName>apache-dolphinscheduler-${project.version}</finalName>
    </build>
</project><|MERGE_RESOLUTION|>--- conflicted
+++ resolved
@@ -53,11 +53,12 @@
 
         <dependency>
             <groupId>org.apache.dolphinscheduler</groupId>
-<<<<<<< HEAD
             <artifactId>dolphinscheduler-data-quality</artifactId>
-=======
+        </dependency>
+
+        <dependency>
+            <groupId>org.apache.dolphinscheduler</groupId>
             <artifactId>dolphinscheduler-ui</artifactId>
->>>>>>> 6562bc91
         </dependency>
     </dependencies>
 
