<!--
  ~ Licensed to the Apache Software Foundation (ASF) under one or more
  ~ contributor license agreements.  See the NOTICE file distributed with
  ~ this work for additional information regarding copyright ownership.
  ~ The ASF licenses this file to You under the Apache License, Version 2.0
  ~ (the "License"); you may not use this file except in compliance with
  ~ the License.  You may obtain a copy of the License at
  ~
  ~     http://www.apache.org/licenses/LICENSE-2.0
  ~
  ~ Unless required by applicable law or agreed to in writing, software
  ~ distributed under the License is distributed on an "AS IS" BASIS,
  ~ WITHOUT WARRANTIES OR CONDITIONS OF ANY KIND, either express or implied.
  ~ See the License for the specific language governing permissions and
  ~ limitations under the License.
  -->
<runtime>

    <artifactSet to="/lib">
        <exclusion>org.slf4j:slf4j-log4j12</exclusion>
        <exclusion>org.slf4j:slf4j-api</exclusion>
        <exclusion>ch.qos.logback:logback-classic</exclusion>
    </artifactSet>
    <!-- Target -->
    <archive name="${project.artifactId}-${project.version}.tar.gz" hardLinkIncludes="**/*.jar"/>
    <!-- Notices -->
    <fileSet to="/">
        <directory path="${basedir}/../">
            <include>DISCLAIMER</include>
            <include>install.sh</include>
            <include>LICENSE</include>
            <include>NOTICE</include>
        </directory>

    </fileSet>
<<<<<<< HEAD

    <!-- Server -->
    <artifactSet to="bin">
        <artifact id="io.airlift:launcher:tar.gz:bin:${dep.packaging.version}">
            <unpack/>
        </artifact>
        <artifact id="io.airlift:launcher:tar.gz:properties:${dep.packaging.version}">
            <unpack filter="true"/>
        </artifact>
    </artifactSet>

    <!-- Plugins -->
    <artifactSet to="lib/plugin/alert/email">
        <artifact id="${project.groupId}:dolphinscheduler-alert-email:zip:${project.version}">
            <unpack/>
        </artifact>
    </artifactSet>
    <artifactSet to="lib/plugin/alert/script">
        <artifact id="${project.groupId}:dolphinscheduler-alert-script:zip:${project.version}">
            <unpack/>
        </artifact>
    </artifactSet>
    <artifactSet to="lib/plugin/alert/wechat">
        <artifact id="${project.groupId}:dolphinscheduler-alert-wechat:zip:${project.version}">
            <unpack/>
        </artifact>
    </artifactSet>
    <artifactSet to="lib/plugin/alert/dingtalk">
        <artifact id="${project.groupId}:dolphinscheduler-alert-dingtalk:zip:${project.version}">
            <unpack/>
        </artifact>
    </artifactSet>
    <artifactSet to="lib/plugin/alert/http">
        <artifact id="${project.groupId}:dolphinscheduler-alert-http:zip:${project.version}">
            <unpack/>
        </artifact>
    </artifactSet>
    <artifactSet to="lib/plugin/alert/feishu">
        <artifact id="${project.groupId}:dolphinscheduler-alert-feishu:zip:${project.version}">
            <unpack/>
        </artifact>
    </artifactSet>
    <!-- Task Plugins -->
    <artifactSet to="lib/plugin/task/datax">
        <artifact id="${project.groupId}:dolphinscheduler-task-datax:zip:${project.version}">
            <unpack/>
        </artifact>
    </artifactSet>
    <artifactSet to="lib/plugin/task/flink">
        <artifact id="${project.groupId}:dolphinscheduler-task-flink:zip:${project.version}">
            <unpack/>
        </artifact>
    </artifactSet>
    <artifactSet to="lib/plugin/task/http">
        <artifact id="${project.groupId}:dolphinscheduler-task-http:zip:${project.version}">
            <unpack/>
        </artifact>
    </artifactSet>
    <artifactSet to="lib/plugin/task/mr">
        <artifact id="${project.groupId}:dolphinscheduler-task-mr:zip:${project.version}">
            <unpack/>
        </artifact>
    </artifactSet>
    <artifactSet to="lib/plugin/task/pigeon">
        <artifact id="${project.groupId}:dolphinscheduler-task-pigeon:zip:${project.version}">
            <unpack/>
        </artifact>
    </artifactSet>
    <artifactSet to="lib/plugin/task/procedure">
        <artifact id="${project.groupId}:dolphinscheduler-task-procedure:zip:${project.version}">
            <unpack/>
        </artifact>
    </artifactSet>
    <artifactSet to="lib/plugin/task/python">
        <artifact id="${project.groupId}:dolphinscheduler-task-python:zip:${project.version}">
            <unpack/>
        </artifact>
    </artifactSet>
    <artifactSet to="lib/plugin/task/shell">
        <artifact id="${project.groupId}:dolphinscheduler-task-shell:zip:${project.version}">
            <unpack/>
        </artifact>
    </artifactSet>
    <artifactSet to="lib/plugin/task/spark">
        <artifact id="${project.groupId}:dolphinscheduler-task-spark:zip:${project.version}">
            <unpack/>
        </artifact>
    </artifactSet>
    <artifactSet to="lib/plugin/task/sql">
        <artifact id="${project.groupId}:dolphinscheduler-task-sql:zip:${project.version}">
            <unpack/>
        </artifact>
    </artifactSet>
    <artifactSet to="lib/plugin/task/sqoop">
        <artifact id="${project.groupId}:dolphinscheduler-task-sqoop:zip:${project.version}">
            <unpack/>
        </artifact>
    </artifactSet>
    <artifactSet to="lib/plugin/task/dataquality">
        <artifact id="${project.groupId}:dolphinscheduler-task-dataquality:zip:${project.version}">
            <unpack/>
        </artifact>
    </artifactSet>
=======
>>>>>>> c78fd247
</runtime><|MERGE_RESOLUTION|>--- conflicted
+++ resolved
@@ -31,112 +31,5 @@
             <include>LICENSE</include>
             <include>NOTICE</include>
         </directory>
-
     </fileSet>
-<<<<<<< HEAD
-
-    <!-- Server -->
-    <artifactSet to="bin">
-        <artifact id="io.airlift:launcher:tar.gz:bin:${dep.packaging.version}">
-            <unpack/>
-        </artifact>
-        <artifact id="io.airlift:launcher:tar.gz:properties:${dep.packaging.version}">
-            <unpack filter="true"/>
-        </artifact>
-    </artifactSet>
-
-    <!-- Plugins -->
-    <artifactSet to="lib/plugin/alert/email">
-        <artifact id="${project.groupId}:dolphinscheduler-alert-email:zip:${project.version}">
-            <unpack/>
-        </artifact>
-    </artifactSet>
-    <artifactSet to="lib/plugin/alert/script">
-        <artifact id="${project.groupId}:dolphinscheduler-alert-script:zip:${project.version}">
-            <unpack/>
-        </artifact>
-    </artifactSet>
-    <artifactSet to="lib/plugin/alert/wechat">
-        <artifact id="${project.groupId}:dolphinscheduler-alert-wechat:zip:${project.version}">
-            <unpack/>
-        </artifact>
-    </artifactSet>
-    <artifactSet to="lib/plugin/alert/dingtalk">
-        <artifact id="${project.groupId}:dolphinscheduler-alert-dingtalk:zip:${project.version}">
-            <unpack/>
-        </artifact>
-    </artifactSet>
-    <artifactSet to="lib/plugin/alert/http">
-        <artifact id="${project.groupId}:dolphinscheduler-alert-http:zip:${project.version}">
-            <unpack/>
-        </artifact>
-    </artifactSet>
-    <artifactSet to="lib/plugin/alert/feishu">
-        <artifact id="${project.groupId}:dolphinscheduler-alert-feishu:zip:${project.version}">
-            <unpack/>
-        </artifact>
-    </artifactSet>
-    <!-- Task Plugins -->
-    <artifactSet to="lib/plugin/task/datax">
-        <artifact id="${project.groupId}:dolphinscheduler-task-datax:zip:${project.version}">
-            <unpack/>
-        </artifact>
-    </artifactSet>
-    <artifactSet to="lib/plugin/task/flink">
-        <artifact id="${project.groupId}:dolphinscheduler-task-flink:zip:${project.version}">
-            <unpack/>
-        </artifact>
-    </artifactSet>
-    <artifactSet to="lib/plugin/task/http">
-        <artifact id="${project.groupId}:dolphinscheduler-task-http:zip:${project.version}">
-            <unpack/>
-        </artifact>
-    </artifactSet>
-    <artifactSet to="lib/plugin/task/mr">
-        <artifact id="${project.groupId}:dolphinscheduler-task-mr:zip:${project.version}">
-            <unpack/>
-        </artifact>
-    </artifactSet>
-    <artifactSet to="lib/plugin/task/pigeon">
-        <artifact id="${project.groupId}:dolphinscheduler-task-pigeon:zip:${project.version}">
-            <unpack/>
-        </artifact>
-    </artifactSet>
-    <artifactSet to="lib/plugin/task/procedure">
-        <artifact id="${project.groupId}:dolphinscheduler-task-procedure:zip:${project.version}">
-            <unpack/>
-        </artifact>
-    </artifactSet>
-    <artifactSet to="lib/plugin/task/python">
-        <artifact id="${project.groupId}:dolphinscheduler-task-python:zip:${project.version}">
-            <unpack/>
-        </artifact>
-    </artifactSet>
-    <artifactSet to="lib/plugin/task/shell">
-        <artifact id="${project.groupId}:dolphinscheduler-task-shell:zip:${project.version}">
-            <unpack/>
-        </artifact>
-    </artifactSet>
-    <artifactSet to="lib/plugin/task/spark">
-        <artifact id="${project.groupId}:dolphinscheduler-task-spark:zip:${project.version}">
-            <unpack/>
-        </artifact>
-    </artifactSet>
-    <artifactSet to="lib/plugin/task/sql">
-        <artifact id="${project.groupId}:dolphinscheduler-task-sql:zip:${project.version}">
-            <unpack/>
-        </artifact>
-    </artifactSet>
-    <artifactSet to="lib/plugin/task/sqoop">
-        <artifact id="${project.groupId}:dolphinscheduler-task-sqoop:zip:${project.version}">
-            <unpack/>
-        </artifact>
-    </artifactSet>
-    <artifactSet to="lib/plugin/task/dataquality">
-        <artifact id="${project.groupId}:dolphinscheduler-task-dataquality:zip:${project.version}">
-            <unpack/>
-        </artifact>
-    </artifactSet>
-=======
->>>>>>> c78fd247
 </runtime>