<!--
  ~ Licensed to the Apache Software Foundation (ASF) under one or more
  ~ contributor license agreements.  See the NOTICE file distributed with
  ~ this work for additional information regarding copyright ownership.
  ~ The ASF licenses this file to You under the Apache License, Version 2.0
  ~ (the "License"); you may not use this file except in compliance with
  ~ the License.  You may obtain a copy of the License at
  ~
  ~     http://www.apache.org/licenses/LICENSE-2.0
  ~
  ~ Unless required by applicable law or agreed to in writing, software
  ~ distributed under the License is distributed on an "AS IS" BASIS,
  ~ WITHOUT WARRANTIES OR CONDITIONS OF ANY KIND, either express or implied.
  ~ See the License for the specific language governing permissions and
  ~ limitations under the License.
  -->
<runtime>

    <artifactSet to="/lib">
        <exclusion>org.slf4j:slf4j-log4j12</exclusion>
        <exclusion>org.slf4j:slf4j-api</exclusion>
        <exclusion>ch.qos.logback:logback-classic</exclusion>
    </artifactSet>
    <!-- Target -->
    <archive name="${project.artifactId}-${project.version}.tar.gz" hardLinkIncludes="**/*.jar"/>
    <!-- Notices -->
    <fileSet to="/">
        <directory path="${basedir}/../">
            <include>DISCLAIMER</include>
            <include>install.sh</include>
            <include>LICENSE</include>
            <include>NOTICE</include>
        </directory>

    </fileSet>

    <!-- Server -->
    <artifactSet to="bin">
        <artifact id="io.airlift:launcher:tar.gz:bin:${dep.packaging.version}">
            <unpack/>
        </artifact>
        <artifact id="io.airlift:launcher:tar.gz:properties:${dep.packaging.version}">
            <unpack filter="true"/>
        </artifact>
    </artifactSet>

    <!-- Plugins -->
    <artifactSet to="lib/plugin/alert/email">
        <artifact id="${project.groupId}:dolphinscheduler-alert-email:zip:${project.version}">
            <unpack/>
        </artifact>
    </artifactSet>
    <artifactSet to="lib/plugin/alert/script">
        <artifact id="${project.groupId}:dolphinscheduler-alert-script:zip:${project.version}">
            <unpack/>
        </artifact>
    </artifactSet>
    <artifactSet to="lib/plugin/alert/wechat">
        <artifact id="${project.groupId}:dolphinscheduler-alert-wechat:zip:${project.version}">
            <unpack/>
        </artifact>
    </artifactSet>
    <artifactSet to="lib/plugin/alert/dingtalk">
        <artifact id="${project.groupId}:dolphinscheduler-alert-dingtalk:zip:${project.version}">
            <unpack/>
        </artifact>
    </artifactSet>
    <artifactSet to="lib/plugin/alert/http">
        <artifact id="${project.groupId}:dolphinscheduler-alert-http:zip:${project.version}">
            <unpack/>
        </artifact>
    </artifactSet>
    <artifactSet to="lib/plugin/alert/feishu">
        <artifact id="${project.groupId}:dolphinscheduler-alert-feishu:zip:${project.version}">
            <unpack/>
        </artifact>
    </artifactSet>
    <artifactSet to="lib/plugin/registry/zookeeper">
        <artifact id="${project.groupId}:dolphinscheduler-registry-zookeeper:zip:${project.version}">
            <unpack/>
        </artifact>
    </artifactSet>
    <!-- Task Plugins -->
    <artifactSet to="lib/plugin/task/shell">
        <artifact id="${project.groupId}:dolphinscheduler-task-shell:zip:${project.version}">
            <unpack/>
        </artifact>
    </artifactSet>
    <artifactSet to="lib/plugin/task/python">
        <artifact id="${project.groupId}:dolphinscheduler-task-python:zip:${project.version}">
            <unpack/>
        </artifact>
    </artifactSet>
    <artifactSet to="lib/plugin/task/flink">
        <artifact id="${project.groupId}:dolphinscheduler-task-flink:zip:${project.version}">
            <unpack/>
        </artifact>
    </artifactSet>
    <artifactSet to="lib/plugin/task/spark">
        <artifact id="${project.groupId}:dolphinscheduler-task-spark:zip:${project.version}">
            <unpack/>
        </artifact>
    </artifactSet>
    <artifactSet to="lib/plugin/task/http">
        <artifact id="${project.groupId}:dolphinscheduler-task-http:zip:${project.version}">
            <unpack/>
        </artifact>
    </artifactSet>
<<<<<<< HEAD
    <artifactSet to="lib/plugin/task/tis">
        <artifact id="${project.groupId}:dolphinscheduler-task-tis:zip:${project.version}">
=======
    <artifactSet to="lib/plugin/task/sql">
        <artifact id="${project.groupId}:dolphinscheduler-task-sql:zip:${project.version}">
>>>>>>> b90152fc
            <unpack/>
        </artifact>
    </artifactSet>

</runtime><|MERGE_RESOLUTION|>--- conflicted
+++ resolved
@@ -106,15 +106,14 @@
             <unpack/>
         </artifact>
     </artifactSet>
-<<<<<<< HEAD
     <artifactSet to="lib/plugin/task/tis">
         <artifact id="${project.groupId}:dolphinscheduler-task-tis:zip:${project.version}">
-=======
+           <unpack/>
+        </artifact>
+    </artifactSet>
     <artifactSet to="lib/plugin/task/sql">
         <artifact id="${project.groupId}:dolphinscheduler-task-sql:zip:${project.version}">
->>>>>>> b90152fc
             <unpack/>
         </artifact>
     </artifactSet>
-
 </runtime>