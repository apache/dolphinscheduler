<!--
  ~ Licensed to the Apache Software Foundation (ASF) under one or more
  ~ contributor license agreements.  See the NOTICE file distributed with
  ~ this work for additional information regarding copyright ownership.
  ~ The ASF licenses this file to You under the Apache License, Version 2.0
  ~ (the "License"); you may not use this file except in compliance with
  ~ the License.  You may obtain a copy of the License at
  ~
  ~     http://www.apache.org/licenses/LICENSE-2.0
  ~
  ~ Unless required by applicable law or agreed to in writing, software
  ~ distributed under the License is distributed on an "AS IS" BASIS,
  ~ WITHOUT WARRANTIES OR CONDITIONS OF ANY KIND, either express or implied.
  ~ See the License for the specific language governing permissions and
  ~ limitations under the License.
  -->
<runtime>

    <artifactSet to="/lib">
        <exclusion>org.slf4j:slf4j-log4j12</exclusion>
        <exclusion>org.slf4j:slf4j-api</exclusion>
        <exclusion>ch.qos.logback:logback-classic</exclusion>
    </artifactSet>
    <!-- Target -->
    <archive name="${project.artifactId}-${project.version}.tar.gz" hardLinkIncludes="**/*.jar"/>
    <!-- Notices -->
    <fileSet to="/">
        <directory path="${basedir}/../">
            <include>DISCLAIMER</include>
            <include>install.sh</include>
            <include>LICENSE</include>
            <include>NOTICE</include>
        </directory>

    </fileSet>

    <!-- Server -->
    <artifactSet to="bin">
        <artifact id="io.airlift:launcher:tar.gz:bin:${dep.packaging.version}">
            <unpack/>
        </artifact>
        <artifact id="io.airlift:launcher:tar.gz:properties:${dep.packaging.version}">
            <unpack filter="true"/>
        </artifact>
    </artifactSet>

    <!-- Plugins -->
    <artifactSet to="lib/plugin/alert/email">
        <artifact id="${project.groupId}:dolphinscheduler-alert-email:zip:${project.version}">
            <unpack/>
        </artifact>
    </artifactSet>
    <artifactSet to="lib/plugin/alert/script">
        <artifact id="${project.groupId}:dolphinscheduler-alert-script:zip:${project.version}">
            <unpack/>
        </artifact>
    </artifactSet>
    <artifactSet to="lib/plugin/alert/wechat">
        <artifact id="${project.groupId}:dolphinscheduler-alert-wechat:zip:${project.version}">
            <unpack/>
        </artifact>
    </artifactSet>
    <artifactSet to="lib/plugin/alert/dingtalk">
        <artifact id="${project.groupId}:dolphinscheduler-alert-dingtalk:zip:${project.version}">
            <unpack/>
        </artifact>
    </artifactSet>
    <artifactSet to="lib/plugin/alert/http">
        <artifact id="${project.groupId}:dolphinscheduler-alert-http:zip:${project.version}">
            <unpack/>
        </artifact>
    </artifactSet>
    <artifactSet to="lib/plugin/alert/feishu">
        <artifact id="${project.groupId}:dolphinscheduler-alert-feishu:zip:${project.version}">
            <unpack/>
        </artifact>
    </artifactSet>
    <artifactSet to="lib/plugin/registry/zookeeper">
        <artifact id="${project.groupId}:dolphinscheduler-registry-zookeeper:zip:${project.version}">
            <unpack/>
        </artifact>
    </artifactSet>
    <!-- Task Plugins -->
    <artifactSet to="lib/plugin/task/shell">
        <artifact id="${project.groupId}:dolphinscheduler-task-shell:zip:${project.version}">
            <unpack/>
        </artifact>
    </artifactSet>
    <artifactSet to="lib/plugin/task/python">
        <artifact id="${project.groupId}:dolphinscheduler-task-python:zip:${project.version}">
            <unpack/>
        </artifact>
    </artifactSet>
    <artifactSet to="lib/plugin/task/flink">
        <artifact id="${project.groupId}:dolphinscheduler-task-flink:zip:${project.version}">
            <unpack/>
        </artifact>
    </artifactSet>
    <artifactSet to="lib/plugin/task/spark">
        <artifact id="${project.groupId}:dolphinscheduler-task-spark:zip:${project.version}">
            <unpack/>
        </artifact>
    </artifactSet>
    <artifactSet to="lib/plugin/task/http">
        <artifact id="${project.groupId}:dolphinscheduler-task-http:zip:${project.version}">
            <unpack/>
        </artifact>
    </artifactSet>
    <artifactSet to="lib/plugin/task/tis">
        <artifact id="${project.groupId}:dolphinscheduler-task-tis:zip:${project.version}">
           <unpack/>
        </artifact>
    </artifactSet>
    <artifactSet to="lib/plugin/task/sql">
        <artifact id="${project.groupId}:dolphinscheduler-task-sql:zip:${project.version}">
            <unpack/>
        </artifact>
    </artifactSet>
<<<<<<< HEAD

    <!-- datasource Plugins -->
    <artifactSet to="lib/plugin/datasource/sqlserver">
        <artifact id="${project.groupId}:dolphinscheduler-datasource-sqlserver:zip:${project.version}">
            <unpack/>
        </artifact>
    </artifactSet>

=======
>>>>>>> 1843e986
</runtime><|MERGE_RESOLUTION|>--- conflicted
+++ resolved
@@ -116,15 +116,4 @@
             <unpack/>
         </artifact>
     </artifactSet>
-<<<<<<< HEAD
-
-    <!-- datasource Plugins -->
-    <artifactSet to="lib/plugin/datasource/sqlserver">
-        <artifact id="${project.groupId}:dolphinscheduler-datasource-sqlserver:zip:${project.version}">
-            <unpack/>
-        </artifact>
-    </artifactSet>
-
-=======
->>>>>>> 1843e986
 </runtime>