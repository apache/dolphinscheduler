--- conflicted
+++ resolved
@@ -38,14 +38,11 @@
     public boolean createAlert() throws InterruptedException {
         // click  alert manage
         clickElement(AlertManageLocator.CLICK_ALERT_MANAGE);
-        Thread.sleep(1000);
+        Thread.sleep(2000);
 
         // click  create alert button
         clickElement(AlertManageLocator.CLICK_CREATE_ALERT);
-<<<<<<< HEAD
-        Thread.sleep(1000);
-=======
->>>>>>> fd7426b7
+        Thread.sleep(2000);
 
         // input alert data
         sendInput(AlertManageLocator.INPUT_ALERT_NAME, AlertManageData.ALERT_NAME);
