--- conflicted
+++ resolved
@@ -26,22 +26,10 @@
         <classes>
             <class name="org.apache.dolphinscheduler.testcase.TestLogin"></class>
             <class name="org.apache.dolphinscheduler.testcase.testSecurity.TestTenantManage"></class>
-<<<<<<< HEAD
-            <!--<class name="org.apache.dolphinscheduler.testcase.testSecurity.TestAlertManage"></class>-->
-            <!--<class name="org.apache.dolphinscheduler.testcase.testSecurity.TestQueueManage"></class>-->
-            <!--<class name="org.apache.dolphinscheduler.testcase.testSecurity.TestTokenManage"></class>-->
 
-            <class name="org.apache.dolphinscheduler.testcase.testSecurity.TestUserManage">
-                <methods>
-                    <include name="testCreateUser" />
-                    <include name="testEditUser" />
-                </methods>
-            </class>
-=======
             <class name="org.apache.dolphinscheduler.testcase.testSecurity.TestAlertManage"></class>
             <class name="org.apache.dolphinscheduler.testcase.testSecurity.TestQueueManage"></class>
             <class name="org.apache.dolphinscheduler.testcase.testSecurity.TestTokenManage"></class>
->>>>>>> a7aa58e6
 
             <class name="org.apache.dolphinscheduler.testcase.testSecurity.TestUserManage">
                 <methods>
@@ -63,15 +51,6 @@
                     <include name="testDeleteTiming" />
                 </methods>
             </class>
-<<<<<<< HEAD
-
-            <class name="org.apache.dolphinscheduler.testcase.testProject.TestProcessInstance">
-                <methods>
-                    <include name="testRerun" />
-                </methods>
-            </class>
-=======
->>>>>>> a7aa58e6
 
             <class name="org.apache.dolphinscheduler.testcase.testDeleteData.TestDeleteWorkflow"></class>
             <class name="org.apache.dolphinscheduler.testcase.testDeleteData.TestDeleteProject"></class>
