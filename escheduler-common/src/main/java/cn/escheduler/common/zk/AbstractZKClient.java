--- conflicted
+++ resolved
@@ -18,12 +18,9 @@
 
 import cn.escheduler.common.Constants;
 import cn.escheduler.common.IStoppable;
-<<<<<<< HEAD
 import cn.escheduler.common.enums.ZKNodeType;
 import cn.escheduler.common.model.MasterServer;
-=======
 import cn.escheduler.common.enums.ServerEnum;
->>>>>>> e5a44459
 import cn.escheduler.common.utils.DateUtils;
 import cn.escheduler.common.utils.OSUtils;
 import cn.escheduler.common.utils.ResInfo;
@@ -497,7 +494,6 @@
 	}
 
 	/**
-<<<<<<< HEAD
 	 * release mutex
 	 * @param mutex
 	 */
@@ -572,7 +568,8 @@
 			return "";
 		}
 		return path.substring(startIndex, endIndex);
-=======
+	}
+	/**
 	 * acquire zk lock
 	 * @param zkClient
 	 * @param zNodeLockPath
@@ -582,10 +579,9 @@
 		InterProcessMutex mutex = new InterProcessMutex(zkClient, zNodeLockPath);
 		mutex.acquire();
 		return mutex;
->>>>>>> e5a44459
-	}
-
-		@Override
+	}
+
+	@Override
 	public String toString() {
 		return "AbstractZKClient{" +
 				"zkClient=" + zkClient +
