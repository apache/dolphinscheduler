--- conflicted
+++ resolved
@@ -101,13 +101,10 @@
         <zt-zip.version>1.15</zt-zip.version>
         <trino-jdbc.version>402</trino-jdbc.version>
         <azure-identity.version>1.7.1</azure-identity.version>
-<<<<<<< HEAD
+        <redshift-jdbc42.version>2.1.0.9</redshift-jdbc42.version>
+        <aws-java-sdk-redshift.version>1.12.300</aws-java-sdk-redshift.version>
         <azure-resourcemanager.version>2.21.0</azure-resourcemanager.version>
         <azure-resourcemanager-datafactory.version>1.0.0-beta.19</azure-resourcemanager-datafactory.version>
-=======
-        <redshift-jdbc42.version>2.1.0.9</redshift-jdbc42.version>
-        <aws-java-sdk-redshift.version>1.12.300</aws-java-sdk-redshift.version>
->>>>>>> 3a6e1039
     </properties>
 
     <dependencyManagement>
@@ -804,7 +801,6 @@
                 <version>${azure-identity.version}</version>
             </dependency>
             <dependency>
-<<<<<<< HEAD
                 <groupId>com.azure.resourcemanager</groupId>
                 <artifactId>azure-resourcemanager</artifactId>
                 <version>${azure-resourcemanager.version}</version>
@@ -813,7 +809,8 @@
                 <groupId>com.azure.resourcemanager</groupId>
                 <artifactId>azure-resourcemanager-datafactory</artifactId>
                 <version>${azure-resourcemanager-datafactory.version}</version>
-=======
+            </dependency>
+            <dependency>
                 <groupId>com.amazon.redshift</groupId>
                 <artifactId>redshift-jdbc42</artifactId>
                 <version>${redshift-jdbc42.version}</version>
@@ -824,7 +821,6 @@
                 <artifactId>aws-java-sdk-redshift</artifactId>
                 <version>${aws-java-sdk-redshift.version}</version>
                 <scope>test</scope>
->>>>>>> 3a6e1039
             </dependency>
         </dependencies>
     </dependencyManagement>
