<?xml version="1.0" encoding="UTF-8"?>
<!--
  ~ Licensed to the Apache Software Foundation (ASF) under one or more
  ~ contributor license agreements.  See the NOTICE file distributed with
  ~ this work for additional information regarding copyright ownership.
  ~ The ASF licenses this file to You under the Apache License, Version 2.0
  ~ (the "License"); you may not use this file except in compliance with
  ~ the License.  You may obtain a copy of the License at
  ~
  ~     http://www.apache.org/licenses/LICENSE-2.0
  ~
  ~ Unless required by applicable law or agreed to in writing, software
  ~ distributed under the License is distributed on an "AS IS" BASIS,
  ~ WITHOUT WARRANTIES OR CONDITIONS OF ANY KIND, either express or implied.
  ~ See the License for the specific language governing permissions and
  ~ limitations under the License.
  -->
<project xmlns="http://maven.apache.org/POM/4.0.0" xmlns:xsi="http://www.w3.org/2001/XMLSchema-instance"
         xsi:schemaLocation="http://maven.apache.org/POM/4.0.0 http://maven.apache.org/xsd/maven-4.0.0.xsd">
    <modelVersion>4.0.0</modelVersion>
    <parent>
        <groupId>org.apache.dolphinscheduler</groupId>
        <artifactId>dolphinscheduler</artifactId>
        <version>dev-SNAPSHOT</version>
    </parent>
    <artifactId>dolphinscheduler-bom</artifactId>
    <packaging>pom</packaging>
    <name>${project.artifactId}</name>

    <properties>
        <netty.version>4.1.53.Final</netty.version>
        <spring-boot.version>2.5.6</spring-boot.version>
        <spring.version>5.3.19</spring.version>
        <java-websocket.version>1.5.1</java-websocket.version>
        <mybatis-plus.version>3.2.0</mybatis-plus.version>
        <quartz.version>2.3.2</quartz.version>
        <druid.version>1.2.4</druid.version>
        <zookeeper.version>3.4.14</zookeeper.version>
        <curator.version>4.3.0</curator.version>
        <curator-test.version>2.12.0</curator-test.version>
        <jetcd.version>0.5.11</jetcd.version>
        <jetcd.test.version>0.7.1</jetcd.test.version>
        <io.grpc.version>1.41.0</io.grpc.version>
        <commons-codec.version>1.11</commons-codec.version>
        <commons-logging.version>1.1.1</commons-logging.version>
        <commons-lang3.version>3.12.0</commons-lang3.version>
        <commons-httpclient>3.0.1</commons-httpclient>
        <commons-beanutils.version>1.9.4</commons-beanutils.version>
        <commons-configuration.version>1.10</commons-configuration.version>
        <commons-email.version>1.5</commons-email.version>
        <commons-collections4.version>4.1</commons-collections4.version>
        <httpclient.version>4.5.13</httpclient.version>
        <httpcore.version>4.4.15</httpcore.version>
        <jackson.version>2.13.0</jackson.version>
        <protostuff.version>1.7.2</protostuff.version>
        <byte-buddy.version>1.9.16</byte-buddy.version>
        <logback.version>1.2.11</logback.version>
        <hadoop.version>2.7.3</hadoop.version>
        <cron-utils.version>9.1.3</cron-utils.version>
        <h2.version>1.4.200</h2.version>
        <mysql-connector.version>8.0.16</mysql-connector.version>
        <oracle-jdbc.version>21.5.0.0</oracle-jdbc.version>
        <slf4j-api.version>1.7.5</slf4j-api.version>
        <slf4j-log4j12.version>1.7.5</slf4j-log4j12.version>
        <poi.version>4.1.2</poi.version>
        <javax.servlet-api.version>3.1.0</javax.servlet-api.version>
        <activation.version>1.1</activation.version>
        <javax-mail>1.6.2</javax-mail>
        <guava.version>24.1-jre</guava.version>
        <postgresql.version>42.3.4</postgresql.version>
        <hive-jdbc.version>2.1.0</hive-jdbc.version>
        <commons-io.version>2.11.0</commons-io.version>
        <oshi-core.version>6.1.1</oshi-core.version>
        <clickhouse-jdbc.version>0.1.52</clickhouse-jdbc.version>
        <mssql-jdbc.version>6.1.0.jre8</mssql-jdbc.version>
        <presto-jdbc.version>0.238.1</presto-jdbc.version>
        <servlet-api.version>2.5</servlet-api.version>
        <swagger.version>1.9.3</swagger.version>
        <springfox.version>2.9.2</springfox.version>
        <swagger-models.version>1.5.24</swagger-models.version>
        <guava-retry.version>2.0.0</guava-retry.version>
        <reflections.version>0.9.12</reflections.version>
        <py4j.version>0.10.9</py4j.version>
        <jsr305.version>3.0.0</jsr305.version>
        <commons-compress.version>1.21</commons-compress.version>
        <commons-math3.version>3.1.1</commons-math3.version>
        <error_prone_annotations.version>2.5.1</error_prone_annotations.version>
        <hibernate-validator.version>6.2.2.Final</hibernate-validator.version>
        <aws-sdk.version>1.12.160</aws-sdk.version>
        <joda-time.version>2.10.13</joda-time.version>
        <okhttp.version>3.14.9</okhttp.version>
        <json-path.version>2.7.0</json-path.version>
        <spring-cloud-dependencies.version>2020.0.6</spring-cloud-dependencies.version>
    </properties>

    <dependencyManagement>
        <dependencies>
            <!-- netty -->
            <dependency>
                <groupId>io.netty</groupId>
                <artifactId>netty-bom</artifactId>
                <version>${netty.version}</version>
                <type>pom</type>
                <scope>import</scope>
            </dependency>
            <dependency>
                <groupId>io.netty</groupId>
                <artifactId>netty-all</artifactId>
                <version>${netty.version}</version>
            </dependency>

            <!-- spring -->
            <dependency>
                <groupId>org.springframework.boot</groupId>
                <artifactId>spring-boot-starter-parent</artifactId>
                <version>${spring-boot.version}</version>
                <type>pom</type>
                <scope>import</scope>
            </dependency>
            <dependency>
                <groupId>org.springframework</groupId>
                <artifactId>spring-core</artifactId>
                <version>${spring.version}</version>
            </dependency>
            <dependency>
                <groupId>org.springframework</groupId>
                <artifactId>spring-context</artifactId>
                <version>${spring.version}</version>
            </dependency>
            <dependency>
                <groupId>org.springframework</groupId>
                <artifactId>spring-beans</artifactId>
                <version>${spring.version}</version>
            </dependency>
            <dependency>
                <groupId>org.springframework</groupId>
                <artifactId>spring-tx</artifactId>
                <version>${spring.version}</version>
            </dependency>
            <dependency>
                <groupId>org.springframework</groupId>
                <artifactId>spring-jdbc</artifactId>
                <version>${spring.version}</version>
            </dependency>
            <dependency>
                <groupId>org.springframework</groupId>
                <artifactId>spring-test</artifactId>
                <version>${spring.version}</version>
                <scope>test</scope>
            </dependency>

            <dependency>
                <groupId>org.java-websocket</groupId>
                <artifactId>Java-WebSocket</artifactId>
                <version>${java-websocket.version}</version>
            </dependency>
            <!-- mybatis -->
            <dependency>
                <groupId>com.baomidou</groupId>
                <artifactId>mybatis-plus-boot-starter</artifactId>
                <version>${mybatis-plus.version}</version>
            </dependency>
            <dependency>
                <groupId>com.baomidou</groupId>
                <artifactId>mybatis-plus</artifactId>
                <version>${mybatis-plus.version}</version>
            </dependency>
            <dependency>
                <groupId>com.baomidou</groupId>
                <artifactId>mybatis-plus-annotation</artifactId>
                <version>${mybatis-plus.version}</version>
            </dependency>

            <!-- quartz-->
            <dependency>
                <groupId>org.quartz-scheduler</groupId>
                <artifactId>quartz</artifactId>
                <version>${quartz.version}</version>
            </dependency>
            <dependency>
                <groupId>com.cronutils</groupId>
                <artifactId>cron-utils</artifactId>
                <version>${cron-utils.version}</version>
            </dependency>

            <dependency>
                <groupId>com.alibaba</groupId>
                <artifactId>druid</artifactId>
                <version>${druid.version}</version>
            </dependency>

            <!-- Zookeeper -->
            <dependency>
                <groupId>org.apache.zookeeper</groupId>
                <artifactId>zookeeper</artifactId>
                <version>${zookeeper.version}</version>
                <exclusions>
                    <exclusion>
                        <groupId>org.slf4j</groupId>
                        <artifactId>slf4j-log4j12</artifactId>
                    </exclusion>
                    <exclusion>
                        <groupId>io.netty</groupId>
                        <artifactId>netty</artifactId>
                    </exclusion>
                    <exclusion>
                        <groupId>com.github.spotbugs</groupId>
                        <artifactId>spotbugs-annotations</artifactId>
                    </exclusion>
                </exclusions>
            </dependency>
            <dependency>
                <groupId>org.apache.curator</groupId>
                <artifactId>curator-framework</artifactId>
                <version>${curator.version}</version>
                <exclusions>
                    <exclusion>
                        <groupId>org.slf4j</groupId>
                        <artifactId>slf4j-log4j12</artifactId>
                    </exclusion>
                </exclusions>
            </dependency>
            <dependency>
                <groupId>org.apache.curator</groupId>
                <artifactId>curator-client</artifactId>
                <version>${curator.version}</version>
                <exclusions>
                    <exclusion>
                        <groupId>log4j-1.2-api</groupId>
                        <artifactId>org.apache.logging.log4j</artifactId>
                    </exclusion>
                </exclusions>
            </dependency>
            <dependency>
                <groupId>org.apache.curator</groupId>
                <artifactId>curator-recipes</artifactId>
                <version>${curator.version}</version>
                <exclusions>
                    <exclusion>
                        <groupId>org.apache.zookeeper</groupId>
                        <artifactId>zookeeper</artifactId>
                    </exclusion>
                </exclusions>
            </dependency>
            <dependency>
                <groupId>org.apache.curator</groupId>
                <artifactId>curator-test</artifactId>
                <version>${curator-test.version}</version>
            </dependency>

<<<<<<< HEAD
            <!-- Etcd -->
            <dependency>
                <groupId>io.etcd</groupId>
                <artifactId>jetcd-core</artifactId>
                <version>${jetcd.version}</version>
            </dependency>
            <dependency>
                <groupId>io.etcd</groupId>
                <artifactId>jetcd-test</artifactId>
                <version>${jetcd.test.version}</version>
                <scope>test</scope>
            </dependency>
            <dependency>
                <groupId>io.grpc</groupId>
                <artifactId>grpc-bom</artifactId>
                <version>${io.grpc.version}</version>
                <scope>import</scope>
                <type>pom</type>
            </dependency>

=======
>>>>>>> e5d06c40
            <dependency>
                <groupId>commons-codec</groupId>
                <artifactId>commons-codec</artifactId>
                <version>${commons-codec.version}</version>
            </dependency>
            <dependency>
                <groupId>commons-logging</groupId>
                <artifactId>commons-logging</artifactId>
                <version>${commons-logging.version}</version>
            </dependency>
            <dependency>
                <groupId>commons-httpclient</groupId>
                <artifactId>commons-httpclient</artifactId>
                <version>${commons-httpclient}</version>
            </dependency>
            <dependency>
                <groupId>commons-beanutils</groupId>
                <artifactId>commons-beanutils</artifactId>
                <version>${commons-beanutils.version}</version>
            </dependency>
            <dependency>
                <groupId>commons-configuration</groupId>
                <artifactId>commons-configuration</artifactId>
                <version>${commons-configuration.version}</version>
            </dependency>
            <dependency>
                <groupId>org.apache.commons</groupId>
                <artifactId>commons-lang3</artifactId>
                <version>${commons-lang3.version}</version>
            </dependency>
            <dependency>
                <groupId>org.apache.commons</groupId>
                <artifactId>commons-email</artifactId>
                <version>${commons-email.version}</version>
            </dependency>

            <dependency>
                <groupId>org.apache.httpcomponents</groupId>
                <artifactId>httpclient</artifactId>
                <version>${httpclient.version}</version>
            </dependency>
            <dependency>
                <groupId>org.apache.httpcomponents</groupId>
                <artifactId>httpcore</artifactId>
                <version>${httpcore.version}</version>
            </dependency>
            <!-- jackson -->
            <dependency>
                <groupId>com.fasterxml.jackson.core</groupId>
                <artifactId>jackson-annotations</artifactId>
                <version>${jackson.version}</version>
            </dependency>
            <dependency>
                <groupId>com.fasterxml.jackson.core</groupId>
                <artifactId>jackson-databind</artifactId>
                <version>${jackson.version}</version>
            </dependency>
            <dependency>
                <groupId>com.fasterxml.jackson.core</groupId>
                <artifactId>jackson-core</artifactId>
                <version>${jackson.version}</version>
            </dependency>

            <!--protostuff-->
            <dependency>
                <groupId>io.protostuff</groupId>
                <artifactId>protostuff-core</artifactId>
                <version>${protostuff.version}</version>
            </dependency>
            <dependency>
                <groupId>io.protostuff</groupId>
                <artifactId>protostuff-runtime</artifactId>
                <version>${protostuff.version}</version>
            </dependency>

            <dependency>
                <groupId>net.bytebuddy</groupId>
                <artifactId>byte-buddy</artifactId>
                <version>${byte-buddy.version}</version>
            </dependency>

            <dependency>
                <groupId>org.reflections</groupId>
                <artifactId>reflections</artifactId>
                <version>${reflections.version}</version>
            </dependency>

            <dependency>
                <groupId>mysql</groupId>
                <artifactId>mysql-connector-java</artifactId>
                <version>${mysql-connector.version}</version>
                <scope>test</scope>
            </dependency>

            <dependency>
                <groupId>com.oracle.database.jdbc</groupId>
                <artifactId>ojdbc8</artifactId>
                <version>${oracle-jdbc.version}</version>
                <scope>test</scope>
            </dependency>

            <dependency>
                <groupId>com.h2database</groupId>
                <artifactId>h2</artifactId>
                <version>${h2.version}</version>
            </dependency>
            <!-- sl4j -->
            <dependency>
                <groupId>org.slf4j</groupId>
                <artifactId>slf4j-api</artifactId>
                <version>${slf4j-api.version}</version>
            </dependency>
            <dependency>
                <groupId>org.slf4j</groupId>
                <artifactId>slf4j-log4j12</artifactId>
                <version>${slf4j-log4j12.version}</version>
            </dependency>
            <!-- logback -->
            <dependency>
                <groupId>ch.qos.logback</groupId>
                <artifactId>logback-classic</artifactId>
                <version>${logback.version}</version>
            </dependency>
            <dependency>
                <groupId>ch.qos.logback</groupId>
                <artifactId>logback-core</artifactId>
                <version>${logback.version}</version>
            </dependency>

            <!--excel poi-->
            <dependency>
                <groupId>org.apache.poi</groupId>
                <artifactId>poi</artifactId>
                <version>${poi.version}</version>
            </dependency>
            <dependency>
                <groupId>org.apache.poi</groupId>
                <artifactId>poi-ooxml</artifactId>
                <version>${poi.version}</version>
            </dependency>

            <!-- hadoop -->
            <dependency>
                <groupId>org.apache.hadoop</groupId>
                <artifactId>hadoop-common</artifactId>
                <version>${hadoop.version}</version>
                <exclusions>
                    <exclusion>
                        <groupId>org.slf4j</groupId>
                        <artifactId>slf4j-log4j12</artifactId>
                    </exclusion>
                    <exclusion>
                        <groupId>jersey-json</groupId>
                        <artifactId>com.sun.jersey</artifactId>
                    </exclusion>
                    <exclusion>
                        <groupId>junit</groupId>
                        <artifactId>junit</artifactId>
                    </exclusion>
                    <exclusion>
                        <groupId>javax.servlet</groupId>
                        <artifactId>servlet-api</artifactId>
                    </exclusion>
                </exclusions>
            </dependency>
            <dependency>
                <groupId>org.apache.hadoop</groupId>
                <artifactId>hadoop-client</artifactId>
                <version>${hadoop.version}</version>
            </dependency>
            <dependency>
                <groupId>org.apache.hadoop</groupId>
                <artifactId>hadoop-hdfs</artifactId>
                <version>${hadoop.version}</version>
            </dependency>
            <dependency>
                <groupId>org.apache.hadoop</groupId>
                <artifactId>hadoop-yarn-common</artifactId>
                <version>${hadoop.version}</version>
            </dependency>

            <dependency>
                <groupId>org.apache.commons</groupId>
                <artifactId>commons-collections4</artifactId>
                <version>${commons-collections4.version}</version>
            </dependency>

            <dependency>
                <groupId>com.google.guava</groupId>
                <artifactId>guava</artifactId>
                <version>${guava.version}</version>
            </dependency>

            <dependency>
                <groupId>org.postgresql</groupId>
                <artifactId>postgresql</artifactId>
                <version>${postgresql.version}</version>
            </dependency>

            <dependency>
                <groupId>org.apache.hive</groupId>
                <artifactId>hive-jdbc</artifactId>
                <version>${hive-jdbc.version}</version>
            </dependency>

            <dependency>
                <groupId>commons-io</groupId>
                <artifactId>commons-io</artifactId>
                <version>${commons-io.version}</version>
            </dependency>

            <dependency>
                <groupId>com.github.oshi</groupId>
                <artifactId>oshi-core</artifactId>
                <version>${oshi-core.version}</version>
                <exclusions>
                    <exclusion>
                        <groupId>org.slf4j</groupId>
                        <artifactId>slf4j-simple</artifactId>
                    </exclusion>
                    <exclusion>
                        <groupId>org.junit.jupiter</groupId>
                        <artifactId>junit-jupiter-api</artifactId>
                    </exclusion>
                    <exclusion>
                        <groupId>org.hamcrest</groupId>
                        <artifactId>hamcrest</artifactId>
                    </exclusion>
                </exclusions>
            </dependency>

            <dependency>
                <groupId>ru.yandex.clickhouse</groupId>
                <artifactId>clickhouse-jdbc</artifactId>
                <version>${clickhouse-jdbc.version}</version>
            </dependency>

            <dependency>
                <groupId>com.microsoft.sqlserver</groupId>
                <artifactId>mssql-jdbc</artifactId>
                <version>${mssql-jdbc.version}</version>
            </dependency>

            <dependency>
                <groupId>com.facebook.presto</groupId>
                <artifactId>presto-jdbc</artifactId>
                <version>${presto-jdbc.version}</version>
            </dependency>

            <dependency>
                <groupId>javax.servlet</groupId>
                <artifactId>servlet-api</artifactId>
                <version>${servlet-api.version}</version>
            </dependency>

            <dependency>
                <groupId>javax.servlet</groupId>
                <artifactId>javax.servlet-api</artifactId>
                <version>${javax.servlet-api.version}</version>
            </dependency>
            <dependency>
                <groupId>io.springfox</groupId>
                <artifactId>springfox-swagger2</artifactId>
                <version>${springfox.version}</version>
            </dependency>

            <dependency>
                <groupId>io.springfox</groupId>
                <artifactId>springfox-swagger-ui</artifactId>
                <version>${springfox.version}</version>
            </dependency>

            <dependency>
                <groupId>io.swagger</groupId>
                <artifactId>swagger-models</artifactId>
                <version>${swagger-models.version}</version>
            </dependency>

            <dependency>
                <groupId>com.github.xiaoymin</groupId>
                <artifactId>swagger-bootstrap-ui</artifactId>
                <version>${swagger.version}</version>
            </dependency>

            <dependency>
                <groupId>com.github.rholder</groupId>
                <artifactId>guava-retrying</artifactId>
                <version>${guava-retry.version}</version>
            </dependency>

            <dependency>
                <groupId>javax.activation</groupId>
                <artifactId>activation</artifactId>
                <version>${activation.version}</version>
            </dependency>

            <dependency>
                <groupId>com.sun.mail</groupId>
                <artifactId>javax.mail</artifactId>
                <version>${javax-mail}</version>
            </dependency>

            <dependency>
                <groupId>net.sf.py4j</groupId>
                <artifactId>py4j</artifactId>
                <version>${py4j.version}</version>
            </dependency>

            <dependency>
                <groupId>com.google.code.findbugs</groupId>
                <artifactId>jsr305</artifactId>
                <version>${jsr305.version}</version>
            </dependency>
            <dependency>
                <groupId>org.apache.commons</groupId>
                <artifactId>commons-compress</artifactId>
                <version>${commons-compress.version}</version>
            </dependency>
            <dependency>
                <groupId>org.apache.commons</groupId>
                <artifactId>commons-math3</artifactId>
                <version>${commons-math3.version}</version>
            </dependency>
            <dependency>
                <groupId>com.google.errorprone</groupId>
                <artifactId>error_prone_annotations</artifactId>
                <version>${error_prone_annotations.version}</version>
            </dependency>

            <!-- https://mvnrepository.com/artifact/org.hibernate.validator/hibernate-validator -->
            <dependency>
                <groupId>org.hibernate.validator</groupId>
                <artifactId>hibernate-validator</artifactId>
                <version>${hibernate-validator.version}</version>
            </dependency>

            <dependency>
                <groupId>com.amazonaws</groupId>
                <artifactId>aws-java-sdk-emr</artifactId>
                <version>${aws-sdk.version}</version>
            </dependency>
            <dependency>
                <groupId>joda-time</groupId>
                <artifactId>joda-time</artifactId>
                <version>${joda-time.version}</version>
            </dependency>

            <dependency>
                <groupId>com.amazonaws</groupId>
                <artifactId>aws-java-sdk-s3</artifactId>
                <version>${aws-sdk.version}</version>
            </dependency>

            <dependency>
                <groupId>com.squareup.okhttp3</groupId>
                <artifactId>okhttp</artifactId>
                <version>${okhttp.version}</version>
            </dependency>

            <dependency>
                <groupId>com.jayway.jsonpath</groupId>
                <artifactId>json-path</artifactId>
                <version>${json-path.version}</version>
            </dependency>

            <dependency>
                <groupId>org.springframework.cloud</groupId>
                <artifactId>spring-cloud-dependencies</artifactId>
                <version>${spring-cloud-dependencies.version}</version>
                <type>pom</type>
                <scope>import</scope>
            </dependency>
        </dependencies>

    </dependencyManagement>
</project><|MERGE_RESOLUTION|>--- conflicted
+++ resolved
@@ -248,7 +248,6 @@
                 <version>${curator-test.version}</version>
             </dependency>
 
-<<<<<<< HEAD
             <!-- Etcd -->
             <dependency>
                 <groupId>io.etcd</groupId>
@@ -269,8 +268,6 @@
                 <type>pom</type>
             </dependency>
 
-=======
->>>>>>> e5d06c40
             <dependency>
                 <groupId>commons-codec</groupId>
                 <artifactId>commons-codec</artifactId>
