<?xml version="1.0" encoding="UTF-8"?>
<!--
  ~ Licensed to the Apache Software Foundation (ASF) under one or more
  ~ contributor license agreements.  See the NOTICE file distributed with
  ~ this work for additional information regarding copyright ownership.
  ~ The ASF licenses this file to You under the Apache License, Version 2.0
  ~ (the "License"); you may not use this file except in compliance with
  ~ the License.  You may obtain a copy of the License at
  ~
  ~     http://www.apache.org/licenses/LICENSE-2.0
  ~
  ~ Unless required by applicable law or agreed to in writing, software
  ~ distributed under the License is distributed on an "AS IS" BASIS,
  ~ WITHOUT WARRANTIES OR CONDITIONS OF ANY KIND, either express or implied.
  ~ See the License for the specific language governing permissions and
  ~ limitations under the License.
  -->
<project xmlns="http://maven.apache.org/POM/4.0.0" xmlns:xsi="http://www.w3.org/2001/XMLSchema-instance"
         xsi:schemaLocation="http://maven.apache.org/POM/4.0.0 http://maven.apache.org/xsd/maven-4.0.0.xsd">
    <modelVersion>4.0.0</modelVersion>
    <parent>
        <groupId>org.apache.dolphinscheduler</groupId>
        <artifactId>dolphinscheduler</artifactId>
        <version>dev-SNAPSHOT</version>
    </parent>
    <artifactId>dolphinscheduler-bom</artifactId>
    <packaging>pom</packaging>
    <name>${project.artifactId}</name>

    <properties>
        <netty.version>4.1.53.Final</netty.version>
        <spring-boot.version>2.7.3</spring-boot.version>
        <spring-ldap.version>2.4.1</spring-ldap.version>
        <java-websocket.version>1.5.1</java-websocket.version>
        <mybatis-plus.version>3.5.2</mybatis-plus.version>
        <quartz.version>2.3.2</quartz.version>
        <druid.version>1.2.4</druid.version>
        <curator-test.version>2.12.0</curator-test.version>
        <jetcd.version>0.5.11</jetcd.version>
        <jetcd.test.version>0.7.1</jetcd.test.version>
        <io.grpc.version>1.41.0</io.grpc.version>
        <commons-codec.version>1.11</commons-codec.version>
        <commons-logging.version>1.1.1</commons-logging.version>
        <commons-lang3.version>3.12.0</commons-lang3.version>
        <commons-httpclient>3.0.1</commons-httpclient>
        <commons-beanutils.version>1.9.4</commons-beanutils.version>
        <commons-configuration.version>1.10</commons-configuration.version>
        <commons-email.version>1.5</commons-email.version>
        <commons-collections4.version>4.3</commons-collections4.version>
        <httpclient.version>4.5.13</httpclient.version>
        <httpcore.version>4.4.15</httpcore.version>
        <jackson.version>2.13.4</jackson.version>
        <protostuff.version>1.7.2</protostuff.version>
        <byte-buddy.version>1.9.16</byte-buddy.version>
        <logback.version>1.2.11</logback.version>
        <hadoop.version>3.2.4</hadoop.version>
        <cron-utils.version>9.1.6</cron-utils.version>
        <h2.version>2.1.210</h2.version>
        <mysql-connector.version>8.0.16</mysql-connector.version>
        <oracle-jdbc.version>21.5.0.0</oracle-jdbc.version>
        <dameng-jdbc.version>8.1.2.79</dameng-jdbc.version>
        <slf4j.version>1.7.36</slf4j.version>
        <poi.version>4.1.2</poi.version>
        <javax.servlet-api.version>3.1.0</javax.servlet-api.version>
        <activation.version>1.1</activation.version>
        <javax-mail>1.6.2</javax-mail>
        <guava.version>31.1-jre</guava.version>
        <postgresql.version>42.4.1</postgresql.version>
        <hive-jdbc.version>2.3.9</hive-jdbc.version>
        <commons-io.version>2.11.0</commons-io.version>
        <oshi-core.version>6.1.1</oshi-core.version>
        <clickhouse-jdbc.version>0.3.2-patch11</clickhouse-jdbc.version>
        <lz4-java.version>1.4.0</lz4-java.version>
        <mssql-jdbc.version>11.2.1.jre8</mssql-jdbc.version>
        <presto-jdbc.version>0.238.1</presto-jdbc.version>
        <servlet-api.version>2.5</servlet-api.version>
        <guava-retry.version>2.0.0</guava-retry.version>
        <reflections.version>0.10.2</reflections.version>
        <py4j.version>0.10.9</py4j.version>
        <jsr305.version>3.0.0</jsr305.version>
        <commons-compress.version>1.21</commons-compress.version>
        <commons-math3.version>3.1.1</commons-math3.version>
        <error_prone_annotations.version>2.5.1</error_prone_annotations.version>
        <hibernate-validator.version>6.2.2.Final</hibernate-validator.version>
        <aws-sdk.version>1.12.300</aws-sdk.version>
        <aliyun-sdk-oss.version>3.15.1</aliyun-sdk-oss.version>
        <joda-time.version>2.10.13</joda-time.version>
        <okhttp.version>3.14.9</okhttp.version>
        <json-path.version>2.7.0</json-path.version>
        <spring-cloud-dependencies.version>2021.0.3</spring-cloud-dependencies.version>
        <gson.version>2.9.1</gson.version>
        <dropwizard.metrics-version>4.2.11</dropwizard.metrics-version>
        <snappy.version>1.1.8.4</snappy.version>
        <spark.version>3.2.2</spark.version>
        <janino.version>3.0.16</janino.version>
        <snakeyaml.version>1.33</snakeyaml.version>
        <htrace.version>4.1.1</htrace.version>
        <datasync.version>2.17.282</datasync.version>
        <springdoc-openapi-ui.version>1.6.9</springdoc-openapi-ui.version>
        <aspectj.version>1.9.7</aspectj.version>
        <zt-zip.version>1.15</zt-zip.version>
        <trino-jdbc.version>402</trino-jdbc.version>
        <azure-identity.version>1.7.1</azure-identity.version>
        <redshift-jdbc42.version>2.1.0.9</redshift-jdbc42.version>
        <aws-java-sdk-redshift.version>1.12.300</aws-java-sdk-redshift.version>
        <azure-resourcemanager.version>2.21.0</azure-resourcemanager.version>
        <azure-resourcemanager-datafactory.version>1.0.0-beta.19</azure-resourcemanager-datafactory.version>
        <snowflake-jdbc.version>3.13.10</snowflake-jdbc.version>
        <google-cloud-storage.version>2.18.0</google-cloud-storage.version>
<<<<<<< HEAD

=======
        <sshd.version>2.8.0</sshd.version>
>>>>>>> 8f3a23da
    </properties>

    <dependencyManagement>
        <dependencies>
            <!-- aspectj -->
            <dependency>
                <groupId>org.aspectj</groupId>
                <artifactId>aspectjweaver</artifactId>
                <version>${aspectj.version}</version>
            </dependency>
            <dependency>
                <groupId>org.aspectj</groupId>
                <artifactId>aspectjrt</artifactId>
                <version>${aspectj.version}</version>
            </dependency>

            <!-- netty -->
            <dependency>
                <groupId>io.netty</groupId>
                <artifactId>netty-bom</artifactId>
                <version>${netty.version}</version>
                <type>pom</type>
                <scope>import</scope>
            </dependency>
            <dependency>
                <groupId>io.netty</groupId>
                <artifactId>netty-all</artifactId>
                <version>${netty.version}</version>
            </dependency>

            <!-- spring -->
            <dependency>
                <groupId>org.springframework.boot</groupId>
                <artifactId>spring-boot-starter-parent</artifactId>
                <version>${spring-boot.version}</version>
                <type>pom</type>
                <scope>import</scope>
            </dependency>
            <dependency>
                <groupId>org.springframework</groupId>
                <artifactId>spring-test</artifactId>
                <scope>test</scope>
            </dependency>

            <dependency>
                <groupId>org.java-websocket</groupId>
                <artifactId>Java-WebSocket</artifactId>
                <version>${java-websocket.version}</version>
            </dependency>
            <!-- mybatis -->
            <dependency>
                <groupId>com.baomidou</groupId>
                <artifactId>mybatis-plus-boot-starter</artifactId>
                <version>${mybatis-plus.version}</version>
            </dependency>
            <dependency>
                <groupId>com.baomidou</groupId>
                <artifactId>mybatis-plus</artifactId>
                <version>${mybatis-plus.version}</version>
            </dependency>
            <dependency>
                <groupId>com.baomidou</groupId>
                <artifactId>mybatis-plus-annotation</artifactId>
                <version>${mybatis-plus.version}</version>
            </dependency>

            <!-- quartz-->
            <dependency>
                <groupId>org.quartz-scheduler</groupId>
                <artifactId>quartz</artifactId>
                <version>${quartz.version}</version>
            </dependency>
            <dependency>
                <groupId>com.cronutils</groupId>
                <artifactId>cron-utils</artifactId>
                <version>${cron-utils.version}</version>
                <exclusions>
                    <exclusion>
                        <groupId>org.javassist</groupId>
                        <artifactId>javassist</artifactId>
                    </exclusion>
                </exclusions>
            </dependency>

            <dependency>
                <groupId>com.alibaba</groupId>
                <artifactId>druid</artifactId>
                <version>${druid.version}</version>
            </dependency>

            <!-- Zookeeper -->
            <dependency>
                <groupId>org.apache.zookeeper</groupId>
                <artifactId>zookeeper</artifactId>
                <version>${zookeeper.version}</version>
                <exclusions>
                    <exclusion>
                        <groupId>org.slf4j</groupId>
                        <artifactId>slf4j-log4j12</artifactId>
                    </exclusion>
                    <exclusion>
                        <groupId>io.netty</groupId>
                        <artifactId>netty</artifactId>
                    </exclusion>
                    <exclusion>
                        <groupId>com.github.spotbugs</groupId>
                        <artifactId>spotbugs-annotations</artifactId>
                    </exclusion>
                </exclusions>
            </dependency>
            <dependency>
                <groupId>io.dropwizard.metrics</groupId>
                <artifactId>metrics-core</artifactId>
                <version>${dropwizard.metrics-version}</version>
            </dependency>
            <dependency>
                <groupId>org.xerial.snappy</groupId>
                <artifactId>snappy-java</artifactId>
                <version>${snappy.version}</version>
            </dependency>
            <dependency>
                <groupId>org.apache.curator</groupId>
                <artifactId>curator-framework</artifactId>
                <version>${curator.version}</version>
                <exclusions>
                    <exclusion>
                        <groupId>org.slf4j</groupId>
                        <artifactId>slf4j-log4j12</artifactId>
                    </exclusion>
                </exclusions>
            </dependency>
            <dependency>
                <groupId>org.apache.curator</groupId>
                <artifactId>curator-client</artifactId>
                <version>${curator.version}</version>
                <exclusions>
                    <exclusion>
                        <groupId>log4j-1.2-api</groupId>
                        <artifactId>org.apache.logging.log4j</artifactId>
                    </exclusion>
                </exclusions>
            </dependency>
            <dependency>
                <groupId>org.apache.curator</groupId>
                <artifactId>curator-recipes</artifactId>
                <version>${curator.version}</version>
                <exclusions>
                    <exclusion>
                        <groupId>org.apache.zookeeper</groupId>
                        <artifactId>zookeeper</artifactId>
                    </exclusion>
                </exclusions>
            </dependency>
            <dependency>
                <groupId>org.apache.curator</groupId>
                <artifactId>curator-test</artifactId>
                <version>${curator.version}</version>
            </dependency>

            <!-- Etcd -->
            <dependency>
                <groupId>io.etcd</groupId>
                <artifactId>jetcd-core</artifactId>
                <version>${jetcd.version}</version>
            </dependency>
            <dependency>
                <groupId>io.etcd</groupId>
                <artifactId>jetcd-test</artifactId>
                <version>${jetcd.test.version}</version>
                <scope>test</scope>
            </dependency>
            <dependency>
                <groupId>io.grpc</groupId>
                <artifactId>grpc-bom</artifactId>
                <version>${io.grpc.version}</version>
                <type>pom</type>
                <scope>import</scope>
            </dependency>

            <dependency>
                <groupId>commons-codec</groupId>
                <artifactId>commons-codec</artifactId>
                <version>${commons-codec.version}</version>
            </dependency>
            <dependency>
                <groupId>commons-logging</groupId>
                <artifactId>commons-logging</artifactId>
                <version>${commons-logging.version}</version>
            </dependency>
            <dependency>
                <groupId>commons-httpclient</groupId>
                <artifactId>commons-httpclient</artifactId>
                <version>${commons-httpclient}</version>
            </dependency>
            <dependency>
                <groupId>commons-beanutils</groupId>
                <artifactId>commons-beanutils</artifactId>
                <version>${commons-beanutils.version}</version>
            </dependency>
            <dependency>
                <groupId>commons-configuration</groupId>
                <artifactId>commons-configuration</artifactId>
                <version>${commons-configuration.version}</version>
            </dependency>
            <dependency>
                <groupId>org.apache.commons</groupId>
                <artifactId>commons-lang3</artifactId>
                <version>${commons-lang3.version}</version>
            </dependency>
            <dependency>
                <groupId>org.apache.commons</groupId>
                <artifactId>commons-email</artifactId>
                <version>${commons-email.version}</version>
            </dependency>

            <dependency>
                <groupId>org.apache.httpcomponents</groupId>
                <artifactId>httpclient</artifactId>
                <version>${httpclient.version}</version>
            </dependency>
            <dependency>
                <groupId>org.apache.httpcomponents</groupId>
                <artifactId>httpcore</artifactId>
                <version>${httpcore.version}</version>
            </dependency>
            <!-- jackson -->
            <dependency>
                <groupId>com.fasterxml.jackson.core</groupId>
                <artifactId>jackson-annotations</artifactId>
                <version>${jackson.version}</version>
            </dependency>
            <dependency>
                <groupId>com.fasterxml.jackson.core</groupId>
                <artifactId>jackson-databind</artifactId>
                <version>${jackson.version}</version>
            </dependency>
            <dependency>
                <groupId>com.fasterxml.jackson.core</groupId>
                <artifactId>jackson-core</artifactId>
                <version>${jackson.version}</version>
            </dependency>

            <!--protostuff-->
            <dependency>
                <groupId>io.protostuff</groupId>
                <artifactId>protostuff-core</artifactId>
                <version>${protostuff.version}</version>
            </dependency>
            <dependency>
                <groupId>io.protostuff</groupId>
                <artifactId>protostuff-runtime</artifactId>
                <version>${protostuff.version}</version>
            </dependency>

            <dependency>
                <groupId>net.bytebuddy</groupId>
                <artifactId>byte-buddy</artifactId>
                <version>${byte-buddy.version}</version>
            </dependency>

            <dependency>
                <groupId>org.reflections</groupId>
                <artifactId>reflections</artifactId>
                <version>${reflections.version}</version>
            </dependency>

            <dependency>
                <groupId>mysql</groupId>
                <artifactId>mysql-connector-java</artifactId>
                <version>${mysql-connector.version}</version>
                <scope>test</scope>
            </dependency>

            <dependency>
                <groupId>com.oracle.database.jdbc</groupId>
                <artifactId>ojdbc8</artifactId>
                <version>${oracle-jdbc.version}</version>
                <scope>test</scope>
            </dependency>

            <dependency>
                <groupId>com.dameng</groupId>
                <artifactId>DmJdbcDriver18</artifactId>
                <version>${dameng-jdbc.version}</version>
            </dependency>

            <dependency>
                <groupId>com.h2database</groupId>
                <artifactId>h2</artifactId>
                <version>${h2.version}</version>
            </dependency>
            <!-- sl4j -->
            <dependency>
                <groupId>org.slf4j</groupId>
                <artifactId>slf4j-api</artifactId>
                <version>${slf4j.version}</version>
            </dependency>
            <dependency>
                <groupId>org.slf4j</groupId>
                <artifactId>slf4j-log4j12</artifactId>
                <version>${slf4j.version}</version>
            </dependency>
            <!-- logback -->
            <dependency>
                <groupId>ch.qos.logback</groupId>
                <artifactId>logback-classic</artifactId>
                <version>${logback.version}</version>
            </dependency>
            <dependency>
                <groupId>ch.qos.logback</groupId>
                <artifactId>logback-core</artifactId>
                <version>${logback.version}</version>
            </dependency>

            <!--excel poi-->
            <dependency>
                <groupId>org.apache.poi</groupId>
                <artifactId>poi</artifactId>
                <version>${poi.version}</version>
            </dependency>
            <dependency>
                <groupId>org.apache.poi</groupId>
                <artifactId>poi-ooxml</artifactId>
                <version>${poi.version}</version>
            </dependency>

            <dependency>
                <groupId>com.squareup.okhttp3</groupId>
                <artifactId>okhttp</artifactId>
                <version>${okhttp.version}</version>
            </dependency>
            <dependency>
                <groupId>com.squareup.okhttp3</groupId>
                <artifactId>mockwebserver</artifactId>
                <version>${okhttp.version}</version>
                <scope>test</scope>
            </dependency>

            <!-- hadoop -->
            <dependency>
                <groupId>org.apache.hadoop</groupId>
                <artifactId>hadoop-common</artifactId>
                <version>${hadoop.version}</version>
                <exclusions>
                    <exclusion>
                        <groupId>org.slf4j</groupId>
                        <artifactId>slf4j-log4j12</artifactId>
                    </exclusion>
                    <exclusion>
                        <groupId>jersey-json</groupId>
                        <artifactId>com.sun.jersey</artifactId>
                    </exclusion>
                    <exclusion>
                        <groupId>junit</groupId>
                        <artifactId>junit</artifactId>
                    </exclusion>
                    <exclusion>
                        <groupId>javax.servlet</groupId>
                        <artifactId>servlet-api</artifactId>
                    </exclusion>
                    <exclusion>
                        <groupId>org.slf4j</groupId>
                        <artifactId>slf4j-reload4j</artifactId>
                    </exclusion>
                </exclusions>
            </dependency>
            <dependency>
                <groupId>org.apache.hadoop</groupId>
                <artifactId>hadoop-client</artifactId>
                <version>${hadoop.version}</version>
            </dependency>
            <dependency>
                <groupId>org.apache.hadoop</groupId>
                <artifactId>hadoop-hdfs</artifactId>
                <version>${hadoop.version}</version>
            </dependency>
            <dependency>
                <groupId>org.apache.hadoop</groupId>
                <artifactId>hadoop-yarn-common</artifactId>
                <version>${hadoop.version}</version>
            </dependency>
            <dependency>
                <groupId>org.apache.hadoop</groupId>
                <artifactId>hadoop-yarn-client</artifactId>
                <version>${hadoop.version}</version>
            </dependency>
            <dependency>
                <groupId>org.apache.htrace</groupId>
                <artifactId>htrace-core4</artifactId>
                <scope>provided</scope>
                <!-- set to provided to exclude from all hadoop-* transitive dependencies -->
            </dependency>

            <!-- replace htrace-core with hbase-noop-htrace for CVE -->
            <dependency>
                <groupId>org.apache.hbase.thirdparty</groupId>
                <artifactId>hbase-noop-htrace</artifactId>
                <version>${htrace.version}</version>
            </dependency>

            <dependency>
                <groupId>org.apache.commons</groupId>
                <artifactId>commons-collections4</artifactId>
                <version>${commons-collections4.version}</version>
            </dependency>

            <dependency>
                <groupId>com.google.guava</groupId>
                <artifactId>guava</artifactId>
                <version>${guava.version}</version>
            </dependency>

            <dependency>
                <groupId>org.postgresql</groupId>
                <artifactId>postgresql</artifactId>
                <version>${postgresql.version}</version>
            </dependency>

            <dependency>
                <groupId>org.apache.hive</groupId>
                <artifactId>hive-jdbc</artifactId>
                <version>${hive-jdbc.version}</version>
                <exclusions>
                    <exclusion>
                        <groupId>org.apache.orc</groupId>
                        <artifactId>orc-core</artifactId>
                    </exclusion>
                </exclusions>
            </dependency>

            <dependency>
                <groupId>commons-io</groupId>
                <artifactId>commons-io</artifactId>
                <version>${commons-io.version}</version>
            </dependency>

            <dependency>
                <groupId>com.github.oshi</groupId>
                <artifactId>oshi-core</artifactId>
                <version>${oshi-core.version}</version>
                <exclusions>
                    <exclusion>
                        <groupId>org.slf4j</groupId>
                        <artifactId>slf4j-simple</artifactId>
                    </exclusion>
                    <exclusion>
                        <groupId>org.junit.jupiter</groupId>
                        <artifactId>junit-jupiter-api</artifactId>
                    </exclusion>
                    <exclusion>
                        <groupId>org.hamcrest</groupId>
                        <artifactId>hamcrest</artifactId>
                    </exclusion>
                </exclusions>
            </dependency>

            <dependency>
                <groupId>com.clickhouse</groupId>
                <artifactId>clickhouse-jdbc</artifactId>
                <version>${clickhouse-jdbc.version}</version>
            </dependency>

            <dependency>
                <groupId>com.microsoft.sqlserver</groupId>
                <artifactId>mssql-jdbc</artifactId>
                <version>${mssql-jdbc.version}</version>
            </dependency>

            <dependency>
                <groupId>com.facebook.presto</groupId>
                <artifactId>presto-jdbc</artifactId>
                <version>${presto-jdbc.version}</version>
            </dependency>

            <dependency>
                <groupId>javax.servlet</groupId>
                <artifactId>servlet-api</artifactId>
                <version>${servlet-api.version}</version>
            </dependency>

            <dependency>
                <groupId>javax.servlet</groupId>
                <artifactId>javax.servlet-api</artifactId>
                <version>${javax.servlet-api.version}</version>
            </dependency>

            <dependency>
                <groupId>com.github.rholder</groupId>
                <artifactId>guava-retrying</artifactId>
                <version>${guava-retry.version}</version>
            </dependency>

            <dependency>
                <groupId>javax.activation</groupId>
                <artifactId>activation</artifactId>
                <version>${activation.version}</version>
            </dependency>

            <dependency>
                <groupId>com.sun.mail</groupId>
                <artifactId>javax.mail</artifactId>
                <version>${javax-mail}</version>
            </dependency>

            <dependency>
                <groupId>net.sf.py4j</groupId>
                <artifactId>py4j</artifactId>
                <version>${py4j.version}</version>
            </dependency>

            <dependency>
                <groupId>com.google.code.findbugs</groupId>
                <artifactId>jsr305</artifactId>
                <version>${jsr305.version}</version>
            </dependency>
            <dependency>
                <groupId>org.apache.commons</groupId>
                <artifactId>commons-compress</artifactId>
                <version>${commons-compress.version}</version>
            </dependency>
            <dependency>
                <groupId>org.apache.commons</groupId>
                <artifactId>commons-math3</artifactId>
                <version>${commons-math3.version}</version>
            </dependency>
            <dependency>
                <groupId>com.google.errorprone</groupId>
                <artifactId>error_prone_annotations</artifactId>
                <version>${error_prone_annotations.version}</version>
            </dependency>

            <!-- https://mvnrepository.com/artifact/org.hibernate.validator/hibernate-validator -->
            <dependency>
                <groupId>org.hibernate.validator</groupId>
                <artifactId>hibernate-validator</artifactId>
                <version>${hibernate-validator.version}</version>
            </dependency>

            <dependency>
                <groupId>com.amazonaws</groupId>
                <artifactId>aws-java-sdk-emr</artifactId>
                <version>${aws-sdk.version}</version>
            </dependency>
            <dependency>
                <groupId>com.amazonaws</groupId>
                <artifactId>aws-java-sdk-s3</artifactId>
                <version>${aws-sdk.version}</version>
            </dependency>
            <dependency>
                <groupId>com.amazonaws</groupId>
                <artifactId>aws-java-sdk-sagemaker</artifactId>
                <version>${aws-sdk.version}</version>
            </dependency>
            <dependency>
                <groupId>com.amazonaws</groupId>
                <artifactId>aws-java-sdk-dms</artifactId>
                <version>${aws-sdk.version}</version>
            </dependency>

            <dependency>
                <groupId>com.aliyun.oss</groupId>
                <artifactId>aliyun-sdk-oss</artifactId>
                <version>${aliyun-sdk-oss.version}</version>
            </dependency>

            <dependency>
                <groupId>com.google.cloud</groupId>
                <artifactId>google-cloud-storage</artifactId>
                <version>${google-cloud-storage.version}</version>
            </dependency>

            <dependency>
                <groupId>joda-time</groupId>
                <artifactId>joda-time</artifactId>
                <version>${joda-time.version}</version>
            </dependency>

            <dependency>
                <groupId>com.jayway.jsonpath</groupId>
                <artifactId>json-path</artifactId>
                <version>${json-path.version}</version>
            </dependency>

            <dependency>
                <groupId>org.springframework.cloud</groupId>
                <artifactId>spring-cloud-dependencies</artifactId>
                <version>${spring-cloud-dependencies.version}</version>
                <type>pom</type>
                <scope>import</scope>
            </dependency>

            <dependency>
                <groupId>org.lz4</groupId>
                <artifactId>lz4-java</artifactId>
                <version>${lz4-java.version}</version>
            </dependency>

            <dependency>
                <groupId>org.springframework.ldap</groupId>
                <artifactId>spring-ldap-core</artifactId>
                <version>${spring-ldap.version}</version>
            </dependency>

            <dependency>
                <groupId>io.trino</groupId>
                <artifactId>trino-jdbc</artifactId>
                <version>${trino-jdbc.version}</version>
            </dependency>

            <dependency>
                <groupId>com.google.code.gson</groupId>
                <artifactId>gson</artifactId>
                <version>${gson.version}</version>
            </dependency>
            <dependency>
                <groupId>org.slf4j</groupId>
                <artifactId>slf4j-reload4j</artifactId>
                <scope>provided</scope>
            </dependency>

            <dependency>
                <groupId>org.apache.spark</groupId>
                <artifactId>spark-core_2.12</artifactId>
                <version>${spark.version}</version>
                <exclusions>
                    <exclusion>
                        <groupId>com.fasterxml.jackson.module</groupId>
                        <artifactId>jackson-module-scala_2.11</artifactId>
                    </exclusion>
                </exclusions>
            </dependency>

            <dependency>
                <groupId>org.apache.sshd</groupId>
                <artifactId>sshd-sftp</artifactId>
                <version>${sshd.version}</version>
            </dependency>
            <dependency>
                <groupId>org.apache.sshd</groupId>
                <artifactId>sshd-scp</artifactId>
                <version>${sshd.version}</version>
            </dependency>

            <dependency>
                <groupId>org.apache.spark</groupId>
                <artifactId>spark-sql_2.12</artifactId>
                <version>${spark.version}</version>
                <exclusions>
                    <exclusion>
                        <groupId>com.fasterxml.jackson.core</groupId>
                        <artifactId>jackson-core</artifactId>
                    </exclusion>
                </exclusions>
            </dependency>

            <dependency>
                <groupId>org.apache.spark</groupId>
                <artifactId>spark-hive_2.12</artifactId>
                <version>${spark.version}</version>
                <exclusions>
                    <exclusion>
                        <groupId>commons-httpclient</groupId>
                        <artifactId>commons-httpclient</artifactId>
                    </exclusion>
                    <exclusion>
                        <groupId>org.apache.httpcomponents</groupId>
                        <artifactId>httpclient</artifactId>
                    </exclusion>
                    <exclusion>
                        <groupId>org.codehaus.jackson</groupId>
                        <artifactId>jackson-core-asl</artifactId>
                    </exclusion>
                    <exclusion>
                        <groupId>org.codehaus.jackson</groupId>
                        <artifactId>jackson-mapper-asl</artifactId>
                    </exclusion>
                </exclusions>
            </dependency>

            <dependency>
                <groupId>org.codehaus.janino</groupId>
                <artifactId>janino</artifactId>
                <version>${janino.version}</version>
            </dependency>
            <dependency>
                <groupId>org.yaml</groupId>
                <artifactId>snakeyaml</artifactId>
                <version>${snakeyaml.version}</version>
            </dependency>
            <!-- https://mvnrepository.com/artifact/software.amazon.awssdk/datasync -->
            <dependency>
                <groupId>software.amazon.awssdk</groupId>
                <artifactId>datasync</artifactId>
                <version>${datasync.version}</version>
            </dependency>

            <dependency>
                <groupId>org.springdoc</groupId>
                <artifactId>springdoc-openapi-ui</artifactId>
                <version>${springdoc-openapi-ui.version}</version>
            </dependency>

            <dependency>
                <groupId>org.zeroturnaround</groupId>
                <artifactId>zt-zip</artifactId>
                <version>${zt-zip.version}</version>
            </dependency>
            <dependency>
                <groupId>com.azure</groupId>
                <artifactId>azure-identity</artifactId>
                <version>${azure-identity.version}</version>
            </dependency>
            <dependency>
                <groupId>com.azure.resourcemanager</groupId>
                <artifactId>azure-resourcemanager</artifactId>
                <version>${azure-resourcemanager.version}</version>
            </dependency>
            <dependency>
                <groupId>com.azure.resourcemanager</groupId>
                <artifactId>azure-resourcemanager-datafactory</artifactId>
                <version>${azure-resourcemanager-datafactory.version}</version>
            </dependency>
            <dependency>
                <groupId>com.amazon.redshift</groupId>
                <artifactId>redshift-jdbc42</artifactId>
                <version>${redshift-jdbc42.version}</version>
                <scope>test</scope>
            </dependency>
            <dependency>
                <groupId>com.amazonaws</groupId>
                <artifactId>aws-java-sdk-redshift</artifactId>
                <version>${aws-java-sdk-redshift.version}</version>
                <scope>test</scope>
            </dependency>

            <dependency>
                <groupId>net.snowflake</groupId>
                <artifactId>snowflake-jdbc</artifactId>
                <version>${snowflake-jdbc.version}</version>
            </dependency>
        </dependencies>
    </dependencyManagement>
    <profiles>
        <profile>
            <id>zk-3.8</id>
            <activation>
                <activeByDefault>true</activeByDefault>
            </activation>
            <properties>
                <zookeeper.version>3.8.0</zookeeper.version>
                <curator.version>5.3.0</curator.version>
            </properties>
        </profile>
        <profile>
            <id>zk-3.4</id>
            <activation>
                <property>
                    <name>zk-3.4</name>
                </property>
            </activation>
            <properties>
                <curator.version>4.3.0</curator.version>
                <zookeeper.version>3.4.14</zookeeper.version>
            </properties>
        </profile>
    </profiles>
</project><|MERGE_RESOLUTION|>--- conflicted
+++ resolved
@@ -107,11 +107,7 @@
         <azure-resourcemanager-datafactory.version>1.0.0-beta.19</azure-resourcemanager-datafactory.version>
         <snowflake-jdbc.version>3.13.10</snowflake-jdbc.version>
         <google-cloud-storage.version>2.18.0</google-cloud-storage.version>
-<<<<<<< HEAD
-
-=======
         <sshd.version>2.8.0</sshd.version>
->>>>>>> 8f3a23da
     </properties>
 
     <dependencyManagement>
