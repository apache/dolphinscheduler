<?xml version="1.0" encoding="UTF-8"?>
<!--
  ~ Licensed to the Apache Software Foundation (ASF) under one or more
  ~ contributor license agreements.  See the NOTICE file distributed with
  ~ this work for additional information regarding copyright ownership.
  ~ The ASF licenses this file to You under the Apache License, Version 2.0
  ~ (the "License"); you may not use this file except in compliance with
  ~ the License.  You may obtain a copy of the License at
  ~
  ~     http://www.apache.org/licenses/LICENSE-2.0
  ~
  ~ Unless required by applicable law or agreed to in writing, software
  ~ distributed under the License is distributed on an "AS IS" BASIS,
  ~ WITHOUT WARRANTIES OR CONDITIONS OF ANY KIND, either express or implied.
  ~ See the License for the specific language governing permissions and
  ~ limitations under the License.
  -->
<project xmlns="http://maven.apache.org/POM/4.0.0" xmlns:xsi="http://www.w3.org/2001/XMLSchema-instance"
         xsi:schemaLocation="http://maven.apache.org/POM/4.0.0 http://maven.apache.org/xsd/maven-4.0.0.xsd">
    <modelVersion>4.0.0</modelVersion>
    <parent>
        <groupId>org.apache.dolphinscheduler</groupId>
        <artifactId>dolphinscheduler</artifactId>
        <version>dev-SNAPSHOT</version>
    </parent>
    <artifactId>dolphinscheduler-bom</artifactId>
    <packaging>pom</packaging>
    <name>${project.artifactId}</name>

    <properties>
        <netty.version>4.1.53.Final</netty.version>
        <spring-boot.version>2.7.3</spring-boot.version>
        <spring-ldap.version>2.4.1</spring-ldap.version>
        <java-websocket.version>1.5.1</java-websocket.version>
        <mybatis-plus.version>3.5.2</mybatis-plus.version>
        <quartz.version>2.3.2</quartz.version>
        <druid.version>1.2.4</druid.version>
        <curator-test.version>2.12.0</curator-test.version>
        <jetcd.version>0.5.11</jetcd.version>
        <jetcd.test.version>0.7.1</jetcd.test.version>
        <io.grpc.version>1.41.0</io.grpc.version>
        <commons-codec.version>1.11</commons-codec.version>
        <commons-logging.version>1.1.1</commons-logging.version>
        <commons-lang3.version>3.12.0</commons-lang3.version>
        <commons-httpclient>3.0.1</commons-httpclient>
        <commons-beanutils.version>1.9.4</commons-beanutils.version>
        <commons-configuration.version>1.10</commons-configuration.version>
        <commons-email.version>1.5</commons-email.version>
        <commons-collections4.version>4.3</commons-collections4.version>
        <httpclient.version>4.5.13</httpclient.version>
        <httpcore.version>4.4.15</httpcore.version>
        <jackson.version>2.13.4</jackson.version>
        <protostuff.version>1.7.2</protostuff.version>
        <byte-buddy.version>1.12.11</byte-buddy.version>
        <logback.version>1.2.11</logback.version>
        <hadoop.version>3.2.4</hadoop.version>
        <cron-utils.version>9.1.6</cron-utils.version>
        <h2.version>2.2.220</h2.version>
        <mysql-connector.version>8.0.33</mysql-connector.version>
        <vertica-jdbc.version>12.0.4-0</vertica-jdbc.version>
        <oracle-jdbc.version>21.5.0.0</oracle-jdbc.version>
        <dameng-jdbc.version>8.1.2.79</dameng-jdbc.version>
        <slf4j.version>1.7.36</slf4j.version>
        <poi.version>4.1.2</poi.version>
        <javax.servlet-api.version>3.1.0</javax.servlet-api.version>
        <activation.version>1.1</activation.version>
        <javax-mail>1.6.2</javax-mail>
        <guava.version>31.1-jre</guava.version>
        <postgresql.version>42.4.1</postgresql.version>
        <hive-jdbc.version>2.3.9</hive-jdbc.version>
        <kyuubi-jdbc.version>1.7.0</kyuubi-jdbc.version>
        <commons-io.version>2.11.0</commons-io.version>
        <oshi-core.version>6.1.1</oshi-core.version>
        <clickhouse-jdbc.version>0.4.6</clickhouse-jdbc.version>
        <databend-jdbc.version>0.0.7</databend-jdbc.version>
        <lz4-java.version>1.4.0</lz4-java.version>
        <mssql-jdbc.version>11.2.1.jre8</mssql-jdbc.version>
        <presto-jdbc.version>0.238.1</presto-jdbc.version>
        <servlet-api.version>2.5</servlet-api.version>
        <guava-retry.version>2.0.0</guava-retry.version>
        <reflections.version>0.10.2</reflections.version>
        <py4j.version>0.10.9</py4j.version>
        <jsr305.version>3.0.0</jsr305.version>
        <commons-compress.version>1.21</commons-compress.version>
        <commons-math3.version>3.1.1</commons-math3.version>
        <error_prone_annotations.version>2.5.1</error_prone_annotations.version>
        <hibernate-validator.version>6.2.2.Final</hibernate-validator.version>
        <aws-sdk.version>1.12.300</aws-sdk.version>
        <aliyun-sdk-oss.version>3.15.1</aliyun-sdk-oss.version>
        <joda-time.version>2.10.13</joda-time.version>
        <okhttp.version>4.9.3</okhttp.version>
        <json-path.version>2.7.0</json-path.version>
        <spring-cloud-dependencies.version>2021.0.3</spring-cloud-dependencies.version>
        <gson.version>2.9.1</gson.version>
        <dropwizard.metrics-version>4.2.11</dropwizard.metrics-version>
        <snappy.version>1.1.10.1</snappy.version>
        <spark.version>3.2.2</spark.version>
        <janino.version>3.0.16</janino.version>
        <snakeyaml.version>1.33</snakeyaml.version>
        <htrace.version>4.1.1</htrace.version>
        <datasync.version>2.17.282</datasync.version>
        <springdoc-openapi-ui.version>1.6.9</springdoc-openapi-ui.version>
        <aspectj.version>1.9.7</aspectj.version>
        <zt-zip.version>1.15</zt-zip.version>
        <trino-jdbc.version>402</trino-jdbc.version>
        <azure-identity.version>1.7.1</azure-identity.version>
        <redshift-jdbc42.version>2.1.0.9</redshift-jdbc42.version>
        <aws-java-sdk-redshift.version>1.12.300</aws-java-sdk-redshift.version>
        <azure-resourcemanager.version>2.21.0</azure-resourcemanager.version>
        <azure-resourcemanager-datafactory.version>1.0.0-beta.19</azure-resourcemanager-datafactory.version>
        <snowflake-jdbc.version>3.13.29</snowflake-jdbc.version>
        <google-cloud-storage.version>2.18.0</google-cloud-storage.version>
        <sshd.version>2.8.0</sshd.version>
        <fabric8.client.version>6.0.0</fabric8.client.version>
        <casdoor.version>1.6.0</casdoor.version>
        <azure-sdk-bom.version>1.2.10</azure-sdk-bom.version>
        <protobuf.version>3.17.2</protobuf.version>
        <esdk-obs.version>3.23.3</esdk-obs.version>
        <system-lambda.version>1.2.1</system-lambda.version>
<<<<<<< HEAD
        <zeppelin-client.version>0.10.1</zeppelin-client.version>
=======
        <testcontainer.version>1.17.6</testcontainer.version>
        <checker-qual.version>3.19.0</checker-qual.version>
>>>>>>> c0ed6812
    </properties>

    <dependencyManagement>
        <dependencies>
            <!-- aspectj -->
            <dependency>
                <groupId>org.aspectj</groupId>
                <artifactId>aspectjweaver</artifactId>
                <version>${aspectj.version}</version>
            </dependency>
            <dependency>
                <groupId>org.aspectj</groupId>
                <artifactId>aspectjrt</artifactId>
                <version>${aspectj.version}</version>
            </dependency>

            <!-- netty -->
            <dependency>
                <groupId>io.netty</groupId>
                <artifactId>netty-bom</artifactId>
                <version>${netty.version}</version>
                <type>pom</type>
                <scope>import</scope>
            </dependency>
            <dependency>
                <groupId>io.netty</groupId>
                <artifactId>netty-all</artifactId>
                <version>${netty.version}</version>
            </dependency>

            <!-- spring -->
            <dependency>
                <groupId>org.springframework.boot</groupId>
                <artifactId>spring-boot-starter-parent</artifactId>
                <version>${spring-boot.version}</version>
                <type>pom</type>
                <scope>import</scope>
            </dependency>
            <dependency>
                <groupId>org.springframework</groupId>
                <artifactId>spring-test</artifactId>
                <scope>test</scope>
            </dependency>

            <dependency>
                <groupId>org.java-websocket</groupId>
                <artifactId>Java-WebSocket</artifactId>
                <version>${java-websocket.version}</version>
            </dependency>
            <!-- mybatis -->
            <dependency>
                <groupId>com.baomidou</groupId>
                <artifactId>mybatis-plus-boot-starter</artifactId>
                <version>${mybatis-plus.version}</version>
            </dependency>
            <dependency>
                <groupId>com.baomidou</groupId>
                <artifactId>mybatis-plus</artifactId>
                <version>${mybatis-plus.version}</version>
            </dependency>
            <dependency>
                <groupId>com.baomidou</groupId>
                <artifactId>mybatis-plus-annotation</artifactId>
                <version>${mybatis-plus.version}</version>
            </dependency>

            <!-- quartz-->
            <dependency>
                <groupId>org.quartz-scheduler</groupId>
                <artifactId>quartz</artifactId>
                <version>${quartz.version}</version>
            </dependency>
            <dependency>
                <groupId>com.cronutils</groupId>
                <artifactId>cron-utils</artifactId>
                <version>${cron-utils.version}</version>
                <exclusions>
                    <exclusion>
                        <groupId>org.javassist</groupId>
                        <artifactId>javassist</artifactId>
                    </exclusion>
                </exclusions>
            </dependency>

            <dependency>
                <groupId>com.alibaba</groupId>
                <artifactId>druid</artifactId>
                <version>${druid.version}</version>
            </dependency>

            <!-- Zookeeper -->
            <dependency>
                <groupId>org.apache.zookeeper</groupId>
                <artifactId>zookeeper</artifactId>
                <version>${zookeeper.version}</version>
                <exclusions>
                    <exclusion>
                        <groupId>org.slf4j</groupId>
                        <artifactId>slf4j-log4j12</artifactId>
                    </exclusion>
                    <exclusion>
                        <groupId>io.netty</groupId>
                        <artifactId>netty</artifactId>
                    </exclusion>
                    <exclusion>
                        <groupId>com.github.spotbugs</groupId>
                        <artifactId>spotbugs-annotations</artifactId>
                    </exclusion>
                </exclusions>
            </dependency>
            <dependency>
                <groupId>io.dropwizard.metrics</groupId>
                <artifactId>metrics-core</artifactId>
                <version>${dropwizard.metrics-version}</version>
            </dependency>
            <dependency>
                <groupId>org.xerial.snappy</groupId>
                <artifactId>snappy-java</artifactId>
                <version>${snappy.version}</version>
            </dependency>
            <dependency>
                <groupId>org.apache.curator</groupId>
                <artifactId>curator-framework</artifactId>
                <version>${curator.version}</version>
                <exclusions>
                    <exclusion>
                        <groupId>org.slf4j</groupId>
                        <artifactId>slf4j-log4j12</artifactId>
                    </exclusion>
                </exclusions>
            </dependency>
            <dependency>
                <groupId>org.apache.curator</groupId>
                <artifactId>curator-client</artifactId>
                <version>${curator.version}</version>
                <exclusions>
                    <exclusion>
                        <groupId>log4j-1.2-api</groupId>
                        <artifactId>org.apache.logging.log4j</artifactId>
                    </exclusion>
                </exclusions>
            </dependency>
            <dependency>
                <groupId>org.apache.curator</groupId>
                <artifactId>curator-recipes</artifactId>
                <version>${curator.version}</version>
                <exclusions>
                    <exclusion>
                        <groupId>org.apache.zookeeper</groupId>
                        <artifactId>zookeeper</artifactId>
                    </exclusion>
                </exclusions>
            </dependency>
            <dependency>
                <groupId>org.apache.curator</groupId>
                <artifactId>curator-test</artifactId>
                <version>${curator.version}</version>
            </dependency>

            <!-- Etcd -->
            <dependency>
                <groupId>io.etcd</groupId>
                <artifactId>jetcd-core</artifactId>
                <version>${jetcd.version}</version>
            </dependency>
            <dependency>
                <groupId>io.etcd</groupId>
                <artifactId>jetcd-test</artifactId>
                <version>${jetcd.test.version}</version>
                <scope>test</scope>
            </dependency>
            <dependency>
                <groupId>io.grpc</groupId>
                <artifactId>grpc-bom</artifactId>
                <version>${io.grpc.version}</version>
                <type>pom</type>
                <scope>import</scope>
            </dependency>

            <dependency>
                <groupId>commons-codec</groupId>
                <artifactId>commons-codec</artifactId>
                <version>${commons-codec.version}</version>
            </dependency>
            <dependency>
                <groupId>commons-logging</groupId>
                <artifactId>commons-logging</artifactId>
                <version>${commons-logging.version}</version>
            </dependency>
            <dependency>
                <groupId>commons-httpclient</groupId>
                <artifactId>commons-httpclient</artifactId>
                <version>${commons-httpclient}</version>
            </dependency>
            <dependency>
                <groupId>commons-beanutils</groupId>
                <artifactId>commons-beanutils</artifactId>
                <version>${commons-beanutils.version}</version>
            </dependency>
            <dependency>
                <groupId>commons-configuration</groupId>
                <artifactId>commons-configuration</artifactId>
                <version>${commons-configuration.version}</version>
            </dependency>
            <dependency>
                <groupId>org.apache.commons</groupId>
                <artifactId>commons-lang3</artifactId>
                <version>${commons-lang3.version}</version>
            </dependency>
            <dependency>
                <groupId>org.apache.commons</groupId>
                <artifactId>commons-email</artifactId>
                <version>${commons-email.version}</version>
            </dependency>

            <dependency>
                <groupId>org.apache.httpcomponents</groupId>
                <artifactId>httpclient</artifactId>
                <version>${httpclient.version}</version>
            </dependency>
            <dependency>
                <groupId>org.apache.httpcomponents</groupId>
                <artifactId>httpcore</artifactId>
                <version>${httpcore.version}</version>
            </dependency>
            <!-- jackson -->
            <dependency>
                <groupId>com.fasterxml.jackson.core</groupId>
                <artifactId>jackson-annotations</artifactId>
                <version>${jackson.version}</version>
            </dependency>
            <dependency>
                <groupId>com.fasterxml.jackson.core</groupId>
                <artifactId>jackson-databind</artifactId>
                <version>${jackson.version}</version>
            </dependency>
            <dependency>
                <groupId>com.fasterxml.jackson.core</groupId>
                <artifactId>jackson-core</artifactId>
                <version>${jackson.version}</version>
            </dependency>

            <!--protostuff-->
            <dependency>
                <groupId>io.protostuff</groupId>
                <artifactId>protostuff-core</artifactId>
                <version>${protostuff.version}</version>
            </dependency>
            <dependency>
                <groupId>io.protostuff</groupId>
                <artifactId>protostuff-runtime</artifactId>
                <version>${protostuff.version}</version>
            </dependency>

            <dependency>
                <groupId>net.bytebuddy</groupId>
                <artifactId>byte-buddy</artifactId>
                <version>${byte-buddy.version}</version>
            </dependency>

            <dependency>
                <groupId>org.reflections</groupId>
                <artifactId>reflections</artifactId>
                <version>${reflections.version}</version>
            </dependency>

            <dependency>
                <groupId>mysql</groupId>
                <artifactId>mysql-connector-java</artifactId>
                <version>${mysql-connector.version}</version>
                <scope>test</scope>
            </dependency>

            <dependency>
                <groupId>com.oracle.database.jdbc</groupId>
                <artifactId>ojdbc8</artifactId>
                <version>${oracle-jdbc.version}</version>
                <scope>test</scope>
            </dependency>

            <dependency>
                <groupId>com.dameng</groupId>
                <artifactId>DmJdbcDriver18</artifactId>
                <version>${dameng-jdbc.version}</version>
            </dependency>

            <dependency>
                <groupId>com.vertica.jdbc</groupId>
                <artifactId>vertica-jdbc</artifactId>
                <version>${vertica-jdbc.version}</version>
            </dependency>

            <dependency>
                <groupId>com.h2database</groupId>
                <artifactId>h2</artifactId>
                <version>${h2.version}</version>
            </dependency>
            <!-- sl4j -->
            <dependency>
                <groupId>org.slf4j</groupId>
                <artifactId>slf4j-api</artifactId>
                <version>${slf4j.version}</version>
            </dependency>
            <dependency>
                <groupId>org.slf4j</groupId>
                <artifactId>slf4j-log4j12</artifactId>
                <version>${slf4j.version}</version>
            </dependency>
            <!-- logback -->
            <dependency>
                <groupId>ch.qos.logback</groupId>
                <artifactId>logback-classic</artifactId>
                <version>${logback.version}</version>
            </dependency>
            <dependency>
                <groupId>ch.qos.logback</groupId>
                <artifactId>logback-core</artifactId>
                <version>${logback.version}</version>
            </dependency>

            <!--excel poi-->
            <dependency>
                <groupId>org.apache.poi</groupId>
                <artifactId>poi</artifactId>
                <version>${poi.version}</version>
            </dependency>
            <dependency>
                <groupId>org.apache.poi</groupId>
                <artifactId>poi-ooxml</artifactId>
                <version>${poi.version}</version>
            </dependency>

            <dependency>
                <groupId>com.squareup.okhttp3</groupId>
                <artifactId>okhttp</artifactId>
                <version>${okhttp.version}</version>
            </dependency>
            <dependency>
                <groupId>com.squareup.okhttp3</groupId>
                <artifactId>mockwebserver</artifactId>
                <version>${okhttp.version}</version>
                <scope>test</scope>
            </dependency>

            <!-- hadoop -->
            <dependency>
                <groupId>org.apache.hadoop</groupId>
                <artifactId>hadoop-common</artifactId>
                <version>${hadoop.version}</version>
                <exclusions>
                    <exclusion>
                        <groupId>org.slf4j</groupId>
                        <artifactId>slf4j-log4j12</artifactId>
                    </exclusion>
                    <exclusion>
                        <groupId>jersey-json</groupId>
                        <artifactId>com.sun.jersey</artifactId>
                    </exclusion>
                    <exclusion>
                        <groupId>junit</groupId>
                        <artifactId>junit</artifactId>
                    </exclusion>
                    <exclusion>
                        <groupId>javax.servlet</groupId>
                        <artifactId>servlet-api</artifactId>
                    </exclusion>
                    <exclusion>
                        <groupId>org.slf4j</groupId>
                        <artifactId>slf4j-reload4j</artifactId>
                    </exclusion>
                </exclusions>
            </dependency>
            <dependency>
                <groupId>org.apache.hadoop</groupId>
                <artifactId>hadoop-client</artifactId>
                <version>${hadoop.version}</version>
            </dependency>
            <dependency>
                <groupId>org.apache.hadoop</groupId>
                <artifactId>hadoop-hdfs</artifactId>
                <version>${hadoop.version}</version>
            </dependency>
            <dependency>
                <groupId>org.apache.hadoop</groupId>
                <artifactId>hadoop-yarn-common</artifactId>
                <version>${hadoop.version}</version>
            </dependency>
            <dependency>
                <groupId>org.apache.hadoop</groupId>
                <artifactId>hadoop-yarn-client</artifactId>
                <version>${hadoop.version}</version>
            </dependency>
            <dependency>
                <groupId>org.apache.htrace</groupId>
                <artifactId>htrace-core4</artifactId>
                <scope>provided</scope>
                <!-- set to provided to exclude from all hadoop-* transitive dependencies -->
            </dependency>

            <!-- replace htrace-core with hbase-noop-htrace for CVE -->
            <dependency>
                <groupId>org.apache.hbase.thirdparty</groupId>
                <artifactId>hbase-noop-htrace</artifactId>
                <version>${htrace.version}</version>
            </dependency>

            <dependency>
                <groupId>org.apache.commons</groupId>
                <artifactId>commons-collections4</artifactId>
                <version>${commons-collections4.version}</version>
            </dependency>

            <dependency>
                <groupId>com.google.guava</groupId>
                <artifactId>guava</artifactId>
                <version>${guava.version}</version>
            </dependency>

            <dependency>
                <groupId>org.postgresql</groupId>
                <artifactId>postgresql</artifactId>
                <version>${postgresql.version}</version>
            </dependency>

            <dependency>
                <groupId>org.apache.hive</groupId>
                <artifactId>hive-jdbc</artifactId>
                <version>${hive-jdbc.version}</version>
                <exclusions>
                    <exclusion>
                        <groupId>org.apache.orc</groupId>
                        <artifactId>orc-core</artifactId>
                    </exclusion>
                </exclusions>
            </dependency>
            <dependency>
                <groupId>org.apache.kyuubi</groupId>
                <artifactId>kyuubi-hive-jdbc-shaded</artifactId>
                <version>${kyuubi-jdbc.version}</version>
            </dependency>
            <dependency>
                <groupId>commons-io</groupId>
                <artifactId>commons-io</artifactId>
                <version>${commons-io.version}</version>
            </dependency>

            <dependency>
                <groupId>com.github.oshi</groupId>
                <artifactId>oshi-core</artifactId>
                <version>${oshi-core.version}</version>
                <exclusions>
                    <exclusion>
                        <groupId>org.slf4j</groupId>
                        <artifactId>slf4j-simple</artifactId>
                    </exclusion>
                    <exclusion>
                        <groupId>org.junit.jupiter</groupId>
                        <artifactId>junit-jupiter-api</artifactId>
                    </exclusion>
                    <exclusion>
                        <groupId>org.hamcrest</groupId>
                        <artifactId>hamcrest</artifactId>
                    </exclusion>
                </exclusions>
            </dependency>

            <dependency>
                <groupId>com.clickhouse</groupId>
                <artifactId>clickhouse-jdbc</artifactId>
                <version>${clickhouse-jdbc.version}</version>
            </dependency>

            <dependency>
                <groupId>com.databend</groupId>
                <artifactId>databend-jdbc</artifactId>
                <version>${databend-jdbc.version}</version>
            </dependency>

            <dependency>
                <groupId>com.microsoft.sqlserver</groupId>
                <artifactId>mssql-jdbc</artifactId>
                <version>${mssql-jdbc.version}</version>
            </dependency>

            <dependency>
                <groupId>com.facebook.presto</groupId>
                <artifactId>presto-jdbc</artifactId>
                <version>${presto-jdbc.version}</version>
            </dependency>

            <dependency>
                <groupId>javax.servlet</groupId>
                <artifactId>servlet-api</artifactId>
                <version>${servlet-api.version}</version>
            </dependency>

            <dependency>
                <groupId>javax.servlet</groupId>
                <artifactId>javax.servlet-api</artifactId>
                <version>${javax.servlet-api.version}</version>
            </dependency>

            <dependency>
                <groupId>com.github.rholder</groupId>
                <artifactId>guava-retrying</artifactId>
                <version>${guava-retry.version}</version>
            </dependency>

            <dependency>
                <groupId>javax.activation</groupId>
                <artifactId>activation</artifactId>
                <version>${activation.version}</version>
            </dependency>

            <dependency>
                <groupId>com.sun.mail</groupId>
                <artifactId>javax.mail</artifactId>
                <version>${javax-mail}</version>
            </dependency>

            <dependency>
                <groupId>net.sf.py4j</groupId>
                <artifactId>py4j</artifactId>
                <version>${py4j.version}</version>
            </dependency>

            <dependency>
                <groupId>com.google.code.findbugs</groupId>
                <artifactId>jsr305</artifactId>
                <version>${jsr305.version}</version>
            </dependency>
            <dependency>
                <groupId>org.apache.commons</groupId>
                <artifactId>commons-compress</artifactId>
                <version>${commons-compress.version}</version>
            </dependency>
            <dependency>
                <groupId>org.apache.commons</groupId>
                <artifactId>commons-math3</artifactId>
                <version>${commons-math3.version}</version>
            </dependency>
            <dependency>
                <groupId>com.google.errorprone</groupId>
                <artifactId>error_prone_annotations</artifactId>
                <version>${error_prone_annotations.version}</version>
            </dependency>

            <!-- https://mvnrepository.com/artifact/org.hibernate.validator/hibernate-validator -->
            <dependency>
                <groupId>org.hibernate.validator</groupId>
                <artifactId>hibernate-validator</artifactId>
                <version>${hibernate-validator.version}</version>
            </dependency>

            <dependency>
                <groupId>com.amazonaws</groupId>
                <artifactId>aws-java-sdk-emr</artifactId>
                <version>${aws-sdk.version}</version>
            </dependency>
            <dependency>
                <groupId>com.amazonaws</groupId>
                <artifactId>aws-java-sdk-s3</artifactId>
                <version>${aws-sdk.version}</version>
            </dependency>
            <dependency>
                <groupId>com.amazonaws</groupId>
                <artifactId>aws-java-sdk-sagemaker</artifactId>
                <version>${aws-sdk.version}</version>
            </dependency>
            <dependency>
                <groupId>com.amazonaws</groupId>
                <artifactId>aws-java-sdk-dms</artifactId>
                <version>${aws-sdk.version}</version>
            </dependency>

            <dependency>
                <groupId>com.aliyun.oss</groupId>
                <artifactId>aliyun-sdk-oss</artifactId>
                <version>${aliyun-sdk-oss.version}</version>
            </dependency>

            <dependency>
                <groupId>com.google.cloud</groupId>
                <artifactId>google-cloud-storage</artifactId>
                <version>${google-cloud-storage.version}</version>
            </dependency>

            <dependency>
                <groupId>com.azure</groupId>
                <artifactId>azure-sdk-bom</artifactId>
                <version>${azure-sdk-bom.version}</version>
                <type>pom</type>
                <scope>import</scope>
            </dependency>

            <dependency>
                <groupId>joda-time</groupId>
                <artifactId>joda-time</artifactId>
                <version>${joda-time.version}</version>
            </dependency>

            <dependency>
                <groupId>com.jayway.jsonpath</groupId>
                <artifactId>json-path</artifactId>
                <version>${json-path.version}</version>
            </dependency>

            <dependency>
                <groupId>org.springframework.cloud</groupId>
                <artifactId>spring-cloud-dependencies</artifactId>
                <version>${spring-cloud-dependencies.version}</version>
                <type>pom</type>
                <scope>import</scope>
            </dependency>

            <dependency>
                <groupId>org.lz4</groupId>
                <artifactId>lz4-java</artifactId>
                <version>${lz4-java.version}</version>
            </dependency>

            <dependency>
                <groupId>org.springframework.ldap</groupId>
                <artifactId>spring-ldap-core</artifactId>
                <version>${spring-ldap.version}</version>
            </dependency>

            <dependency>
                <groupId>io.trino</groupId>
                <artifactId>trino-jdbc</artifactId>
                <version>${trino-jdbc.version}</version>
            </dependency>

            <dependency>
                <groupId>com.google.code.gson</groupId>
                <artifactId>gson</artifactId>
                <version>${gson.version}</version>
            </dependency>
            <dependency>
                <groupId>org.slf4j</groupId>
                <artifactId>slf4j-reload4j</artifactId>
                <scope>provided</scope>
            </dependency>

            <dependency>
                <groupId>org.apache.spark</groupId>
                <artifactId>spark-core_2.12</artifactId>
                <version>${spark.version}</version>
                <exclusions>
                    <exclusion>
                        <groupId>com.fasterxml.jackson.module</groupId>
                        <artifactId>jackson-module-scala_2.11</artifactId>
                    </exclusion>
                </exclusions>
            </dependency>

            <dependency>
                <groupId>org.apache.sshd</groupId>
                <artifactId>sshd-sftp</artifactId>
                <version>${sshd.version}</version>
            </dependency>
            <dependency>
                <groupId>org.apache.sshd</groupId>
                <artifactId>sshd-scp</artifactId>
                <version>${sshd.version}</version>
            </dependency>

            <dependency>
                <groupId>org.apache.spark</groupId>
                <artifactId>spark-sql_2.12</artifactId>
                <version>${spark.version}</version>
                <exclusions>
                    <exclusion>
                        <groupId>com.fasterxml.jackson.core</groupId>
                        <artifactId>jackson-core</artifactId>
                    </exclusion>
                </exclusions>
            </dependency>

            <dependency>
                <groupId>org.apache.spark</groupId>
                <artifactId>spark-hive_2.12</artifactId>
                <version>${spark.version}</version>
                <exclusions>
                    <exclusion>
                        <groupId>commons-httpclient</groupId>
                        <artifactId>commons-httpclient</artifactId>
                    </exclusion>
                    <exclusion>
                        <groupId>org.apache.httpcomponents</groupId>
                        <artifactId>httpclient</artifactId>
                    </exclusion>
                    <exclusion>
                        <groupId>org.codehaus.jackson</groupId>
                        <artifactId>jackson-core-asl</artifactId>
                    </exclusion>
                    <exclusion>
                        <groupId>org.codehaus.jackson</groupId>
                        <artifactId>jackson-mapper-asl</artifactId>
                    </exclusion>
                </exclusions>
            </dependency>

            <dependency>
                <groupId>org.codehaus.janino</groupId>
                <artifactId>janino</artifactId>
                <version>${janino.version}</version>
            </dependency>
            <dependency>
                <groupId>org.yaml</groupId>
                <artifactId>snakeyaml</artifactId>
                <version>${snakeyaml.version}</version>
            </dependency>
            <!-- https://mvnrepository.com/artifact/software.amazon.awssdk/datasync -->
            <dependency>
                <groupId>software.amazon.awssdk</groupId>
                <artifactId>datasync</artifactId>
                <version>${datasync.version}</version>
            </dependency>

            <dependency>
                <groupId>org.springdoc</groupId>
                <artifactId>springdoc-openapi-ui</artifactId>
                <version>${springdoc-openapi-ui.version}</version>
            </dependency>

            <dependency>
                <groupId>org.zeroturnaround</groupId>
                <artifactId>zt-zip</artifactId>
                <version>${zt-zip.version}</version>
            </dependency>
            <dependency>
                <groupId>com.azure</groupId>
                <artifactId>azure-identity</artifactId>
                <version>${azure-identity.version}</version>
            </dependency>
            <dependency>
                <groupId>com.azure.resourcemanager</groupId>
                <artifactId>azure-resourcemanager</artifactId>
                <version>${azure-resourcemanager.version}</version>
            </dependency>
            <dependency>
                <groupId>com.azure.resourcemanager</groupId>
                <artifactId>azure-resourcemanager-datafactory</artifactId>
                <version>${azure-resourcemanager-datafactory.version}</version>
            </dependency>
            <dependency>
                <groupId>com.amazon.redshift</groupId>
                <artifactId>redshift-jdbc42</artifactId>
                <version>${redshift-jdbc42.version}</version>
                <scope>test</scope>
            </dependency>
            <dependency>
                <groupId>com.amazonaws</groupId>
                <artifactId>aws-java-sdk-redshift</artifactId>
                <version>${aws-java-sdk-redshift.version}</version>
                <scope>test</scope>
            </dependency>
            <dependency>
                <groupId>io.fabric8</groupId>
                <artifactId>kubernetes-client</artifactId>
                <version>${fabric8.client.version}</version>
            </dependency>
            <dependency>
                <groupId>org.casbin</groupId>
                <artifactId>casdoor-spring-boot-starter</artifactId>
                <version>${casdoor.version}</version>
            </dependency>

            <dependency>
                <groupId>net.snowflake</groupId>
                <artifactId>snowflake-jdbc</artifactId>
                <version>${snowflake-jdbc.version}</version>
            </dependency>

            <dependency>
                <groupId>org.apache.zeppelin</groupId>
                <artifactId>zeppelin-client</artifactId>
                <version>${zeppelin-client.version}</version>
            </dependency>

            <dependency>
                <groupId>com.google.protobuf</groupId>
                <artifactId>protobuf-java</artifactId>
                <version>${protobuf.version}</version>
            </dependency>

            <dependency>
                <groupId>com.huaweicloud</groupId>
                <artifactId>esdk-obs-java-bundle</artifactId>
                <version>${esdk-obs.version}</version>
                <exclusions>
                    <exclusion>
                        <groupId>org.apache.logging.log4j</groupId>
                        <artifactId>log4j-core</artifactId>
                    </exclusion>
                    <exclusion>
                        <groupId>org.apache.logging.log4j</groupId>
                        <artifactId>log4j-api</artifactId>
                    </exclusion>
                </exclusions>
            </dependency>

            <dependency>
                <groupId>com.github.stefanbirkner</groupId>
                <artifactId>system-lambda</artifactId>
                <version>${system-lambda.version}</version>
                <scope>test</scope>
            </dependency>

            <!-- test dependencies on TestContainers -->
            <dependency>
                <groupId>org.testcontainers</groupId>
                <artifactId>mysql</artifactId>
                <version>${testcontainer.version}</version>
                <scope>test</scope>
            </dependency>

            <dependency>
                <groupId>org.testcontainers</groupId>
                <artifactId>postgresql</artifactId>
                <version>${testcontainer.version}</version>
                <scope>test</scope>
            </dependency>

            <dependency>
                <groupId>org.checkerframework</groupId>
                <artifactId>checker-qual</artifactId>
                <version>${checker-qual.version}</version>
            </dependency>

        </dependencies>
    </dependencyManagement>

    <profiles>
        <profile>
            <id>zk-3.8</id>
            <activation>
                <activeByDefault>true</activeByDefault>
            </activation>
            <properties>
                <zookeeper.version>3.8.0</zookeeper.version>
                <curator.version>5.3.0</curator.version>
            </properties>
        </profile>
        <profile>
            <id>zk-3.4</id>
            <activation>
                <property>
                    <name>zk-3.4</name>
                </property>
            </activation>
            <properties>
                <curator.version>4.3.0</curator.version>
                <zookeeper.version>3.4.14</zookeeper.version>
            </properties>
        </profile>
    </profiles>
</project><|MERGE_RESOLUTION|>--- conflicted
+++ resolved
@@ -117,12 +117,9 @@
         <protobuf.version>3.17.2</protobuf.version>
         <esdk-obs.version>3.23.3</esdk-obs.version>
         <system-lambda.version>1.2.1</system-lambda.version>
-<<<<<<< HEAD
-        <zeppelin-client.version>0.10.1</zeppelin-client.version>
-=======
         <testcontainer.version>1.17.6</testcontainer.version>
         <checker-qual.version>3.19.0</checker-qual.version>
->>>>>>> c0ed6812
+        <zeppelin-client.version>0.10.1</zeppelin-client.version>
     </properties>
 
     <dependencyManagement>
