<?xml version="1.0" encoding="UTF-8"?>
<!--
  ~ Licensed to the Apache Software Foundation (ASF) under one or more
  ~ contributor license agreements.  See the NOTICE file distributed with
  ~ this work for additional information regarding copyright ownership.
  ~ The ASF licenses this file to You under the Apache License, Version 2.0
  ~ (the "License"); you may not use this file except in compliance with
  ~ the License.  You may obtain a copy of the License at
  ~
  ~     http://www.apache.org/licenses/LICENSE-2.0
  ~
  ~ Unless required by applicable law or agreed to in writing, software
  ~ distributed under the License is distributed on an "AS IS" BASIS,
  ~ WITHOUT WARRANTIES OR CONDITIONS OF ANY KIND, either express or implied.
  ~ See the License for the specific language governing permissions and
  ~ limitations under the License.
  -->
<project xmlns="http://maven.apache.org/POM/4.0.0" xmlns:xsi="http://www.w3.org/2001/XMLSchema-instance"
         xsi:schemaLocation="http://maven.apache.org/POM/4.0.0 http://maven.apache.org/xsd/maven-4.0.0.xsd">
    <modelVersion>4.0.0</modelVersion>
    <parent>
        <groupId>org.apache.dolphinscheduler</groupId>
        <artifactId>dolphinscheduler</artifactId>
        <version>dev-SNAPSHOT</version>
    </parent>
    <artifactId>dolphinscheduler-bom</artifactId>
    <packaging>pom</packaging>
    <name>${project.artifactId}</name>

    <properties>
        <netty.version>4.1.53.Final</netty.version>
        <spring-boot.version>2.7.3</spring-boot.version>
        <spring-ldap.version>2.4.1</spring-ldap.version>
        <java-websocket.version>1.5.1</java-websocket.version>
        <mybatis-plus.version>3.5.2</mybatis-plus.version>
        <quartz.version>2.3.2</quartz.version>
        <druid.version>1.2.20</druid.version>
        <curator-test.version>2.12.0</curator-test.version>
        <jetcd.version>0.5.11</jetcd.version>
        <jetcd.test.version>0.7.1</jetcd.test.version>
        <io.grpc.version>1.41.0</io.grpc.version>
        <commons-codec.version>1.11</commons-codec.version>
        <commons-logging.version>1.1.1</commons-logging.version>
        <commons-lang3.version>3.12.0</commons-lang3.version>
        <commons-httpclient>3.0.1</commons-httpclient>
        <commons-beanutils.version>1.9.4</commons-beanutils.version>
        <commons-configuration.version>1.10</commons-configuration.version>
        <commons-email.version>1.5</commons-email.version>
        <commons-collections4.version>4.3</commons-collections4.version>
        <httpclient.version>4.5.13</httpclient.version>
        <httpcore.version>4.4.15</httpcore.version>
        <jackson.version>2.13.4</jackson.version>
        <protostuff.version>1.7.2</protostuff.version>
        <byte-buddy.version>1.12.11</byte-buddy.version>
        <logback.version>1.2.11</logback.version>
        <hadoop.version>3.2.4</hadoop.version>
        <cron-utils.version>9.1.6</cron-utils.version>
        <h2.version>2.2.220</h2.version>
        <mysql-connector.version>8.0.33</mysql-connector.version>
        <vertica-jdbc.version>12.0.4-0</vertica-jdbc.version>
        <oracle-jdbc.version>21.5.0.0</oracle-jdbc.version>
        <dameng-jdbc.version>8.1.2.79</dameng-jdbc.version>
<<<<<<< HEAD
        <xugu-jdbc.version>12.1.12</xugu-jdbc.version>
=======
        <ngdbc.version>2.4.51</ngdbc.version>
>>>>>>> 309c8c97
        <slf4j.version>1.7.36</slf4j.version>
        <poi.version>4.1.2</poi.version>
        <javax.servlet-api.version>3.1.0</javax.servlet-api.version>
        <activation.version>1.1</activation.version>
        <javax-mail>1.6.2</javax-mail>
        <guava.version>31.1-jre</guava.version>
        <postgresql.version>42.4.1</postgresql.version>
        <hive-jdbc.version>2.3.9</hive-jdbc.version>
        <kyuubi-jdbc.version>1.7.0</kyuubi-jdbc.version>
        <commons-io.version>2.11.0</commons-io.version>
        <oshi-core.version>6.1.1</oshi-core.version>
        <clickhouse-jdbc.version>0.4.6</clickhouse-jdbc.version>
        <databend-jdbc.version>0.0.7</databend-jdbc.version>
        <lz4-java.version>1.4.0</lz4-java.version>
        <mssql-jdbc.version>11.2.1.jre8</mssql-jdbc.version>
        <presto-jdbc.version>0.238.1</presto-jdbc.version>
        <servlet-api.version>2.5</servlet-api.version>
        <guava-retry.version>2.0.0</guava-retry.version>
        <reflections.version>0.10.2</reflections.version>
        <py4j.version>0.10.9</py4j.version>
        <jsr305.version>3.0.0</jsr305.version>
        <commons-compress.version>1.21</commons-compress.version>
        <commons-math3.version>3.1.1</commons-math3.version>
        <error_prone_annotations.version>2.5.1</error_prone_annotations.version>
        <hibernate-validator.version>6.2.2.Final</hibernate-validator.version>
        <aws-sdk.version>1.12.300</aws-sdk.version>
        <aliyun-sdk-oss.version>3.15.1</aliyun-sdk-oss.version>
        <joda-time.version>2.10.13</joda-time.version>
        <okhttp.version>4.9.3</okhttp.version>
        <json-path.version>2.7.0</json-path.version>
        <spring-cloud-dependencies.version>2021.0.3</spring-cloud-dependencies.version>
        <gson.version>2.9.1</gson.version>
        <dropwizard.metrics-version>4.2.11</dropwizard.metrics-version>
        <snappy.version>1.1.10.1</snappy.version>
        <spark.version>3.2.2</spark.version>
        <janino.version>3.0.16</janino.version>
        <snakeyaml.version>1.33</snakeyaml.version>
        <htrace.version>4.1.1</htrace.version>
        <datasync.version>2.17.282</datasync.version>
        <springdoc-openapi-ui.version>1.6.9</springdoc-openapi-ui.version>
        <aspectj.version>1.9.7</aspectj.version>
        <zt-zip.version>1.15</zt-zip.version>
        <trino-jdbc.version>402</trino-jdbc.version>
        <azure-identity.version>1.7.1</azure-identity.version>
        <redshift-jdbc42.version>2.1.0.9</redshift-jdbc42.version>
        <aws-java-sdk-redshift.version>1.12.300</aws-java-sdk-redshift.version>
        <azure-resourcemanager.version>2.21.0</azure-resourcemanager.version>
        <azure-resourcemanager-datafactory.version>1.0.0-beta.19</azure-resourcemanager-datafactory.version>
        <snowflake-jdbc.version>3.13.29</snowflake-jdbc.version>
        <google-cloud-storage.version>2.18.0</google-cloud-storage.version>
        <sshd.version>2.8.0</sshd.version>
        <fabric8.client.version>6.0.0</fabric8.client.version>
        <casdoor.version>1.6.0</casdoor.version>
        <azure-sdk-bom.version>1.2.10</azure-sdk-bom.version>
        <protobuf.version>3.17.2</protobuf.version>
        <esdk-obs.version>3.23.3</esdk-obs.version>
        <system-lambda.version>1.2.1</system-lambda.version>
        <zeppelin-client.version>0.10.1</zeppelin-client.version>
        <testcontainer.version>1.19.3</testcontainer.version>
        <checker-qual.version>3.19.0</checker-qual.version>
        <zeppelin-client.version>0.10.1</zeppelin-client.version>
        <aliyun-voice.version>2.1.4</aliyun-voice.version>
    </properties>

    <dependencyManagement>
        <dependencies>
            <!-- aspectj -->
            <dependency>
                <groupId>org.aspectj</groupId>
                <artifactId>aspectjweaver</artifactId>
                <version>${aspectj.version}</version>
            </dependency>
            <dependency>
                <groupId>org.aspectj</groupId>
                <artifactId>aspectjrt</artifactId>
                <version>${aspectj.version}</version>
            </dependency>

            <!-- netty -->
            <dependency>
                <groupId>io.netty</groupId>
                <artifactId>netty-bom</artifactId>
                <version>${netty.version}</version>
                <type>pom</type>
                <scope>import</scope>
            </dependency>
            <dependency>
                <groupId>io.netty</groupId>
                <artifactId>netty-all</artifactId>
                <version>${netty.version}</version>
            </dependency>

            <!-- spring -->
            <dependency>
                <groupId>org.springframework.boot</groupId>
                <artifactId>spring-boot-starter-parent</artifactId>
                <version>${spring-boot.version}</version>
                <type>pom</type>
                <scope>import</scope>
            </dependency>
            <dependency>
                <groupId>org.springframework</groupId>
                <artifactId>spring-test</artifactId>
                <scope>test</scope>
            </dependency>

            <dependency>
                <groupId>org.java-websocket</groupId>
                <artifactId>Java-WebSocket</artifactId>
                <version>${java-websocket.version}</version>
            </dependency>
            <!-- mybatis -->
            <dependency>
                <groupId>com.baomidou</groupId>
                <artifactId>mybatis-plus-boot-starter</artifactId>
                <version>${mybatis-plus.version}</version>
            </dependency>
            <dependency>
                <groupId>com.baomidou</groupId>
                <artifactId>mybatis-plus</artifactId>
                <version>${mybatis-plus.version}</version>
            </dependency>
            <dependency>
                <groupId>com.baomidou</groupId>
                <artifactId>mybatis-plus-annotation</artifactId>
                <version>${mybatis-plus.version}</version>
            </dependency>

            <!-- quartz-->
            <dependency>
                <groupId>org.quartz-scheduler</groupId>
                <artifactId>quartz</artifactId>
                <version>${quartz.version}</version>
            </dependency>
            <dependency>
                <groupId>com.cronutils</groupId>
                <artifactId>cron-utils</artifactId>
                <version>${cron-utils.version}</version>
                <exclusions>
                    <exclusion>
                        <groupId>org.javassist</groupId>
                        <artifactId>javassist</artifactId>
                    </exclusion>
                </exclusions>
            </dependency>

            <dependency>
                <groupId>com.alibaba</groupId>
                <artifactId>druid</artifactId>
                <version>${druid.version}</version>
            </dependency>

            <!-- Zookeeper -->
            <dependency>
                <groupId>org.apache.zookeeper</groupId>
                <artifactId>zookeeper</artifactId>
                <version>${zookeeper.version}</version>
                <exclusions>
                    <exclusion>
                        <groupId>org.slf4j</groupId>
                        <artifactId>slf4j-log4j12</artifactId>
                    </exclusion>
                    <exclusion>
                        <groupId>io.netty</groupId>
                        <artifactId>netty</artifactId>
                    </exclusion>
                    <exclusion>
                        <groupId>com.github.spotbugs</groupId>
                        <artifactId>spotbugs-annotations</artifactId>
                    </exclusion>
                </exclusions>
            </dependency>
            <dependency>
                <groupId>io.dropwizard.metrics</groupId>
                <artifactId>metrics-core</artifactId>
                <version>${dropwizard.metrics-version}</version>
            </dependency>
            <dependency>
                <groupId>org.xerial.snappy</groupId>
                <artifactId>snappy-java</artifactId>
                <version>${snappy.version}</version>
            </dependency>
            <dependency>
                <groupId>org.apache.curator</groupId>
                <artifactId>curator-framework</artifactId>
                <version>${curator.version}</version>
                <exclusions>
                    <exclusion>
                        <groupId>org.slf4j</groupId>
                        <artifactId>slf4j-log4j12</artifactId>
                    </exclusion>
                </exclusions>
            </dependency>
            <dependency>
                <groupId>org.apache.curator</groupId>
                <artifactId>curator-client</artifactId>
                <version>${curator.version}</version>
                <exclusions>
                    <exclusion>
                        <groupId>log4j-1.2-api</groupId>
                        <artifactId>org.apache.logging.log4j</artifactId>
                    </exclusion>
                </exclusions>
            </dependency>
            <dependency>
                <groupId>org.apache.curator</groupId>
                <artifactId>curator-recipes</artifactId>
                <version>${curator.version}</version>
                <exclusions>
                    <exclusion>
                        <groupId>org.apache.zookeeper</groupId>
                        <artifactId>zookeeper</artifactId>
                    </exclusion>
                </exclusions>
            </dependency>
            <dependency>
                <groupId>org.apache.curator</groupId>
                <artifactId>curator-test</artifactId>
                <version>${curator.version}</version>
            </dependency>

            <!-- Etcd -->
            <dependency>
                <groupId>io.etcd</groupId>
                <artifactId>jetcd-core</artifactId>
                <version>${jetcd.version}</version>
            </dependency>
            <dependency>
                <groupId>io.etcd</groupId>
                <artifactId>jetcd-test</artifactId>
                <version>${jetcd.test.version}</version>
                <scope>test</scope>
            </dependency>
            <dependency>
                <groupId>io.grpc</groupId>
                <artifactId>grpc-bom</artifactId>
                <version>${io.grpc.version}</version>
                <type>pom</type>
                <scope>import</scope>
            </dependency>

            <dependency>
                <groupId>commons-codec</groupId>
                <artifactId>commons-codec</artifactId>
                <version>${commons-codec.version}</version>
            </dependency>
            <dependency>
                <groupId>commons-logging</groupId>
                <artifactId>commons-logging</artifactId>
                <version>${commons-logging.version}</version>
            </dependency>
            <dependency>
                <groupId>commons-httpclient</groupId>
                <artifactId>commons-httpclient</artifactId>
                <version>${commons-httpclient}</version>
            </dependency>
            <dependency>
                <groupId>commons-beanutils</groupId>
                <artifactId>commons-beanutils</artifactId>
                <version>${commons-beanutils.version}</version>
            </dependency>
            <dependency>
                <groupId>commons-configuration</groupId>
                <artifactId>commons-configuration</artifactId>
                <version>${commons-configuration.version}</version>
            </dependency>
            <dependency>
                <groupId>org.apache.commons</groupId>
                <artifactId>commons-lang3</artifactId>
                <version>${commons-lang3.version}</version>
            </dependency>
            <dependency>
                <groupId>org.apache.commons</groupId>
                <artifactId>commons-email</artifactId>
                <version>${commons-email.version}</version>
            </dependency>

            <dependency>
                <groupId>org.apache.httpcomponents</groupId>
                <artifactId>httpclient</artifactId>
                <version>${httpclient.version}</version>
            </dependency>
            <dependency>
                <groupId>org.apache.httpcomponents</groupId>
                <artifactId>httpcore</artifactId>
                <version>${httpcore.version}</version>
            </dependency>
            <!-- jackson -->
            <dependency>
                <groupId>com.fasterxml.jackson.core</groupId>
                <artifactId>jackson-annotations</artifactId>
                <version>${jackson.version}</version>
            </dependency>
            <dependency>
                <groupId>com.fasterxml.jackson.core</groupId>
                <artifactId>jackson-databind</artifactId>
                <version>${jackson.version}</version>
            </dependency>
            <dependency>
                <groupId>com.fasterxml.jackson.core</groupId>
                <artifactId>jackson-core</artifactId>
                <version>${jackson.version}</version>
            </dependency>

            <!--protostuff-->
            <dependency>
                <groupId>io.protostuff</groupId>
                <artifactId>protostuff-core</artifactId>
                <version>${protostuff.version}</version>
            </dependency>
            <dependency>
                <groupId>io.protostuff</groupId>
                <artifactId>protostuff-runtime</artifactId>
                <version>${protostuff.version}</version>
            </dependency>

            <dependency>
                <groupId>net.bytebuddy</groupId>
                <artifactId>byte-buddy</artifactId>
                <version>${byte-buddy.version}</version>
            </dependency>

            <dependency>
                <groupId>org.reflections</groupId>
                <artifactId>reflections</artifactId>
                <version>${reflections.version}</version>
            </dependency>

            <dependency>
                <groupId>mysql</groupId>
                <artifactId>mysql-connector-java</artifactId>
                <version>${mysql-connector.version}</version>
                <scope>test</scope>
            </dependency>

            <dependency>
                <groupId>com.oracle.database.jdbc</groupId>
                <artifactId>ojdbc8</artifactId>
                <version>${oracle-jdbc.version}</version>
                <scope>test</scope>
            </dependency>

            <dependency>
                <groupId>com.dameng</groupId>
                <artifactId>DmJdbcDriver18</artifactId>
                <version>${dameng-jdbc.version}</version>
            </dependency>

            <dependency>
                <groupId>com.xugudb</groupId>
                <artifactId>xugu-jdbc</artifactId>
                <version>${xugu-jdbc.version}</version>
            </dependency>

            <dependency>
                <groupId>com.vertica.jdbc</groupId>
                <artifactId>vertica-jdbc</artifactId>
                <version>${vertica-jdbc.version}</version>
            </dependency>

            <dependency>
                <groupId>com.h2database</groupId>
                <artifactId>h2</artifactId>
                <version>${h2.version}</version>
            </dependency>

            <dependency>
                <groupId>com.sap.cloud.db.jdbc</groupId>
                <artifactId>ngdbc</artifactId>
                <version>${ngdbc.version}</version>
                <scope>test</scope>
            </dependency>

            <!-- sl4j -->
            <dependency>
                <groupId>org.slf4j</groupId>
                <artifactId>slf4j-api</artifactId>
                <version>${slf4j.version}</version>
            </dependency>
            <dependency>
                <groupId>org.slf4j</groupId>
                <artifactId>slf4j-log4j12</artifactId>
                <version>${slf4j.version}</version>
            </dependency>
            <!-- logback -->
            <dependency>
                <groupId>ch.qos.logback</groupId>
                <artifactId>logback-classic</artifactId>
                <version>${logback.version}</version>
            </dependency>
            <dependency>
                <groupId>ch.qos.logback</groupId>
                <artifactId>logback-core</artifactId>
                <version>${logback.version}</version>
            </dependency>

            <!--excel poi-->
            <dependency>
                <groupId>org.apache.poi</groupId>
                <artifactId>poi</artifactId>
                <version>${poi.version}</version>
            </dependency>
            <dependency>
                <groupId>org.apache.poi</groupId>
                <artifactId>poi-ooxml</artifactId>
                <version>${poi.version}</version>
            </dependency>

            <dependency>
                <groupId>com.squareup.okhttp3</groupId>
                <artifactId>okhttp</artifactId>
                <version>${okhttp.version}</version>
            </dependency>
            <dependency>
                <groupId>com.squareup.okhttp3</groupId>
                <artifactId>mockwebserver</artifactId>
                <version>${okhttp.version}</version>
                <scope>test</scope>
            </dependency>

            <!-- hadoop -->
            <dependency>
                <groupId>org.apache.hadoop</groupId>
                <artifactId>hadoop-common</artifactId>
                <version>${hadoop.version}</version>
                <exclusions>
                    <exclusion>
                        <groupId>org.slf4j</groupId>
                        <artifactId>slf4j-log4j12</artifactId>
                    </exclusion>
                    <exclusion>
                        <groupId>jersey-json</groupId>
                        <artifactId>com.sun.jersey</artifactId>
                    </exclusion>
                    <exclusion>
                        <groupId>junit</groupId>
                        <artifactId>junit</artifactId>
                    </exclusion>
                    <exclusion>
                        <groupId>javax.servlet</groupId>
                        <artifactId>servlet-api</artifactId>
                    </exclusion>
                    <exclusion>
                        <groupId>org.slf4j</groupId>
                        <artifactId>slf4j-reload4j</artifactId>
                    </exclusion>
                </exclusions>
            </dependency>
            <dependency>
                <groupId>org.apache.hadoop</groupId>
                <artifactId>hadoop-client</artifactId>
                <version>${hadoop.version}</version>
            </dependency>
            <dependency>
                <groupId>org.apache.hadoop</groupId>
                <artifactId>hadoop-hdfs</artifactId>
                <version>${hadoop.version}</version>
            </dependency>
            <dependency>
                <groupId>org.apache.hadoop</groupId>
                <artifactId>hadoop-yarn-common</artifactId>
                <version>${hadoop.version}</version>
            </dependency>
            <dependency>
                <groupId>org.apache.hadoop</groupId>
                <artifactId>hadoop-yarn-client</artifactId>
                <version>${hadoop.version}</version>
            </dependency>
            <dependency>
                <groupId>org.apache.htrace</groupId>
                <artifactId>htrace-core4</artifactId>
                <scope>provided</scope>
                <!-- set to provided to exclude from all hadoop-* transitive dependencies -->
            </dependency>

            <!-- replace htrace-core with hbase-noop-htrace for CVE -->
            <dependency>
                <groupId>org.apache.hbase.thirdparty</groupId>
                <artifactId>hbase-noop-htrace</artifactId>
                <version>${htrace.version}</version>
            </dependency>

            <dependency>
                <groupId>org.apache.commons</groupId>
                <artifactId>commons-collections4</artifactId>
                <version>${commons-collections4.version}</version>
            </dependency>

            <dependency>
                <groupId>com.google.guava</groupId>
                <artifactId>guava</artifactId>
                <version>${guava.version}</version>
            </dependency>

            <dependency>
                <groupId>org.postgresql</groupId>
                <artifactId>postgresql</artifactId>
                <version>${postgresql.version}</version>
            </dependency>

            <dependency>
                <groupId>org.apache.hive</groupId>
                <artifactId>hive-jdbc</artifactId>
                <version>${hive-jdbc.version}</version>
                <exclusions>
                    <exclusion>
                        <groupId>org.apache.orc</groupId>
                        <artifactId>orc-core</artifactId>
                    </exclusion>
                </exclusions>
            </dependency>
            <dependency>
                <groupId>org.apache.kyuubi</groupId>
                <artifactId>kyuubi-hive-jdbc-shaded</artifactId>
                <version>${kyuubi-jdbc.version}</version>
            </dependency>
            <dependency>
                <groupId>commons-io</groupId>
                <artifactId>commons-io</artifactId>
                <version>${commons-io.version}</version>
            </dependency>

            <dependency>
                <groupId>com.github.oshi</groupId>
                <artifactId>oshi-core</artifactId>
                <version>${oshi-core.version}</version>
                <exclusions>
                    <exclusion>
                        <groupId>org.slf4j</groupId>
                        <artifactId>slf4j-simple</artifactId>
                    </exclusion>
                    <exclusion>
                        <groupId>org.junit.jupiter</groupId>
                        <artifactId>junit-jupiter-api</artifactId>
                    </exclusion>
                    <exclusion>
                        <groupId>org.hamcrest</groupId>
                        <artifactId>hamcrest</artifactId>
                    </exclusion>
                </exclusions>
            </dependency>

            <dependency>
                <groupId>com.clickhouse</groupId>
                <artifactId>clickhouse-jdbc</artifactId>
                <version>${clickhouse-jdbc.version}</version>
            </dependency>

            <dependency>
                <groupId>com.databend</groupId>
                <artifactId>databend-jdbc</artifactId>
                <version>${databend-jdbc.version}</version>
            </dependency>

            <dependency>
                <groupId>com.microsoft.sqlserver</groupId>
                <artifactId>mssql-jdbc</artifactId>
                <version>${mssql-jdbc.version}</version>
            </dependency>

            <dependency>
                <groupId>com.facebook.presto</groupId>
                <artifactId>presto-jdbc</artifactId>
                <version>${presto-jdbc.version}</version>
            </dependency>

            <dependency>
                <groupId>javax.servlet</groupId>
                <artifactId>servlet-api</artifactId>
                <version>${servlet-api.version}</version>
            </dependency>

            <dependency>
                <groupId>javax.servlet</groupId>
                <artifactId>javax.servlet-api</artifactId>
                <version>${javax.servlet-api.version}</version>
            </dependency>

            <dependency>
                <groupId>com.github.rholder</groupId>
                <artifactId>guava-retrying</artifactId>
                <version>${guava-retry.version}</version>
            </dependency>

            <dependency>
                <groupId>javax.activation</groupId>
                <artifactId>activation</artifactId>
                <version>${activation.version}</version>
            </dependency>

            <dependency>
                <groupId>com.sun.mail</groupId>
                <artifactId>javax.mail</artifactId>
                <version>${javax-mail}</version>
            </dependency>

            <dependency>
                <groupId>net.sf.py4j</groupId>
                <artifactId>py4j</artifactId>
                <version>${py4j.version}</version>
            </dependency>

            <dependency>
                <groupId>com.google.code.findbugs</groupId>
                <artifactId>jsr305</artifactId>
                <version>${jsr305.version}</version>
            </dependency>
            <dependency>
                <groupId>org.apache.commons</groupId>
                <artifactId>commons-compress</artifactId>
                <version>${commons-compress.version}</version>
            </dependency>
            <dependency>
                <groupId>org.apache.commons</groupId>
                <artifactId>commons-math3</artifactId>
                <version>${commons-math3.version}</version>
            </dependency>
            <dependency>
                <groupId>com.google.errorprone</groupId>
                <artifactId>error_prone_annotations</artifactId>
                <version>${error_prone_annotations.version}</version>
            </dependency>

            <!-- https://mvnrepository.com/artifact/org.hibernate.validator/hibernate-validator -->
            <dependency>
                <groupId>org.hibernate.validator</groupId>
                <artifactId>hibernate-validator</artifactId>
                <version>${hibernate-validator.version}</version>
            </dependency>

            <dependency>
                <groupId>com.amazonaws</groupId>
                <artifactId>aws-java-sdk-emr</artifactId>
                <version>${aws-sdk.version}</version>
            </dependency>
            <dependency>
                <groupId>com.amazonaws</groupId>
                <artifactId>aws-java-sdk-s3</artifactId>
                <version>${aws-sdk.version}</version>
            </dependency>
            <dependency>
                <groupId>com.amazonaws</groupId>
                <artifactId>aws-java-sdk-sagemaker</artifactId>
                <version>${aws-sdk.version}</version>
            </dependency>
            <dependency>
                <groupId>com.amazonaws</groupId>
                <artifactId>aws-java-sdk-dms</artifactId>
                <version>${aws-sdk.version}</version>
            </dependency>

            <dependency>
                <groupId>com.aliyun.oss</groupId>
                <artifactId>aliyun-sdk-oss</artifactId>
                <version>${aliyun-sdk-oss.version}</version>
            </dependency>

            <dependency>
                <groupId>com.google.cloud</groupId>
                <artifactId>google-cloud-storage</artifactId>
                <version>${google-cloud-storage.version}</version>
            </dependency>

            <dependency>
                <groupId>com.azure</groupId>
                <artifactId>azure-sdk-bom</artifactId>
                <version>${azure-sdk-bom.version}</version>
                <type>pom</type>
                <scope>import</scope>
            </dependency>

            <dependency>
                <groupId>joda-time</groupId>
                <artifactId>joda-time</artifactId>
                <version>${joda-time.version}</version>
            </dependency>

            <dependency>
                <groupId>com.jayway.jsonpath</groupId>
                <artifactId>json-path</artifactId>
                <version>${json-path.version}</version>
            </dependency>

            <dependency>
                <groupId>org.springframework.cloud</groupId>
                <artifactId>spring-cloud-dependencies</artifactId>
                <version>${spring-cloud-dependencies.version}</version>
                <type>pom</type>
                <scope>import</scope>
            </dependency>

            <dependency>
                <groupId>org.lz4</groupId>
                <artifactId>lz4-java</artifactId>
                <version>${lz4-java.version}</version>
            </dependency>

            <dependency>
                <groupId>org.springframework.ldap</groupId>
                <artifactId>spring-ldap-core</artifactId>
                <version>${spring-ldap.version}</version>
            </dependency>

            <dependency>
                <groupId>io.trino</groupId>
                <artifactId>trino-jdbc</artifactId>
                <version>${trino-jdbc.version}</version>
            </dependency>

            <dependency>
                <groupId>com.google.code.gson</groupId>
                <artifactId>gson</artifactId>
                <version>${gson.version}</version>
            </dependency>
            <dependency>
                <groupId>org.slf4j</groupId>
                <artifactId>slf4j-reload4j</artifactId>
                <scope>provided</scope>
            </dependency>

            <dependency>
                <groupId>org.apache.spark</groupId>
                <artifactId>spark-core_2.12</artifactId>
                <version>${spark.version}</version>
                <exclusions>
                    <exclusion>
                        <groupId>com.fasterxml.jackson.module</groupId>
                        <artifactId>jackson-module-scala_2.11</artifactId>
                    </exclusion>
                </exclusions>
            </dependency>

            <dependency>
                <groupId>org.apache.sshd</groupId>
                <artifactId>sshd-sftp</artifactId>
                <version>${sshd.version}</version>
            </dependency>
            <dependency>
                <groupId>org.apache.sshd</groupId>
                <artifactId>sshd-scp</artifactId>
                <version>${sshd.version}</version>
            </dependency>

            <dependency>
                <groupId>org.apache.spark</groupId>
                <artifactId>spark-sql_2.12</artifactId>
                <version>${spark.version}</version>
                <exclusions>
                    <exclusion>
                        <groupId>com.fasterxml.jackson.core</groupId>
                        <artifactId>jackson-core</artifactId>
                    </exclusion>
                </exclusions>
            </dependency>

            <dependency>
                <groupId>org.apache.spark</groupId>
                <artifactId>spark-hive_2.12</artifactId>
                <version>${spark.version}</version>
                <exclusions>
                    <exclusion>
                        <groupId>commons-httpclient</groupId>
                        <artifactId>commons-httpclient</artifactId>
                    </exclusion>
                    <exclusion>
                        <groupId>org.apache.httpcomponents</groupId>
                        <artifactId>httpclient</artifactId>
                    </exclusion>
                    <exclusion>
                        <groupId>org.codehaus.jackson</groupId>
                        <artifactId>jackson-core-asl</artifactId>
                    </exclusion>
                    <exclusion>
                        <groupId>org.codehaus.jackson</groupId>
                        <artifactId>jackson-mapper-asl</artifactId>
                    </exclusion>
                </exclusions>
            </dependency>

            <dependency>
                <groupId>org.codehaus.janino</groupId>
                <artifactId>janino</artifactId>
                <version>${janino.version}</version>
            </dependency>
            <dependency>
                <groupId>org.yaml</groupId>
                <artifactId>snakeyaml</artifactId>
                <version>${snakeyaml.version}</version>
            </dependency>
            <!-- https://mvnrepository.com/artifact/software.amazon.awssdk/datasync -->
            <dependency>
                <groupId>software.amazon.awssdk</groupId>
                <artifactId>datasync</artifactId>
                <version>${datasync.version}</version>
            </dependency>

            <dependency>
                <groupId>org.springdoc</groupId>
                <artifactId>springdoc-openapi-ui</artifactId>
                <version>${springdoc-openapi-ui.version}</version>
            </dependency>

            <dependency>
                <groupId>org.zeroturnaround</groupId>
                <artifactId>zt-zip</artifactId>
                <version>${zt-zip.version}</version>
            </dependency>
            <dependency>
                <groupId>com.azure</groupId>
                <artifactId>azure-identity</artifactId>
                <version>${azure-identity.version}</version>
            </dependency>
            <dependency>
                <groupId>com.azure.resourcemanager</groupId>
                <artifactId>azure-resourcemanager</artifactId>
                <version>${azure-resourcemanager.version}</version>
            </dependency>
            <dependency>
                <groupId>com.azure.resourcemanager</groupId>
                <artifactId>azure-resourcemanager-datafactory</artifactId>
                <version>${azure-resourcemanager-datafactory.version}</version>
            </dependency>
            <dependency>
                <groupId>com.amazon.redshift</groupId>
                <artifactId>redshift-jdbc42</artifactId>
                <version>${redshift-jdbc42.version}</version>
                <scope>test</scope>
            </dependency>
            <dependency>
                <groupId>com.amazonaws</groupId>
                <artifactId>aws-java-sdk-redshift</artifactId>
                <version>${aws-java-sdk-redshift.version}</version>
                <scope>test</scope>
            </dependency>
            <dependency>
                <groupId>io.fabric8</groupId>
                <artifactId>kubernetes-client</artifactId>
                <version>${fabric8.client.version}</version>
            </dependency>
            <dependency>
                <groupId>org.casbin</groupId>
                <artifactId>casdoor-spring-boot-starter</artifactId>
                <version>${casdoor.version}</version>
            </dependency>

            <dependency>
                <groupId>net.snowflake</groupId>
                <artifactId>snowflake-jdbc</artifactId>
                <version>${snowflake-jdbc.version}</version>
            </dependency>

            <dependency>
                <groupId>org.apache.zeppelin</groupId>
                <artifactId>zeppelin-client</artifactId>
                <version>${zeppelin-client.version}</version>
            </dependency>

            <dependency>
                <groupId>com.google.protobuf</groupId>
                <artifactId>protobuf-java</artifactId>
                <version>${protobuf.version}</version>
            </dependency>

            <dependency>
                <groupId>com.huaweicloud</groupId>
                <artifactId>esdk-obs-java-bundle</artifactId>
                <version>${esdk-obs.version}</version>
                <exclusions>
                    <exclusion>
                        <groupId>org.apache.logging.log4j</groupId>
                        <artifactId>log4j-core</artifactId>
                    </exclusion>
                    <exclusion>
                        <groupId>org.apache.logging.log4j</groupId>
                        <artifactId>log4j-api</artifactId>
                    </exclusion>
                </exclusions>
            </dependency>

            <dependency>
                <groupId>com.github.stefanbirkner</groupId>
                <artifactId>system-lambda</artifactId>
                <version>${system-lambda.version}</version>
                <scope>test</scope>
            </dependency>

            <!-- test dependencies on TestContainers -->
            <dependency>
                <groupId>org.testcontainers</groupId>
                <artifactId>mysql</artifactId>
                <version>${testcontainer.version}</version>
                <scope>test</scope>
            </dependency>

            <dependency>
                <groupId>org.testcontainers</groupId>
                <artifactId>postgresql</artifactId>
                <version>${testcontainer.version}</version>
                <scope>test</scope>
            </dependency>

            <dependency>
                <groupId>org.checkerframework</groupId>
                <artifactId>checker-qual</artifactId>
                <version>${checker-qual.version}</version>
            </dependency>
            <dependency>
                <groupId>com.aliyun</groupId>
                <artifactId>dyvmsapi20170525</artifactId>
                <version>${aliyun-voice.version}</version>
            </dependency>
        </dependencies>
    </dependencyManagement>

    <profiles>
        <profile>
            <id>zk-3.8</id>
            <activation>
                <activeByDefault>true</activeByDefault>
            </activation>
            <properties>
                <zookeeper.version>3.8.0</zookeeper.version>
                <curator.version>5.3.0</curator.version>
            </properties>
        </profile>
        <profile>
            <id>zk-3.4</id>
            <activation>
                <property>
                    <name>zk-3.4</name>
                </property>
            </activation>
            <properties>
                <curator.version>4.3.0</curator.version>
                <zookeeper.version>3.4.14</zookeeper.version>
            </properties>
        </profile>
    </profiles>
</project><|MERGE_RESOLUTION|>--- conflicted
+++ resolved
@@ -60,11 +60,8 @@
         <vertica-jdbc.version>12.0.4-0</vertica-jdbc.version>
         <oracle-jdbc.version>21.5.0.0</oracle-jdbc.version>
         <dameng-jdbc.version>8.1.2.79</dameng-jdbc.version>
-<<<<<<< HEAD
         <xugu-jdbc.version>12.1.12</xugu-jdbc.version>
-=======
         <ngdbc.version>2.4.51</ngdbc.version>
->>>>>>> 309c8c97
         <slf4j.version>1.7.36</slf4j.version>
         <poi.version>4.1.2</poi.version>
         <javax.servlet-api.version>3.1.0</javax.servlet-api.version>
