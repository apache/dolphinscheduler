--- conflicted
+++ resolved
@@ -103,20 +103,6 @@
     FMT_NO_COLON_TIME = "%H%M%S"
 
 
-<<<<<<< HEAD
-# [start class_resource]
-class ResourcePluginType(str):
-    """Constants for resources plugin type, it will also show you which kind we support up to now."""
-
-    LOCAL = "local"
-    GITHUB = "github"
-
-
-# [end class_resource]
-
-
-=======
->>>>>>> fed8ef95
 class ResourceKey(str):
     """Constants for key of resource."""
 
