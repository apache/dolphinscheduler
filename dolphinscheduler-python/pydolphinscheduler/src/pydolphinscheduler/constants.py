--- conflicted
+++ resolved
@@ -103,7 +103,6 @@
     FMT_NO_COLON_TIME = "%H%M%S"
 
 
-<<<<<<< HEAD
 # [start res_plugin_constants_definition]
 class ResourcePluginType(str):
     """Constants for resources plugin type, it will also show you which kind we support up to now."""
@@ -112,10 +111,12 @@
     GITLAB = "gitlab"
     S3 = "S3"
     OSS = "OSS"
+
+
 # [end res_plugin_constants_definition]
-=======
+
+
 class ResourceKey(str):
     """Constants for key of resource."""
 
-    ID = "id"
->>>>>>> 983f9b41
+    ID = "id"