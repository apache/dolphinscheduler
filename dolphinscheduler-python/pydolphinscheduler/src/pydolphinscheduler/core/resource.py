# Licensed to the Apache Software Foundation (ASF) under one
# or more contributor license agreements.  See the NOTICE file
# distributed with this work for additional information
# regarding copyright ownership.  The ASF licenses this file
# to you under the Apache License, Version 2.0 (the
# "License"); you may not use this file except in compliance
# with the License.  You may obtain a copy of the License at
#
#   http://www.apache.org/licenses/LICENSE-2.0
#
# Unless required by applicable law or agreed to in writing,
# software distributed under the License is distributed on an
# "AS IS" BASIS, WITHOUT WARRANTIES OR CONDITIONS OF ANY
# KIND, either express or implied.  See the License for the
# specific language governing permissions and limitations
# under the License.

"""Module resource."""

from typing import Optional

<<<<<<< HEAD
from pydolphinscheduler.core.base import Base
from pydolphinscheduler.java_gateway import launch_gateway


def query_resource_id(user_name, full_name):
    """Get resource id from java gateway."""
    return query_resource(user_name, full_name).getId()


def query_resource(user_name, full_name):
    """Get resource info from java gateway, contains resource id, name."""
    gateway = launch_gateway()
    return gateway.entry_point.queryResourcesFileInfo(user_name, full_name)
=======
from pydolphinscheduler.models import Base
>>>>>>> 4b43d623


class Resource(Base):
    """resource object, will define the resources that you want to create or update.

    :param name: The fullname of resource.Includes path and suffix.
    :param content: The description of resource.
    :param description: The description of resource.
    """

    _DEFINE_ATTR = {"name", "content", "description"}

    def __init__(
        self,
        name: str,
        content: str,
        description: Optional[str] = None,
    ):
        super().__init__(name, description)
        self.content = content
        self._resource_code = None<|MERGE_RESOLUTION|>--- conflicted
+++ resolved
@@ -19,9 +19,8 @@
 
 from typing import Optional
 
-<<<<<<< HEAD
-from pydolphinscheduler.core.base import Base
 from pydolphinscheduler.java_gateway import launch_gateway
+from pydolphinscheduler.models import Base
 
 
 def query_resource_id(user_name, full_name):
@@ -33,9 +32,6 @@
     """Get resource info from java gateway, contains resource id, name."""
     gateway = launch_gateway()
     return gateway.entry_point.queryResourcesFileInfo(user_name, full_name)
-=======
-from pydolphinscheduler.models import Base
->>>>>>> 4b43d623
 
 
 class Resource(Base):
