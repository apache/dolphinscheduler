# Licensed to the Apache Software Foundation (ASF) under one
# or more contributor license agreements.  See the NOTICE file
# distributed with this work for additional information
# regarding copyright ownership.  The ASF licenses this file
# to you under the Apache License, Version 2.0 (the
# "License"); you may not use this file except in compliance
# with the License.  You may obtain a copy of the License at
#
#   http://www.apache.org/licenses/LICENSE-2.0
#
# Unless required by applicable law or agreed to in writing,
# software distributed under the License is distributed on an
# "AS IS" BASIS, WITHOUT WARRANTIES OR CONDITIONS OF ANY
# KIND, either express or implied.  See the License for the
# specific language governing permissions and limitations
# under the License.

"""Module process definition, core class for workflow define."""

import json
from datetime import datetime
from typing import Any, Dict, List, Optional, Set

<<<<<<< HEAD
from pydolphinscheduler.constants import ProcessDefinitionReleaseState, TaskType, ResourcePluginType
from pydolphinscheduler.core import configuration
from pydolphinscheduler.core.base import Base
=======
from pydolphinscheduler import configuration
from pydolphinscheduler.constants import TaskType
from pydolphinscheduler.core.resource import Resource
>>>>>>> 983f9b41
from pydolphinscheduler.exceptions import PyDSParamException, PyDSTaskNoFoundException
from pydolphinscheduler.java_gateway import JavaGate
from pydolphinscheduler.models import Base, Project, Tenant, User
from pydolphinscheduler.utils.date import MAX_DATETIME, conv_from_str, conv_to_schedule
from pydolphinscheduler.resources_plugin.__init__ import ResourcePlugin


class ProcessDefinitionContext:
    """Class process definition context, use when task get process definition from context expression."""

    _context_managed_process_definition: Optional["ProcessDefinition"] = None

    @classmethod
    def set(cls, pd: "ProcessDefinition") -> None:
        """Set attribute self._context_managed_process_definition."""
        cls._context_managed_process_definition = pd

    @classmethod
    def get(cls) -> Optional["ProcessDefinition"]:
        """Get attribute self._context_managed_process_definition."""
        return cls._context_managed_process_definition

    @classmethod
    def delete(cls) -> None:
        """Delete attribute self._context_managed_process_definition."""
        cls._context_managed_process_definition = None


class ProcessDefinition(Base):
    """process definition object, will define process definition attribute, task, relation.

    TODO: maybe we should rename this class, currently use DS object name.

    :param user: The user for current process definition. Will create a new one if it do not exists. If your
        parameter ``project`` already exists but project's create do not belongs to ``user``, will grant
        ``project`` to ``user`` automatically.
    :param project: The project for current process definition. You could see the workflow in this project
        thought Web UI after it :func:`submit` or :func:`run`. It will create a new project belongs to
        ``user`` if it does not exists. And when ``project`` exists but project's create do not belongs
        to ``user``, will grant `project` to ``user`` automatically.
    :param resource_list: Resource files required by the current process definition.You can create and modify
        resource files from this field. When the process definition is submitted, these resource files are
        also submitted along with it.
    """

    # key attribute for identify ProcessDefinition object
    _KEY_ATTR = {
        "name",
        "project",
        "tenant",
        "release_state",
        "param",
    }

    _DEFINE_ATTR = {
        "name",
        "description",
        "_project",
        "_tenant",
        "worker_group",
        "warning_type",
        "warning_group_id",
        "timeout",
        "release_state",
        "param",
        "tasks",
        "task_definition_json",
        "task_relation_json",
        "resource_list",
    }

    def __init__(
        self,
        name: str,
        description: Optional[str] = None,
        schedule: Optional[str] = None,
        start_time: Optional[str] = None,
        end_time: Optional[str] = None,
        timezone: Optional[str] = configuration.WORKFLOW_TIME_ZONE,
        user: Optional[str] = configuration.WORKFLOW_USER,
        project: Optional[str] = configuration.WORKFLOW_PROJECT,
        tenant: Optional[str] = configuration.WORKFLOW_TENANT,
        worker_group: Optional[str] = configuration.WORKFLOW_WORKER_GROUP,
        warning_type: Optional[str] = configuration.WORKFLOW_WARNING_TYPE,
        warning_group_id: Optional[int] = 0,
        timeout: Optional[int] = 0,
        release_state: Optional[str] = configuration.WORKFLOW_RELEASE_STATE,
        param: Optional[Dict] = None,
<<<<<<< HEAD
        resource_plugin: Optional[ResourcePlugin] = None,
=======
        resource_list: Optional[List[Resource]] = None,
>>>>>>> 983f9b41
    ):
        super().__init__(name, description)
        self.schedule = schedule
        self._start_time = start_time
        self._end_time = end_time
        self.timezone = timezone
        self._user = user
        self._project = project
        self._tenant = tenant
        self.worker_group = worker_group
        self.warning_type = warning_type
        if warning_type.strip().upper() not in ("FAILURE", "SUCCESS", "ALL", "NONE"):
            raise PyDSParamException(
                "Parameter `warning_type` with unexpect value `%s`", warning_type
            )
        else:
            self.warning_type = warning_type.strip().upper()
        self.warning_group_id = warning_group_id
        self.timeout = timeout
        self._release_state = release_state
        self.param = param
        self.tasks: dict = {}
        self.resource_plugin = resource_plugin
        # TODO how to fix circle import
        self._task_relations: set["TaskRelation"] = set()  # noqa: F821
        self._process_definition_code = None
        self.resource_list = resource_list or []

    def __enter__(self) -> "ProcessDefinition":
        ProcessDefinitionContext.set(self)
        return self

    def __exit__(self, exc_type, exc_val, exc_tb) -> None:
        ProcessDefinitionContext.delete()

    @property
    def tenant(self) -> Tenant:
        """Get attribute tenant."""
        return Tenant(self._tenant)

    @tenant.setter
    def tenant(self, tenant: Tenant) -> None:
        """Set attribute tenant."""
        self._tenant = tenant.name

    @property
    def project(self) -> Project:
        """Get attribute project."""
        return Project(self._project)

    @project.setter
    def project(self, project: Project) -> None:
        """Set attribute project."""
        self._project = project.name

    @property
    def user(self) -> User:
        """Get user object.

        For now we just get from python models but not from java gateway models, so it may not correct.
        """
        return User(name=self._user, tenant=self._tenant)

    @staticmethod
    def _parse_datetime(val: Any) -> Any:
        if val is None or isinstance(val, datetime):
            return val
        elif isinstance(val, str):
            return conv_from_str(val)
        else:
            raise PyDSParamException("Do not support value type %s for now", type(val))

    @property
    def start_time(self) -> Any:
        """Get attribute start_time."""
        return self._parse_datetime(self._start_time)

    @start_time.setter
    def start_time(self, val) -> None:
        """Set attribute start_time."""
        self._start_time = val

    @property
    def end_time(self) -> Any:
        """Get attribute end_time."""
        return self._parse_datetime(self._end_time)

    @end_time.setter
    def end_time(self, val) -> None:
        """Set attribute end_time."""
        self._end_time = val

    @property
    def release_state(self) -> int:
        """Get attribute release_state."""
        rs_ref = {
            "online": 1,
            "offline": 0,
        }
        if self._release_state not in rs_ref:
            raise PyDSParamException(
                "Parameter release_state only support `online` or `offline` but get %",
                self._release_state,
            )
        return rs_ref[self._release_state]

    @release_state.setter
    def release_state(self, val: str) -> None:
        """Set attribute release_state."""
        self._release_state = val.lower()

    @property
    def param_json(self) -> Optional[List[Dict]]:
        """Return param json base on self.param."""
        # Handle empty dict and None value
        if not self.param:
            return []
        return [
            {
                "prop": k,
                "direct": "IN",
                "type": "VARCHAR",
                "value": v,
            }
            for k, v in self.param.items()
        ]

    @property
    def task_definition_json(self) -> List[Dict]:
        """Return all tasks definition in list of dict."""
        if not self.tasks:
            return [self.tasks]
        else:
            return [task.get_define() for task in self.tasks.values()]

    @property
    def task_relation_json(self) -> List[Dict]:
        """Return all relation between tasks pair in list of dict."""
        if not self.tasks:
            return [self.tasks]
        else:
            self._handle_root_relation()
            return [tr.get_define() for tr in self._task_relations]

    @property
    def schedule_json(self) -> Optional[Dict]:
        """Get schedule parameter json object. This is requests from java gateway interface."""
        if not self.schedule:
            return None
        else:
            start_time = conv_to_schedule(
                self.start_time if self.start_time else datetime.now()
            )
            end_time = conv_to_schedule(
                self.end_time if self.end_time else MAX_DATETIME
            )
            return {
                "startTime": start_time,
                "endTime": end_time,
                "crontab": self.schedule,
                "timezoneId": self.timezone,
            }

    # TODO inti DAG's tasks are in the same location with default {x: 0, y: 0}
    @property
    def task_location(self) -> List[Dict]:
        """Return all tasks location for all process definition.

        For now, we only set all location with same x and y valued equal to 0. Because we do not
        find a good way to set task locations. This is requests from java gateway interface.
        """
        if not self.tasks:
            return [self.tasks]
        else:
            return [{"taskCode": task_code, "x": 0, "y": 0} for task_code in self.tasks]

    @property
    def task_list(self) -> List["Task"]:  # noqa: F821
        """Return list of tasks objects."""
        return list(self.tasks.values())

    def _handle_root_relation(self):
        """Handle root task property :class:`pydolphinscheduler.core.task.TaskRelation`.

        Root task in DAG do not have dominant upstream node, but we have to add an exactly default
        upstream task with task_code equal to `0`. This is requests from java gateway interface.
        """
        from pydolphinscheduler.core.task import TaskRelation

        post_relation_code = set()
        for relation in self._task_relations:
            post_relation_code.add(relation.post_task_code)
        for task in self.task_list:
            if task.code not in post_relation_code:
                root_relation = TaskRelation(pre_task_code=0, post_task_code=task.code)
                self._task_relations.add(root_relation)

    def add_task(self, task: "Task") -> None:  # noqa: F821
        """Add a single task to process definition."""
        self.tasks[task.code] = task
        task._process_definition = self

    def add_tasks(self, tasks: List["Task"]) -> None:  # noqa: F821
        """Add task sequence to process definition, it a wrapper of :func:`add_task`."""
        for task in tasks:
            self.add_task(task)

    def get_task(self, code: str) -> "Task":  # noqa: F821
        """Get task object from process definition by given code."""
        if code not in self.tasks:
            raise PyDSTaskNoFoundException(
                "Task with code %s can not found in process definition %",
                (code, self.name),
            )
        return self.tasks[code]

    # TODO which tying should return in this case
    def get_tasks_by_name(self, name: str) -> Set["Task"]:  # noqa: F821
        """Get tasks object by given name, if will return all tasks with this name."""
        find = set()
        for task in self.tasks.values():
            if task.name == name:
                find.add(task)
        return find

    def get_one_task_by_name(self, name: str) -> "Task":  # noqa: F821
        """Get exact one task from process definition by given name.

        Function always return one task even though this process definition have more than one task with
        this name.
        """
        tasks = self.get_tasks_by_name(name)
        if not tasks:
            raise PyDSTaskNoFoundException(f"Can not find task with name {name}.")
        return tasks.pop()

    def run(self):
        """Submit and Start ProcessDefinition instance.

        Shortcut for function :func:`submit` and function :func:`start`. Only support manual start workflow
        for now, and schedule run will coming soon.
        :return:
        """
        self.submit()
        self.start()

    def _ensure_side_model_exists(self):
        """Ensure process definition models model exists.

        For now, models object including :class:`pydolphinscheduler.models.project.Project`,
        :class:`pydolphinscheduler.models.tenant.Tenant`, :class:`pydolphinscheduler.models.user.User`.
        If these model not exists, would create default value in
        :class:`pydolphinscheduler.constants.ProcessDefinitionDefault`.
        """
        # TODO used metaclass for more pythonic
        self.user.create_if_not_exists()
        # Project model need User object exists
        self.project.create_if_not_exists(self._user)

    def _pre_submit_check(self):
        """Check specific condition satisfy before.

        This method should be called before process definition submit to java gateway
        For now, we have below checker:
        * `self.param` or at least one local param of task should be set if task `switch` in this workflow.
        """
        if (
            any([task.task_type == TaskType.SWITCH for task in self.tasks.values()])
            and self.param is None
            and all([len(task.local_params) == 0 for task in self.tasks.values()])
        ):
            raise PyDSParamException(
                "Parameter param or at least one local_param of task must "
                "be provider if task Switch in process definition."
            )

    def submit(self) -> int:
        """Submit ProcessDefinition instance to java gateway."""
        self._ensure_side_model_exists()
        self._pre_submit_check()

        self._process_definition_code = JavaGate().create_or_update_process_definition(
            self._user,
            self._project,
            self.name,
            str(self.description) if self.description else "",
            json.dumps(self.param_json),
            self.warning_type,
            self.warning_group_id,
            json.dumps(self.task_location),
            self.timeout,
            self.worker_group,
            self._tenant,
            self.release_state,
            # TODO add serialization function
            json.dumps(self.task_relation_json),
            json.dumps(self.task_definition_json),
            json.dumps(self.schedule_json) if self.schedule_json else None,
            None,
            None,
        )
        if len(self.resource_list) > 0:
            for res in self.resource_list:
                res.user_name = self._user
                res.create_or_update_resource()
        return self._process_definition_code

    def start(self) -> None:
        """Create and start ProcessDefinition instance.

        which post to `start-process-instance` to java gateway
        """
        JavaGate().exec_process_instance(
            self._user,
            self._project,
            self.name,
            "",
            self.worker_group,
            self.warning_type,
            self.warning_group_id,
            24 * 3600,
        )<|MERGE_RESOLUTION|>--- conflicted
+++ resolved
@@ -21,15 +21,10 @@
 from datetime import datetime
 from typing import Any, Dict, List, Optional, Set
 
-<<<<<<< HEAD
-from pydolphinscheduler.constants import ProcessDefinitionReleaseState, TaskType, ResourcePluginType
-from pydolphinscheduler.core import configuration
-from pydolphinscheduler.core.base import Base
-=======
+
 from pydolphinscheduler import configuration
 from pydolphinscheduler.constants import TaskType
 from pydolphinscheduler.core.resource import Resource
->>>>>>> 983f9b41
 from pydolphinscheduler.exceptions import PyDSParamException, PyDSTaskNoFoundException
 from pydolphinscheduler.java_gateway import JavaGate
 from pydolphinscheduler.models import Base, Project, Tenant, User
@@ -118,11 +113,8 @@
         timeout: Optional[int] = 0,
         release_state: Optional[str] = configuration.WORKFLOW_RELEASE_STATE,
         param: Optional[Dict] = None,
-<<<<<<< HEAD
         resource_plugin: Optional[ResourcePlugin] = None,
-=======
         resource_list: Optional[List[Resource]] = None,
->>>>>>> 983f9b41
     ):
         super().__init__(name, description)
         self.schedule = schedule
