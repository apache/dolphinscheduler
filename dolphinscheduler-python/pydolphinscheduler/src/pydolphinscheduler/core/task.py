# Licensed to the Apache Software Foundation (ASF) under one
# or more contributor license agreements.  See the NOTICE file
# distributed with this work for additional information
# regarding copyright ownership.  The ASF licenses this file
# to you under the Apache License, Version 2.0 (the
# "License"); you may not use this file except in compliance
# with the License.  You may obtain a copy of the License at
#
#   http://www.apache.org/licenses/LICENSE-2.0
#
# Unless required by applicable law or agreed to in writing,
# software distributed under the License is distributed on an
# "AS IS" BASIS, WITHOUT WARRANTIES OR CONDITIONS OF ANY
# KIND, either express or implied.  See the License for the
# specific language governing permissions and limitations
# under the License.

"""DolphinScheduler Task and TaskRelation object."""

from logging import getLogger
from typing import Dict, List, Optional, Sequence, Set, Tuple, Union

from pydolphinscheduler import configuration
from pydolphinscheduler.constants import (
    Delimiter,
    ResourceKey,
    TaskFlag,
    TaskPriority,
    TaskTimeoutFlag,
)
<<<<<<< HEAD
from pydolphinscheduler.exceptions import PyResPluginException
from pydolphinscheduler.resources_plugin.__init__ import ResourcePlugin
from pydolphinscheduler.core import configuration
from pydolphinscheduler.core.base import Base
=======
>>>>>>> 3061bbc5
from pydolphinscheduler.core.process_definition import (
    ProcessDefinition,
    ProcessDefinitionContext,
)
from pydolphinscheduler.core.resource import Resource
from pydolphinscheduler.exceptions import PyDSParamException
from pydolphinscheduler.java_gateway import JavaGate
from pydolphinscheduler.models import Base

logger = getLogger(__name__)


class TaskRelation(Base):
    """TaskRelation object, describe the relation of exactly two tasks."""

    # Add attr `_KEY_ATTR` to overwrite :func:`__eq__`, it is make set
    # `Task.process_definition._task_relations` work correctly.
    _KEY_ATTR = {
        "pre_task_code",
        "post_task_code",
    }

    _DEFINE_ATTR = {
        "pre_task_code",
        "post_task_code",
    }

    _DEFAULT_ATTR = {
        "name": "",
        "preTaskVersion": 1,
        "postTaskVersion": 1,
        "conditionType": 0,
        "conditionParams": {},
    }

    def __init__(
        self,
        pre_task_code: int,
        post_task_code: int,
        name: Optional[str] = None,
    ):
        super().__init__(name)
        self.pre_task_code = pre_task_code
        self.post_task_code = post_task_code

    def __hash__(self):
        return hash(f"{self.pre_task_code} {Delimiter.DIRECTION} {self.post_task_code}")


class Task(Base):
    """Task object, parent class for all exactly task type."""

    _DEFINE_ATTR = {
        "name",
        "code",
        "version",
        "task_type",
        "task_params",
        "description",
        "flag",
        "task_priority",
        "worker_group",
        "delay_time",
        "fail_retry_times",
        "fail_retry_interval",
        "timeout_flag",
        "timeout_notify_strategy",
        "timeout",
    }

    _task_custom_attr: set = set()

    ext: set = None
    ext_attr: str = None

    DEFAULT_CONDITION_RESULT = {"successNode": [""], "failedNode": [""]}

    def __init__(
        self,
        name: str,
        task_type: str,
        description: Optional[str] = None,
        flag: Optional[str] = TaskFlag.YES,
        task_priority: Optional[str] = TaskPriority.MEDIUM,
        worker_group: Optional[str] = configuration.WORKFLOW_WORKER_GROUP,
        delay_time: Optional[int] = 0,
        fail_retry_times: Optional[int] = 0,
        fail_retry_interval: Optional[int] = 1,
        timeout_flag: Optional[int] = TaskTimeoutFlag.CLOSE,
        timeout_notify_strategy: Optional = None,
        timeout: Optional[int] = 0,
        process_definition: Optional[ProcessDefinition] = None,
        local_params: Optional[List] = None,
        resource_list: Optional[List] = None,
        dependence: Optional[Dict] = None,
        wait_start_timeout: Optional[Dict] = None,
        condition_result: Optional[Dict] = None,
        resource_plugin: Optional[ResourcePlugin] = None,
    ):

        super().__init__(name, description)
        self.task_type = task_type
        self.flag = flag
        self.task_priority = task_priority
        self.worker_group = worker_group
        self.fail_retry_times = fail_retry_times
        self.fail_retry_interval = fail_retry_interval
        self.delay_time = delay_time
        self.timeout_flag = timeout_flag
        self.timeout_notify_strategy = timeout_notify_strategy
        self.timeout = timeout
        self._process_definition = None
        self.process_definition: ProcessDefinition = (
            process_definition or ProcessDefinitionContext.get()
        )
        self._upstream_task_codes: Set[int] = set()
        self._downstream_task_codes: Set[int] = set()
        self._task_relation: Set[TaskRelation] = set()
        # move attribute code and version after _process_definition and process_definition declare
        self.code, self.version = self.gen_code_and_version()
        # Add task to process definition, maybe we could put into property process_definition latter
        if (
            self.process_definition is not None
            and self.code not in self.process_definition.tasks
        ):
            self.process_definition.add_task(self)
        else:
            logger.warning(
                "Task code %d already in process definition, prohibit re-add task.",
                self.code,
            )

        # Attribute for task param
        self.local_params = local_params or []
        self._resource_list = resource_list or []
        self.dependence = dependence or {}
        self.wait_start_timeout = wait_start_timeout or {}
        self._condition_result = condition_result or self.DEFAULT_CONDITION_RESULT
        self.resource_plugin = resource_plugin
        self.get_content()

    @property
    def process_definition(self) -> Optional[ProcessDefinition]:
        """Get attribute process_definition."""
        return self._process_definition

    @process_definition.setter
    def process_definition(self, process_definition: Optional[ProcessDefinition]):
        """Set attribute process_definition."""
        self._process_definition = process_definition

    @property
    def resource_list(self) -> List:
        """Get task define attribute `resource_list`."""
        resources = set()
        for res in self._resource_list:
            if type(res) == str:
                resources.add(
                    Resource(name=res, user_name=self.user_name).get_id_from_database()
                )
            elif type(res) == dict and res.get(ResourceKey.ID) is not None:
                logger.warning(
                    """`resource_list` should be defined using List[str] with resource paths,
                       the use of ids to define resources will be remove in version 3.2.0.
                    """
                )
                resources.add(res.get(ResourceKey.ID))
        return [{ResourceKey.ID: r} for r in resources]

    @property
    def user_name(self) -> Optional[str]:
        """Return user name of process definition."""
        if self.process_definition:
            return self.process_definition.user.name
        else:
            raise PyDSParamException("`user_name` cannot be empty.")

    @property
    def condition_result(self) -> Dict:
        """Get attribute condition_result."""
        return self._condition_result

    @condition_result.setter
    def condition_result(self, condition_result: Optional[Dict]):
        """Set attribute condition_result."""
        self._condition_result = condition_result

    @property
    def task_params(self) -> Optional[Dict]:
        """Get task parameter object.

        Will get result to combine _task_custom_attr and custom_attr.
        """
        custom_attr = {
            "local_params",
            "resource_list",
            "dependence",
            "wait_start_timeout",
            "condition_result",
        }
        custom_attr |= self._task_custom_attr
        return self.get_define_custom(custom_attr=custom_attr)

    def get_plugin(self):
        if self.resource_plugin is None:
            if self.process_definition.resource_plugin is not None:
                return self.process_definition.resource_plugin.resource
            else:
                raise PyResPluginException("The execution command of this task is a file, but the resource plugin is empty")
        else:
            return self.resource_plugin.resource

    def get_plugin(self):
        if self.resource_plugin is None:
            if self.process_definition.resource_plugin is not None:
                return self.process_definition.resource_plugin.resource
            else:
                raise ValueError
        else:
            return self.resource_plugin.resource

    def get_content(self):
        """Get the file content according to the resource plugin"""
        if self.ext_attr is None:
            raise ValueError('ext_attr is None')
        if self.ext is None:
            raise ValueError('ext is None')

        _ext_attr = getattr(self, self.ext_attr)

        if _ext_attr is not None:
            if _ext_attr.endswith(tuple(self.ext)):
                res = self.get_plugin()
                content = res.read_file(_ext_attr)
                setattr(self, self.ext_attr.lstrip("_"), content)
            else:
                index = _ext_attr.rfind('.')
                if index != -1:
                    raise ValueError('This task does not support files with suffix {}, only supports {}'.format(_ext_attr[index:], ",".join(str(suf) for suf in self.ext)))
                setattr(self, self.ext_attr.lstrip("_"), _ext_attr)

    def __hash__(self):
        return hash(self.code)

    def __lshift__(self, other: Union["Task", Sequence["Task"]]):
        """Implement Task << Task."""
        self.set_upstream(other)
        return other

    def __rshift__(self, other: Union["Task", Sequence["Task"]]):
        """Implement Task >> Task."""
        self.set_downstream(other)
        return other

    def __rrshift__(self, other: Union["Task", Sequence["Task"]]):
        """Call for Task >> [Task] because list don't have __rshift__ operators."""
        self.__lshift__(other)
        return self

    def __rlshift__(self, other: Union["Task", Sequence["Task"]]):
        """Call for Task << [Task] because list don't have __lshift__ operators."""
        self.__rshift__(other)
        return self

    def _set_deps(
            self, tasks: Union["Task", Sequence["Task"]], upstream: bool = True
    ) -> None:
        """
        Set parameter tasks dependent to current task.

        it is a wrapper for :func:`set_upstream` and :func:`set_downstream`.
        """
        if not isinstance(tasks, Sequence):
            tasks = [tasks]

        for task in tasks:
            if upstream:
                self._upstream_task_codes.add(task.code)
                task._downstream_task_codes.add(self.code)

                if self._process_definition:
                    task_relation = TaskRelation(
                        pre_task_code=task.code,
                        post_task_code=self.code,
                        name=f"{task.name} {Delimiter.DIRECTION} {self.name}",
                    )
                    self.process_definition._task_relations.add(task_relation)
            else:
                self._downstream_task_codes.add(task.code)
                task._upstream_task_codes.add(self.code)

                if self._process_definition:
                    task_relation = TaskRelation(
                        pre_task_code=self.code,
                        post_task_code=task.code,
                        name=f"{self.name} {Delimiter.DIRECTION} {task.name}",
                    )
                    self.process_definition._task_relations.add(task_relation)

    def set_upstream(self, tasks: Union["Task", Sequence["Task"]]) -> None:
        """Set parameter tasks as upstream to current task."""
        self._set_deps(tasks, upstream=True)

    def set_downstream(self, tasks: Union["Task", Sequence["Task"]]) -> None:
        """Set parameter tasks as downstream to current task."""
        self._set_deps(tasks, upstream=False)

    # TODO code should better generate in bulk mode when :ref: processDefinition run submit or start
    def gen_code_and_version(self) -> Tuple:
        """
        Generate task code and version from java gateway.

        If task name do not exists in process definition before, if will generate new code and version id
        equal to 0 by java gateway, otherwise if will return the exists code and version.
        """
        # TODO get code from specific project process definition and task name
        result = JavaGate().get_code_and_version(
            self.process_definition._project, self.process_definition.name, self.name
        )
        # result = gateway.entry_point.genTaskCodeList(DefaultTaskCodeNum.DEFAULT)
        # gateway_result_checker(result)
        return result.get("code"), result.get("version")<|MERGE_RESOLUTION|>--- conflicted
+++ resolved
@@ -28,13 +28,9 @@
     TaskPriority,
     TaskTimeoutFlag,
 )
-<<<<<<< HEAD
 from pydolphinscheduler.exceptions import PyResPluginException
 from pydolphinscheduler.resources_plugin.__init__ import ResourcePlugin
-from pydolphinscheduler.core import configuration
-from pydolphinscheduler.core.base import Base
-=======
->>>>>>> 3061bbc5
+
 from pydolphinscheduler.core.process_definition import (
     ProcessDefinition,
     ProcessDefinitionContext,
