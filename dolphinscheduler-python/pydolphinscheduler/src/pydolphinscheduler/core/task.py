# Licensed to the Apache Software Foundation (ASF) under one
# or more contributor license agreements.  See the NOTICE file
# distributed with this work for additional information
# regarding copyright ownership.  The ASF licenses this file
# to you under the Apache License, Version 2.0 (the
# "License"); you may not use this file except in compliance
# with the License.  You may obtain a copy of the License at
#
#   http://www.apache.org/licenses/LICENSE-2.0
#
# Unless required by applicable law or agreed to in writing,
# software distributed under the License is distributed on an
# "AS IS" BASIS, WITHOUT WARRANTIES OR CONDITIONS OF ANY
# KIND, either express or implied.  See the License for the
# specific language governing permissions and limitations
# under the License.

"""DolphinScheduler Task and TaskRelation object."""

from logging import getLogger
from typing import Dict, List, Optional, Sequence, Set, Tuple, Union

from pydolphinscheduler import configuration
from pydolphinscheduler.constants import (
    Delimiter,
    ResourceKey,
    TaskFlag,
    TaskPriority,
    TaskTimeoutFlag,
)
<<<<<<< HEAD
from pydolphinscheduler.core import configuration, resource
from pydolphinscheduler.core.base import Base
=======
>>>>>>> 4b43d623
from pydolphinscheduler.core.process_definition import (
    ProcessDefinition,
    ProcessDefinitionContext,
)
from pydolphinscheduler.java_gateway import launch_gateway
from pydolphinscheduler.models import Base

logger = getLogger(__name__)


class TaskRelation(Base):
    """TaskRelation object, describe the relation of exactly two tasks."""

    # Add attr `_KEY_ATTR` to overwrite :func:`__eq__`, it is make set
    # `Task.process_definition._task_relations` work correctly.
    _KEY_ATTR = {
        "pre_task_code",
        "post_task_code",
    }

    _DEFINE_ATTR = {
        "pre_task_code",
        "post_task_code",
    }

    _DEFAULT_ATTR = {
        "name": "",
        "preTaskVersion": 1,
        "postTaskVersion": 1,
        "conditionType": 0,
        "conditionParams": {},
    }

    def __init__(
        self,
        pre_task_code: int,
        post_task_code: int,
        name: Optional[str] = None,
    ):
        super().__init__(name)
        self.pre_task_code = pre_task_code
        self.post_task_code = post_task_code

    def __hash__(self):
        return hash(f"{self.pre_task_code} {Delimiter.DIRECTION} {self.post_task_code}")


class Task(Base):
    """Task object, parent class for all exactly task type."""

    _DEFINE_ATTR = {
        "name",
        "code",
        "version",
        "task_type",
        "task_params",
        "description",
        "flag",
        "task_priority",
        "worker_group",
        "delay_time",
        "fail_retry_times",
        "fail_retry_interval",
        "timeout_flag",
        "timeout_notify_strategy",
        "timeout",
    }

    _task_custom_attr: set = set()

    DEFAULT_CONDITION_RESULT = {"successNode": [""], "failedNode": [""]}

    def __init__(
        self,
        name: str,
        task_type: str,
        description: Optional[str] = None,
        flag: Optional[str] = TaskFlag.YES,
        task_priority: Optional[str] = TaskPriority.MEDIUM,
        worker_group: Optional[str] = configuration.WORKFLOW_WORKER_GROUP,
        delay_time: Optional[int] = 0,
        fail_retry_times: Optional[int] = 0,
        fail_retry_interval: Optional[int] = 1,
        timeout_flag: Optional[int] = TaskTimeoutFlag.CLOSE,
        timeout_notify_strategy: Optional = None,
        timeout: Optional[int] = 0,
        process_definition: Optional[ProcessDefinition] = None,
        local_params: Optional[List] = None,
        resource_list: Optional[List] = None,
        dependence: Optional[Dict] = None,
        wait_start_timeout: Optional[Dict] = None,
        condition_result: Optional[Dict] = None,
    ):

        super().__init__(name, description)
        self.task_type = task_type
        self.flag = flag
        self.task_priority = task_priority
        self.worker_group = worker_group
        self.fail_retry_times = fail_retry_times
        self.fail_retry_interval = fail_retry_interval
        self.delay_time = delay_time
        self.timeout_flag = timeout_flag
        self.timeout_notify_strategy = timeout_notify_strategy
        self.timeout = timeout
        self._process_definition = None
        self.process_definition: ProcessDefinition = (
            process_definition or ProcessDefinitionContext.get()
        )
        self._upstream_task_codes: Set[int] = set()
        self._downstream_task_codes: Set[int] = set()
        self._task_relation: Set[TaskRelation] = set()
        # move attribute code and version after _process_definition and process_definition declare
        self.code, self.version = self.gen_code_and_version()
        # Add task to process definition, maybe we could put into property process_definition latter
        if (
            self.process_definition is not None
            and self.code not in self.process_definition.tasks
        ):
            self.process_definition.add_task(self)
        else:
            logger.warning(
                "Task code %d already in process definition, prohibit re-add task.",
                self.code,
            )

        # Attribute for task param
        self.local_params = local_params or []
        self._resource_list = resource_list or []
        self.dependence = dependence or {}
        self.wait_start_timeout = wait_start_timeout or {}
        self._condition_result = condition_result or self.DEFAULT_CONDITION_RESULT

    @property
    def process_definition(self) -> Optional[ProcessDefinition]:
        """Get attribute process_definition."""
        return self._process_definition

    @process_definition.setter
    def process_definition(self, process_definition: Optional[ProcessDefinition]):
        """Set attribute process_definition."""
        self._process_definition = process_definition

    @property
    def resource_list(self) -> List:
        """Get task define attribute `resource_list`."""
        resources = set()
        for res in self._resource_list:
            if type(res) == str:
                resources.add(resource.query_resource_id(self.user_name, res))
            elif type(res) == dict and res.get(ResourceKey.ID) is not None:
                logger.warning(
                    """`resource_list` should be defined using List[str] with resource paths,
                       the use of ids to define resources will be remove in version 3.2.0.
                    """
                )
                resources.add(res.get(ResourceKey.ID))
        return [{ResourceKey.ID: r} for r in resources]

    @property
    def user_name(self) -> Optional[str]:
        """Return user name of process definition."""
        if self.process_definition:
            return self.process_definition.user.name
        else:
            return None

    @property
    def condition_result(self) -> Dict:
        """Get attribute condition_result."""
        return self._condition_result

    @condition_result.setter
    def condition_result(self, condition_result: Optional[Dict]):
        """Set attribute condition_result."""
        self._condition_result = condition_result

    @property
    def task_params(self) -> Optional[Dict]:
        """Get task parameter object.

        Will get result to combine _task_custom_attr and custom_attr.
        """
        custom_attr = {
            "local_params",
            "resource_list",
            "dependence",
            "wait_start_timeout",
            "condition_result",
        }
        custom_attr |= self._task_custom_attr
        return self.get_define_custom(custom_attr=custom_attr)

    def __hash__(self):
        return hash(self.code)

    def __lshift__(self, other: Union["Task", Sequence["Task"]]):
        """Implement Task << Task."""
        self.set_upstream(other)
        return other

    def __rshift__(self, other: Union["Task", Sequence["Task"]]):
        """Implement Task >> Task."""
        self.set_downstream(other)
        return other

    def __rrshift__(self, other: Union["Task", Sequence["Task"]]):
        """Call for Task >> [Task] because list don't have __rshift__ operators."""
        self.__lshift__(other)
        return self

    def __rlshift__(self, other: Union["Task", Sequence["Task"]]):
        """Call for Task << [Task] because list don't have __lshift__ operators."""
        self.__rshift__(other)
        return self

    def _set_deps(
        self, tasks: Union["Task", Sequence["Task"]], upstream: bool = True
    ) -> None:
        """
        Set parameter tasks dependent to current task.

        it is a wrapper for :func:`set_upstream` and :func:`set_downstream`.
        """
        if not isinstance(tasks, Sequence):
            tasks = [tasks]

        for task in tasks:
            if upstream:
                self._upstream_task_codes.add(task.code)
                task._downstream_task_codes.add(self.code)

                if self._process_definition:
                    task_relation = TaskRelation(
                        pre_task_code=task.code,
                        post_task_code=self.code,
                        name=f"{task.name} {Delimiter.DIRECTION} {self.name}",
                    )
                    self.process_definition._task_relations.add(task_relation)
            else:
                self._downstream_task_codes.add(task.code)
                task._upstream_task_codes.add(self.code)

                if self._process_definition:
                    task_relation = TaskRelation(
                        pre_task_code=self.code,
                        post_task_code=task.code,
                        name=f"{self.name} {Delimiter.DIRECTION} {task.name}",
                    )
                    self.process_definition._task_relations.add(task_relation)

    def set_upstream(self, tasks: Union["Task", Sequence["Task"]]) -> None:
        """Set parameter tasks as upstream to current task."""
        self._set_deps(tasks, upstream=True)

    def set_downstream(self, tasks: Union["Task", Sequence["Task"]]) -> None:
        """Set parameter tasks as downstream to current task."""
        self._set_deps(tasks, upstream=False)

    # TODO code should better generate in bulk mode when :ref: processDefinition run submit or start
    def gen_code_and_version(self) -> Tuple:
        """
        Generate task code and version from java gateway.

        If task name do not exists in process definition before, if will generate new code and version id
        equal to 0 by java gateway, otherwise if will return the exists code and version.
        """
        # TODO get code from specific project process definition and task name
        gateway = launch_gateway()
        result = gateway.entry_point.getCodeAndVersion(
            self.process_definition._project, self.process_definition.name, self.name
        )
        # result = gateway.entry_point.genTaskCodeList(DefaultTaskCodeNum.DEFAULT)
        # gateway_result_checker(result)
        return result.get("code"), result.get("version")<|MERGE_RESOLUTION|>--- conflicted
+++ resolved
@@ -28,11 +28,7 @@
     TaskPriority,
     TaskTimeoutFlag,
 )
-<<<<<<< HEAD
-from pydolphinscheduler.core import configuration, resource
-from pydolphinscheduler.core.base import Base
-=======
->>>>>>> 4b43d623
+from pydolphinscheduler.core import resource
 from pydolphinscheduler.core.process_definition import (
     ProcessDefinition,
     ProcessDefinitionContext,
