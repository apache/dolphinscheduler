--- conflicted
+++ resolved
@@ -28,13 +28,8 @@
     TaskPriority,
     TaskTimeoutFlag,
 )
-<<<<<<< HEAD
 from pydolphinscheduler.exceptions import PyResPluginException
 from pydolphinscheduler.resources_plugin.__init__ import ResourcePlugin
-from pydolphinscheduler.core import configuration
-from pydolphinscheduler.core.base import Base
-=======
->>>>>>> 983f9b41
 from pydolphinscheduler.core.process_definition import (
     ProcessDefinition,
     ProcessDefinitionContext,
@@ -71,10 +66,10 @@
     }
 
     def __init__(
-        self,
-        pre_task_code: int,
-        post_task_code: int,
-        name: Optional[str] = None,
+            self,
+            pre_task_code: int,
+            post_task_code: int,
+            name: Optional[str] = None,
     ):
         super().__init__(name)
         self.pre_task_code = pre_task_code
@@ -113,26 +108,26 @@
     DEFAULT_CONDITION_RESULT = {"successNode": [""], "failedNode": [""]}
 
     def __init__(
-        self,
-        name: str,
-        task_type: str,
-        description: Optional[str] = None,
-        flag: Optional[str] = TaskFlag.YES,
-        task_priority: Optional[str] = TaskPriority.MEDIUM,
-        worker_group: Optional[str] = configuration.WORKFLOW_WORKER_GROUP,
-        delay_time: Optional[int] = 0,
-        fail_retry_times: Optional[int] = 0,
-        fail_retry_interval: Optional[int] = 1,
-        timeout_flag: Optional[int] = TaskTimeoutFlag.CLOSE,
-        timeout_notify_strategy: Optional = None,
-        timeout: Optional[int] = 0,
-        process_definition: Optional[ProcessDefinition] = None,
-        local_params: Optional[List] = None,
-        resource_list: Optional[List] = None,
-        dependence: Optional[Dict] = None,
-        wait_start_timeout: Optional[Dict] = None,
-        condition_result: Optional[Dict] = None,
-        resource_plugin: Optional[ResourcePlugin] = None,
+            self,
+            name: str,
+            task_type: str,
+            description: Optional[str] = None,
+            flag: Optional[str] = TaskFlag.YES,
+            task_priority: Optional[str] = TaskPriority.MEDIUM,
+            worker_group: Optional[str] = configuration.WORKFLOW_WORKER_GROUP,
+            delay_time: Optional[int] = 0,
+            fail_retry_times: Optional[int] = 0,
+            fail_retry_interval: Optional[int] = 1,
+            timeout_flag: Optional[int] = TaskTimeoutFlag.CLOSE,
+            timeout_notify_strategy: Optional = None,
+            timeout: Optional[int] = 0,
+            process_definition: Optional[ProcessDefinition] = None,
+            local_params: Optional[List] = None,
+            resource_list: Optional[List] = None,
+            dependence: Optional[Dict] = None,
+            wait_start_timeout: Optional[Dict] = None,
+            condition_result: Optional[Dict] = None,
+            resource_plugin: Optional[ResourcePlugin] = None,
     ):
 
         super().__init__(name, description)
@@ -148,7 +143,7 @@
         self.timeout = timeout
         self._process_definition = None
         self.process_definition: ProcessDefinition = (
-            process_definition or ProcessDefinitionContext.get()
+                process_definition or ProcessDefinitionContext.get()
         )
         self._upstream_task_codes: Set[int] = set()
         self._downstream_task_codes: Set[int] = set()
@@ -157,8 +152,8 @@
         self.code, self.version = self.gen_code_and_version()
         # Add task to process definition, maybe we could put into property process_definition latter
         if (
-            self.process_definition is not None
-            and self.code not in self.process_definition.tasks
+                self.process_definition is not None
+                and self.code not in self.process_definition.tasks
         ):
             self.process_definition.add_task(self)
         else:
@@ -243,7 +238,8 @@
             if self.process_definition.resource_plugin is not None:
                 return self.process_definition.resource_plugin.resource
             else:
-                raise PyResPluginException("The execution command of this task is a file, but the resource plugin is empty")
+                raise PyResPluginException(
+                    "The execution command of this task is a file, but the resource plugin is empty")
         else:
             return self.resource_plugin.resource
 
@@ -273,7 +269,11 @@
             else:
                 index = _ext_attr.rfind('.')
                 if index != -1:
-                    raise ValueError('This task does not support files with suffix {}, only supports {}'.format(_ext_attr[index:], ",".join(str(suf) for suf in self.ext)))
+                    raise ValueError(
+                        'This task does not support files with suffix {}, only supports {}'.format(
+                            _ext_attr[index:], ",".join(str(suf) for suf in self.ext)
+                        )
+                    )
                 setattr(self, self.ext_attr.lstrip("_"), _ext_attr)
 
     def __hash__(self):
