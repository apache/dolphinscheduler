# Licensed to the Apache Software Foundation (ASF) under one
# or more contributor license agreements.  See the NOTICE file
# distributed with this work for additional information
# regarding copyright ownership.  The ASF licenses this file
# to you under the Apache License, Version 2.0 (the
# "License"); you may not use this file except in compliance
# with the License.  You may obtain a copy of the License at
#
#   http://www.apache.org/licenses/LICENSE-2.0
#
# Unless required by applicable law or agreed to in writing,
# software distributed under the License is distributed on an
# "AS IS" BASIS, WITHOUT WARRANTIES OR CONDITIONS OF ANY
# KIND, either express or implied.  See the License for the
# specific language governing permissions and limitations
# under the License.

"""DolphinScheduler User object."""

from typing import Optional

from pydolphinscheduler import configuration
from pydolphinscheduler.java_gateway import JavaGate
from pydolphinscheduler.models import BaseSide, Tenant


class User(BaseSide):
    """DolphinScheduler User object."""

    _KEY_ATTR = {
        "name",
        "password",
        "email",
        "phone",
        "tenant",
        "queue",
        "status",
    }

    def __init__(
        self,
        name: str,
        password: Optional[str] = configuration.USER_PASSWORD,
        email: Optional[str] = configuration.USER_EMAIL,
        phone: Optional[str] = configuration.USER_PHONE,
        tenant: Optional[str] = configuration.WORKFLOW_TENANT,
        queue: Optional[str] = configuration.WORKFLOW_QUEUE,
        status: Optional[int] = configuration.USER_STATE,
    ):
        super().__init__(name)
        self.user_id: Optional[int] = None
        self.password = password
        self.email = email
        self.phone = phone
        self.tenant = tenant
        self.queue = queue
        self.status = status

    def create_tenant_if_not_exists(self) -> None:
        """Create tenant object."""
        tenant = Tenant(name=self.tenant, queue=self.queue)
        tenant.create_if_not_exists(self.queue)

    def create_if_not_exists(self, **kwargs):
        """Create User if not exists."""
        # Should make sure queue already exists.
        self.create_tenant_if_not_exists()
<<<<<<< HEAD
        gateway = launch_gateway()
        user = gateway.entry_point.createUser(
=======
        JavaGate().create_user(
>>>>>>> 26a21566
            self.name,
            self.password,
            self.email,
            self.phone,
            self.tenant,
            self.queue,
            self.status,
        )
        print(user.user_id)
        self.user_id = user.getId()
        # TODO recover result checker
        # gateway_result_checker(result, None)

    def get_user(self, user_id) -> None:
        """Get User."""
        gateway = launch_gateway()
        user = gateway.entry_point.queryUser(user_id)
        self.user_id = user.getId()
        self.name = user.getUserName()
        self.password = user.getUserPassword()
        self.email = user.getEmail()
        self.phone = user.getPhone()
        self.queue = user.getQueueName()
        self.status = user.getState()
        return

    def update(self, password=None, email=None, phone=None, tenant=None, queue=None, status=None) -> None:
        """Update User."""
        gateway = launch_gateway()
        user = gateway.entry_point.updateUser(
            self.name,
            password,
            email,
            phone,
            tenant,
            queue,
            status,
        )
        self.user_id = user.getId()
        self.name = user.getUserName()
        self.password = user.getUserPassword()
        self.email = user.getEmail()
        self.phone = user.getPhone()
        self.queue = user.getQueueName()
        self.status = user.getState()
        return

    def delete(self) -> None:
        """Delete User."""
        gateway = launch_gateway()
        gateway.entry_point.deleteUser(self.name, self.user_id)
        self.delete_all()
        return<|MERGE_RESOLUTION|>--- conflicted
+++ resolved
@@ -65,12 +65,8 @@
         """Create User if not exists."""
         # Should make sure queue already exists.
         self.create_tenant_if_not_exists()
-<<<<<<< HEAD
         gateway = launch_gateway()
-        user = gateway.entry_point.createUser(
-=======
-        JavaGate().create_user(
->>>>>>> 26a21566
+        user = JavaGate().createUser(
             self.name,
             self.password,
             self.email,
