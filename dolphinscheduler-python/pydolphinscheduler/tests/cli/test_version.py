--- conflicted
+++ resolved
@@ -33,9 +33,6 @@
 
 
 @pytest.mark.parametrize(
-<<<<<<< HEAD
-    "part, idx", [("major", 0), ("minor", 1), ("micro", 2),],
-=======
     "version, part, idx",
     [
         ("1.2.3", "major", 0),
@@ -46,7 +43,6 @@
         ("1.2.3a2", "micro", 2),
         ("1.2.3b1", "micro", 2),
     ],
->>>>>>> 9d6fc92a
 )
 @patch("pydolphinscheduler.__version__")
 def test_version_part(mock_version, version: str, part: str, idx: int):
