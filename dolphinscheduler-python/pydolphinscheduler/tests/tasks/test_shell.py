--- conflicted
+++ resolved
@@ -104,7 +104,7 @@
         return_value=(code, version),
     ):
         shell = Shell(name, command)
-<<<<<<< HEAD
+        print(shell.get_define())
         assert shell.get_define() == expect
 
 
@@ -130,8 +130,4 @@
 ):
     """Test task shell task command content through the local resource plug-in."""
     task = Shell(**attr)
-    assert expect == getattr(task, "raw_script")
-=======
-        print(shell.get_define())
-        assert shell.get_define() == expect
->>>>>>> 0e534dd6
+    assert expect == getattr(task, "raw_script")