--- conflicted
+++ resolved
@@ -48,22 +48,6 @@
                 },
         ),
         (
-<<<<<<< HEAD
-                {
-                    "local_params": ["foo", "bar"],
-                    "resource_list": ["foo", "bar"],
-                    "dependence": {"foo", "bar"},
-                    "wait_start_timeout": {"foo", "bar"},
-                    "condition_result": {"foo": ["bar"]},
-                },
-                {
-                    "localParams": ["foo", "bar"],
-                    "resourceList": ["foo", "bar"],
-                    "dependence": {"foo", "bar"},
-                    "waitStartTimeout": {"foo", "bar"},
-                    "conditionResult": {"foo": ["bar"]},
-                },
-=======
             {
                 "local_params": ["foo", "bar"],
                 "resource_list": ["foo", "bar"],
@@ -78,7 +62,6 @@
                 "waitStartTimeout": {"foo", "bar"},
                 "conditionResult": {"foo": ["bar"]},
             },
->>>>>>> 3061bbc5
         ),
     ],
 )
@@ -272,7 +255,6 @@
 
 
 @pytest.mark.parametrize(
-<<<<<<< HEAD
     "val, expected",
     [
         ("a.sh", "echo Test task attribute ext_attr"),
@@ -349,17 +331,6 @@
                 )
             },
             "Github"
-=======
-    "resources, expect",
-    [
-        (
-            ["/dev/test.py"],
-            [{"id": 1}],
-        ),
-        (
-            ["/dev/test.py", {"id": 2}],
-            [{"id": 1}, {"id": 2}],
->>>>>>> 3061bbc5
         ),
     ],
 )
@@ -367,7 +338,6 @@
     "pydolphinscheduler.core.task.Task.gen_code_and_version",
     return_value=(123, 1),
 )
-<<<<<<< HEAD
 @patch("pydolphinscheduler.core.task.Task.get_content")
 def test_task_obtain_res_plugin(m_get_content, m_code_version, attr, expected):
     """Test task obtaining resource plug-in."""
@@ -398,7 +368,24 @@
     ):
         task = Task(**attr)
         task.get_plugin()
-=======
+
+@pytest.mark.parametrize(
+    "resources, expect",
+    [
+        (
+            ["/dev/test.py"],
+            [{"id": 1}],
+        ),
+        (
+            ["/dev/test.py", {"id": 2}],
+            [{"id": 1}, {"id": 2}],
+        ),
+    ],
+)
+@patch(
+    "pydolphinscheduler.core.task.Task.gen_code_and_version",
+    return_value=(123, 1),
+)
 @patch(
     "pydolphinscheduler.core.resource.Resource.get_id_from_database",
     return_value=1,
@@ -416,5 +403,4 @@
         task_type="PYTHON",
         resource_list=resources,
     )
-    assert task.resource_list == expect
->>>>>>> 3061bbc5
+    assert task.resource_list == expect