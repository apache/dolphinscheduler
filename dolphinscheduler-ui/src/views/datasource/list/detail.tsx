--- conflicted
+++ resolved
@@ -592,12 +592,8 @@
                   />
                 </NFormItem>
                 <NFormItem
-<<<<<<< HEAD
+                  v-show={showDataBaseName}
                   label={t(detailForm.type === 'PRESTO'? 'datasource.catalog_name': 'datasource.database_name')}
-=======
-                  v-show={showDataBaseName}
-                  label={t('datasource.database_name')}
->>>>>>> 01eb8f83
                   path='database'
                   show-require-mark={requiredDataBase}
                 >
@@ -610,7 +606,6 @@
                     placeholder={t(detailForm.type === 'PRESTO'? 'datasource.catalog_name_tips': 'datasource.database_name_tips')}
                   />
                 </NFormItem>
-<<<<<<< HEAD
                 {
                   detailForm.type === 'PRESTO'? 
                   <NFormItem
@@ -629,7 +624,6 @@
                   </NFormItem>
                   : null
                 }
-=======
                 {detailForm.type === 'SNOWFLAKE' && (
                   <NFormItem
                     label={t('datasource.datawarehouse')}
@@ -645,7 +639,6 @@
                     />
                   </NFormItem>
                 )}
->>>>>>> 01eb8f83
                 <NFormItem
                   v-show={showConnectType}
                   label={t('datasource.oracle_connect_type')}
