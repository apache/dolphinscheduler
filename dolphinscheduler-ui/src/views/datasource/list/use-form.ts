/*
 * Licensed to the Apache Software Foundation (ASF) under one or more
 * contributor license agreements.  See the NOTICE file distributed with
 * this work for additional information regarding copyright ownership.
 * The ASF licenses this file to You under the Apache License, Version 2.0
 * (the "License"); you may not use this file except in compliance with
 * the License.  You may obtain a copy of the License at
 *
 *    http://www.apache.org/licenses/LICENSE-2.0
 *
 * Unless required by applicable law or agreed to in writing, software
 * distributed under the License is distributed on an "AS IS" BASIS,
 * WITHOUT WARRANTIES OR CONDITIONS OF ANY KIND, either express or implied.
 * See the License for the specific language governing permissions and
 * limitations under the License.
 */

import { reactive, ref } from 'vue'
import { useI18n } from 'vue-i18n'
import {
  getKerberosStartupState,
  queryDataSourceList
} from '@/service/modules/data-source'
import type { FormRules } from 'naive-ui'
import type {
  IDataSourceDetail,
  IDataBase,
  IDataBaseOption,
  IDataBaseOptionKeys,
  IDataSource
} from './types'
import utils from '@/utils'
import type { TypeReq } from '@/service/modules/data-source/types'
export function useForm(id?: number) {
  const { t } = useI18n()

  const initialValues = {
    type: 'MYSQL',
    label: 'MYSQL',
    name: '',
    note: '',
    host: '',
    port: datasourceType['MYSQL'].defaultPort,
    principal: '',
    javaSecurityKrb5Conf: '',
    loginUserKeytabUsername: '',
    loginUserKeytabPath: '',
    mode: '',
    userName: '',
    password: '',
    database: '',
    connectType: '',
    other: '',
    testFlag: -1,
    bindTestId: undefined,
    endpoint: '',
    MSIClientId: '',
    dbUser: ''
  } as IDataSourceDetail

  const state = reactive({
    detailFormRef: ref(),
    detailForm: { ...initialValues },
    requiredDataBase: true,
    showHost: true,
    showPort: true,
    showAwsRegion: false,
    showCompatibleMode: false,
    showConnectType: false,
    showPrincipal: false,
    showMode: false,
    showDataBaseName: true,
    showJDBCConnectParameters: true,
    showPublicKey: false,
    bindTestDataSourceExample: [] as { label: string; value: number }[],
    rules: {
      name: {
        trigger: ['input'],
        validator() {
          if (!state.detailForm.name) {
            return new Error(t('datasource.datasource_name_tips'))
          }
        }
      },
      host: {
        trigger: ['input'],
        validator() {
          if (!state.detailForm.host && state.showHost) {
            return new Error(t('datasource.ip_tips'))
          }
        }
      },
      port: {
        trigger: ['input'],
        validator() {
          if (state.showMode && state.detailForm.mode === 'IAM-accessKey') {
            return
          }
          if (!state.detailForm.port && state.showPort) {
            return new Error(t('datasource.port_tips'))
          }
        }
      },
      principal: {
        trigger: ['input'],
        validator() {
          if (!state.detailForm.principal && state.showPrincipal) {
            return new Error(t('datasource.principal_tips'))
          }
        }
      },
      mode: {
        trigger: ['blur'],
        validator() {
          if (!state.detailForm.mode && state.showMode) {
            return new Error(t('datasource.mode_tips'))
          }
        }
      },
      userName: {
        trigger: ['input'],
        validator() {
          if (
            !state.detailForm.userName &&
            state.detailForm.type !== 'AZURESQL'
          ) {
            return new Error(t('datasource.user_name_tips'))
          }
        }
      },
      awsRegion: {
        trigger: ['input'],
        validator() {
          if (!state.detailForm.awsRegion && state.showAwsRegion) {
            return new Error(t('datasource.aws_region_tips'))
          }
        }
      },
      database: {
        trigger: ['input'],
        validator() {
          if (!state.detailForm.database && state.requiredDataBase) {
            return new Error(t('datasource.database_name_tips'))
          }
        }
      },
      connectType: {
        trigger: ['update'],
        validator() {
          if (!state.detailForm.connectType && state.showConnectType) {
            return new Error(t('datasource.oracle_connect_type_tips'))
          }
        }
      },
      other: {
        trigger: ['input', 'blur'],
        validator() {
          if (state.detailForm.other && !utils.isJson(state.detailForm.other)) {
            return new Error(t('datasource.jdbc_format_tips'))
          }
        }
      },
      testFlag: {
        trigger: ['input'],
        validator() {
          if (-1 === state.detailForm.testFlag) {
            return new Error(t('datasource.datasource_test_flag_tips'))
          }
        }
      },
      bindTestId: {
        trigger: ['input'],
        validator() {
          if (0 === state.detailForm.testFlag && !state.detailForm.bindTestId) {
            return new Error(t('datasource.datasource_bind_test_id_tips'))
          }
        }
      },
      endpoint: {
        trigger: ['input'],
        validator() {
          if (
            !state.detailForm.endpoint &&
            state.detailForm.type === 'AZURESQL' &&
            state.detailForm.mode === 'accessToken'
          ) {
            return new Error(t('datasource.endpoint_tips'))
          }
        }
      },
      dbUser: {
        trigger: ['input'],
        validator() {
          if (
            !state.detailForm.dbUser &&
            state.showMode &&
            state.detailForm.mode === 'IAM-accessKey'
          ) {
            return new Error(t('datasource.IAM-accessKey'))
          }
        }
      }
      // databaseUserName: {
      //   trigger: ['input'],
      //   validator() {
      //     if (!state.detailForm.userName) {
      //       return new Error(t('datasource.user_name_tips'))
      //     }
      //   }
      // },
    } as FormRules,
    modeOptions: [
      {
        label: "SqlPassword",
        value: 'SqlPassword',
      },
      {
        label: "ActiveDirectoryPassword",
        value: 'ActiveDirectoryPassword',
      },
      {
        label: "ActiveDirectoryMSI",
        value: 'ActiveDirectoryMSI',
      },
      {
        label: "ActiveDirectoryServicePrincipal",
        value: 'ActiveDirectoryServicePrincipal',
      },
      {
        label: "accessToken",
        value: 'accessToken',
      },
    ],
    redShitModeOptions: [
      {
        label: 'password',
        value: 'password'
      },
      {
        label: 'IAM-accessKey',
        value: 'IAM-accessKey'
      }
    ]
  })

  const changeType = async (type: IDataBase, options: IDataBaseOption) => {
    state.detailForm.port = options.previousPort || options.defaultPort
    state.detailForm.type = type

    state.requiredDataBase = (type !== 'POSTGRESQL' && type !== 'ATHENA')

    state.showHost = type !== 'ATHENA'
    state.showPort = type !== 'ATHENA'
    state.showAwsRegion = type === 'ATHENA'
    state.showMode = ['AZURESQL', 'REDSHIFT'].includes(type)

    if (type === 'ORACLE' && !id) {
      state.detailForm.connectType = 'ORACLE_SERVICE_NAME'
    }
    state.showConnectType = type === 'ORACLE'

    state.showCompatibleMode = type == 'OCEANBASE'

    if (type === 'HIVE' || type === 'SPARK') {
      state.showPrincipal = await getKerberosStartupState()
    } else {
      state.showPrincipal = false
    }
    if (type === 'SSH') {
      state.showDataBaseName = false
      state.requiredDataBase = false
      state.showJDBCConnectParameters = false
      state.showPublicKey = true
    }else {
      state.showDataBaseName = true
      state.requiredDataBase = true
      state.showJDBCConnectParameters = true
      state.showPublicKey = false

    }

    if (state.detailForm.id === undefined) {
      await getSameTypeTestDataSource()
    }
  }

  const changePort = async () => {
    if (!state.detailForm.type) return
    const currentDataBaseOption = datasourceType[state.detailForm.type]
    currentDataBaseOption.previousPort = state.detailForm.port
  }
  const changeTestFlag = async (testFlag: IDataBase) => {
    if (testFlag) {
      state.detailForm.bindTestId = undefined
    }
    // @ts-ignore
    if (state.detailForm.id !== undefined && testFlag === 0) {
      await getSameTypeTestDataSource()
    }
  }

  const getSameTypeTestDataSource = async () => {
    const params = { type: state.detailForm.type, testFlag: 1 } as TypeReq
    const result = await queryDataSourceList(params)
    state.bindTestDataSourceExample = result
        .filter((value: { label: string; value: string }) => {
          // @ts-ignore
          if (state.detailForm.id && state.detailForm.id === value.id)
            return false
          return true
        })
        .map((TestDataSourceExample: { name: string; id: number }) => ({
        label: TestDataSourceExample.name,
        value: TestDataSourceExample.id
      }))
  }

  const resetFieldsValue = () => {
    state.detailForm = { ...initialValues }
  }

  const setFieldsValue = (values: IDataSource) => {
    state.detailForm = {
      ...state.detailForm,
      ...values,
      other: values.other ? JSON.stringify(values.other) : values.other
    }
  }

  const getFieldsValue = () => state.detailForm


  return {
    state,
    changeType,
    changePort,
    changeTestFlag,
    resetFieldsValue,
    getSameTypeTestDataSource,
    setFieldsValue,
    getFieldsValue
  }
}

export const datasourceType: IDataBaseOptionKeys = {
  MYSQL: {
    value: 'MYSQL',
    label: 'MYSQL',
    defaultPort: 3306
  },
  POSTGRESQL: {
    value: 'POSTGRESQL',
    label: 'POSTGRESQL',
    defaultPort: 5432
  },
  HIVE: {
    value: 'HIVE',
    label: 'HIVE/IMPALA',
    defaultPort: 10000
  },
  SPARK: {
    value: 'SPARK',
    label: 'SPARK',
    defaultPort: 10015
  },
  CLICKHOUSE: {
    value: 'CLICKHOUSE',
    label: 'CLICKHOUSE',
    defaultPort: 8123
  },
  ORACLE: {
    value: 'ORACLE',
    label: 'ORACLE',
    defaultPort: 1521
  },
  SQLSERVER: {
    value: 'SQLSERVER',
    label: 'SQLSERVER',
    defaultPort: 1433
  },
  DB2: {
    value: 'DB2',
    label: 'DB2',
    defaultPort: 50000
  },
  PRESTO: {
    value: 'PRESTO',
    label: 'PRESTO',
    defaultPort: 8080
  },
  REDSHIFT: {
    value: 'REDSHIFT',
    label: 'REDSHIFT',
    defaultPort: 5439
  },
  ATHENA: {
    value: 'ATHENA',
    label: 'ATHENA',
    defaultPort: 0
  },
  TRINO: {
    value: 'TRINO',
    label: 'TRINO',
    defaultPort: 8080
  },
  AZURESQL: {
    value: 'AZURESQL',
    label: 'AZURESQL',
    defaultPort: 1433
  },
  STARROCKS: {
      value: 'STARROCKS',
      label: 'STARROCKS',
      defaultPort: 9030
  },
  DAMENG: {
    value: 'DAMENG',
    label: 'DAMENG',
    defaultPort: 5236
  },
  OCEANBASE: {
    value: 'OCEANBASE',
    label: 'OCEANBASE',
    defaultPort: 2881
  },
  SSH: {
    value: 'SSH',
    label: 'SSH',
    defaultPort: 22
  },
<<<<<<< HEAD
  TERADATA: {
    value: 'TERADATA',
    label: 'TERADATA',
    defaultPort: 1025
=======
  DATABEND: {
    value: 'DATABEND',
    label: 'DATABEND',
    defaultPort: 8000
>>>>>>> 4545093c
  }
}

export const datasourceTypeList: IDataBaseOption[] = Object.values(
  datasourceType
).map((item) => {
  item.class = 'options-datasource-type'
  return item
})<|MERGE_RESOLUTION|>--- conflicted
+++ resolved
@@ -428,17 +428,15 @@
     label: 'SSH',
     defaultPort: 22
   },
-<<<<<<< HEAD
+  DATABEND: {
+    value: 'DATABEND',
+    label: 'DATABEND',
+    defaultPort: 8000
+  },
   TERADATA: {
     value: 'TERADATA',
     label: 'TERADATA',
     defaultPort: 1025
-=======
-  DATABEND: {
-    value: 'DATABEND',
-    label: 'DATABEND',
-    defaultPort: 8000
->>>>>>> 4545093c
   }
 }
 
