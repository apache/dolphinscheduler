--- conflicted
+++ resolved
@@ -185,10 +185,7 @@
         <SourceModal
           show={showSourceModal}
           onChange={handleSelectSourceType}
-<<<<<<< HEAD
-=======
           onMaskClick={handleSourceModalClose}
->>>>>>> 938f13b5
         ></SourceModal>
         <DetailModal
           show={showDetailModal}
