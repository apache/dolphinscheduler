--- conflicted
+++ resolved
@@ -57,12 +57,8 @@
     }
   },
   render() {
-<<<<<<< HEAD
-    const { show, t, handleTypeSelect } = this
-=======
     const { show, t, handleTypeSelect, handleMaskClick } = this
->>>>>>> 938f13b5
-
+    
     return (
       <Modal
         class='dialog-source-modal'
