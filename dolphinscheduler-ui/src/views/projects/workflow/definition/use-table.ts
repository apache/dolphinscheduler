--- conflicted
+++ resolved
@@ -43,7 +43,7 @@
 import type { IDefinitionParam } from './types'
 import type { Router } from 'vue-router'
 import type { TableColumns, RowKey } from 'naive-ui/es/data-table/src/interface'
-import {useDependencies} from "@/views/projects/components/dependencies/use-dependencies";
+import {useDependencies} from '../../components/dependencies/use-dependencies'
 
 export function useTable() {
   const { t } = useI18n()
@@ -355,7 +355,6 @@
           | 'OFFLINE'
           | 'ONLINE'
     }
-<<<<<<< HEAD
     if (data.releaseState === 'OFFLINE') {
       release(data, variables.projectCode, row.code).then(() => {
         getTableData({
@@ -363,19 +362,6 @@
           pageNo: variables.page,
           searchVal: variables.searchVal
         })
-=======
-
-    release(data, variables.projectCode, row.code).then(() => {
-      if (data.releaseState === 'ONLINE') {
-        variables.setTimingDialogShowRef = true
-        variables.row = row
-        if (row?.schedule) {
-          variables.row = row.schedule
-          variables.timingType = 'update'
-          variables.timingState = row.scheduleReleaseState
-        }
-      } else {
->>>>>>> e9843002
         window.$message.success(t('project.workflow.success'))
       })
     }
@@ -406,6 +392,11 @@
     if (data.releaseState === 'ONLINE') {
       release(data, variables.projectCode, row.code).then(() => {
         variables.setTimingDialogShowRef = true
+        if (row?.schedule) {
+          variables.row = row.schedule
+          variables.timingType = 'update'
+          variables.timingState = row.scheduleReleaseState
+        }
         getTableData({
           pageSize: variables.pageSize,
           pageNo: variables.page,
@@ -424,6 +415,7 @@
           }
         } else {
           release(data, variables.projectCode, row.code).then(() => {
+            window.$message.success(t('project.workflow.success'))
             getTableData({
               pageSize: variables.pageSize,
               pageNo: variables.page,
