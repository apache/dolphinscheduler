/*
 * Licensed to the Apache Software Foundation (ASF) under one or more
 * contributor license agreements.  See the NOTICE file distributed with
 * this work for additional information regarding copyright ownership.
 * The ASF licenses this file to You under the Apache License, Version 2.0
 * (the "License"); you may not use this file except in compliance with
 * the License.  You may obtain a copy of the License at
 *
 *    http://www.apache.org/licenses/LICENSE-2.0
 *
 * Unless required by applicable law or agreed to in writing, software
 * distributed under the License is distributed on an "AS IS" BASIS,
 * WITHOUT WARRANTIES OR CONDITIONS OF ANY KIND, either express or implied.
 * See the License for the specific language governing permissions and
 * limitations under the License.
 */

import type { Cell, Graph } from '@antv/x6'
import {
  defineComponent,
  ref,
  provide,
  PropType,
  toRef,
  watch,
  onBeforeUnmount,
  computed
} from 'vue'
import { useI18n } from 'vue-i18n'
import { useRoute } from 'vue-router'
import DagToolbar from './dag-toolbar'
import DagCanvas from './dag-canvas'
import DagSidebar from './dag-sidebar'
import Styles from './dag.module.scss'
import DagAutoLayoutModal from './dag-auto-layout-modal'
import {
  useGraphAutoLayout,
  useGraphBackfill,
  useDagDragAndDrop,
  useTaskEdit,
  useBusinessMapper,
  useNodeMenu,
  useNodeStatus
} from './dag-hooks'
import { useThemeStore } from '@/store/theme/theme'
import VersionModal from '../../definition/components/version-modal'
import { WorkflowDefinition, WorkflowInstance } from './types'
import DagSaveModal from './dag-save-modal'
import ContextMenuItem from './dag-context-menu'
import TaskModal from '@/views/projects/task/components/node/detail-modal'
import StartModal from '@/views/projects/workflow/definition/components/start-modal'
import LogModal from '@/components/log-modal'
import './x6-style.scss'
import { queryLog } from '@/service/modules/log'
import { useAsyncState } from '@vueuse/core'
import utils from '@/utils'
import { useLogTimerStore } from '@/store/logTimer/logTimer'

const props = {
  // If this prop is passed, it means from definition detail
  instance: {
    type: Object as PropType<WorkflowInstance>,
    default: undefined
  },
  definition: {
    type: Object as PropType<WorkflowDefinition>,
    default: undefined
  },
  readonly: {
    type: Boolean as PropType<boolean>,
    default: false
  },
  projectCode: {
    type: Number as PropType<number>,
    default: 0
  }
}

export default defineComponent({
  name: 'workflow-dag',
  props,
  emits: ['refresh', 'save'],
  setup(props, context) {
    const { t } = useI18n()
    const route = useRoute()
    const theme = useThemeStore()

    const logTimerStore = useLogTimerStore()
<<<<<<< HEAD
    const logTimer = logTimerStore.getLogTimer;
=======
    const logTimer = logTimerStore.getLogTimer
>>>>>>> 8d95d6e2

    // Whether the graph can be operated
    provide('readonly', toRef(props, 'readonly'))

    const graph = ref<Graph>()
    provide('graph', graph)
    context.expose(graph)

    // Auto layout modal
    const {
      visible: layoutVisible,
      toggle: layoutToggle,
      formValue,
      formRef,
      submit,
      cancel
    } = useGraphAutoLayout({ graph })

    // Edit task
    const {
      taskConfirm,
      taskModalVisible,
      currTask,
      taskCancel,
      appendTask,
      editTask,
      copyTask,
      processDefinition,
      removeTasks
    } = useTaskEdit({ graph, definition: toRef(props, 'definition') })

    // Right click cell
    const { nodeVariables, menuHide, menuStart, viewLog } = useNodeMenu({
      graph
    })

    // start button in the dag node menu
    const startDisplay = computed(() => {
      if (props.definition) {
        return (
          route.name === 'workflow-definition-detail' &&
          props.definition!.processDefinition.releaseState === 'ONLINE'
        )
      } else {
        return false
      }
    })

    // other button in the dag node menu
    const menuDisplay = computed(() => {
      if (props.instance) {
        return (
          props.instance.state === 'WAITING_THREAD' ||
          props.instance.state === 'SUCCESS' ||
          props.instance.state === 'PAUSE' ||
          props.instance.state === 'FAILURE' ||
          props.instance.state === 'STOP'
        )
      } else if (props.definition) {
        return props.definition!.processDefinition.releaseState === 'OFFLINE'
      } else {
        return false
      }
    })

    const taskInstance = computed(() => {
      if (nodeVariables.menuCell) {
        const taskCode = Number(nodeVariables.menuCell!.id)
        return taskList.value.find((task: any) => task.taskCode === taskCode)
      } else {
        return undefined
      }
    })

    const currentTaskInstance = ref()

    watch(
      () => taskModalVisible.value,
      () => {
        if (props.instance && taskModalVisible.value) {
          const taskCode = currTask.value.code
          currentTaskInstance.value = taskList.value.find(
            (task: any) => task.taskCode === taskCode
          )
        }
      }
    )

    const statusTimerRef = ref()
    const { taskList, refreshTaskStatus } = useNodeStatus({ graph })

    const { onDragStart, onDrop } = useDagDragAndDrop({
      graph,
      readonly: toRef(props, 'readonly'),
      appendTask
    })

    // backfill
    useGraphBackfill({ graph, definition: toRef(props, 'definition') })

    // version modal
    const versionModalShow = ref(false)
    const versionToggle = (bool: boolean) => {
      if (typeof bool === 'boolean') {
        versionModalShow.value = bool
      } else {
        versionModalShow.value = !versionModalShow.value
      }
    }
    const refreshDetail = () => {
      context.emit('refresh')
      versionModalShow.value = false
    }

    // Save modal
    const saveModalShow = ref(false)
    const saveModelToggle = (bool: boolean) => {
      if (typeof bool === 'boolean') {
        saveModalShow.value = bool
      } else {
        saveModalShow.value = !versionModalShow.value
      }
    }
    const { getConnects, getLocations } = useBusinessMapper()
    const onSave = (saveForm: any) => {
      const edges = graph.value?.getEdges() || []
      const nodes = graph.value?.getNodes() || []
      if (!nodes.length) {
        window.$message.error(t('project.dag.node_not_created'))
        saveModelToggle(false)
        return
      }
      const connects = getConnects(
        nodes,
        edges,
        processDefinition.value.taskDefinitionList as any
      )
      const locations = getLocations(nodes)
      context.emit('save', {
        taskDefinitions: processDefinition.value.taskDefinitionList,
        saveForm,
        connects,
        locations
      })
      saveModelToggle(false)
    }

    const handleViewLog = (taskId: number, taskType: string, logTimer: number) => {
      taskModalVisible.value = false
      viewLog(taskId, taskType)
<<<<<<< HEAD
      getLogs(logTimer);
=======
      getLogs(logTimer)
>>>>>>> 8d95d6e2
    }

    const getLogs = (logTimer: number) => {
      const { state } = useAsyncState(
        queryLog({
          taskInstanceId: nodeVariables.logTaskId,
          limit: nodeVariables.limit,
          skipLineNum: nodeVariables.skipLineNum
        }).then((res: any) => {
<<<<<<< HEAD
          nodeVariables.logRef += res.message || '';
          if (res && res.message !== '') {
            nodeVariables.limit += 1000
            nodeVariables.skipLineNum += 1000
=======
          nodeVariables.logRef += res.message || ''
          if (res && res.message !== '') {
            nodeVariables.limit += 1000
            nodeVariables.skipLineNum += res.lineNum
>>>>>>> 8d95d6e2
            getLogs(logTimer)
          } else {
            nodeVariables.logLoadingRef = false
            setTimeout(() => {
              nodeVariables.limit += 1000
              nodeVariables.skipLineNum += 1000
<<<<<<< HEAD
              getLogs(logTimer);
            }, logTimer* 1000);
=======
              getLogs(logTimer)
            }, logTimer * 1000)
>>>>>>> 8d95d6e2
          }
        }),
        {}
      )

      return state
    }

    const refreshLogs = (logTimer: number) => {
      nodeVariables.logRef = ''
      nodeVariables.limit = 1000
      nodeVariables.skipLineNum = 0
      getLogs(logTimer)
    }

    const downloadLogs = () => {
      utils.downloadFile('log/download-log', {
        taskInstanceId: nodeVariables.logTaskId
      })
    }

    const onConfirmModal = () => {
      nodeVariables.showModalRef = false
    }

    const layoutSubmit = () => {
      submit()

      // Refresh task status in workflow instance
      if (props.instance) {
        refreshTaskStatus()
      }
    }

    watch(
      () => props.definition,
      () => {
        if (props.instance) {
          refreshTaskStatus()
          statusTimerRef.value = setInterval(() => refreshTaskStatus(), 90000)
        }
      }
    )

    watch(
      () => nodeVariables.showModalRef,
      () => {
        if (!nodeVariables.showModalRef) {
          nodeVariables.row = {}
          nodeVariables.logRef = ''
          nodeVariables.logLoadingRef = true
          nodeVariables.skipLineNum = 0
          nodeVariables.limit = 1000
        }
      }
    )

    onBeforeUnmount(() => clearInterval(statusTimerRef.value))

    return () => (
      <div
        class={[
          Styles.dag,
          Styles[`dag-${theme.darkTheme ? 'dark' : 'light'}`]
        ]}
      >
        <DagToolbar
          layoutToggle={layoutToggle}
          instance={props.instance}
          definition={props.definition}
          onVersionToggle={versionToggle}
          onSaveModelToggle={saveModelToggle}
          onRemoveTasks={removeTasks}
          onRefresh={refreshTaskStatus}
        />
        <div class={Styles.content}>
          <DagSidebar onDragStart={onDragStart} />
          <DagCanvas onDrop={onDrop} />
        </div>
        <DagAutoLayoutModal
          visible={layoutVisible.value}
          submit={layoutSubmit}
          cancel={cancel}
          formValue={formValue}
          formRef={formRef}
        />
        {!!props.definition && (
          <VersionModal
            isInstance={!!props.instance}
            v-model:row={props.definition.processDefinition}
            v-model:show={versionModalShow.value}
            onUpdateList={refreshDetail}
          />
        )}
        <DagSaveModal
          v-model:show={saveModalShow.value}
          onSave={onSave}
          definition={props.definition}
          instance={props.instance}
        />
        <TaskModal
          readonly={props.readonly}
          show={taskModalVisible.value}
          projectCode={props.projectCode}
          processInstance={props.instance}
          taskInstance={currentTaskInstance.value}
          onViewLog={handleViewLog}
          data={currTask.value as any}
          definition={processDefinition}
          onSubmit={taskConfirm}
          onCancel={taskCancel}
        />
        <ContextMenuItem
          startDisplay={startDisplay.value}
          menuDisplay={menuDisplay.value}
          taskInstance={taskInstance.value}
          cell={nodeVariables.menuCell as Cell}
          visible={nodeVariables.menuVisible}
          left={nodeVariables.pageX}
          top={nodeVariables.pageY}
          onHide={menuHide}
          onStart={menuStart}
          onEdit={editTask}
          onCopyTask={copyTask}
          onRemoveTasks={removeTasks}
          onViewLog={handleViewLog}
        />
        {!!props.definition && (
          <StartModal
            v-model:row={props.definition.processDefinition}
            v-model:show={nodeVariables.startModalShow}
            taskCode={nodeVariables.taskCode}
          />
        )}
        {!!props.instance && (
          <LogModal
            showModalRef={nodeVariables.showModalRef}
            logRef={nodeVariables.logRef}
            row={nodeVariables.row}
            showDownloadLog={true}
            logLoadingRef={nodeVariables.logLoadingRef}
            onConfirmModal={onConfirmModal}
            onRefreshLogs={refreshLogs}
            onDownloadLogs={downloadLogs}
          />
        )}
      </div>
    )
  }
})<|MERGE_RESOLUTION|>--- conflicted
+++ resolved
@@ -86,11 +86,7 @@
     const theme = useThemeStore()
 
     const logTimerStore = useLogTimerStore()
-<<<<<<< HEAD
-    const logTimer = logTimerStore.getLogTimer;
-=======
     const logTimer = logTimerStore.getLogTimer
->>>>>>> 8d95d6e2
 
     // Whether the graph can be operated
     provide('readonly', toRef(props, 'readonly'))
@@ -241,11 +237,8 @@
     const handleViewLog = (taskId: number, taskType: string, logTimer: number) => {
       taskModalVisible.value = false
       viewLog(taskId, taskType)
-<<<<<<< HEAD
-      getLogs(logTimer);
-=======
+
       getLogs(logTimer)
->>>>>>> 8d95d6e2
     }
 
     const getLogs = (logTimer: number) => {
@@ -255,30 +248,19 @@
           limit: nodeVariables.limit,
           skipLineNum: nodeVariables.skipLineNum
         }).then((res: any) => {
-<<<<<<< HEAD
-          nodeVariables.logRef += res.message || '';
-          if (res && res.message !== '') {
-            nodeVariables.limit += 1000
-            nodeVariables.skipLineNum += 1000
-=======
+
           nodeVariables.logRef += res.message || ''
           if (res && res.message !== '') {
             nodeVariables.limit += 1000
             nodeVariables.skipLineNum += res.lineNum
->>>>>>> 8d95d6e2
             getLogs(logTimer)
           } else {
             nodeVariables.logLoadingRef = false
             setTimeout(() => {
               nodeVariables.limit += 1000
               nodeVariables.skipLineNum += 1000
-<<<<<<< HEAD
-              getLogs(logTimer);
-            }, logTimer* 1000);
-=======
               getLogs(logTimer)
             }, logTimer * 1000)
->>>>>>> 8d95d6e2
           }
         }),
         {}
