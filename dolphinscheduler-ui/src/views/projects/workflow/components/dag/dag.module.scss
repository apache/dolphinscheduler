/*
 * Licensed to the Apache Software Foundation (ASF) under one or more
 * contributor license agreements.  See the NOTICE file distributed with
 * this work for additional information regarding copyright ownership.
 * The ASF licenses this file to You under the Apache License, Version 2.0
 * (the "License"); you may not use this file except in compliance with
 * the License.  You may obtain a copy of the License at
 *
 *    http://www.apache.org/licenses/LICENSE-2.0
 *
 * Unless required by applicable law or agreed to in writing, software
 * distributed under the License is distributed on an "AS IS" BASIS,
 * WITHOUT WARRANTIES OR CONDITIONS OF ANY KIND, either express or implied.
 * See the License for the specific language governing permissions and
 * limitations under the License.
 */

$blue: #288fff;
$blueBg: rgba(40, 143, 255, 0.1);
$toolbarHeight: 50px;

$borderDark: rgba(255, 255, 255, 0.09);
$borderLight: rgb(239, 239, 245);
$bgDark: rgb(24, 24, 28);
$bgLight: #ffffff;

.dag {
  height: 100%;
  overflow: hidden;
}

.content {
  display: flex;
  height: calc(100% - $toolbarHeight - 20px);
  margin-top: 20px;
}

.toolbar {
  height: $toolbarHeight;
  display: flex;
  align-items: center;
  padding: 0 20px;
  border-radius: 4px;
  justify-content: space-between;
}

.dag-dark .toolbar {
  border: 1px solid $borderDark;
}

.dag-light .toolbar-light {
  border: 1px solid $borderLight;
}

.canvas {
  width: 100%;
  height: 100%;
  position: relative;
  overflow: hidden;
  display: flex;
  flex: 1;
}

.paper {
  width: 100%;
  height: 100%;
}

.sidebar {
  width: 190px;
  height: 100%;
  margin-right: 20px;
  overflow-y: scroll;
}

.workflow-name {
  font-size: 14px;
  font-weight: 700;
}

.toolbar-btn {
  margin-left: 5px;
}

.draggable {
  display: flex;
  width: 100%;
  height: 32px;
  margin-bottom: 10px;
  align-items: center;
  padding: 0 10px;
  border-radius: 4px;
  transform: translate(0, 0);
  box-sizing: border-box;
  cursor: move;
  font-size: 12px;

  .sidebar-icon {
    display: block;
    width: 18px;
    height: 18px;
    background-size: 100% 100%;
    margin-right: 10px;
    &.icon-shell {
      background-image: url('/images/task-icons/shell.png');
    }
    &.icon-sub_process {
      background-image: url('/images/task-icons/sub_process.png');
    }
    &.icon-data_quality {
      background-image: url('/images/task-icons/data_quality.png');
    }
    &.icon-procedure {
      background-image: url('/images/task-icons/procedure.png');
    }
    &.icon-sql {
      background-image: url('/images/task-icons/sql.png');
    }
    &.icon-flink,
    &.icon-flink_stream {
      background-image: url('/images/task-icons/flink.png');
    }
    &.icon-mr {
      background-image: url('/images/task-icons/mr.png');
    }
    &.icon-python {
      background-image: url('/images/task-icons/python.png');
    }
    &.icon-dependent {
      background-image: url('/images/task-icons/dependent.png');
    }
    &.icon-http {
      background-image: url('/images/task-icons/http.png');
    }
    &.icon-datax {
      background-image: url('/images/task-icons/datax.png');
    }
    &.icon-pigeon {
      background-image: url('/images/task-icons/pigeon.png');
    }
    &.icon-sqoop {
      background-image: url('/images/task-icons/sqoop.png');
    }
    &.icon-conditions {
      background-image: url('/images/task-icons/conditions.png');
    }
    &.icon-seatunnel {
      background-image: url('/images/task-icons/seatunnel.png');
    }
    &.icon-spark {
      background-image: url('/images/task-icons/spark.png');
    }
    &.icon-switch {
      background-image: url('/images/task-icons/switch.png');
    }
    &.icon-emr {
      background-image: url('/images/task-icons/emr.png');
    }
    &.icon-zeppelin {
      background-image: url('/images/task-icons/zeppelin.png');
    }
    &.icon-hivecli {
      background-image: url('/images/task-icons/hivecli.png');
    }
    &.icon-k8s {
      background-image: url('/images/task-icons/k8s.png');
    }
    &.icon-jupyter {
      background-image: url('/images/task-icons/jupyter.png');
    }
    &.icon-mlflow {
      background-image: url('/images/task-icons/mlflow.png');
    }
    &.icon-openmldb {
      background-image: url('/images/task-icons/openmldb.png');
    }
    &.icon-dvc {
      background-image: url('/images/task-icons/dvc.png');
    }
    &.icon-java {
      background-image: url('/images/task-icons/java.png');
    }
    &.icon-dinky {
      background-image: url('/images/task-icons/dinky.png');
    }
    &.icon-sagemaker {
      background-image: url('/images/task-icons/sagemaker.png');
    }
    &.icon-chunjun {
      background-image: url('/images/task-icons/chunjun.png');
    }
    &.icon-pytorch {
      background-image: url('/images/task-icons/pytorch.png');
    }
<<<<<<< HEAD
    &.icon-datasync {
      background-image: url('/images/task-icons/datasync_hover.png');
=======
    &.icon-dms {
      background-image: url('/images/task-icons/dms.png');
>>>>>>> 64a23cdc
    }
  }

  &:hover {
    .sidebar-icon {
      &.icon-shell {
        background-image: url('/images/task-icons/shell_hover.png');
      }
      &.icon-sub_process {
        background-image: url('/images/task-icons/sub_process_hover.png');
      }
      &.icon-data_quality {
        background-image: url('/images/task-icons/data_quality_hover.png');
      }
      &.icon-procedure {
        background-image: url('/images/task-icons/procedure_hover.png');
      }
      &.icon-sql {
        background-image: url('/images/task-icons/sql_hover.png');
      }
      &.icon-flink,
      &.icon-flink_stream {
        background-image: url('/images/task-icons/flink_hover.png');
      }
      &.icon-mr {
        background-image: url('/images/task-icons/mr_hover.png');
      }
      &.icon-python {
        background-image: url('/images/task-icons/python_hover.png');
      }
      &.icon-dependent {
        background-image: url('/images/task-icons/dependent_hover.png');
      }
      &.icon-http {
        background-image: url('/images/task-icons/http_hover.png');
      }
      &.icon-datax {
        background-image: url('/images/task-icons/datax_hover.png');
      }
      &.icon-pigeon {
        background-image: url('/images/task-icons/pigeon_hover.png');
      }
      &.icon-sqoop {
        background-image: url('/images/task-icons/sqoop_hover.png');
      }
      &.icon-conditions {
        background-image: url('/images/task-icons/conditions_hover.png');
      }
      &.icon-seatunnel {
        background-image: url('/images/task-icons/seatunnel_hover.png');
      }
      &.icon-spark {
        background-image: url('/images/task-icons/spark_hover.png');
      }
      &.icon-switch {
        background-image: url('/images/task-icons/switch_hover.png');
      }
      &.icon-emr {
        background-image: url('/images/task-icons/emr_hover.png');
      }
      &.icon-zeppelin {
        background-image: url('/images/task-icons/zeppelin_hover.png');
      }
      &.icon-hivecli {
        background-image: url('/images/task-icons/hivecli_hover.png');
      }
      &.icon-k8s {
        background-image: url('/images/task-icons/k8s_hover.png');
      }
      &.icon-jupyter {
        background-image: url('/images/task-icons/jupyter_hover.png');
      }
      &.icon-mlflow {
        background-image: url('/images/task-icons/mlflow.png');
      }
      &.icon-openmldb {
        background-image: url('/images/task-icons/openmldb_hover.png');
      }
      &.icon-dvc {
        background-image: url('/images/task-icons/dvc_hover.png');
      }
      &.icon-dinky {
        background-image: url('/images/task-icons/dinky_hover.png');
      }
      &.icon-java {
        background-image: url('/images/task-icons/java.png');
      }
      &.icon-sagemaker {
        background-image: url('/images/task-icons/sagemaker_hover.png');
      }
      &.icon-chunjun {
        background-image: url('/images/task-icons/chunjun_hover.png');
      }
      &.icon-pytorch {
        background-image: url('/images/task-icons/pytorch_hover.png');
      }
<<<<<<< HEAD
      &.icon-datasync {
        background-image: url('/images/task-icons/datasync.png');
=======
      &.icon-dms {
        background-image: url('/images/task-icons/dms_hover.png');
>>>>>>> 64a23cdc
      }
    }
  }

  span {
    display: flex;
    flex: 1;
  }

  .stars {
    display: flex;
    cursor: pointer;
  }
}

.dag-dark .draggable {
  border: 1px solid $borderDark;
}

.dag-light .draggable {
  border: 1px solid $borderLight;
}

.dag .draggable {
  &:hover {
    color: $blue;
    border: 1px dashed $blue;
    background-color: $blueBg;
  }
}

.minimap {
  position: absolute;
  right: 0px;
  bottom: 0px;
  border: dashed 1px #e4e4e4;
  z-index: 9;
}

.toolbar-left-part {
  display: flex;
  align-items: center;
  flex: 1;
}

.toolbar-right-part {
  display: flex;
  align-items: center;
  .toolbar-right-item {
    margin-right: 10px;
  }
  .node-selector {
    width: 0;
    overflow: hidden;
    transition: all 0.5s;
    margin-right: 0;

    &.visible {
      width: 200px;
      margin-right: 10px;
    }
  }
}<|MERGE_RESOLUTION|>--- conflicted
+++ resolved
@@ -192,13 +192,11 @@
     &.icon-pytorch {
       background-image: url('/images/task-icons/pytorch.png');
     }
-<<<<<<< HEAD
+    &.icon-dms {
+      background-image: url('/images/task-icons/dms.png');
+    }
     &.icon-datasync {
       background-image: url('/images/task-icons/datasync_hover.png');
-=======
-    &.icon-dms {
-      background-image: url('/images/task-icons/dms.png');
->>>>>>> 64a23cdc
     }
   }
 
@@ -295,13 +293,11 @@
       &.icon-pytorch {
         background-image: url('/images/task-icons/pytorch_hover.png');
       }
-<<<<<<< HEAD
+      &.icon-dms {
+        background-image: url('/images/task-icons/dms_hover.png');
+      }
       &.icon-datasync {
         background-image: url('/images/task-icons/datasync.png');
-=======
-      &.icon-dms {
-        background-image: url('/images/task-icons/dms_hover.png');
->>>>>>> 64a23cdc
       }
     }
   }
