--- conflicted
+++ resolved
@@ -176,13 +176,11 @@
     &.icon-dinky {
       background-image: url('/images/task-icons/dinky.png');
     }
-<<<<<<< HEAD
+    &.icon-sagemaker {
+      background-image: url('/images/task-icons/sagemaker.png');
+    }
     &.icon-chunjun {
       background-image: url('/images/task-icons/chunjun.png');
-=======
-    &.icon-sagemaker {
-      background-image: url('/images/task-icons/sagemaker.png');
->>>>>>> af7b3593
     }
   }
 
@@ -263,13 +261,11 @@
       &.icon-dinky {
         background-image: url('/images/task-icons/dinky_hover.png');
       }
-<<<<<<< HEAD
+      &.icon-sagemaker {
+        background-image: url('/images/task-icons/sagemaker_hover.png');
+      }
       &.icon-chunjun {
         background-image: url('/images/task-icons/chunjun_hover.png');
-=======
-      &.icon-sagemaker {
-        background-image: url('/images/task-icons/sagemaker_hover.png');
->>>>>>> af7b3593
       }
     }
   }
