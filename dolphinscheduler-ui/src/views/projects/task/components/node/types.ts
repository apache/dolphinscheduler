/*
 * Licensed to the Apache Software Foundation (ASF) under one or more
 * contributor license agreements.  See the NOTICE file distributed with
 * this work for additional information regarding copyright ownership.
 * The ASF licenses this file to You under the Apache License, Version 2.0
 * (the "License"); you may not use this file except in compliance with
 * the License.  You may obtain a copy of the License at
 *
 *    http://www.apache.org/licenses/LICENSE-2.0
 *
 * Unless required by applicable law or agreed to in writing, software
 * distributed under the License is distributed on an "AS IS" BASIS,
 * WITHOUT WARRANTIES OR CONDITIONS OF ANY KIND, either express or implied.
 * See the License for the specific language governing permissions and
 * limitations under the License.
 */

import { VNode } from 'vue'
import type { SelectOption } from 'naive-ui'
import type { TaskType } from '@/views/projects/task/constants/task-type'
import type { IDataBase } from '@/service/modules/data-source/types'
import type {
  IFormItem,
  IJsonItem,
  FormRules,
  IJsonItemParams
} from '@/components/form/types'
export type { EditWorkflowDefinition } from '@/views/projects/workflow/components/dag/types'
export type {
  IWorkflowTaskInstance,
  WorkflowInstance
} from '@/views/projects/workflow/components/dag/types'
export type { IResource, ProgramType, IMainJar } from '@/store/project/types'
export type { ITaskState } from '@/common/types'

type SourceType = 'MYSQL' | 'HDFS' | 'HIVE'
type ModelType = 'import' | 'export'
type RelationType = 'AND' | 'OR'
type ITaskType = TaskType
type IDateType = 'hour' | 'day' | 'week' | 'month'

interface IOption {
  label: string
  value: string | number
}

interface ITaskPriorityOption extends SelectOption {
  icon: VNode
  color: string
}
interface IEnvironmentNameOption {
  label: string
  value: string
  workerGroups?: string[]
}

interface ILocalParam {
  prop: string
  direct?: string
  type?: string
  value?: string
}

interface IResponseJsonItem extends Omit<IJsonItemParams, 'type'> {
  type: 'input' | 'select' | 'radio' | 'group'
  emit: 'change'[]
}

interface IDependpendItem {
  depTaskCode?: number
  status?: 'SUCCESS' | 'FAILURE'
  definitionCodeOptions?: IOption[]
  depTaskCodeOptions?: IOption[]
  dateOptions?: IOption[]
  projectCode?: number
  definitionCode?: number
  cycle?: 'month' | 'week' | 'day' | 'hour'
  dateValue?: string
}

interface IDependTask {
  condition?: string
  nextNode?: number
  relation?: RelationType
  dependItemList?: IDependpendItem[]
}

interface ISwitchResult {
  dependTaskList?: IDependTask[]
  nextNode?: number
}

interface ISourceItem {
  id: number
}

interface ISqoopTargetData {
  targetHiveDatabase?: string
  targetHiveTable?: string
  targetHiveCreateTable?: boolean
  targetHiveDropDelimiter?: boolean
  targetHiveOverWrite?: boolean
  targetHiveTargetDir?: string
  targetHiveReplaceDelimiter?: string
  targetHivePartitionKey?: string
  targetHivePartitionValue?: string
  targetHdfsTargetPath?: string
  targetHdfsDeleteTargetDir?: boolean
  targetHdfsCompressionCodec?: string
  targetHdfsFileType?: string
  targetHdfsFieldsTerminated?: string
  targetHdfsLinesTerminated?: string
  targetMysqlType?: string
  targetMysqlDatasource?: string
  targetMysqlTable?: string
  targetMysqlColumns?: string
  targetMysqlFieldsTerminated?: string
  targetMysqlLinesTerminated?: string
  targetMysqlIsUpdate?: string
  targetMysqlTargetUpdateKey?: string
  targetMysqlUpdateMode?: string
}

interface ISqoopSourceData {
  srcQueryType?: '1' | '0'
  srcTable?: string
  srcColumnType?: '1' | '0'
  srcColumns?: string
  sourceMysqlSrcQuerySql?: string
  sourceMysqlType?: string
  sourceMysqlDatasource?: string
  mapColumnHive?: ILocalParam[]
  mapColumnJava?: ILocalParam[]
  sourceHdfsExportDir?: string
  sourceHiveDatabase?: string
  sourceHiveTable?: string
  sourceHivePartitionKey?: string
  sourceHivePartitionValue?: string
}

interface ISqoopTargetParams {
  hiveDatabase?: string
  hiveTable?: string
  createHiveTable?: boolean
  dropDelimiter?: boolean
  hiveOverWrite?: boolean
  hiveTargetDir?: string
  replaceDelimiter?: string
  hivePartitionKey?: string
  hivePartitionValue?: string
  targetPath?: string
  deleteTargetDir?: boolean
  compressionCodec?: string
  fileType?: string
  fieldsTerminated?: string
  linesTerminated?: string
  targetType?: string
  targetDatasource?: string
  targetTable?: string
  targetColumns?: string
  isUpdate?: string
  targetUpdateKey?: string
  targetUpdateMode?: string
}
interface ISqoopSourceParams {
  srcTable?: string
  srcColumnType?: '1' | '0'
  srcColumns?: string
  srcQuerySql?: string
  srcQueryType?: '1' | '0'
  srcType?: string
  srcDatasource?: string
  mapColumnHive?: ILocalParam[]
  mapColumnJava?: ILocalParam[]
  exportDir?: string
  hiveDatabase?: string
  hiveTable?: string
  hivePartitionKey?: string
  hivePartitionValue?: string
}
interface ISparkParameters {
  deployMode?: string
  driverCores?: number
  driverMemory?: string
  executorCores?: number
  executorMemory?: string
  numExecutors?: number
  others?: string
}

interface IRuleParameters {
  check_type?: string
  comparison_execute_sql?: string
  comparison_name?: string
  comparison_type?: number
  failure_strategy?: string
  operator?: string
  src_connector_type?: number
  src_datasource_id?: number
  src_table?: string
  field_length?: number
  begin_time?: string
  deadline?: string
  datetime_format?: string
  target_filter?: string
  regexp_pattern?: string
  enum_list?: string
  src_filter?: string
  src_field?: string
  statistics_execute_sql?: string
  statistics_name?: string
  target_connector_type?: number
  target_datasource_id?: number
  target_table?: string
  threshold?: string
  mapping_columns?: string
}

interface ITaskParams {
  resourceList?: ISourceItem[]
  mainJar?: ISourceItem
  localParams?: ILocalParam[]
  rawScript?: string
  initScript?: string
  programType?: string
  sparkVersion?: string
  flinkVersion?: string
  jobManagerMemory?: string
  taskManagerMemory?: string
  slot?: number
  taskManager?: number
  parallelism?: number
  mainClass?: string
  deployMode?: string
  appName?: string
  driverCores?: number
  driverMemory?: string
  numExecutors?: number
  executorMemory?: string
  executorCores?: number
  mainArgs?: string
  others?: string
  httpMethod?: string
  httpCheckCondition?: string
  httpParams?: []
  url?: string
  condition?: string
  connectTimeout?: number
  socketTimeout?: number
  type?: string
  datasource?: string
  sql?: string
  sqlType?: string
  segmentSeparator?: string
  sendEmail?: boolean
  displayRows?: number
  title?: string
  groupId?: string
  preStatements?: string[]
  postStatements?: string[]
  method?: string
  jobType?: 'CUSTOM' | 'TEMPLATE'
  customShell?: string
  jobName?: string
  hadoopCustomParams?: ILocalParam[]
  sqoopAdvancedParams?: ILocalParam[]
  concurrency?: number
  modelType?: ModelType
  sourceType?: SourceType
  targetType?: SourceType
  targetParams?: string
  sourceParams?: string
  queue?: string
  master?: string
  masterUrl?: string
  switchResult?: ISwitchResult
  dependTaskList?: IDependTask[]
  nextNode?: number
  dependence?: {
    relation?: RelationType
    dependTaskList?: IDependTask[]
  }
  customConfig?: number
  json?: string
  dsType?: string
  dataSource?: number
  dtType?: string
  dataTarget?: number
  targetTable?: string
  jobSpeedByte?: number
  jobSpeedRecord?: number
  xms?: number
  xmx?: number
  sparkParameters?: ISparkParameters
  ruleId?: number
  ruleInputParameter?: IRuleParameters
  jobFlowDefineJson?: string
  zeppelinNoteId?: string
  zeppelinParagraphId?: string
  noteId?: string
  paragraphId?: string
  condaEnvName?: string
  inputNotePath?: string
  outputNotePath?: string
  parameters?: string
  kernel?: string
  engine?: string
  executionTimeout?: string
  startTimeout?: string
  processDefinitionCode?: number
  conditionResult?: {
    successNode?: number[]
    failedNode?: number[]
  }
  udfs?: string
  connParams?: string
  targetJobName?: string
  cluster?: string
  namespace?: string
  clusterNamespace?: string
  minCpuCores?: string
  minMemorySpace?: string
  image?: string
  algorithm?: string
  params?: string
  searchParams?: string
  dataPath?: string
  experimentName?: string
  modelName?: string
  mlflowTrackingUri?: string
  mlflowJobType?: string
  automlTool?: string
  registerModel?: boolean
  mlflowTaskType?: string
  mlflowProjectRepository?: string
  mlflowProjectVersion?: string
  deployType?: string
  deployPort?: string
  deployModelKey?: string
  cpuLimit?: string
  memoryLimit?: string
  zk?: string
  zkPath?: string
  executeMode?: string
<<<<<<< HEAD
  useCustom?: boolean
  runMode?: string
=======
  dvcTaskType?: string
  dvcRepository?: string
  dvcVersion?: string
  dvcDataLocation?: string
  dvcMessage?: string
  dvcLoadSaveDataPath?: string
  dvcStoreUrl?: string
>>>>>>> 3fbfa27f
}

interface INodeData
  extends Omit<
      ITaskParams,
      | 'resourceList'
      | 'mainJar'
      | 'targetParams'
      | 'sourceParams'
      | 'dependence'
      | 'sparkParameters'
      | 'conditionResult'
      | 'udfs'
      | 'customConfig'
    >,
    ISqoopTargetData,
    ISqoopSourceData,
    Omit<IRuleParameters, 'mapping_columns'> {
  id?: string
  taskType?: ITaskType
  processName?: number
  delayTime?: number
  description?: string
  environmentCode?: number | null
  failRetryInterval?: number
  failRetryTimes?: number
  cpuQuota?: number
  memoryMax?: number
  flag?: 'YES' | 'NO'
  taskGroupId?: number
  taskGroupPriority?: number
  taskPriority?: string
  timeout?: number
  timeoutFlag?: boolean
  timeoutNotifyStrategy?: string[]
  workerGroup?: string
  code?: number
  name?: string
  preTasks?: number[]
  preTaskOptions?: []
  postTaskOptions?: []
  resourceList?: number[]
  mainJar?: number
  timeoutSetting?: boolean
  isCustomTask?: boolean
  method?: string
  resourceFiles?: { id: number; fullName: string }[] | null
  relation?: RelationType
  definition?: object
  successBranch?: number
  failedBranch?: number
  udfs?: string[]
  customConfig?: boolean
  mapping_columns?: object[]
}

interface ITaskData
  extends Omit<
    INodeData,
    'timeoutFlag' | 'taskPriority' | 'timeoutNotifyStrategy'
  > {
  name?: string
  taskPriority?: string
  timeoutFlag?: 'OPEN' | 'CLOSE'
  timeoutNotifyStrategy?: string | []
  taskParams?: ITaskParams
}

export {
  ITaskPriorityOption,
  IEnvironmentNameOption,
  ILocalParam,
  ITaskType,
  ITaskData,
  INodeData,
  ITaskParams,
  IOption,
  IDataBase,
  ModelType,
  SourceType,
  ISqoopSourceParams,
  ISqoopTargetParams,
  IDependTask,
  IDependpendItem,
  IFormItem,
  IJsonItem,
  FormRules,
  IJsonItemParams,
  IResponseJsonItem,
  IDateType
}<|MERGE_RESOLUTION|>--- conflicted
+++ resolved
@@ -342,10 +342,8 @@
   zk?: string
   zkPath?: string
   executeMode?: string
-<<<<<<< HEAD
   useCustom?: boolean
   runMode?: string
-=======
   dvcTaskType?: string
   dvcRepository?: string
   dvcVersion?: string
@@ -353,7 +351,6 @@
   dvcMessage?: string
   dvcLoadSaveDataPath?: string
   dvcStoreUrl?: string
->>>>>>> 3fbfa27f
 }
 
 interface INodeData
