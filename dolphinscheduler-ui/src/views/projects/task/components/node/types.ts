/*
 * Licensed to the Apache Software Foundation (ASF) under one or more
 * contributor license agreements.  See the NOTICE file distributed with
 * this work for additional information regarding copyright ownership.
 * The ASF licenses this file to You under the Apache License, Version 2.0
 * (the "License"); you may not use this file except in compliance with
 * the License.  You may obtain a copy of the License at
 *
 *    http://www.apache.org/licenses/LICENSE-2.0
 *
 * Unless required by applicable law or agreed to in writing, software
 * distributed under the License is distributed on an "AS IS" BASIS,
 * WITHOUT WARRANTIES OR CONDITIONS OF ANY KIND, either express or implied.
 * See the License for the specific language governing permissions and
 * limitations under the License.
 */

import { VNode } from 'vue'
import type { SelectOption } from 'naive-ui'
import type { TaskExecuteType, TaskType } from '@/store/project/types'
import type { IDataBase } from '@/service/modules/data-source/types'
import type {
  IFormItem,
  IJsonItem,
  FormRules,
  IJsonItemParams
} from '@/components/form/types'
export type { EditWorkflowDefinition } from '@/views/projects/workflow/components/dag/types'
export type {
  IWorkflowTaskInstance,
  WorkflowInstance
} from '@/views/projects/workflow/components/dag/types'
export type { IResource, ProgramType, IMainJar } from '@/store/project/types'
export type { ITaskState } from '@/common/types'

type SourceType = 'MYSQL' | 'HDFS' | 'HIVE'
type ModelType = 'import' | 'export'
type RelationType = 'AND' | 'OR'
type ITaskType = TaskType
type IDateType = 'hour' | 'day' | 'week' | 'month'

interface IOption {
  label: string
  value: string | number
}

interface ITaskPriorityOption extends SelectOption {
  icon: VNode
  color: string
}
interface IEnvironmentNameOption {
  label: string
  value: string
  workerGroups?: string[]
}

interface ILocalParam {
  prop: string
  direct?: string
  type?: string
  value?: string
}

interface IResponseJsonItem extends Omit<IJsonItemParams, 'type'> {
  type: 'input' | 'select' | 'radio' | 'group'
  emit: 'change'[]
}

interface IDependpendItem {
  depTaskCode?: number
  status?: 'SUCCESS' | 'FAILURE'
  definitionCodeOptions?: IOption[]
  depTaskCodeOptions?: IOption[]
  dateOptions?: IOption[]
  projectCode?: number
  definitionCode?: number
  cycle?: 'month' | 'week' | 'day' | 'hour'
  dateValue?: string
}

interface IDependTask {
  condition?: string
  nextNode?: number
  relation?: RelationType
  dependItemList?: IDependpendItem[]
}

interface ISwitchResult {
  dependTaskList?: IDependTask[]
  nextNode?: number
}

interface ISourceItem {
  id: number
}

interface ISqoopTargetData {
  targetHiveDatabase?: string
  targetHiveTable?: string
  targetHiveCreateTable?: boolean
  targetHiveDropDelimiter?: boolean
  targetHiveOverWrite?: boolean
  targetHiveTargetDir?: string
  targetHiveReplaceDelimiter?: string
  targetHivePartitionKey?: string
  targetHivePartitionValue?: string
  targetHdfsTargetPath?: string
  targetHdfsDeleteTargetDir?: boolean
  targetHdfsCompressionCodec?: string
  targetHdfsFileType?: string
  targetHdfsFieldsTerminated?: string
  targetHdfsLinesTerminated?: string
  targetMysqlType?: string
  targetMysqlDatasource?: string
  targetMysqlTable?: string
  targetMysqlColumns?: string
  targetMysqlFieldsTerminated?: string
  targetMysqlLinesTerminated?: string
  targetMysqlIsUpdate?: string
  targetMysqlTargetUpdateKey?: string
  targetMysqlUpdateMode?: string
}

interface ISqoopSourceData {
  srcQueryType?: '1' | '0'
  srcTable?: string
  srcColumnType?: '1' | '0'
  srcColumns?: string
  sourceMysqlSrcQuerySql?: string
  sourceMysqlType?: string
  sourceMysqlDatasource?: string
  mapColumnHive?: ILocalParam[]
  mapColumnJava?: ILocalParam[]
  sourceHdfsExportDir?: string
  sourceHiveDatabase?: string
  sourceHiveTable?: string
  sourceHivePartitionKey?: string
  sourceHivePartitionValue?: string
}

interface ISqoopTargetParams {
  hiveDatabase?: string
  hiveTable?: string
  createHiveTable?: boolean
  dropDelimiter?: boolean
  hiveOverWrite?: boolean
  hiveTargetDir?: string
  replaceDelimiter?: string
  hivePartitionKey?: string
  hivePartitionValue?: string
  targetPath?: string
  deleteTargetDir?: boolean
  compressionCodec?: string
  fileType?: string
  fieldsTerminated?: string
  linesTerminated?: string
  targetType?: string
  targetDatasource?: string
  targetTable?: string
  targetColumns?: string
  isUpdate?: string
  targetUpdateKey?: string
  targetUpdateMode?: string
}
interface ISqoopSourceParams {
  srcTable?: string
  srcColumnType?: '1' | '0'
  srcColumns?: string
  srcQuerySql?: string
  srcQueryType?: '1' | '0'
  srcType?: string
  srcDatasource?: string
  mapColumnHive?: ILocalParam[]
  mapColumnJava?: ILocalParam[]
  exportDir?: string
  hiveDatabase?: string
  hiveTable?: string
  hivePartitionKey?: string
  hivePartitionValue?: string
}
interface ISparkParameters {
  deployMode?: string
  driverCores?: number
  driverMemory?: string
  executorCores?: number
  executorMemory?: string
  numExecutors?: number
  others?: string
}

interface IRuleParameters {
  check_type?: string
  comparison_execute_sql?: string
  comparison_name?: string
  comparison_type?: number
  failure_strategy?: string
  operator?: string
  src_connector_type?: number
  src_datasource_id?: number
  src_table?: string
  field_length?: number
  begin_time?: string
  deadline?: string
  datetime_format?: string
  target_filter?: string
  regexp_pattern?: string
  enum_list?: string
  src_filter?: string
  src_field?: string
  statistics_execute_sql?: string
  statistics_name?: string
  target_connector_type?: number
  target_datasource_id?: number
  target_table?: string
  threshold?: string
  mapping_columns?: string
}

interface ITaskParams {
  resourceList?: ISourceItem[]
  mainJar?: ISourceItem
  localParams?: ILocalParam[]
  runType?: string
  jvmArgs?: string
  isModulePath?: boolean
  rawScript?: string
  initScript?: string
  programType?: string
  flinkVersion?: string
  jobManagerMemory?: string
  taskManagerMemory?: string
  slot?: number
  taskManager?: number
  parallelism?: number
  mainClass?: string
  deployMode?: string
  appName?: string
  driverCores?: number
  driverMemory?: string
  numExecutors?: number
  executorMemory?: string
  executorCores?: number
  mainArgs?: string
  others?: string
  httpMethod?: string
  httpCheckCondition?: string
  httpParams?: []
  url?: string
  condition?: string
  connectTimeout?: number
  socketTimeout?: number
  type?: string
  datasource?: string
  sql?: string
  sqlType?: string
  sendEmail?: boolean
  displayRows?: number
  title?: string
  groupId?: string
  preStatements?: string[]
  postStatements?: string[]
  method?: string
  jobType?: 'CUSTOM' | 'TEMPLATE'
  customShell?: string
  jobName?: string
  hadoopCustomParams?: ILocalParam[]
  sqoopAdvancedParams?: ILocalParam[]
  concurrency?: number
  splitBy?: string
  modelType?: ModelType
  sourceType?: SourceType
  targetType?: SourceType
  targetParams?: string
  sourceParams?: string
  queue?: string
  master?: string
  masterUrl?: string
  switchResult?: ISwitchResult
  dependTaskList?: IDependTask[]
  nextNode?: number
  dependence?: {
    relation?: RelationType
    dependTaskList?: IDependTask[]
  }
  customConfig?: number
  json?: string
  dsType?: string
  dataSource?: number
  dtType?: string
  dataTarget?: number
  targetTable?: string
  jobSpeedByte?: number
  jobSpeedRecord?: number
  xms?: number
  xmx?: number
  sparkParameters?: ISparkParameters
  ruleId?: number
  ruleInputParameter?: IRuleParameters
  jobFlowDefineJson?: string
  stepsDefineJson?: string
  zeppelinNoteId?: string
  zeppelinParagraphId?: string
  zeppelinRestEndpoint?: string
  restEndpoint?: string
  zeppelinProductionNoteDirectory?: string
  productionNoteDirectory?: string
  hiveCliOptions?: string
  hiveSqlScript?: string
  hiveCliTaskExecutionType?: string
  noteId?: string
  paragraphId?: string
  condaEnvName?: string
  inputNotePath?: string
  outputNotePath?: string
  parameters?: string
  kernel?: string
  engine?: string
  executionTimeout?: string
  startTimeout?: string
  processDefinitionCode?: number
  conditionResult?: {
    successNode?: number[]
    failedNode?: number[]
  }
  udfs?: string
  connParams?: string
  targetJobName?: string
  cluster?: string
  namespace?: string
  clusterNamespace?: string
  minCpuCores?: string
  minMemorySpace?: string
  image?: string
  algorithm?: string
  params?: string
  searchParams?: string
  dataPath?: string
  experimentName?: string
  modelName?: string
  mlflowTrackingUri?: string
  mlflowJobType?: string
  automlTool?: string
  registerModel?: boolean
  mlflowTaskType?: string
  mlflowProjectRepository?: string
  mlflowProjectVersion?: string
  deployType?: string
  deployPort?: string
  deployModelKey?: string
  cpuLimit?: string
  memoryLimit?: string
  zk?: string
  zkPath?: string
  executeMode?: string
  useCustom?: boolean
  runMode?: string
  dvcTaskType?: string
  dvcRepository?: string
  dvcVersion?: string
  dvcDataLocation?: string
  dvcMessage?: string
  dvcLoadSaveDataPath?: string
  dvcStoreUrl?: string
  address?: string
  taskId?: string
  online?: boolean
  sagemakerRequestJson?: string
  script?: string
  scriptParams?: string
  pythonPath?: string
  isCreateEnvironment?: string
  pythonCommand?: string
  pythonEnvTool?: string
  requirements?: string
  condaPythonVersion?: string
<<<<<<< HEAD
  jsonFormat?: boolean
  destinationLocationArn?: string
  sourceLocationArn?: string
  name?: string
  cloudWatchLogGroupArn?: string
=======
  isRestartTask?: boolean
  isJsonFormat?: boolean
  jsonData?: string
  migrationType?: string
  replicationTaskIdentifier?: string
  sourceEndpointArn?: string
  targetEndpointArn?: string
  replicationInstanceArn?: string
  tableMappings?: string
  replicationTaskArn?: string
>>>>>>> 64a23cdc
}

interface INodeData
  extends Omit<
      ITaskParams,
      | 'resourceList'
      | 'mainJar'
      | 'targetParams'
      | 'sourceParams'
      | 'dependence'
      | 'sparkParameters'
      | 'conditionResult'
      | 'udfs'
      | 'customConfig'
    >,
    ISqoopTargetData,
    ISqoopSourceData,
    Omit<IRuleParameters, 'mapping_columns'> {
  id?: string
  taskType?: ITaskType
  processName?: number
  delayTime?: number
  description?: string
  environmentCode?: number | null
  failRetryInterval?: number
  failRetryTimes?: number
  cpuQuota?: number
  memoryMax?: number
  flag?: 'YES' | 'NO'
  taskGroupId?: number
  taskGroupPriority?: number
  taskPriority?: string
  timeout?: number
  timeoutFlag?: boolean
  timeoutNotifyStrategy?: string[]
  workerGroup?: string
  code?: number
  name?: string
  preTasks?: number[]
  preTaskOptions?: []
  postTaskOptions?: []
  resourceList?: number[]
  mainJar?: number
  timeoutSetting?: boolean
  isCustomTask?: boolean
  method?: string
  resourceFiles?: { id: number; fullName: string }[] | null
  relation?: RelationType
  definition?: object
  successBranch?: number
  failedBranch?: number
  udfs?: string[]
  customConfig?: boolean
  mapping_columns?: object[]
  taskExecuteType?: TaskExecuteType
}

interface ITaskData
  extends Omit<
    INodeData,
    'timeoutFlag' | 'taskPriority' | 'timeoutNotifyStrategy'
  > {
  name?: string
  taskPriority?: string
  timeoutFlag?: 'OPEN' | 'CLOSE'
  timeoutNotifyStrategy?: string | []
  taskParams?: ITaskParams
}

export {
  ITaskPriorityOption,
  IEnvironmentNameOption,
  ILocalParam,
  ITaskType,
  ITaskData,
  INodeData,
  ITaskParams,
  IOption,
  IDataBase,
  ModelType,
  SourceType,
  ISqoopSourceParams,
  ISqoopTargetParams,
  IDependTask,
  IDependpendItem,
  IFormItem,
  IJsonItem,
  FormRules,
  IJsonItemParams,
  IResponseJsonItem,
  IDateType
}<|MERGE_RESOLUTION|>--- conflicted
+++ resolved
@@ -373,13 +373,6 @@
   pythonEnvTool?: string
   requirements?: string
   condaPythonVersion?: string
-<<<<<<< HEAD
-  jsonFormat?: boolean
-  destinationLocationArn?: string
-  sourceLocationArn?: string
-  name?: string
-  cloudWatchLogGroupArn?: string
-=======
   isRestartTask?: boolean
   isJsonFormat?: boolean
   jsonData?: string
@@ -390,7 +383,11 @@
   replicationInstanceArn?: string
   tableMappings?: string
   replicationTaskArn?: string
->>>>>>> 64a23cdc
+  jsonFormat?: boolean
+  destinationLocationArn?: string
+  sourceLocationArn?: string
+  name?: string
+  cloudWatchLogGroupArn?: string
 }
 
 interface INodeData
