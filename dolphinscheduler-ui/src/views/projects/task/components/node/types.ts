/*
 * Licensed to the Apache Software Foundation (ASF) under one or more
 * contributor license agreements.  See the NOTICE file distributed with
 * this work for additional information regarding copyright ownership.
 * The ASF licenses this file to You under the Apache License, Version 2.0
 * (the "License"); you may not use this file except in compliance with
 * the License.  You may obtain a copy of the License at
 *
 *    http://www.apache.org/licenses/LICENSE-2.0
 *
 * Unless required by applicable law or agreed to in writing, software
 * distributed under the License is distributed on an "AS IS" BASIS,
 * WITHOUT WARRANTIES OR CONDITIONS OF ANY KIND, either express or implied.
 * See the License for the specific language governing permissions and
 * limitations under the License.
 */

import { VNode } from 'vue'
import type { SelectOption } from 'naive-ui'
import type { TaskExecuteType, TaskType } from '@/store/project/types'
import type { IDataBase } from '@/service/modules/data-source/types'
import type {
  IFormItem,
  IJsonItem,
  FormRules,
  IJsonItemParams
} from '@/components/form/types'
export type { EditWorkflowDefinition } from '@/views/projects/workflow/components/dag/types'
export type {
  IWorkflowTaskInstance,
  WorkflowInstance
} from '@/views/projects/workflow/components/dag/types'
export type { IResource, ProgramType, IMainJar } from '@/store/project/types'
export type { ITaskState } from '@/common/types'

type SourceType = 'MYSQL' | 'HDFS' | 'HIVE'
type ModelType = 'import' | 'export'
type RelationType = 'AND' | 'OR'
type ITaskType = TaskType
type IDateType = 'hour' | 'day' | 'week' | 'month'

interface IOption {
  label: string
  value: string | number
}

interface ITaskPriorityOption extends SelectOption {
  icon: VNode
  color: string
}
interface IEnvironmentNameOption {
  label: string
  value: string
  workerGroups?: string[]
}

interface ITaskRemoteHostOption {
  label: string
  value: string
}

interface ILocalParam {
  prop: string
  direct?: string
  type?: string
  value?: string
}

interface IResponseJsonItem extends Omit<IJsonItemParams, 'type'> {
  type: 'input' | 'select' | 'radio' | 'group'
  emit: 'change'[]
}

interface IDependpendItem {
  depTaskCode?: number
  status?: 'SUCCESS' | 'FAILURE'
  definitionCodeOptions?: IOption[]
  depTaskCodeOptions?: IOption[]
  dateOptions?: IOption[]
  projectCode?: number
  definitionCode?: number
  cycle?: 'month' | 'week' | 'day' | 'hour'
  dateValue?: string
}

interface IDependTask {
  condition?: string
  nextNode?: number
  relation?: RelationType
  dependItemList?: IDependpendItem[]
}

interface ISwitchResult {
  dependTaskList?: IDependTask[]
  nextNode?: number
}

/*
 * resourceName: resource full name
 * res: resource file name
 */
interface ISourceItem {
  id?: number,
  resourceName: string,
  res?: string
}

interface ISqoopTargetData {
  targetHiveDatabase?: string
  targetHiveTable?: string
  targetHiveCreateTable?: boolean
  targetHiveDropDelimiter?: boolean
  targetHiveOverWrite?: boolean
  targetHiveTargetDir?: string
  targetHiveReplaceDelimiter?: string
  targetHivePartitionKey?: string
  targetHivePartitionValue?: string
  targetHdfsTargetPath?: string
  targetHdfsDeleteTargetDir?: boolean
  targetHdfsCompressionCodec?: string
  targetHdfsFileType?: string
  targetHdfsFieldsTerminated?: string
  targetHdfsLinesTerminated?: string
  targetMysqlType?: string
  targetMysqlDatasource?: string
  targetMysqlTable?: string
  targetMysqlColumns?: string
  targetMysqlFieldsTerminated?: string
  targetMysqlLinesTerminated?: string
  targetMysqlIsUpdate?: string
  targetMysqlTargetUpdateKey?: string
  targetMysqlUpdateMode?: string
}

interface ISqoopSourceData {
  srcQueryType?: '1' | '0'
  srcTable?: string
  srcColumnType?: '1' | '0'
  srcColumns?: string
  sourceMysqlSrcQuerySql?: string
  sourceMysqlType?: string
  sourceMysqlDatasource?: string
  mapColumnHive?: ILocalParam[]
  mapColumnJava?: ILocalParam[]
  sourceHdfsExportDir?: string
  sourceHiveDatabase?: string
  sourceHiveTable?: string
  sourceHivePartitionKey?: string
  sourceHivePartitionValue?: string
}

interface ISqoopTargetParams {
  hiveDatabase?: string
  hiveTable?: string
  createHiveTable?: boolean
  dropDelimiter?: boolean
  hiveOverWrite?: boolean
  hiveTargetDir?: string
  replaceDelimiter?: string
  hivePartitionKey?: string
  hivePartitionValue?: string
  targetPath?: string
  deleteTargetDir?: boolean
  compressionCodec?: string
  fileType?: string
  fieldsTerminated?: string
  linesTerminated?: string
  targetType?: string
  targetDatasource?: string
  targetTable?: string
  targetColumns?: string
  isUpdate?: string
  targetUpdateKey?: string
  targetUpdateMode?: string
}
interface ISqoopSourceParams {
  srcTable?: string
  srcColumnType?: '1' | '0'
  srcColumns?: string
  srcQuerySql?: string
  srcQueryType?: '1' | '0'
  srcType?: string
  srcDatasource?: string
  mapColumnHive?: ILocalParam[]
  mapColumnJava?: ILocalParam[]
  exportDir?: string
  hiveDatabase?: string
  hiveTable?: string
  hivePartitionKey?: string
  hivePartitionValue?: string
}
interface ISparkParameters {
  deployMode?: string
  driverCores?: number
  driverMemory?: string
  executorCores?: number
  executorMemory?: string
  numExecutors?: number
  others?: string
}

interface IRuleParameters {
  check_type?: string
  comparison_execute_sql?: string
  comparison_name?: string
  comparison_type?: number
  failure_strategy?: string
  operator?: string
  src_connector_type?: number
  src_datasource_id?: number
  src_table?: string
  field_length?: number
  begin_time?: string
  deadline?: string
  datetime_format?: string
  target_filter?: string
  regexp_pattern?: string
  enum_list?: string
  src_filter?: string
  src_field?: string
  statistics_execute_sql?: string
  statistics_name?: string
  target_connector_type?: number
  target_datasource_id?: number
  target_table?: string
  threshold?: string
  mapping_columns?: string
}

interface ITaskParams {
  resourceList?: ISourceItem[]
  mainJar?: ISourceItem
  localParams?: ILocalParam[]
  runType?: string
  jvmArgs?: string
  isModulePath?: boolean
  rawScript?: string
  initScript?: string
  programType?: string
  flinkVersion?: string
  jobManagerMemory?: string
  taskManagerMemory?: string
  slot?: number
  taskManager?: number
  parallelism?: number
  mainClass?: string
  deployMode?: string
  appName?: string
  driverCores?: number
  driverMemory?: string
  numExecutors?: number
  executorMemory?: string
  executorCores?: number
  mainArgs?: string
  others?: string
  httpMethod?: string
  httpCheckCondition?: string
  httpParams?: []
  url?: string
  condition?: string
  connectTimeout?: number
  socketTimeout?: number
  type?: string
  datasource?: string
  sql?: string
  sqlType?: string
  sendEmail?: boolean
  displayRows?: number
  title?: string
  groupId?: string
  preStatements?: string[]
  postStatements?: string[]
  method?: string
  jobType?: 'CUSTOM' | 'TEMPLATE'
  customShell?: string
  jobName?: string
  hadoopCustomParams?: ILocalParam[]
  sqoopAdvancedParams?: ILocalParam[]
  concurrency?: number
  splitBy?: string
  modelType?: ModelType
  sourceType?: SourceType
  targetType?: SourceType
  targetParams?: string
  sourceParams?: string
  queue?: string
  master?: string
  masterUrl?: string
  switchResult?: ISwitchResult
  dependTaskList?: IDependTask[]
  nextNode?: number
  dependence?: {
    relation?: RelationType
    dependTaskList?: IDependTask[]
  }
  customConfig?: number
  json?: string
  dsType?: string
  dataSource?: number
  dtType?: string
  dataTarget?: number
  targetTable?: string
  jobSpeedByte?: number
  jobSpeedRecord?: number
  xms?: number
  xmx?: number
  sparkParameters?: ISparkParameters
  ruleId?: number
  ruleInputParameter?: IRuleParameters
  jobFlowDefineJson?: string
  stepsDefineJson?: string
  zeppelinNoteId?: string
  zeppelinParagraphId?: string
  zeppelinRestEndpoint?: string
  restEndpoint?: string
  zeppelinProductionNoteDirectory?: string
  productionNoteDirectory?: string
  hiveCliOptions?: string
  hiveSqlScript?: string
  hiveCliTaskExecutionType?: string
  noteId?: string
  paragraphId?: string
  condaEnvName?: string
  inputNotePath?: string
  outputNotePath?: string
  parameters?: string
  kernel?: string
  engine?: string
  executionTimeout?: string
  startTimeout?: string
  processDefinitionCode?: number
  conditionResult?: {
    successNode?: number[]
    failedNode?: number[]
  }
  udfs?: string
  connParams?: string
  targetJobName?: string
  cluster?: string
  namespace?: string
  clusterNamespace?: string
  minCpuCores?: string
  minMemorySpace?: string
  image?: string
  command?: string
  algorithm?: string
  params?: string
  searchParams?: string
  dataPath?: string
  experimentName?: string
  modelName?: string
  mlflowTrackingUri?: string
  mlflowJobType?: string
  automlTool?: string
  registerModel?: boolean
  mlflowTaskType?: string
  mlflowProjectRepository?: string
  mlflowProjectVersion?: string
  deployType?: string
  deployPort?: string
  deployModelKey?: string
  cpuLimit?: string
  memoryLimit?: string
  zk?: string
  zkPath?: string
  executeMode?: string
  useCustom?: boolean
  runMode?: string
  dvcTaskType?: string
  dvcRepository?: string
  dvcVersion?: string
  dvcDataLocation?: string
  dvcMessage?: string
  dvcLoadSaveDataPath?: string
  dvcStoreUrl?: string
  address?: string
  taskId?: string
  online?: boolean
  sagemakerRequestJson?: string
  script?: string
  scriptParams?: string
  pythonPath?: string
  isCreateEnvironment?: string
  pythonCommand?: string
  pythonEnvTool?: string
  requirements?: string
  condaPythonVersion?: string
  isRestartTask?: boolean
  isJsonFormat?: boolean
  jsonData?: string
  migrationType?: string
  replicationTaskIdentifier?: string
  sourceEndpointArn?: string
  targetEndpointArn?: string
  replicationInstanceArn?: string
  tableMappings?: string
  replicationTaskArn?: string
  jsonFormat?: boolean
  destinationLocationArn?: string
  sourceLocationArn?: string
  name?: string
  cloudWatchLogGroupArn?: string
  yamlContent?: string
<<<<<<< HEAD
  remoteHostCode?: number | null
=======
  paramScript?: ILocalParam[]
>>>>>>> 401fb4ed
}

interface INodeData
  extends Omit<
      ITaskParams,
      | 'resourceList'
      | 'mainJar'
      | 'targetParams'
      | 'sourceParams'
      | 'dependence'
      | 'sparkParameters'
      | 'conditionResult'
      | 'udfs'
      | 'customConfig'
    >,
    ISqoopTargetData,
    ISqoopSourceData,
    Omit<IRuleParameters, 'mapping_columns'> {
  id?: string
  taskType?: ITaskType
  processName?: number
  delayTime?: number
  description?: string
  environmentCode?: number | null
  remoteHostCode?: number | null
  failRetryInterval?: number
  failRetryTimes?: number
  cpuQuota?: number
  memoryMax?: number
  flag?: 'YES' | 'NO'
  taskGroupId?: number
  taskGroupPriority?: number
  taskPriority?: string
  timeout?: number
  timeoutFlag?: boolean
  timeoutNotifyStrategy?: string[]
  workerGroup?: string
  code?: number
  name?: string
  preTasks?: number[]
  preTaskOptions?: []
  postTaskOptions?: []
  resourceList?: string[]
  mainJar?: string
  timeoutSetting?: boolean
  isCustomTask?: boolean
  method?: string
  resourceFiles?: { id: number; fullName: string }[] | null
  relation?: RelationType
  definition?: object
  successBranch?: number
  failedBranch?: number
  udfs?: string[]
  customConfig?: boolean
  mapping_columns?: object[]
  taskExecuteType?: TaskExecuteType
}

interface ITaskData
  extends Omit<
    INodeData,
    'timeoutFlag' | 'taskPriority' | 'timeoutNotifyStrategy'
  > {
  name?: string
  taskPriority?: string
  timeoutFlag?: 'OPEN' | 'CLOSE'
  timeoutNotifyStrategy?: string | []
  taskParams?: ITaskParams
}

export {
  ITaskPriorityOption,
  IEnvironmentNameOption,
  ILocalParam,
  ITaskType,
  ITaskData,
  INodeData,
  ITaskParams,
  IOption,
  IDataBase,
  ModelType,
  SourceType,
  ISqoopSourceParams,
  ISqoopTargetParams,
  IDependTask,
  IDependpendItem,
  IFormItem,
  IJsonItem,
  FormRules,
  IJsonItemParams,
  IResponseJsonItem,
  IDateType,
  ITaskRemoteHostOption
}<|MERGE_RESOLUTION|>--- conflicted
+++ resolved
@@ -401,11 +401,8 @@
   name?: string
   cloudWatchLogGroupArn?: string
   yamlContent?: string
-<<<<<<< HEAD
   remoteHostCode?: number | null
-=======
   paramScript?: ILocalParam[]
->>>>>>> 401fb4ed
 }
 
 interface INodeData
