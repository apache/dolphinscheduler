/*
 * Licensed to the Apache Software Foundation (ASF) under one or more
 * contributor license agreements.  See the NOTICE file distributed with
 * this work for additional information regarding copyright ownership.
 * The ASF licenses this file to You under the Apache License, Version 2.0
 * (the "License"); you may not use this file except in compliance with
 * the License.  You may obtain a copy of the License at
 *
 *    http://www.apache.org/licenses/LICENSE-2.0
 *
 * Unless required by applicable law or agreed to in writing, software
 * distributed under the License is distributed on an "AS IS" BASIS,
 * WITHOUT WARRANTIES OR CONDITIONS OF ANY KIND, either express or implied.
 * See the License for the specific language governing permissions and
 * limitations under the License.
 */

import { VNode } from 'vue'
import type { SelectOption } from 'naive-ui'
import type { TaskExecuteType, TaskType } from '@/store/project/types'
import type { IDataBase } from '@/service/modules/data-source/types'
import type {
  IFormItem,
  IJsonItem,
  FormRules,
  IJsonItemParams
} from '@/components/form/types'
export type { EditWorkflowDefinition } from '@/views/projects/workflow/components/dag/types'
export type {
  IWorkflowTaskInstance,
  WorkflowInstance
} from '@/views/projects/workflow/components/dag/types'
export type { IResource, ProgramType, IMainJar } from '@/store/project/types'
export type { ITaskState } from '@/common/types'

export type RelationType = 'AND' | 'OR'

type SourceType = 'MYSQL' | 'HDFS' | 'HIVE'
type ModelType = 'import' | 'export'
type ITaskType = TaskType
type IDateType = 'hour' | 'day' | 'week' | 'month'

interface IOption {
  label: string
  value: string | number
}

interface IRenderOption extends IOption {
  filterLabel: string
}

interface ITaskPriorityOption extends SelectOption {
  icon: VNode
  color: string
}
interface IEnvironmentNameOption {
  label: string
  value: string
  workerGroups?: string[]
}

interface ILocalParam {
  prop: string
  direct?: string
  type?: string
  value?: string
}

interface ILabel {
  label: string
  value: string
}

interface IMatchExpression {
  key: string
  operator: string
  values: string
}

interface IResponseJsonItem extends Omit<IJsonItemParams, 'type'> {
  type: 'input' | 'select' | 'radio' | 'group'
  emit: 'change'[]
}

interface IDependentItemOptions {
  dependentTypeOptions?: IOption[]
  definitionCodeOptions?: IOption[]
  depTaskCodeOptions?: IOption[]
  dateOptions?: IOption[]
}

interface IDependTaskOptions {
  dependItemList: IDependentItemOptions[]
}

interface IDependentItem {
  depTaskCode?: number
  status?: 'SUCCESS' | 'FAILURE'
  projectCode?: number
  definitionCode?: number
  cycle?: 'month' | 'week' | 'day' | 'hour'
  dateValue?: string
<<<<<<< HEAD
  parameterPassing?: boolean
=======
  dependentType?: 'DEPENDENT_ON_WORKFLOW' | 'DEPENDENT_ON_TASK'
>>>>>>> 613bcc3b
}

interface IDependTask {
  condition?: string
  nextNode?: number
  relation?: RelationType
  dependItemList?: IDependentItem[]
}

interface ISwitchResult {
  dependTaskList?: IDependTask[]
  nextNode?: number
}

interface IDependentParameters {
  checkInterval?: number
  failurePolicy?: 'DEPENDENT_FAILURE_FAILURE' | 'DEPENDENT_FAILURE_WAITING'
  failureWaitingTime?: number
  relation?: RelationType
  dependTaskList?: IDependTask[]
}

/*
 * resourceName: resource full name
 * res: resource file name
 */
interface ISourceItem {
  id?: number
  resourceName: string
  res?: string
}

interface ISqoopTargetData {
  targetHiveDatabase?: string
  targetHiveTable?: string
  targetHiveCreateTable?: boolean
  targetHiveDropDelimiter?: boolean
  targetHiveOverWrite?: boolean
  targetHiveTargetDir?: string
  targetHiveReplaceDelimiter?: string
  targetHivePartitionKey?: string
  targetHivePartitionValue?: string
  targetHdfsTargetPath?: string
  targetHdfsDeleteTargetDir?: boolean
  targetHdfsCompressionCodec?: string
  targetHdfsFileType?: string
  targetHdfsFieldsTerminated?: string
  targetHdfsLinesTerminated?: string
  targetMysqlType?: string
  targetMysqlDatasource?: string
  targetMysqlTable?: string
  targetMysqlColumns?: string
  targetMysqlFieldsTerminated?: string
  targetMysqlLinesTerminated?: string
  targetMysqlIsUpdate?: string
  targetMysqlTargetUpdateKey?: string
  targetMysqlUpdateMode?: string
}

interface ISqoopSourceData {
  srcQueryType?: '1' | '0'
  srcTable?: string
  srcColumnType?: '1' | '0'
  srcColumns?: string
  sourceMysqlSrcQuerySql?: string
  sourceMysqlType?: string
  sourceMysqlDatasource?: string
  mapColumnHive?: ILocalParam[]
  mapColumnJava?: ILocalParam[]
  sourceHdfsExportDir?: string
  sourceHiveDatabase?: string
  sourceHiveTable?: string
  sourceHivePartitionKey?: string
  sourceHivePartitionValue?: string
}

interface ISqoopTargetParams {
  hiveDatabase?: string
  hiveTable?: string
  createHiveTable?: boolean
  dropDelimiter?: boolean
  hiveOverWrite?: boolean
  hiveTargetDir?: string
  replaceDelimiter?: string
  hivePartitionKey?: string
  hivePartitionValue?: string
  targetPath?: string
  deleteTargetDir?: boolean
  compressionCodec?: string
  fileType?: string
  fieldsTerminated?: string
  linesTerminated?: string
  targetType?: string
  targetDatasource?: string
  targetTable?: string
  targetColumns?: string
  isUpdate?: string
  targetUpdateKey?: string
  targetUpdateMode?: string
}
interface ISqoopSourceParams {
  srcTable?: string
  srcColumnType?: '1' | '0'
  srcColumns?: string
  srcQuerySql?: string
  srcQueryType?: '1' | '0'
  srcType?: string
  srcDatasource?: string
  mapColumnHive?: ILocalParam[]
  mapColumnJava?: ILocalParam[]
  exportDir?: string
  hiveDatabase?: string
  hiveTable?: string
  hivePartitionKey?: string
  hivePartitionValue?: string
}
interface ISparkParameters {
  deployMode?: string
  driverCores?: number
  driverMemory?: string
  executorCores?: number
  executorMemory?: string
  numExecutors?: number
  others?: string
  yarnQueue?: string
  sqlExecutionType?: string
}

interface IRuleParameters {
  check_type?: string
  comparison_execute_sql?: string
  comparison_name?: string
  comparison_type?: number
  failure_strategy?: string
  operator?: string
  src_connector_type?: number
  src_datasource_id?: number
  src_database?: string
  src_table?: string
  field_length?: number
  begin_time?: string
  deadline?: string
  datetime_format?: string
  target_filter?: string
  regexp_pattern?: string
  enum_list?: string
  src_filter?: string
  src_field?: string
  statistics_execute_sql?: string
  statistics_name?: string
  target_connector_type?: number
  target_datasource_id?: number
  target_database?: string
  target_table?: string
  threshold?: string
  mapping_columns?: string
}

interface ITaskParams {
  resourceList?: ISourceItem[]
  mainJar?: ISourceItem
  localParams?: ILocalParam[]
  runType?: string
  jvmArgs?: string
  isModulePath?: boolean
  rawScript?: string
  initScript?: string
  programType?: string
  flinkVersion?: string
  jobManagerMemory?: string
  taskManagerMemory?: string
  slot?: number
  taskManager?: number
  parallelism?: number
  mainClass?: string
  deployMode?: string
  appName?: string
  driverCores?: number
  driverMemory?: string
  numExecutors?: number
  executorMemory?: string
  executorCores?: number
  mainArgs?: string
  others?: string
  httpMethod?: string
  httpCheckCondition?: string
  httpParams?: []
  url?: string
  condition?: string
  connectTimeout?: number
  socketTimeout?: number
  type?: string
  datasource?: string
  sql?: string
  sqlType?: string
  sendEmail?: boolean
  displayRows?: number
  title?: string
  groupId?: string
  preStatements?: string[]
  postStatements?: string[]
  method?: string
  jobType?: 'CUSTOM' | 'TEMPLATE'
  customShell?: string
  jobName?: string
  hadoopCustomParams?: ILocalParam[]
  sqoopAdvancedParams?: ILocalParam[]
  concurrency?: number
  splitBy?: string
  modelType?: ModelType
  sourceType?: SourceType
  targetType?: SourceType
  targetParams?: string
  sourceParams?: string
  queue?: string
  master?: string
  masterUrl?: string
  switchResult?: ISwitchResult
  dependTaskList?: IDependTask[]
  nextNode?: number
  dependence?: IDependentParameters
  customConfig?: number
  json?: string
  dsType?: string
  dataSource?: number
  dtType?: string
  dataTarget?: number
  targetTable?: string
  jobSpeedByte?: number
  jobSpeedRecord?: number
  xms?: number
  xmx?: number
  sparkParameters?: ISparkParameters
  ruleId?: number
  ruleInputParameter?: IRuleParameters
  jobFlowDefineJson?: string
  stepsDefineJson?: string
  zeppelinNoteId?: string
  zeppelinParagraphId?: string
  zeppelinRestEndpoint?: string
  restEndpoint?: string
  zeppelinUsername?: string
  username?: string
  zeppelinPassword?: string
  password?: string
  zeppelinProductionNoteDirectory?: string
  productionNoteDirectory?: string
  hiveCliOptions?: string
  hiveSqlScript?: string
  hiveCliTaskExecutionType?: string
  sqlExecutionType?: string
  noteId?: string
  paragraphId?: string
  condaEnvName?: string
  inputNotePath?: string
  outputNotePath?: string
  parameters?: string
  kernel?: string
  engine?: string
  startupScript?: string
  executionTimeout?: string
  startTimeout?: string
  processDefinitionCode?: number
  conditionResult?: {
    successNode?: number[]
    failedNode?: number[]
  }
  udfs?: string
  connParams?: string
  targetJobName?: string
  cluster?: string
  namespace?: string
  clusterNamespace?: string
  minCpuCores?: string
  minMemorySpace?: string
  image?: string
  imagePullPolicy?: string
  command?: string
  args?: string
  customizedLabels?: ILabel[]
  nodeSelectors?: IMatchExpression[]
  algorithm?: string
  params?: string
  searchParams?: string
  dataPath?: string
  experimentName?: string
  modelName?: string
  mlflowTrackingUri?: string
  mlflowJobType?: string
  automlTool?: string
  registerModel?: boolean
  mlflowTaskType?: string
  mlflowProjectRepository?: string
  mlflowProjectVersion?: string
  deployType?: string
  deployPort?: string
  deployModelKey?: string
  cpuLimit?: string
  memoryLimit?: string
  zk?: string
  zkPath?: string
  executeMode?: string
  useCustom?: boolean
  runMode?: string
  dvcTaskType?: string
  dvcRepository?: string
  dvcVersion?: string
  dvcDataLocation?: string
  dvcMessage?: string
  dvcLoadSaveDataPath?: string
  dvcStoreUrl?: string
  address?: string
  taskId?: string
  online?: boolean
  sagemakerRequestJson?: string
  script?: string
  scriptParams?: string
  pythonPath?: string
  isCreateEnvironment?: string
  pythonCommand?: string
  pythonEnvTool?: string
  requirements?: string
  condaPythonVersion?: string
  isRestartTask?: boolean
  isJsonFormat?: boolean
  jsonData?: string
  migrationType?: string
  replicationTaskIdentifier?: string
  sourceEndpointArn?: string
  targetEndpointArn?: string
  replicationInstanceArn?: string
  tableMappings?: string
  replicationTaskArn?: string
  jsonFormat?: boolean
  destinationLocationArn?: string
  sourceLocationArn?: string
  name?: string
  cloudWatchLogGroupArn?: string
  yamlContent?: string
  paramScript?: ILocalParam[]
  factoryName?: string
  resourceGroupName?: string
  pipelineName?: string
  maxNumOfSubWorkflowInstances?: number
  degreeOfParallelism?: number
  filterCondition?: string
  listParameters?: Array<any>
  yarnQueue?: string
}

interface INodeData
  extends Omit<
      ITaskParams,
      | 'resourceList'
      | 'mainJar'
      | 'targetParams'
      | 'sourceParams'
      | 'dependence'
      | 'sparkParameters'
      | 'conditionResult'
      | 'udfs'
      | 'customConfig'
    >,
    ISqoopTargetData,
    ISqoopSourceData,
    IDependentParameters,
    Omit<IRuleParameters, 'mapping_columns'> {
  id?: string
  taskType?: ITaskType
  processName?: number
  delayTime?: number
  description?: string
  environmentCode?: number | null
  failRetryInterval?: number
  failRetryTimes?: number
  cpuQuota?: number
  memoryMax?: number
  flag?: 'YES' | 'NO'
  isCache?: boolean
  taskGroupId?: number
  taskGroupPriority?: number
  taskPriority?: string
  timeout?: number
  timeoutFlag?: boolean
  timeoutNotifyStrategy?: string[]
  workerGroup?: string
  code?: number
  name?: string
  preTasks?: number[]
  preTaskOptions?: []
  postTaskOptions?: []
  resourceList?: string[]
  mainJar?: string
  timeoutSetting?: boolean
  isCustomTask?: boolean
  method?: string
  resourceFiles?: { id: number; fullName: string }[] | null
  relation?: RelationType
  definition?: object
  successBranch?: number
  failedBranch?: number
  udfs?: string[]
  customConfig?: boolean
  mapping_columns?: object[]
  taskExecuteType?: TaskExecuteType
}

interface ITaskData
  extends Omit<
    INodeData,
    'isCache' | 'timeoutFlag' | 'taskPriority' | 'timeoutNotifyStrategy'
  > {
  name?: string
  taskPriority?: string
  isCache?: 'YES' | 'NO'
  timeoutFlag?: 'OPEN' | 'CLOSE'
  timeoutNotifyStrategy?: string | []
  taskParams?: ITaskParams
}

export {
  ITaskPriorityOption,
  IEnvironmentNameOption,
  ILocalParam,
  ITaskType,
  ITaskData,
  INodeData,
  ITaskParams,
  IOption,
  IRenderOption,
  IDataBase,
  ModelType,
  SourceType,
  ISqoopSourceParams,
  ISqoopTargetParams,
  IDependTask,
  IDependentItem,
  IDependentItemOptions,
  IDependTaskOptions,
  IFormItem,
  IJsonItem,
  FormRules,
  IJsonItemParams,
  IResponseJsonItem,
  IDateType,
  IDependentParameters
}<|MERGE_RESOLUTION|>--- conflicted
+++ resolved
@@ -100,11 +100,8 @@
   definitionCode?: number
   cycle?: 'month' | 'week' | 'day' | 'hour'
   dateValue?: string
-<<<<<<< HEAD
+  dependentType?: 'DEPENDENT_ON_WORKFLOW' | 'DEPENDENT_ON_TASK'
   parameterPassing?: boolean
-=======
-  dependentType?: 'DEPENDENT_ON_WORKFLOW' | 'DEPENDENT_ON_TASK'
->>>>>>> 613bcc3b
 }
 
 interface IDependTask {
