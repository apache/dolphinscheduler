--- conflicted
+++ resolved
@@ -145,16 +145,17 @@
     },
     {
       id: 24,
-<<<<<<< HEAD
-      code: 'XUGU',
-=======
       code: 'SAGEMAKER',
       disabled: false
     },
     {
       id: 25,
       code: 'KYUUBI',
->>>>>>> 309c8c97
+      disabled: false
+    },
+    {
+      id: 26,
+      code: 'XUGU',
       disabled: false
     }
   ]
