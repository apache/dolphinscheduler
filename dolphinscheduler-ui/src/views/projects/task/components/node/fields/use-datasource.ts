--- conflicted
+++ resolved
@@ -95,11 +95,12 @@
     },
     {
       id: 12,
-<<<<<<< HEAD
+      code: 'TRINO',
+      disabled: false
+    },
+    {
+      id: 13,
       code: 'DM',
-=======
-      code: 'TRINO',
->>>>>>> 7336afaa
       disabled: false
     }
   ]
