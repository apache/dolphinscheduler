/*
 * Licensed to the Apache Software Foundation (ASF) under one or more
 * contributor license agreements.  See the NOTICE file distributed with
 * this work for additional information regarding copyright ownership.
 * The ASF licenses this file to You under the Apache License, Version 2.0
 * (the "License"); you may not use this file except in compliance with
 * the License.  You may obtain a copy of the License at
 *
 *    http://www.apache.org/licenses/LICENSE-2.0
 *
 * Unless required by applicable law or agreed to in writing, software
 * distributed under the License is distributed on an "AS IS" BASIS,
 * WITHOUT WARRANTIES OR CONDITIONS OF ANY KIND, either express or implied.
 * See the License for the specific language governing permissions and
 * limitations under the License.
 */

import { ref, onMounted, nextTick, Ref } from 'vue'
import { useI18n } from 'vue-i18n'
import { queryDataSourceList } from '@/service/modules/data-source'
import { indexOf, find } from 'lodash'
import type { IJsonItem } from '../types'
import type { TypeReq } from '@/service/modules/data-source/types'

export function useDatasource(
  model: { [field: string]: any },
  params: {
    supportedDatasourceType?: string[]
    typeField?: string
    sourceField?: string
    span?: Ref | number
    testFlag?: Ref | number
  } = {}
): IJsonItem[] {
  const { t } = useI18n()

  const options = ref([] as { label: string; value: string }[])
  const datasourceOptions = ref([] as { label: string; value: number }[])

  const datasourceTypes = [
    {
      id: 0,
      code: 'MYSQL',
      disabled: false
    },
    {
      id: 1,
      code: 'POSTGRESQL',
      disabled: false
    },
    {
      id: 2,
      code: 'HIVE',
      disabled: false
    },
    {
      id: 3,
      code: 'SPARK',
      disabled: false
    },
    {
      id: 4,
      code: 'CLICKHOUSE',
      disabled: false
    },
    {
      id: 5,
      code: 'ORACLE',
      disabled: false
    },
    {
      id: 6,
      code: 'SQLSERVER',
      disabled: false
    },
    {
      id: 7,
      code: 'DB2',
      disabled: false
    },
    {
      id: 8,
      code: 'PRESTO',
      disabled: false
    },
    {
      id: 9,
      code: 'REDSHIFT',
      disabled: false
    },
    {
      id: 10,
      code: 'ATHENA',
      disabled: false
    },
    {
      id: 12,
      code: 'TRINO',
      disabled: false
    },
    {
      id: 13,
      code: 'STARROCKS',
      disabled: false
    },
    {
      id: 14,
      code: 'AZURESQL',
      disabled: false
    },
    {
      id: 15,
      code: 'DAMENG',
      disabled: false
    },
    {
      id: 15,
      code: 'SSH',
      disabled: true
    },
    {
      id: 16,
      code: 'DATABEND',
      disabled: false
    },
    {
      id: 21,
      code: 'VERTICA',
      disabled: false
    },
    {
      id: 22,
      code: 'HANA',
      disabled: false
    },
    {
      id: 23,
<<<<<<< HEAD
      code: 'ZEPPELIN',
=======
      code: 'DORIS',
>>>>>>> 1d0d85b9
      disabled: false
    }
  ]

  const getDatasourceTypes = async () => {
    options.value = datasourceTypes
      .filter((item) => {
        if (item.disabled) {
          return false
        }
        if (params.supportedDatasourceType) {
          return indexOf(params.supportedDatasourceType, item.code) !== -1
        }
        return true
      })
      .map((item) => ({ label: item.code, value: item.code }))
  }

  const refreshOptions = async () => {
    const parameters = {
      type: model[params.typeField || 'type'],
      testFlag: 0
    } as TypeReq
    const res = await queryDataSourceList(parameters)
    datasourceOptions.value = res.map((item: any) => ({
      label: item.name,
      value: item.id
    }))
    const sourceField = params.sourceField || 'datasource'
    if (!res.length && model[sourceField]) model[sourceField] = null
    if (res.length && model[sourceField]) {
      const item = find(res, { id: model[sourceField] })
      if (!item) {
        model[sourceField] = null
      }
    }
  }

  const onChange = () => {
    refreshOptions()
  }

  onMounted(async () => {
    getDatasourceTypes()
    await nextTick()
    refreshOptions()
  })
  return [
    {
      type: 'select',
      field: params.typeField || 'type',
      span: params.span || 12,
      name: t('project.node.datasource_type'),
      props: {
        'on-update:value': onChange
      },
      options: options,
      validate: {
        trigger: ['input', 'blur'],
        required: true
      }
    },
    {
      type: 'select',
      field: params.sourceField || 'datasource',
      span: params.span || 12,
      name: t('project.node.datasource_instances'),
      options: datasourceOptions,
      validate: {
        trigger: ['input', 'blur'],
        required: true,
        validator(unuse: any, value) {
          if (!value && value !== 0) {
            return Error(t('project.node.datasource_instances'))
          }
        }
      }
    }
  ]
}<|MERGE_RESOLUTION|>--- conflicted
+++ resolved
@@ -135,11 +135,12 @@
     },
     {
       id: 23,
-<<<<<<< HEAD
       code: 'ZEPPELIN',
-=======
+      disabled: false
+    },
+    {
+      id: 23,
       code: 'DORIS',
->>>>>>> 1d0d85b9
       disabled: false
     }
   ]
