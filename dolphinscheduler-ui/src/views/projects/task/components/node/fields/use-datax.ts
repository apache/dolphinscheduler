--- conflicted
+++ resolved
@@ -313,15 +313,12 @@
       options: yarnOptions,
       value: 0
     },
-<<<<<<< HEAD
-=======
     {
       type: 'input',
       field: 'yarnQueue',
       name: t('project.node.datax_job_runtime_queue'),
       span: 12
     },
->>>>>>> 8e86d48b
     ...useCustomParams({ model, field: 'localParams', isSimple: true })
   ]
 }