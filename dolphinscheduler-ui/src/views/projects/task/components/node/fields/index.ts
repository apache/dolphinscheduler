--- conflicted
+++ resolved
@@ -82,8 +82,5 @@
 export { useHiveCli } from './use-hive-cli'
 export { useDms } from './use-dms'
 export { useDatasync } from './use-datasync'
-<<<<<<< HEAD
-export { useLinkis } from './use-linkis'
-=======
 export { useKubeflow } from './use-kubeflow'
->>>>>>> 6d8befa0
+export { useLinkis } from './use-linkis'