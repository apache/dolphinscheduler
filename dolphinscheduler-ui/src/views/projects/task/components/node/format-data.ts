--- conflicted
+++ resolved
@@ -273,10 +273,7 @@
     taskParams.xms = data.xms
     taskParams.xmx = data.xmx
     taskParams.yarn = data.yarn
-<<<<<<< HEAD
-=======
     taskParams.yarnQueue = data.yarnQueue
->>>>>>> 8e86d48b
   }
   if (data.taskType === 'DEPENDENT') {
     taskParams.dependence = {
