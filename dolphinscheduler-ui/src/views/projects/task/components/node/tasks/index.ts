/*
 * Licensed to the Apache Software Foundation (ASF) under one or more
 * contributor license agreements.  See the NOTICE file distributed with
 * this work for additional information regarding copyright ownership.
 * The ASF licenses this file to You under the Apache License, Version 2.0
 * (the "License"); you may not use this file except in compliance with
 * the License.  You may obtain a copy of the License at
 *
 *    http://www.apache.org/licenses/LICENSE-2.0
 *
 * Unless required by applicable law or agreed to in writing, software
 * distributed under the License is distributed on an "AS IS" BASIS,
 * WITHOUT WARRANTIES OR CONDITIONS OF ANY KIND, either express or implied.
 * See the License for the specific language governing permissions and
 * limitations under the License.
 */

import { useFlink } from './use-flink'
import { useFlinkStream } from './use-flink-stream'
import { useShell } from './use-shell'
import { useSubProcess } from './use-sub-process'
import { usePigeon } from './use-pigeon'
import { usePython } from './use-python'
import { useSpark } from './use-spark'
import { useMr } from './use-mr'
import { useHttp } from './use-http'
import { useSql } from './use-sql'
import { useProcedure } from './use-procedure'
import { useSqoop } from './use-sqoop'
import { useSeaTunnel } from './use-sea-tunnel'
import { useSwitch } from './use-switch'
import { useConditions } from './use-conditions'
import { useDataX } from './use-datax'
import { useDependent } from './use-dependent'
import { useDataQuality } from './use-data-quality'
import { useEmr } from './use-emr'
import { useZeppelin } from './use-zeppelin'
import { useK8s } from './use-k8s'
import { useJupyter } from './use-jupyter'
import { useMlflow } from './use-mlflow'
import { useOpenmldb } from './use-openmldb'
import { useDvc } from './use-dvc'
import { useJava } from './use-java'
import { useDinky } from './use-dinky'
import { userSagemaker } from './use-sagemaker'
import { useChunjun } from './use-chunjun'
import { usePytorch } from './use-pytorch'
import { useHiveCli } from './use-hive-cli'
import { useDms } from './use-dms'
import { useDatasync } from './use-datasync'
<<<<<<< HEAD
import { useLinkis } from './use-linkis'
=======
import { useKubeflow } from './use-kubeflow'

>>>>>>> 6d8befa0

export default {
  SHELL: useShell,
  SUB_PROCESS: useSubProcess,
  PYTHON: usePython,
  SPARK: useSpark,
  MR: useMr,
  FLINK: useFlink,
  HTTP: useHttp,
  PIGEON: usePigeon,
  SQL: useSql,
  PROCEDURE: useProcedure,
  SQOOP: useSqoop,
  SEATUNNEL: useSeaTunnel,
  SWITCH: useSwitch,
  CONDITIONS: useConditions,
  DATAX: useDataX,
  DEPENDENT: useDependent,
  DATA_QUALITY: useDataQuality,
  EMR: useEmr,
  ZEPPELIN: useZeppelin,
  K8S: useK8s,
  JUPYTER: useJupyter,
  MLFLOW: useMlflow,
  OPENMLDB: useOpenmldb,
  DVC: useDvc,
  DINKY: useDinky,
  SAGEMAKER: userSagemaker,
  CHUNJUN: useChunjun,
  FLINK_STREAM: useFlinkStream,
  JAVA: useJava,
  PYTORCH: usePytorch,
  HIVECLI: useHiveCli,
  DMS: useDms,
  DATASYNC: useDatasync,
<<<<<<< HEAD
  LINKIS: useLinkis,
=======
  KUBEFLOW: useKubeflow
>>>>>>> 6d8befa0
}<|MERGE_RESOLUTION|>--- conflicted
+++ resolved
@@ -48,12 +48,8 @@
 import { useHiveCli } from './use-hive-cli'
 import { useDms } from './use-dms'
 import { useDatasync } from './use-datasync'
-<<<<<<< HEAD
+import { useKubeflow } from './use-kubeflow'
 import { useLinkis } from './use-linkis'
-=======
-import { useKubeflow } from './use-kubeflow'
-
->>>>>>> 6d8befa0
 
 export default {
   SHELL: useShell,
@@ -89,9 +85,6 @@
   HIVECLI: useHiveCli,
   DMS: useDms,
   DATASYNC: useDatasync,
-<<<<<<< HEAD
-  LINKIS: useLinkis,
-=======
-  KUBEFLOW: useKubeflow
->>>>>>> 6d8befa0
+  KUBEFLOW: useKubeflow,
+  LINKIS: useLinkis
 }