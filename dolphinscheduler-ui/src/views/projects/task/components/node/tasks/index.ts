--- conflicted
+++ resolved
@@ -58,11 +58,7 @@
   DATA_QUALITY: useDataQuality,
   EMR: useEmr,
   ZEPPELIN: useZeppelin,
-<<<<<<< HEAD
+  K8S: useK8s,
   JUPYTER: useJupyter,
   MLFLOW: useMlflow
-=======
-  K8S: useK8s,
-  JUPYTER: useJupyter
->>>>>>> 5bb1eb04
 }