--- conflicted
+++ resolved
@@ -39,11 +39,8 @@
   DefaultTableWidth
 } from '@/common/column-width-config'
 import type { Router, TaskInstancesRes, IRecord, ITaskState } from './types'
-<<<<<<< HEAD
 import { renderEnvironmentalDistinctionCell } from "@/utils/environmental-distinction";
 
-=======
->>>>>>> d8cf0f8b
 
 export function useTable() {
   const { t } = useI18n()
