--- conflicted
+++ resolved
@@ -15,9 +15,6 @@
  * limitations under the License.
  */
 
-<<<<<<< HEAD
-import { defineComponent, getCurrentInstance, toRefs, withKeys, onMounted } from 'vue'
-=======
 import {
   defineComponent,
   getCurrentInstance,
@@ -25,7 +22,6 @@
   toRefs,
   withKeys
 } from 'vue'
->>>>>>> cb554762
 import styles from './index.module.scss'
 import {
   NInput,
@@ -44,12 +40,9 @@
 import { useLocalesStore } from '@/store/locales/locales'
 import { useThemeStore } from '@/store/theme/theme'
 import cookies from 'js-cookie'
-<<<<<<< HEAD
+import { ssoLoginUrl } from '@/service/modules/login'
 import { OAuth2Provider } from '@/service/modules/login/types'
 
-=======
-import { ssoLoginUrl } from '@/service/modules/login'
->>>>>>> cb554762
 
 const login = defineComponent({
   name: 'login',
@@ -65,17 +58,9 @@
       themeStore.setDarkTheme()
     }
 
-    onMounted(() => {
-      handleRedirect()
-    })
-
-
     const trim = getCurrentInstance()?.appContext.config.globalProperties.trim
 
     cookies.set('language', localesStore.getLocales, { path: '/' })
-<<<<<<< HEAD
-    handleGetOAuth2Provider()
-=======
 
     onMounted(async () => {
       const ssoLoginUrlRes = await ssoLoginUrl()
@@ -92,9 +77,10 @@
       } else {
         state.loginForm.ssoLoginUrl = ''
       }
+      handleRedirect()
     })
 
->>>>>>> cb554762
+    handleGetOAuth2Provider()
     return {
       t,
       handleChange,
@@ -175,15 +161,6 @@
             >
               {this.t('login.login')}
             </NButton>
-            {this.oauth2Providers.length > 0 ? <NDivider >
-              {this.t('login.otherwayLogin')}
-            </NDivider> : <div></div>}
-
-            <NSpace class={styles['oauth2-provider']} justify="center">
-              {this.oauth2Providers?.map((e: OAuth2Provider) => {
-                return (e.iconUri ? <div onClick={() => this.gotoOAuth2Page(e)}><NImage preview-disabled width="30" src={e.iconUri}></NImage> </div> : <NButton onClick={() => this.gotoOAuth2Page(e)}>{e.provider}</NButton>)
-              })}
-            </NSpace>
           </div>
           <div
             class={styles['form-model']}
@@ -200,6 +177,15 @@
                 {this.t('login.ssoLogin')}
               </NButton>
             </a>
+            {this.oauth2Providers.length > 0 ? <NDivider >
+              {this.t('login.otherwayLogin')}
+            </NDivider> : <div></div>}
+
+            <NSpace class={styles['oauth2-provider']} justify="center">
+              {this.oauth2Providers?.map((e: OAuth2Provider) => {
+                return (e.iconUri ? <div onClick={() => this.gotoOAuth2Page(e)}><NImage preview-disabled width="30" src={e.iconUri}></NImage> </div> : <NButton onClick={() => this.gotoOAuth2Page(e)}>{e.provider}</NButton>)
+              })}
+            </NSpace>
           </div>
         </div>
       </div>
