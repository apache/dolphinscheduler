--- conflicted
+++ resolved
@@ -16,11 +16,7 @@
  */
 
 import { useRouter } from 'vue-router'
-<<<<<<< HEAD
-import { defineComponent, onMounted, ref, reactive, Ref, toRaw, watch } from 'vue'
-=======
 import { defineComponent, onMounted, ref, reactive, Ref, getCurrentInstance } from 'vue'
->>>>>>> db925f32
 import {
   NIcon,
   NSpace,
