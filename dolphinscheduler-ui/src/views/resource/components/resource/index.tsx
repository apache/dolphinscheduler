/*
 * Licensed to the Apache Software Foundation (ASF) under one or more
 * contributor license agreements.  See the NOTICE file distributed with
 * this work for additional information regarding copyright ownership.
 * The ASF licenses this file to You under the Apache License, Version 2.0
 * (the "License"); you may not use this file except in compliance with
 * the License.  You may obtain a copy of the License at
 *
 *    http://www.apache.org/licenses/LICENSE-2.0
 *
 * Unless required by applicable law or agreed to in writing, software
 * distributed under the License is distributed on an "AS IS" BASIS,
 * WITHOUT WARRANTIES OR CONDITIONS OF ANY KIND, either express or implied.
 * See the License for the specific language governing permissions and
 * limitations under the License.
 */

import { useRouter } from 'vue-router'
import {
  defineComponent,
  onMounted,
  onUnmounted,
  ref,
  getCurrentInstance,
  PropType,
  toRefs,
  watch
} from 'vue'
import {
  NIcon,
  NSpace,
  NDataTable,
  NButtonGroup,
  NButton,
  NPagination,
  NBreadcrumb,
  NBreadcrumbItem
} from 'naive-ui'
import { useI18n } from 'vue-i18n'
import { SearchOutlined } from '@vicons/antd'
import { useTable } from './table/use-table'
import { useFileStore } from '@/store/file/file'
import Card from '@/components/card'
import ResourceFolderModal from './folder'
import ResourceUploadModal from './upload'
import ResourceRenameModal from './rename'
import styles from './index.module.scss'
import type { Router } from 'vue-router'
<<<<<<< HEAD
import Search from "@/components/input-search"
import { ResourceType } from "@/views/resource/components/resource/types";
import {StorageImpl} from '@/utils/storage'
import isEmpty from '@/utils/isEmpty'

=======
import Search from '@/components/input-search'
import { ResourceType } from '@/views/resource/components/resource/types'
import { useUserStore } from '@/store/user/user'
>>>>>>> e748c2eb

const props = {
  resourceType: {
    type: String as PropType<ResourceType>,
    default: undefined
  }
}

export default defineComponent({
  name: 'ResourceList',
  props,
  setup(props) {
    const router: Router = useRouter()
    const fileStore = useFileStore()
    const breadListRef = ref<Array<string>>()

    const {
      variables,
      tableWidth,
      requestData,
      updateList,
      createColumns,
      handleCreateFile
    } = useTable()

    const userStore = useUserStore()

    variables.resourceType = props.resourceType
    const storageResource = new StorageImpl()

    const handleUpdatePage = (page: number) => {
      variables.pagination.page = page
      requestData()
    }

    const handleUpdatePageSize = (pageSize: number) => {
      variables.pagination.page = 1
      variables.pagination.pageSize = pageSize
      requestData()
    }

    const handleConditions = () => {
      requestData()
    }

    const handleCreateFolder = () => {
      variables.folderShowRef = true
    }

    const handleUploadFile = () => {
      variables.isReupload = false
      variables.uploadShowRef = true
    }

    const handleRenameFile = () => {
      variables.renameShowRef = true
    }

    const handleDetailBackList = () => {
      if(!isEmpty(storageResource.get("isDetailPage").value)){
        variables.resourceType = storageResource.get("resourceType").value
        variables.fullName = isEmpty(storageResource.get("fullName").value) ? "" : storageResource.get("searchValue").value
        variables.tenantCode = isEmpty(storageResource.get("tenantCode").value) ? "" : storageResource.get("tenantCode").value
        variables.searchRef = storageResource.get("searchValue").value
        variables.pagination.page = Number(storageResource.get("page").value)
        variables.pagination.pageSize = Number(storageResource.get("pageSize").value)
        if(!isEmpty(variables.searchRef)){
          handleConditions()
        }
        storageResource.clear()
      }else{
        storageResource.clear()
      }
    }

    onMounted(() => {
      handleDetailBackList()
    })

    onUnmounted(() => {
      storageResource.remove("isDetailPage")
    })
    onMounted(() => {
      createColumns(variables)
      fileStore.setCurrentDir(variables.fullName)
      breadListRef.value = fileStore.getCurrentDir
        .replace(/\/+$/g, '')
        .split('/')
        .slice(2) as Array<string>
      requestData()
    })

    const trim = getCurrentInstance()?.appContext.config.globalProperties.trim

    const handleBread = (index: number) => {
      const breadName =
        variables.fullName
          .split('/')
          .slice(0, index + 3)
          .join('/') + '/'
      goBread(breadName)
    }

    const goBread = (fullName: string) => {
      const { resourceType, tenantCode } = variables
      const baseDir =
        resourceType === 'UDF'
          ? userStore.getBaseUdfDir
          : userStore.getBaseResDir
      if (fullName === '' || !fullName.startsWith(baseDir)) {
        router.push({
          name: resourceType === 'UDF' ? 'resource-manage' : 'file-manage'
        })
      } else {
        router.push({
          name:
            resourceType === 'UDF'
              ? 'resource-sub-manage'
              : 'resource-file-subdirectory',
          query: { prefix: fullName, tenantCode: tenantCode }
        })
      }
    }

    watch(useI18n().locale, () => {
      createColumns(variables)
    })

    return {
      breadListRef,
      tableWidth,
      updateList,
      handleConditions,
      handleCreateFolder,
      handleCreateFile,
      handleUploadFile,
      handleRenameFile,
      handleUpdatePage,
      handleUpdatePageSize,
      handleBread,
      trim,
      ...toRefs(variables)
    }
  },
  render() {
    const { t } = useI18n()

    const {
      handleConditions,
      handleCreateFolder,
      handleCreateFile,
      handleUploadFile,
      tableWidth
    } = this
    const manageTitle =
      this.resourceType === 'UDF'
        ? t('resource.udf.udf_resources')
        : t('resource.file.file_manage')

    return (
      <NSpace vertical>
        <Card>
          <NSpace justify='space-between'>
            <NButtonGroup size='small'>
              <NButton
                type='primary'
                onClick={handleCreateFolder}
                class='btn-create-directory'
              >
                {t('resource.file.create_folder')}
              </NButton>
              {this.resourceType !== 'UDF' && (
                <NButton onClick={handleCreateFile} class='btn-create-file'>
                  {t('resource.file.create_file')}
                </NButton>
              )}
              <NButton onClick={handleUploadFile} class='btn-upload-resource'>
                {this.resourceType === 'UDF'
                  ? t('resource.udf.upload_udf_resources')
                  : t('resource.file.upload_files')}
              </NButton>
            </NButtonGroup>
            <NSpace>
              <Search
                placeholder={t('resource.file.enter_keyword_tips')}
                v-model:value={this.searchRef}
                onSearch={handleConditions}
              />
              <NButton size='small' type='primary' onClick={handleConditions}>
                <NIcon>
                  <SearchOutlined />
                </NIcon>
              </NButton>
            </NSpace>
          </NSpace>
        </Card>
        <Card title={manageTitle}>
          {{
            header: () => (
              <NBreadcrumb separator='>'>
                {this.breadListRef?.map((item, index) => (
                  <NBreadcrumbItem>
                    <NButton
                      text
                      disabled={
                        index > 0 && index === this.breadListRef!.length - 1
                      }
                      onClick={() => this.handleBread(index)}
                    >
                      {index === 0 ? manageTitle : item}
                    </NButton>
                  </NBreadcrumbItem>
                ))}
              </NBreadcrumb>
            ),
            default: () => (
              <NSpace vertical>
                <NDataTable
                  remote
                  columns={this.columns}
                  data={this.resourceList?.table}
                  striped
                  size={'small'}
                  class={styles['table-box']}
                  row-class-name='items'
                  scrollX={tableWidth}
                />
                <NSpace justify='center'>
                  <NPagination
                    v-model:page={this.pagination.page}
                    v-model:pageSize={this.pagination.pageSize}
                    pageSizes={this.pagination.pageSizes}
                    item-count={this.pagination.itemCount}
                    onUpdatePage={this.handleUpdatePage}
                    onUpdatePageSize={this.handleUpdatePageSize}
                    show-quick-jumper
                    show-size-picker
                  />
                </NSpace>
              </NSpace>
            )
          }}
        </Card>
        <ResourceFolderModal
          v-model:show={this.folderShowRef}
          resourceType={this.resourceType}
          onUpdateList={this.updateList}
        />
        <ResourceUploadModal
          v-model:show={this.uploadShowRef}
          isReupload={this.isReupload}
          resourceType={this.resourceType}
          name={this.reuploadInfo.name}
          fullName={this.reuploadInfo.fullName}
          description={this.reuploadInfo.description}
          userName={this.reuploadInfo.user_name}
          onUpdateList={this.updateList}
        />
        <ResourceRenameModal
          v-model:show={this.renameShowRef}
          resourceType={this.resourceType}
          name={this.renameInfo.name}
          fullName={this.renameInfo.fullName}
          description={this.renameInfo.description}
          userName={this.renameInfo.user_name}
          onUpdateList={this.updateList}
        />
      </NSpace>
    )
  }
})<|MERGE_RESOLUTION|>--- conflicted
+++ resolved
@@ -46,17 +46,10 @@
 import ResourceRenameModal from './rename'
 import styles from './index.module.scss'
 import type { Router } from 'vue-router'
-<<<<<<< HEAD
 import Search from "@/components/input-search"
 import { ResourceType } from "@/views/resource/components/resource/types";
 import {StorageImpl} from '@/utils/storage'
 import isEmpty from '@/utils/isEmpty'
-
-=======
-import Search from '@/components/input-search'
-import { ResourceType } from '@/views/resource/components/resource/types'
-import { useUserStore } from '@/store/user/user'
->>>>>>> e748c2eb
 
 const props = {
   resourceType: {
