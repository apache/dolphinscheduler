--- conflicted
+++ resolved
@@ -620,13 +620,8 @@
   'Please Enter Url': 'Please Enter Url eg. 127.0.0.1:7077',
   'Master': 'Master'
   zkDirectory: 'zkDirectory',
-<<<<<<< HEAD
-  'Directory detail': 'Directory detail'
-
-=======
   'Directory detail': 'Directory detail',
   'Connection name': 'Connection name',
   'Current connection settings': 'Current connection settings',
   'Please save the DAG before formatting': 'Please save the DAG before formatting'
->>>>>>> 0577dc97
 }