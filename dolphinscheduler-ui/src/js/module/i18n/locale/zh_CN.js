--- conflicted
+++ resolved
@@ -711,11 +711,9 @@
   'The condition content cannot be empty': '条件内容不能为空',
   'Reference from': '使用已有任务',
   'No more...': '没有更多了...',
-<<<<<<< HEAD
   'Task Definition': '任务定义',
   'Create task': '创建任务',
-  'Task Type': '任务类型'
-=======
+  'Task Type': '任务类型',
   IsEnableProxy: '启用代理',
   WebHook: 'Web钩子',
   Keyword: '密钥',
@@ -745,5 +743,4 @@
   users: '群员',
   Username: '用户名',
   showType: '内容展示类型'
->>>>>>> 3a8b8097
 }