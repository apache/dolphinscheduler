--- conflicted
+++ resolved
@@ -665,10 +665,7 @@
   'Min Memory': '最小内存',
   'The workflow canvas is abnormal and cannot be saved, please recreate': '该工作流画布异常，无法保存，请重新创建',
   Info: '提示',
-<<<<<<< HEAD
-  'Startup parameters': '启动参数'
-=======
+  'Startup parameters': '启动参数',
   'Datasource userName': '所属用户',
   'Resource userName': '所属用户'
->>>>>>> fb5501f5
 }