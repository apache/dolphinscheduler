--- conflicted
+++ resolved
@@ -440,14 +440,8 @@
   'Process instance details': '流程实例详情',
   'Create Resource': '创建资源',
   'User Center': '用户中心',
-<<<<<<< HEAD
-  none: '无',
-  name: '名称',
-=======
-  'Please enter method': '请输入方法',
   None: '无',
   Name: '名称',
->>>>>>> 2a59ed09
   'Process priority': '流程优先级',
   'Task priority': '任务优先级',
   'Task timeout alarm': '任务超时告警',
