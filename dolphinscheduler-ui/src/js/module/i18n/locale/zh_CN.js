--- conflicted
+++ resolved
@@ -640,13 +640,10 @@
   'Current connection settings': '当前连线设置',
   'Please save the DAG before formatting': '格式化前请先保存DAG',
   'Batch copy': '批量复制',
-<<<<<<< HEAD
-  'Instance type': '实例类型'
-=======
+  'Instance type': '实例类型',
   'Related items': '关联项目',
   'Project name is required': '项目名称必填',
   'Batch move': '批量移动',
   Version: '版本',
   'Pre tasks': '前置任务',
->>>>>>> 5ee12d98
 }