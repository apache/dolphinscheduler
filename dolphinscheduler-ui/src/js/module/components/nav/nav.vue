/*
 * Licensed to the Apache Software Foundation (ASF) under one or more
 * contributor license agreements.  See the NOTICE file distributed with
 * this work for additional information regarding copyright ownership.
 * The ASF licenses this file to You under the Apache License, Version 2.0
 * (the "License"); you may not use this file except in compliance with
 * the License.  You may obtain a copy of the License at
 *
 *    http://www.apache.org/licenses/LICENSE-2.0
 *
 * Unless required by applicable law or agreed to in writing, software
 * distributed under the License is distributed on an "AS IS" BASIS,
 * WITHOUT WARRANTIES OR CONDITIONS OF ANY KIND, either express or implied.
 * See the License for the specific language governing permissions and
 * limitations under the License.
 */
<template>
  <div class="nav-model">
    <router-link :to="{ path: '/home'}" tag="div" class="logo-box">
      <a href="javascript:"></a>
    </router-link>
    <div class="nav-box">
      <div class="clearfix list">
        <div class="nav-links">
          <router-link :to="{ path: '/home'}" tag="a" active-class="active">
            <span><em class="ansfont ri-home-4-line"></em>{{$t('Home')}}</span><strong></strong>
          </router-link>
        </div>
      </div>
      <div class="clearfix list">
        <div class="nav-links">
          <router-link :to="{ path: '/projects'}" tag="a" active-class="active" id="tabProject">
            <span><em class="ansiconfont el-icon-tickets"></em>{{$t('Project Manage')}}</span><strong></strong>
          </router-link>
        </div>
      </div>
      <div class="clearfix list">
        <div class="nav-links">
<<<<<<< HEAD
          <router-link :to="{ path: '/dataquality'}" tag="a" active-class="active">
            <span><em class="ansiconfont el-icon-document-checked"></em>{{$t('DataQuality')}}</span><strong></strong>
          </router-link>
        </div>
      </div>
      <div class="clearfix list">
        <div class="nav-links">
          <router-link :to="{ path: '/resource'}" tag="a" active-class="active">
=======
          <router-link :to="{ path: '/resource'}" tag="a" active-class="active" id="tabResource">
>>>>>>> 45f6c419
            <span><em class="ansiconfont el-icon-folder"></em>{{$t('Resources manage')}}</span><strong></strong>
          </router-link>
        </div>
      </div>
      <div class="clearfix list">
        <div class="nav-links">
          <router-link :to="{ path: '/datasource'}" tag="a" active-class="active" id="tabDataSource">
            <span><em class="ansfont ri-database-2-line"></em>{{$t('Datasource manage')}}</span><strong></strong>
          </router-link>
        </div>
      </div>
      <div class="clearfix list">
        <div class="nav-links">
          <router-link :to="{ path: '/monitor'}" tag="a" active-class="active">
            <span><em class="ansiconfont el-icon-monitor"></em>{{$t('Monitor')}}</span><strong></strong>
          </router-link>
        </div>
      </div>
      <div class="clearfix list" >
        <div class="nav-links">
          <router-link :to="{ path: '/security'}" tag="a" active-class="active" v-ps="['ADMIN_USER']" id="tabSecurity">
            <span><em class="ansfont ri-shield-check-line"></em>{{$t('Security')}}</span><strong></strong>
          </router-link>
        </div>
      </div>
    </div>
    <div class="right">
      <span class="lang">
        <el-dropdown @command="_toggleLanguage">
          <span class="el-dropdown-link">
            {{activeLocale.name}}<em class="el-icon-arrow-down"></em>
          </span>
          <el-dropdown-menu slot="dropdown">
            <el-dropdown-item :command="item.code" v-for="(item,$index) in localeList" :key="$index">{{item.name}}</el-dropdown-item>
          </el-dropdown-menu>
        </el-dropdown>
      </span>
      <el-dropdown @command="_toggleUser">
        <span class="el-dropdown-link">
          <em class="el-icon-user-solid"></em>{{userInfo.userName}}<em class="el-icon-arrow-down"></em>
        </span>
        <el-dropdown-menu slot="dropdown">
          <el-dropdown-item command="user">
            <em class="el-icon-user"></em>
            <span>{{$t('User Information')}}</span>
          </el-dropdown-item>
          <el-dropdown-item  command="logout">
            <em class="el-icon-switch-button"></em>
            <span>{{$t('Logout')}}</span>
          </el-dropdown-item>
        </el-dropdown-menu>
      </el-dropdown>
    </div>
    <div class="file-update-model" @click="_toggleArchive" v-if="isUpdate">
      <div class="icon-cloud">
        <em class="ans el-icon-upload"></em>
      </div>
      <div class="progress-box">
        <m-progress-bar :value="progress" text-placement="bottom"></m-progress-bar>
      </div>
    </div>
    <div class="adaptive-m-nav">
      <div class="m-nav-box ">
        <a href="javascript:" @click="mIsNav = !mIsNav"><em class="ansfont ri-database-2-line"></em></a>
      </div>
      <div class="m-title-box">
        <div class="logo-m"></div>
      </div>
      <div class="m-user-box">
        <a href="javascript:" @click="_goAccount"><em class="el-icon-user"></em></a>
      </div>
      <transition name="slide-fade">
        <div class="m-nav-list" v-if="mIsNav">
          <ul @click="mIsNav = false">
            <router-link :to="{ path: '/home'}" tag="li" active-class="active">
              <em class="ansfont ri-home-4-line"></em>
              <span>{{$t('Home')}}</span>
            </router-link>
            <router-link :to="{ path: '/projects'}" tag="li" active-class="active">
              <em class="el-icon-tickets"></em>
              <span>{{$t('Project Manage')}}</span>
            </router-link>
            <router-link :to="{ path: '/dataquality'}" tag="li" active-class="active">
              <em class="el-icon-document-checked"></em>
              <span>{{$t('DataQuality')}}</span>
            </router-link>
            <router-link :to="{ path: '/resource'}" tag="li" active-class="active">
              <em class="el-icon-folder"></em>
              <span>{{$t('Resources manage')}}</span>
            </router-link>
            <router-link :to="{ path: '/datasource'}" tag="li" active-class="active">
              <em class="ansfont ri-database-2-line"></em>
              <span>{{$t('Datasource manage')}}</span>
            </router-link>
            <router-link :to="{ path: '/security'}" tag="li" active-class="active" v-ps="['ADMIN_USER']">
              <em class="ansfont ri-shield-check-line"></em>
              <span>{{$t('Security')}}</span>
            </router-link>
          </ul>
        </div>
      </transition>
    </div>

    <el-dialog
      :visible.sync="definitionUpdateDialog"
      append-to-body="true"
      width="auto">
      <m-definition-update :type="type" @onProgressDefinition="onProgressDefinition" @onUpdateDefinition="onUpdateDefinition" @onArchiveDefinition="onArchiveDefinition" @closeDefinition="closeDefinition"></m-definition-update>
    </el-dialog>

    <el-dialog
      :visible.sync="fileUpdateDialog"
      append-to-body="true"
      width="auto">
      <m-file-update :type="type" @onProgressFileUpdate="onProgressFileUpdate" @onUpdateFileUpdate="onUpdateFileUpdate" @onArchiveDefinition="onArchiveFileUpdate" @closeFileUpdate="closeFileUpdate"></m-file-update>
    </el-dialog>

    <el-dialog
      :visible.sync="fileChildUpdateDialog"
      append-to-body="true"
      width="auto">
      <m-file-child-update :type="type" :id="id" @onProgressFileChildUpdate="onProgressFileChildUpdate" @onUpdateFileChildUpdate="onUpdateFileChildUpdate" @onArchiveFileChildUpdate="onArchiveFileChildUpdate" @closeFileChildUpdate="closeFileChildUpdate"></m-file-child-update>
    </el-dialog>

    <el-dialog
      :visible.sync="resourceChildUpdateDialog"
      append-to-body="true"
      width="auto">
      <m-resource-child-update :type="type" :id="id" @onProgressResourceChildUpdate="onProgressResourceChildUpdate" @onUpdateResourceChildUpdate="onUpdateResourceChildUpdate" @onArchiveFileChildUpdate="onArchiveResourceChildUpdate" @closeResourceChildUpdate="closeResourceChildUpdate"></m-resource-child-update>
    </el-dialog>
  </div>
</template>
<script>
  import _ from 'lodash'
  import cookies from 'js-cookie'
  import { mapState, mapActions } from 'vuex'
  import { findComponentDownward } from '@/module/util/'
  import mFileUpdate from '@/module/components/fileUpdate/fileUpdate'
  import mFileChildUpdate from '@/module/components/fileUpdate/fileChildUpdate'
  import mResourceChildUpdate from '@/module/components/fileUpdate/resourceChildUpdate'
  import mDefinitionUpdate from '@/module/components/fileUpdate/definitionUpdate'
  import mProgressBar from '@/module/components/progressBar/progressBar'
  import { findLocale, localeList } from '@/module/i18n/config'

  export default {
    name: 'roof-nav',
    data () {
      return {
        // Whether to drag
        isDrag: false,
        // Upload progress
        progress: 0,
        // Whether to upload
        isUpdate: false,
        // Whether to log in
        isLogin: false,
        // Mobile compatible navigation
        mIsNav: false,
        // Take the language list data to get rid of the language pack
        localeList: _.map(_.cloneDeep(localeList()), v => _.omit(v, ['locale'])),
        // Selected language
        activeLocale: '',
        // Environmental variable
        docLink: '',
        type: '',
        definitionUpdateDialog: false,
        fileUpdateDialog: false,
        fileChildUpdateDialog: false,
        id: null,
        resourceChildUpdateDialog: false
      }
    },

    methods: {
      ...mapActions('user', ['signOut']),
      /**
       * User Info
       */
      _goAccount () {
        this.isLogin = false
        this.$router.push({ name: 'account' })
      },
      /**
       * _toggle User
       */
      _toggleUser (command) {
        if (command === 'user') {
          this._goAccount()
        } else {
          this._signOut()
        }
      },
      /**
       * Upload (for the time being)
       */
      _fileUpdate (type) {
        if (this.progress) {
          this._toggleArchive()
          return
        }
        this.type = type
        if (this.type === 'DEFINITION') {
          this.definitionUpdateDialog = true
        } else {
          this.fileUpdateDialog = true
        }
      },
      onProgressDefinition (val) {
        this.progress = val
      },
      onUpdateDefinition () {
        let self = this
        findComponentDownward(self.$root, 'definition-list-index')._updateList()
        this.isUpdate = false
        this.progress = 0
        this.definitionUpdateDialog = false
      },

      onArchiveDefinition () {
        this.isUpdate = true
      },

      closeDefinition () {
        this.progress = 0
        this.definitionUpdateDialog = false
      },

      onProgressFileUpdate (val) {
        this.progress = val
      },
      onUpdateFileUpdate () {
        let self = this
        findComponentDownward(self.$root, `resource-list-index-${this.type}`)._updateList()
        this.isUpdate = false
        this.progress = 0
        this.fileUpdateDialog = false
      },
      onArchiveFileUpdate () {
        this.isUpdate = true
      },
      closeFileUpdate () {
        this.progress = 0
        this.fileUpdateDialog = false
      },

      _fileChildUpdate (type, data) {
        if (this.progress) {
          this._toggleArchive()
          return
        }
        this.type = type
        this.id = data
        this.fileChildUpdateDialog = true
      },

      onProgressFileChildUpdate (val) {
        this.progress = val
      },
      onUpdateFileChildUpdate () {
        let self = this
        findComponentDownward(self.$root, `resource-list-index-${this.type}`)._updateList()
        this.isUpdate = false
        this.progress = 0
        this.fileChildUpdateDialog = false
      },

      onArchiveFileChildUpdate () {
        this.isUpdate = true
      },

      closeFileChildUpdate () {
        this.progress = 0
        this.fileChildUpdateDialog = false
      },

      _resourceChildUpdate (type, data) {
        if (this.progress) {
          this._toggleArchive()
          return
        }
        this.type = type
        this.id = data
        this.resourceChildUpdateDialog = true
      },
      onProgressResourceChildUpdate (val) {
        this.progress = val
      },
      onUpdateResourceChildUpdate () {
        let self = this
        findComponentDownward(self.$root, `resource-list-index-${this.type}`)._updateList()
        this.isUpdate = false
        this.progress = 0
        this.resourceChildUpdateDialog = false
      },
      onArchiveResourceChildUpdate () {
        this.isUpdate = true
      },
      closeResourceChildUpdate () {
        this.progress = 0
        this.resourceChildUpdateDialog = false
      },
      /**
       * Upload popup layer display
       */
      _toggleArchive () {
        $('.update-file-modal').show()
      },
      /**
       * sign out
       */
      _signOut () {
        this.signOut()
      },
      /**
       * Language switching
       */
      _toggleLanguage (language) {
        console.log(language)
        cookies.set('language', language, { path: '/' })
        setTimeout(() => {
          window.location.reload()
        }, 100)
      }
    },
    created () {
      let language = cookies.get('language')
      this.activeLocale = language ? findLocale(language) : '中文'
      this.docLink = process.env.NODE_ENV === 'true' ? 'docs' : `/view/docs/${this.activeLocale.code}/_book` // eslint-disable-line
    },
    computed: {
      ...mapState('user', ['userInfo'])
    },
    components: { mFileUpdate, mProgressBar, mDefinitionUpdate, mFileChildUpdate, mResourceChildUpdate }
  }
</script>

<style lang="scss" rel="stylesheet/scss">
  .nav-model {
    height: 60px;
    background: #2D303A;
    box-shadow: 0 3px 5px rgba(0, 0, 0, 0.3);
    position: relative;
    .m-title-box {
      text-align: center;
      .logo-m {
        width: 36px;
        height: 36px;
        margin: 0 auto;
        position: relative;
        top: 12px;
      }
    }
    .el-dropdown {
      color: #fff;
      font-size: 14px;
      vertical-align: middle;
      line-height: 60px;
      margin-right: 25px;
    }
    .logo-box {
      position: absolute;
      left: 10px;
      top: 8px;
      cursor: pointer;
      >a {
        width: 180px;
        height: 46px;
        display: block;
        background: url("./logo.svg") no-repeat;
      }
    }
    .nav-box {
      height: 60px;
      line-height: 60px;
      position: absolute;
      left: 220px;
      top: 0;
      .list {
        width: 106px;
        float: left;
        position: relative;
        cursor: pointer;
        margin-right: 14px;
        .nav-links {
          height: 60px;
          a {
            position: relative;
            text-decoration: none;
            font-size: 15px;
            color: #333;
            display: inline-block;
            float: left;
            text-align: center;
            span {
              display: block;
              width: 106px;
              color: #fff;
              .ansiconfont {
                vertical-align: -2px;
                font-size: 22px;
                margin-right: 4px;
              }
              .ansfont {
                vertical-align: -6px;
                font-size: 24px;
                margin-right: 4px;
              }
            }
            &:hover {
              span {
                color: #2d8cf0;
              }
            }
            &.active {
              span {
                color: #2D8BF0;
                i {
                  color: #2d8cf0;
                }
              }
              b {
                height: 2px;
                background: #2d8cf0;
                display: block;
                margin-top: -2px;
              }
            }
          }
        }
      }
    }
    .right {
      position: absolute;
      right: 0;
      top: 0;
      .ans-poptip {
        min-width: 120px;
      }
      >.lang {
        .ans-poptip {
          min-width: 80px;
        }
      }
      >.docs {
        padding-right: 20px;
        a {
          color: #fff;
          font-size: 14px;
          vertical-align: middle;
          &:hover {
            color: #2d8bf0;
          }
        }
      }
      .current-project {
        height: 60px;
        line-height: 56px;
        display: inline-block;
        margin-right: 16px;
        cursor: pointer;
        i {
          font-size: 18px;
          vertical-align: middle;
          &:nth-child(1) {
            font-size: 20px;
            color:#2d8cf0;
          }
        }
        span {
          color: #333;
          vertical-align: middle;
          font-size: 14px;
        }
        &:hover {
          span {
            color: #2d8cf0;
          }
        }
      }
      .login-model {
        display: inline-block;
        margin-right: 20px;
        cursor: pointer;
        margin-top: 16px;
        em {
          font-size: 18px;
          vertical-align: middle;
          color: #fff;
        }
        span {
          color: #fff;
          vertical-align: middle;
          font-size: 14px;
        }
        &:hover {
          >i,>span {
            color: #2d8cf0;
          }
        }

      }
      .lrns-list {
        margin: -6px 0;
        a {
          display: block;
          height: 30px;
          line-height: 30px;
          font-size: 14px;
          &:hover {
            i,span {
              color: #2d8cf0;
            }
          }
        }
      }
    }
    .file-update-model {
      cursor: pointer;
      .progress-box {
        width: 240px;
      }
      .icon-cloud {
        position: absolute;
        left: -34px;
        top: 2px;
        > i {
          font-size: 22px;
          color: #2d8cf0;
        }
      }
    }
  }
</style><|MERGE_RESOLUTION|>--- conflicted
+++ resolved
@@ -36,7 +36,6 @@
       </div>
       <div class="clearfix list">
         <div class="nav-links">
-<<<<<<< HEAD
           <router-link :to="{ path: '/dataquality'}" tag="a" active-class="active">
             <span><em class="ansiconfont el-icon-document-checked"></em>{{$t('DataQuality')}}</span><strong></strong>
           </router-link>
@@ -44,10 +43,7 @@
       </div>
       <div class="clearfix list">
         <div class="nav-links">
-          <router-link :to="{ path: '/resource'}" tag="a" active-class="active">
-=======
           <router-link :to="{ path: '/resource'}" tag="a" active-class="active" id="tabResource">
->>>>>>> 45f6c419
             <span><em class="ansiconfont el-icon-folder"></em>{{$t('Resources manage')}}</span><strong></strong>
           </router-link>
         </div>
