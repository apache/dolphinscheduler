--- conflicted
+++ resolved
@@ -88,7 +88,6 @@
       ]
     }
   ],
-<<<<<<< HEAD
   dataQuality: [
     {
       name: `${i18n.$t('DataQuality Result')}`,
@@ -109,8 +108,6 @@
       children: []
     }
   ],
-=======
->>>>>>> 45f6c419
   security: [
     {
       name: `${i18n.$t('Tenant Manage')}`,
