/*
 * Licensed to the Apache Software Foundation (ASF) under one or more
 * contributor license agreements.  See the NOTICE file distributed with
 * this work for additional information regarding copyright ownership.
 * The ASF licenses this file to You under the Apache License, Version 2.0
 * (the "License"); you may not use this file except in compliance with
 * the License.  You may obtain a copy of the License at
 *
 *    http://www.apache.org/licenses/LICENSE-2.0
 *
 * Unless required by applicable law or agreed to in writing, software
 * distributed under the License is distributed on an "AS IS" BASIS,
 * WITHOUT WARRANTIES OR CONDITIONS OF ANY KIND, either express or implied.
 * See the License for the specific language governing permissions and
 * limitations under the License.
 */

import Vue from 'vue'
import Router from 'vue-router'
import home from './module/home'
import datasource from './module/datasource'
import monitor from './module/monitor'
import projects from './module/projects'
import resource from './module/resource'
import security from './module/security'
import user from './module/user'

Vue.use(Router)

const router = new Router({
  routes: [
    {
      path: '/',
      name: 'index',
      redirect: {
        name: 'home'
      }
    },
<<<<<<< HEAD
    {
      path: '/home',
      name: 'home',
      component: resolve => require(['../pages/home/index'], resolve),
      meta: {
        title: `${i18n.$t('Home')} - DolphinScheduler`,
        refreshInSwitchedTab: config.refreshInSwitchedTab
      }
    },
    {
      path: '/projects',
      name: 'projects',
      component: resolve => require(['../pages/projects/index'], resolve),
      meta: {
        title: `${i18n.$t('Project')}`
      },
      redirect: {
        name: 'projects-list'
      },
      beforeEnter: (to, from, next) => {
        const blacklist = ['projects', 'projects-list']
        const { projectCode } = to.params || {}
        if (!blacklist.includes(to.name) && projectCode && projectCode !== localStore.getItem('projectCode')) {
          store.dispatch('projects/getProjectByCode', projectCode).then(res => {
            store.commit('dag/setProjectId', res.id)
            store.commit('dag/setProjectCode', res.code)
            store.commit('dag/setProjectName', res.name)
            localStore.setItem('projectId', res.id)
            localStore.setItem('projectCode', res.code)
            localStore.setItem('projectName', res.name)
            next()
          }).catch(e => {
            next({ name: 'projects-list' })
          })
        } else {
          next()
        }
      },
      children: [
        {
          path: '/projects/list',
          name: 'projects-list',
          component: resolve => require(['../pages/projects/pages/list/index'], resolve),
          meta: {
            title: `${i18n.$t('Project')}`,
            refreshInSwitchedTab: config.refreshInSwitchedTab
          }
        },
        {
          path: '/projects/:projectCode/index',
          name: 'projects-index',
          component: resolve => require(['../pages/projects/pages/index/index'], resolve),
          meta: {
            title: `${i18n.$t('Project Home')}`,
            refreshInSwitchedTab: config.refreshInSwitchedTab
          }
        },
        {
          path: '/projects/:projectCode/kinship',
          name: 'projects-kinship',
          component: resolve => require(['../pages/projects/pages/kinship/index'], resolve),
          meta: {
            title: `${i18n.$t('Kinship')}`,
            refreshInSwitchedTab: config.refreshInSwitchedTab
          }
        },
        {
          path: '/projects/:projectCode/definition',
          name: 'definition',
          component: resolve => require(['../pages/projects/pages/definition/index'], resolve),
          meta: {
            title: `${i18n.$t('Process definition')}`,
            refreshInSwitchedTab: config.refreshInSwitchedTab
          },
          redirect: {
            name: 'projects-definition-list'
          },
          children: [
            {
              path: '/projects/:projectCode/definition/list',
              name: 'projects-definition-list',
              component: resolve => require(['../pages/projects/pages/definition/pages/list/index'], resolve),
              meta: {
                title: `${i18n.$t('Process definition')}`,
                refreshInSwitchedTab: config.refreshInSwitchedTab
              }
            },
            {
              path: '/projects/:projectCode/definition/list/:code',
              name: 'projects-definition-details',
              component: resolve => require(['../pages/projects/pages/definition/pages/details/index'], resolve),
              meta: {
                title: `${i18n.$t('Process definition details')}`,
                refreshInSwitchedTab: config.refreshInSwitchedTab
              }
            },
            {
              path: '/projects/:projectCode/definition/create',
              name: 'definition-create',
              component: resolve => require(['../pages/projects/pages/definition/pages/create/index'], resolve),
              meta: {
                title: `${i18n.$t('Create process definition')}`
              }
            },
            {
              path: '/projects/:projectCode/definition/tree/:code',
              name: 'definition-tree-view-index',
              component: resolve => require(['../pages/projects/pages/definition/pages/tree/index'], resolve),
              meta: {
                title: `${i18n.$t('TreeView')}`,
                refreshInSwitchedTab: config.refreshInSwitchedTab
              }
            },
            {
              path: '/projects/:projectCode/definition/list/timing/:code',
              name: 'definition-timing-details',
              component: resolve => require(['../pages/projects/pages/definition/timing/index'], resolve),
              meta: {
                title: `${i18n.$t('Scheduled task list')}`,
                refreshInSwitchedTab: config.refreshInSwitchedTab
              }
            }
          ]
        },
        {
          path: '/projects/:projectCode/instance',
          name: 'instance',
          component: resolve => require(['../pages/projects/pages/instance/index'], resolve),
          meta: {
            title: `${i18n.$t('Process Instance')}`
          },
          redirect: {
            name: 'projects-instance-list'
          },
          children: [
            {
              path: '/projects/:projectCode/instance/list',
              name: 'projects-instance-list',
              component: resolve => require(['../pages/projects/pages/instance/pages/list/index'], resolve),
              meta: {
                title: `${i18n.$t('Process Instance')}`,
                refreshInSwitchedTab: config.refreshInSwitchedTab
              }
            },
            {
              path: '/projects/:projectCode/instance/list/:id',
              name: 'projects-instance-details',
              component: resolve => require(['../pages/projects/pages/instance/pages/details/index'], resolve),
              meta: {
                title: `${i18n.$t('Process instance details')}`,
                refreshInSwitchedTab: config.refreshInSwitchedTab
              }
            },
            {
              path: '/projects/:projectCode/instance/gantt/:id',
              name: 'instance-gantt-index',
              component: resolve => require(['../pages/projects/pages/instance/pages/gantt/index'], resolve),
              meta: {
                title: `${i18n.$t('Gantt')}`,
                refreshInSwitchedTab: config.refreshInSwitchedTab
              }
            }
          ]
        },
        {
          path: '/projects/:projectCode/task-instance',
          name: 'task-instance',
          component: resolve => require(['../pages/projects/pages/taskInstance'], resolve),
          meta: {
            title: `${i18n.$t('Task Instance')}`,
            refreshInSwitchedTab: config.refreshInSwitchedTab
          }

        },
        {
          path: '/projects/:projectCode/task-record',
          name: 'task-record',
          component: resolve => require(['../pages/projects/pages/taskRecord'], resolve),
          meta: {
            title: `${i18n.$t('Task record')}`,
            refreshInSwitchedTab: config.refreshInSwitchedTab
          }
        },
        {
          path: '/projects/:projectCode/history-task-record',
          name: 'history-task-record',
          component: resolve => require(['../pages/projects/pages/historyTaskRecord'], resolve),
          meta: {
            title: `${i18n.$t('History task record')}`,
            refreshInSwitchedTab: config.refreshInSwitchedTab
          }

        }
      ]
    },
    {
      path: '/resource',
      name: 'resource',
      component: resolve => require(['../pages/resource/index'], resolve),
      redirect: {
        name: 'file'
      },
      meta: {
        title: `${i18n.$t('Resources')}`,
        refreshInSwitchedTab: config.refreshInSwitchedTab
      },
      children: [
        {
          path: '/resource/file',
          name: 'file',
          component: resolve => require(['../pages/resource/pages/file/pages/list/index'], resolve),
          meta: {
            title: `${i18n.$t('File Manage')}`,
            refreshInSwitchedTab: config.refreshInSwitchedTab
          }
        },
        {
          path: '/resource/file/create',
          name: 'resource-file-create',
          component: resolve => require(['../pages/resource/pages/file/pages/create/index'], resolve),
          meta: {
            title: `${i18n.$t('Create Resource')}`
          }
        },
        {
          path: '/resource/file/createFolder',
          name: 'resource-file-createFolder',
          component: resolve => require(['../pages/resource/pages/file/pages/createFolder/index'], resolve),
          meta: {
            title: `${i18n.$t('Create Resource')}`
          }
        },
        {
          path: '/resource/file/subFileFolder/:id',
          name: 'resource-file-subFileFolder',
          component: resolve => require(['../pages/resource/pages/file/pages/subFileFolder/index'], resolve),
          meta: {
            title: `${i18n.$t('Create Resource')}`,
            refreshInSwitchedTab: config.refreshInSwitchedTab
          }
        },
        {
          path: '/resource/file/subFile/:id',
          name: 'resource-file-subFile',
          component: resolve => require(['../pages/resource/pages/file/pages/subFile/index'], resolve),
          meta: {
            title: `${i18n.$t('Create Resource')}`,
            refreshInSwitchedTab: config.refreshInSwitchedTab
          }
        },
        {
          path: '/resource/file/list/:id',
          name: 'resource-file-details',
          component: resolve => require(['../pages/resource/pages/file/pages/details/index'], resolve),
          meta: {
            title: `${i18n.$t('File Details')}`,
            refreshInSwitchedTab: config.refreshInSwitchedTab
          }
        },
        {
          path: '/resource/file/subdirectory/:id',
          name: 'resource-file-subdirectory',
          component: resolve => require(['../pages/resource/pages/file/pages/subdirectory/index'], resolve),
          meta: {
            title: `${i18n.$t('File Manage')}`,
            refreshInSwitchedTab: config.refreshInSwitchedTab
          }
        },
        {
          path: '/resource/file/edit/:id',
          name: 'resource-file-edit',
          component: resolve => require(['../pages/resource/pages/file/pages/edit/index'], resolve),
          meta: {
            title: `${i18n.$t('File Details')}`
          }
        },
        {
          path: '/resource/udf',
          name: 'udf',
          component: resolve => require(['../pages/resource/pages/udf/index'], resolve),
          meta: {
            title: `${i18n.$t('UDF manage')}`,
            refreshInSwitchedTab: config.refreshInSwitchedTab
          },
          children: [
            {
              path: '/resource/udf',
              name: 'resource-udf',
              component: resolve => require(['../pages/resource/pages/udf/pages/resource/index'], resolve),
              meta: {
                title: `${i18n.$t('UDF Resources')}`,
                refreshInSwitchedTab: config.refreshInSwitchedTab
              }
            },
            {
              path: '/resource/udf/subUdfDirectory/:id',
              name: 'resource-udf-subUdfDirectory',
              component: resolve => require(['../pages/resource/pages/udf/pages/subUdfDirectory/index'], resolve),
              meta: {
                title: `${i18n.$t('UDF Resources')}`,
                refreshInSwitchedTab: config.refreshInSwitchedTab
              }
            },
            {
              path: '/resource/udf/createUdfFolder',
              name: 'resource-udf-createUdfFolder',
              component: resolve => require(['../pages/resource/pages/udf/pages/createUdfFolder/index'], resolve),
              meta: {
                title: `${i18n.$t('Create Resource')}`
              }
            },
            {
              path: '/resource/udf/subCreateUdfFolder/:id',
              name: 'resource-udf-subCreateUdfFolder',
              component: resolve => require(['../pages/resource/pages/udf/pages/subUdfFolder/index'], resolve),
              meta: {
                title: `${i18n.$t('Create Resource')}`
              }
            },
            {
              path: '/resource/func',
              name: 'resource-func',
              component: resolve => require(['../pages/resource/pages/udf/pages/function/index'], resolve),
              meta: {
                title: `${i18n.$t('UDF Function')}`
              }
            }
          ]
        }
      ]
    },
    {
      path: '/datasource',
      name: 'datasource',
      component: resolve => require(['../pages/datasource/index'], resolve),
      meta: {
        title: `${i18n.$t('Datasource')}`
      },
      redirect: {
        name: 'datasource-list'
      },
      children: [
        {
          path: '/datasource/list',
          name: 'datasource-list',
          component: resolve => require(['../pages/datasource/pages/list/index'], resolve),
          meta: {
            title: `${i18n.$t('Datasource')}`
          }
        }
      ]
    },
    {
      path: '/security',
      name: 'security',
      component: resolve => require(['../pages/security/index'], resolve),
      meta: {
        title: `${i18n.$t('Security')}`
      },
      redirect: {
        name: 'tenement-manage'
      },
      children: [
        {
          path: '/security/tenant',
          name: 'tenement-manage',
          component: resolve => require(['../pages/security/pages/tenement/index'], resolve),
          meta: {
            title: `${i18n.$t('Tenant Manage')}`
          }
        },
        {
          path: '/security/users',
          name: 'users-manage',
          component: resolve => require(['../pages/security/pages/users/index'], resolve),
          meta: {
            title: `${i18n.$t('User Manage')}`,
            refreshInSwitchedTab: config.refreshInSwitchedTab
          }
        },
        {
          path: '/security/warning-groups',
          name: 'warning-groups-manage',
          component: resolve => require(['../pages/security/pages/warningGroups/index'], resolve),
          meta: {
            title: `${i18n.$t('Warning group manage')}`
          }
        },
        {
          path: '/security/warning-instance',
          name: 'warning-instance-manage',
          component: resolve => require(['../pages/security/pages/warningInstance/index'], resolve),
          meta: {
            title: `${i18n.$t('Warning instance manage')}`
          }
        },
        {
          path: '/security/queue',
          name: 'queue-manage',
          component: resolve => require(['../pages/security/pages/queue/index'], resolve),
          meta: {
            title: `${i18n.$t('Queue manage')}`
          }
        },
        {
          path: '/security/worker-groups',
          name: 'worker-groups-manage',
          component: resolve => require(['../pages/security/pages/workerGroups/index'], resolve),
          meta: {
            title: `${i18n.$t('Worker group manage')}`
          }
        },
        {
          path: '/security/environments',
          name: 'environment-manage',
          component: resolve => require(['../pages/security/pages/environment/index'], resolve),
          meta: {
            title: `${i18n.$t('Environment manage')}`
          }
        },
        {
          path: '/security/token',
          name: 'token-manage',
          component: resolve => require(['../pages/security/pages/token/index'], resolve),
          meta: {
            title: `${i18n.$t('Token manage')}`
          }
        }
      ]
    },
    {
      path: '/user',
      name: 'user',
      component: resolve => require(['../pages/user/index'], resolve),
      meta: {
        title: `${i18n.$t('User Center')}`
      },
      redirect: {
        name: 'account'
      },
      children: [
        {
          path: '/user/account',
          name: 'account',
          component: resolve => require(['../pages/user/pages/account/index'], resolve),
          meta: {
            title: `${i18n.$t('User Information')}`
          }
        },
        {
          path: '/user/password',
          name: 'password',
          component: resolve => require(['../pages/user/pages/password/index'], resolve),
          meta: {
            title: `${i18n.$t('Edit password')}`
          }
        },
        {
          path: '/user/token',
          name: 'token',
          component: resolve => require(['../pages/user/pages/token/index'], resolve),
          meta: {
            title: `${i18n.$t('Token manage')}`
          }
        }
      ]
    },
    {
      path: '/monitor',
      name: 'monitor',
      component: resolve => require(['../pages/monitor/index'], resolve),
      meta: {
        title: 'monitor'
      },
      redirect: {
        name: 'servers-master'
      },
      children: [
        {
          path: '/monitor/servers/master',
          name: 'servers-master',
          component: resolve => require(['../pages/monitor/pages/servers/master'], resolve),
          meta: {
            title: `${i18n.$t('Service-Master')}`,
            refreshInSwitchedTab: config.refreshInSwitchedTab
          }
        },
        {
          path: '/monitor/servers/worker',
          name: 'servers-worker',
          component: resolve => require(['../pages/monitor/pages/servers/worker'], resolve),
          meta: {
            title: `${i18n.$t('Service-Worker')}`,
            refreshInSwitchedTab: config.refreshInSwitchedTab
          }
        },
        {
          path: '/monitor/servers/alert',
          name: 'servers-alert',
          component: resolve => require(['../pages/monitor/pages/servers/alert'], resolve),
          meta: {
            title: 'Alert',
            refreshInSwitchedTab: config.refreshInSwitchedTab
          }
        },
        {
          path: '/monitor/servers/rpcserver',
          name: 'servers-rpcserver',
          component: resolve => require(['../pages/monitor/pages/servers/rpcserver'], resolve),
          meta: {
            title: 'Rpcserver',
            refreshInSwitchedTab: config.refreshInSwitchedTab
          }
        },
        {
          path: '/monitor/servers/zookeeper',
          name: 'servers-zookeeper',
          component: resolve => require(['../pages/monitor/pages/servers/zookeeper'], resolve),
          meta: {
            title: 'Zookeeper',
            refreshInSwitchedTab: config.refreshInSwitchedTab
          }
        },
        {
          path: '/monitor/servers/apiserver',
          name: 'servers-apiserver',
          component: resolve => require(['../pages/monitor/pages/servers/apiserver'], resolve),
          meta: {
            title: 'Apiserver',
            refreshInSwitchedTab: config.refreshInSwitchedTab
          }
        },
        {
          path: '/monitor/servers/db',
          name: 'servers-db',
          component: resolve => require(['../pages/monitor/pages/servers/db'], resolve),
          meta: {
            title: 'DB',
            refreshInSwitchedTab: config.refreshInSwitchedTab
          }
        },
        {
          path: '/monitor/servers/statistics',
          name: 'statistics',
          component: resolve => require(['../pages/monitor/pages/servers/statistics'], resolve),
          meta: {
            title: 'statistics',
            refreshInSwitchedTab: config.refreshInSwitchedTab
          }
        },
        {
          path: '/monitor/audit/log',
          name: 'audit-log',
          component: resolve => require(['../pages/monitor/pages/log/index'], resolve),
          meta: {
            title: 'audit-log',
            refreshInSwitchedTab: config.refreshInSwitchedTab
          }
        }
      ]
    }
=======
    ...home,
    ...projects,
    ...resource,
    ...datasource,
    ...security,
    ...user,
    ...monitor
>>>>>>> 360464e2
  ]
})

const VueRouterPush = Router.prototype.push
Router.prototype.push = function push (to) {
  return VueRouterPush.call(this, to).catch(err => err)
}

router.beforeEach((to, from, next) => {
  const $body = $('body')
  $body.find('.tooltip.fade.top.in').remove()
  if (to.meta.title) {
    document.title = `${to.meta.title} - DolphinScheduler`
  }
  next()
})

export default router<|MERGE_RESOLUTION|>--- conflicted
+++ resolved
@@ -36,569 +36,6 @@
         name: 'home'
       }
     },
-<<<<<<< HEAD
-    {
-      path: '/home',
-      name: 'home',
-      component: resolve => require(['../pages/home/index'], resolve),
-      meta: {
-        title: `${i18n.$t('Home')} - DolphinScheduler`,
-        refreshInSwitchedTab: config.refreshInSwitchedTab
-      }
-    },
-    {
-      path: '/projects',
-      name: 'projects',
-      component: resolve => require(['../pages/projects/index'], resolve),
-      meta: {
-        title: `${i18n.$t('Project')}`
-      },
-      redirect: {
-        name: 'projects-list'
-      },
-      beforeEnter: (to, from, next) => {
-        const blacklist = ['projects', 'projects-list']
-        const { projectCode } = to.params || {}
-        if (!blacklist.includes(to.name) && projectCode && projectCode !== localStore.getItem('projectCode')) {
-          store.dispatch('projects/getProjectByCode', projectCode).then(res => {
-            store.commit('dag/setProjectId', res.id)
-            store.commit('dag/setProjectCode', res.code)
-            store.commit('dag/setProjectName', res.name)
-            localStore.setItem('projectId', res.id)
-            localStore.setItem('projectCode', res.code)
-            localStore.setItem('projectName', res.name)
-            next()
-          }).catch(e => {
-            next({ name: 'projects-list' })
-          })
-        } else {
-          next()
-        }
-      },
-      children: [
-        {
-          path: '/projects/list',
-          name: 'projects-list',
-          component: resolve => require(['../pages/projects/pages/list/index'], resolve),
-          meta: {
-            title: `${i18n.$t('Project')}`,
-            refreshInSwitchedTab: config.refreshInSwitchedTab
-          }
-        },
-        {
-          path: '/projects/:projectCode/index',
-          name: 'projects-index',
-          component: resolve => require(['../pages/projects/pages/index/index'], resolve),
-          meta: {
-            title: `${i18n.$t('Project Home')}`,
-            refreshInSwitchedTab: config.refreshInSwitchedTab
-          }
-        },
-        {
-          path: '/projects/:projectCode/kinship',
-          name: 'projects-kinship',
-          component: resolve => require(['../pages/projects/pages/kinship/index'], resolve),
-          meta: {
-            title: `${i18n.$t('Kinship')}`,
-            refreshInSwitchedTab: config.refreshInSwitchedTab
-          }
-        },
-        {
-          path: '/projects/:projectCode/definition',
-          name: 'definition',
-          component: resolve => require(['../pages/projects/pages/definition/index'], resolve),
-          meta: {
-            title: `${i18n.$t('Process definition')}`,
-            refreshInSwitchedTab: config.refreshInSwitchedTab
-          },
-          redirect: {
-            name: 'projects-definition-list'
-          },
-          children: [
-            {
-              path: '/projects/:projectCode/definition/list',
-              name: 'projects-definition-list',
-              component: resolve => require(['../pages/projects/pages/definition/pages/list/index'], resolve),
-              meta: {
-                title: `${i18n.$t('Process definition')}`,
-                refreshInSwitchedTab: config.refreshInSwitchedTab
-              }
-            },
-            {
-              path: '/projects/:projectCode/definition/list/:code',
-              name: 'projects-definition-details',
-              component: resolve => require(['../pages/projects/pages/definition/pages/details/index'], resolve),
-              meta: {
-                title: `${i18n.$t('Process definition details')}`,
-                refreshInSwitchedTab: config.refreshInSwitchedTab
-              }
-            },
-            {
-              path: '/projects/:projectCode/definition/create',
-              name: 'definition-create',
-              component: resolve => require(['../pages/projects/pages/definition/pages/create/index'], resolve),
-              meta: {
-                title: `${i18n.$t('Create process definition')}`
-              }
-            },
-            {
-              path: '/projects/:projectCode/definition/tree/:code',
-              name: 'definition-tree-view-index',
-              component: resolve => require(['../pages/projects/pages/definition/pages/tree/index'], resolve),
-              meta: {
-                title: `${i18n.$t('TreeView')}`,
-                refreshInSwitchedTab: config.refreshInSwitchedTab
-              }
-            },
-            {
-              path: '/projects/:projectCode/definition/list/timing/:code',
-              name: 'definition-timing-details',
-              component: resolve => require(['../pages/projects/pages/definition/timing/index'], resolve),
-              meta: {
-                title: `${i18n.$t('Scheduled task list')}`,
-                refreshInSwitchedTab: config.refreshInSwitchedTab
-              }
-            }
-          ]
-        },
-        {
-          path: '/projects/:projectCode/instance',
-          name: 'instance',
-          component: resolve => require(['../pages/projects/pages/instance/index'], resolve),
-          meta: {
-            title: `${i18n.$t('Process Instance')}`
-          },
-          redirect: {
-            name: 'projects-instance-list'
-          },
-          children: [
-            {
-              path: '/projects/:projectCode/instance/list',
-              name: 'projects-instance-list',
-              component: resolve => require(['../pages/projects/pages/instance/pages/list/index'], resolve),
-              meta: {
-                title: `${i18n.$t('Process Instance')}`,
-                refreshInSwitchedTab: config.refreshInSwitchedTab
-              }
-            },
-            {
-              path: '/projects/:projectCode/instance/list/:id',
-              name: 'projects-instance-details',
-              component: resolve => require(['../pages/projects/pages/instance/pages/details/index'], resolve),
-              meta: {
-                title: `${i18n.$t('Process instance details')}`,
-                refreshInSwitchedTab: config.refreshInSwitchedTab
-              }
-            },
-            {
-              path: '/projects/:projectCode/instance/gantt/:id',
-              name: 'instance-gantt-index',
-              component: resolve => require(['../pages/projects/pages/instance/pages/gantt/index'], resolve),
-              meta: {
-                title: `${i18n.$t('Gantt')}`,
-                refreshInSwitchedTab: config.refreshInSwitchedTab
-              }
-            }
-          ]
-        },
-        {
-          path: '/projects/:projectCode/task-instance',
-          name: 'task-instance',
-          component: resolve => require(['../pages/projects/pages/taskInstance'], resolve),
-          meta: {
-            title: `${i18n.$t('Task Instance')}`,
-            refreshInSwitchedTab: config.refreshInSwitchedTab
-          }
-
-        },
-        {
-          path: '/projects/:projectCode/task-record',
-          name: 'task-record',
-          component: resolve => require(['../pages/projects/pages/taskRecord'], resolve),
-          meta: {
-            title: `${i18n.$t('Task record')}`,
-            refreshInSwitchedTab: config.refreshInSwitchedTab
-          }
-        },
-        {
-          path: '/projects/:projectCode/history-task-record',
-          name: 'history-task-record',
-          component: resolve => require(['../pages/projects/pages/historyTaskRecord'], resolve),
-          meta: {
-            title: `${i18n.$t('History task record')}`,
-            refreshInSwitchedTab: config.refreshInSwitchedTab
-          }
-
-        }
-      ]
-    },
-    {
-      path: '/resource',
-      name: 'resource',
-      component: resolve => require(['../pages/resource/index'], resolve),
-      redirect: {
-        name: 'file'
-      },
-      meta: {
-        title: `${i18n.$t('Resources')}`,
-        refreshInSwitchedTab: config.refreshInSwitchedTab
-      },
-      children: [
-        {
-          path: '/resource/file',
-          name: 'file',
-          component: resolve => require(['../pages/resource/pages/file/pages/list/index'], resolve),
-          meta: {
-            title: `${i18n.$t('File Manage')}`,
-            refreshInSwitchedTab: config.refreshInSwitchedTab
-          }
-        },
-        {
-          path: '/resource/file/create',
-          name: 'resource-file-create',
-          component: resolve => require(['../pages/resource/pages/file/pages/create/index'], resolve),
-          meta: {
-            title: `${i18n.$t('Create Resource')}`
-          }
-        },
-        {
-          path: '/resource/file/createFolder',
-          name: 'resource-file-createFolder',
-          component: resolve => require(['../pages/resource/pages/file/pages/createFolder/index'], resolve),
-          meta: {
-            title: `${i18n.$t('Create Resource')}`
-          }
-        },
-        {
-          path: '/resource/file/subFileFolder/:id',
-          name: 'resource-file-subFileFolder',
-          component: resolve => require(['../pages/resource/pages/file/pages/subFileFolder/index'], resolve),
-          meta: {
-            title: `${i18n.$t('Create Resource')}`,
-            refreshInSwitchedTab: config.refreshInSwitchedTab
-          }
-        },
-        {
-          path: '/resource/file/subFile/:id',
-          name: 'resource-file-subFile',
-          component: resolve => require(['../pages/resource/pages/file/pages/subFile/index'], resolve),
-          meta: {
-            title: `${i18n.$t('Create Resource')}`,
-            refreshInSwitchedTab: config.refreshInSwitchedTab
-          }
-        },
-        {
-          path: '/resource/file/list/:id',
-          name: 'resource-file-details',
-          component: resolve => require(['../pages/resource/pages/file/pages/details/index'], resolve),
-          meta: {
-            title: `${i18n.$t('File Details')}`,
-            refreshInSwitchedTab: config.refreshInSwitchedTab
-          }
-        },
-        {
-          path: '/resource/file/subdirectory/:id',
-          name: 'resource-file-subdirectory',
-          component: resolve => require(['../pages/resource/pages/file/pages/subdirectory/index'], resolve),
-          meta: {
-            title: `${i18n.$t('File Manage')}`,
-            refreshInSwitchedTab: config.refreshInSwitchedTab
-          }
-        },
-        {
-          path: '/resource/file/edit/:id',
-          name: 'resource-file-edit',
-          component: resolve => require(['../pages/resource/pages/file/pages/edit/index'], resolve),
-          meta: {
-            title: `${i18n.$t('File Details')}`
-          }
-        },
-        {
-          path: '/resource/udf',
-          name: 'udf',
-          component: resolve => require(['../pages/resource/pages/udf/index'], resolve),
-          meta: {
-            title: `${i18n.$t('UDF manage')}`,
-            refreshInSwitchedTab: config.refreshInSwitchedTab
-          },
-          children: [
-            {
-              path: '/resource/udf',
-              name: 'resource-udf',
-              component: resolve => require(['../pages/resource/pages/udf/pages/resource/index'], resolve),
-              meta: {
-                title: `${i18n.$t('UDF Resources')}`,
-                refreshInSwitchedTab: config.refreshInSwitchedTab
-              }
-            },
-            {
-              path: '/resource/udf/subUdfDirectory/:id',
-              name: 'resource-udf-subUdfDirectory',
-              component: resolve => require(['../pages/resource/pages/udf/pages/subUdfDirectory/index'], resolve),
-              meta: {
-                title: `${i18n.$t('UDF Resources')}`,
-                refreshInSwitchedTab: config.refreshInSwitchedTab
-              }
-            },
-            {
-              path: '/resource/udf/createUdfFolder',
-              name: 'resource-udf-createUdfFolder',
-              component: resolve => require(['../pages/resource/pages/udf/pages/createUdfFolder/index'], resolve),
-              meta: {
-                title: `${i18n.$t('Create Resource')}`
-              }
-            },
-            {
-              path: '/resource/udf/subCreateUdfFolder/:id',
-              name: 'resource-udf-subCreateUdfFolder',
-              component: resolve => require(['../pages/resource/pages/udf/pages/subUdfFolder/index'], resolve),
-              meta: {
-                title: `${i18n.$t('Create Resource')}`
-              }
-            },
-            {
-              path: '/resource/func',
-              name: 'resource-func',
-              component: resolve => require(['../pages/resource/pages/udf/pages/function/index'], resolve),
-              meta: {
-                title: `${i18n.$t('UDF Function')}`
-              }
-            }
-          ]
-        }
-      ]
-    },
-    {
-      path: '/datasource',
-      name: 'datasource',
-      component: resolve => require(['../pages/datasource/index'], resolve),
-      meta: {
-        title: `${i18n.$t('Datasource')}`
-      },
-      redirect: {
-        name: 'datasource-list'
-      },
-      children: [
-        {
-          path: '/datasource/list',
-          name: 'datasource-list',
-          component: resolve => require(['../pages/datasource/pages/list/index'], resolve),
-          meta: {
-            title: `${i18n.$t('Datasource')}`
-          }
-        }
-      ]
-    },
-    {
-      path: '/security',
-      name: 'security',
-      component: resolve => require(['../pages/security/index'], resolve),
-      meta: {
-        title: `${i18n.$t('Security')}`
-      },
-      redirect: {
-        name: 'tenement-manage'
-      },
-      children: [
-        {
-          path: '/security/tenant',
-          name: 'tenement-manage',
-          component: resolve => require(['../pages/security/pages/tenement/index'], resolve),
-          meta: {
-            title: `${i18n.$t('Tenant Manage')}`
-          }
-        },
-        {
-          path: '/security/users',
-          name: 'users-manage',
-          component: resolve => require(['../pages/security/pages/users/index'], resolve),
-          meta: {
-            title: `${i18n.$t('User Manage')}`,
-            refreshInSwitchedTab: config.refreshInSwitchedTab
-          }
-        },
-        {
-          path: '/security/warning-groups',
-          name: 'warning-groups-manage',
-          component: resolve => require(['../pages/security/pages/warningGroups/index'], resolve),
-          meta: {
-            title: `${i18n.$t('Warning group manage')}`
-          }
-        },
-        {
-          path: '/security/warning-instance',
-          name: 'warning-instance-manage',
-          component: resolve => require(['../pages/security/pages/warningInstance/index'], resolve),
-          meta: {
-            title: `${i18n.$t('Warning instance manage')}`
-          }
-        },
-        {
-          path: '/security/queue',
-          name: 'queue-manage',
-          component: resolve => require(['../pages/security/pages/queue/index'], resolve),
-          meta: {
-            title: `${i18n.$t('Queue manage')}`
-          }
-        },
-        {
-          path: '/security/worker-groups',
-          name: 'worker-groups-manage',
-          component: resolve => require(['../pages/security/pages/workerGroups/index'], resolve),
-          meta: {
-            title: `${i18n.$t('Worker group manage')}`
-          }
-        },
-        {
-          path: '/security/environments',
-          name: 'environment-manage',
-          component: resolve => require(['../pages/security/pages/environment/index'], resolve),
-          meta: {
-            title: `${i18n.$t('Environment manage')}`
-          }
-        },
-        {
-          path: '/security/token',
-          name: 'token-manage',
-          component: resolve => require(['../pages/security/pages/token/index'], resolve),
-          meta: {
-            title: `${i18n.$t('Token manage')}`
-          }
-        }
-      ]
-    },
-    {
-      path: '/user',
-      name: 'user',
-      component: resolve => require(['../pages/user/index'], resolve),
-      meta: {
-        title: `${i18n.$t('User Center')}`
-      },
-      redirect: {
-        name: 'account'
-      },
-      children: [
-        {
-          path: '/user/account',
-          name: 'account',
-          component: resolve => require(['../pages/user/pages/account/index'], resolve),
-          meta: {
-            title: `${i18n.$t('User Information')}`
-          }
-        },
-        {
-          path: '/user/password',
-          name: 'password',
-          component: resolve => require(['../pages/user/pages/password/index'], resolve),
-          meta: {
-            title: `${i18n.$t('Edit password')}`
-          }
-        },
-        {
-          path: '/user/token',
-          name: 'token',
-          component: resolve => require(['../pages/user/pages/token/index'], resolve),
-          meta: {
-            title: `${i18n.$t('Token manage')}`
-          }
-        }
-      ]
-    },
-    {
-      path: '/monitor',
-      name: 'monitor',
-      component: resolve => require(['../pages/monitor/index'], resolve),
-      meta: {
-        title: 'monitor'
-      },
-      redirect: {
-        name: 'servers-master'
-      },
-      children: [
-        {
-          path: '/monitor/servers/master',
-          name: 'servers-master',
-          component: resolve => require(['../pages/monitor/pages/servers/master'], resolve),
-          meta: {
-            title: `${i18n.$t('Service-Master')}`,
-            refreshInSwitchedTab: config.refreshInSwitchedTab
-          }
-        },
-        {
-          path: '/monitor/servers/worker',
-          name: 'servers-worker',
-          component: resolve => require(['../pages/monitor/pages/servers/worker'], resolve),
-          meta: {
-            title: `${i18n.$t('Service-Worker')}`,
-            refreshInSwitchedTab: config.refreshInSwitchedTab
-          }
-        },
-        {
-          path: '/monitor/servers/alert',
-          name: 'servers-alert',
-          component: resolve => require(['../pages/monitor/pages/servers/alert'], resolve),
-          meta: {
-            title: 'Alert',
-            refreshInSwitchedTab: config.refreshInSwitchedTab
-          }
-        },
-        {
-          path: '/monitor/servers/rpcserver',
-          name: 'servers-rpcserver',
-          component: resolve => require(['../pages/monitor/pages/servers/rpcserver'], resolve),
-          meta: {
-            title: 'Rpcserver',
-            refreshInSwitchedTab: config.refreshInSwitchedTab
-          }
-        },
-        {
-          path: '/monitor/servers/zookeeper',
-          name: 'servers-zookeeper',
-          component: resolve => require(['../pages/monitor/pages/servers/zookeeper'], resolve),
-          meta: {
-            title: 'Zookeeper',
-            refreshInSwitchedTab: config.refreshInSwitchedTab
-          }
-        },
-        {
-          path: '/monitor/servers/apiserver',
-          name: 'servers-apiserver',
-          component: resolve => require(['../pages/monitor/pages/servers/apiserver'], resolve),
-          meta: {
-            title: 'Apiserver',
-            refreshInSwitchedTab: config.refreshInSwitchedTab
-          }
-        },
-        {
-          path: '/monitor/servers/db',
-          name: 'servers-db',
-          component: resolve => require(['../pages/monitor/pages/servers/db'], resolve),
-          meta: {
-            title: 'DB',
-            refreshInSwitchedTab: config.refreshInSwitchedTab
-          }
-        },
-        {
-          path: '/monitor/servers/statistics',
-          name: 'statistics',
-          component: resolve => require(['../pages/monitor/pages/servers/statistics'], resolve),
-          meta: {
-            title: 'statistics',
-            refreshInSwitchedTab: config.refreshInSwitchedTab
-          }
-        },
-        {
-          path: '/monitor/audit/log',
-          name: 'audit-log',
-          component: resolve => require(['../pages/monitor/pages/log/index'], resolve),
-          meta: {
-            title: 'audit-log',
-            refreshInSwitchedTab: config.refreshInSwitchedTab
-          }
-        }
-      ]
-    }
-=======
     ...home,
     ...projects,
     ...resource,
@@ -606,7 +43,6 @@
     ...security,
     ...user,
     ...monitor
->>>>>>> 360464e2
   ]
 })
 
