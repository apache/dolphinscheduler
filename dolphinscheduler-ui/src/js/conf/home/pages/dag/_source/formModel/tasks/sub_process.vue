/*
 * Licensed to the Apache Software Foundation (ASF) under one or more
 * contributor license agreements.  See the NOTICE file distributed with
 * this work for additional information regarding copyright ownership.
 * The ASF licenses this file to You under the Apache License, Version 2.0
 * (the "License"); you may not use this file except in compliance with
 * the License.  You may obtain a copy of the License at
 *
 *    http://www.apache.org/licenses/LICENSE-2.0
 *
 * Unless required by applicable law or agreed to in writing, software
 * distributed under the License is distributed on an "AS IS" BASIS,
 * WITHOUT WARRANTIES OR CONDITIONS OF ANY KIND, either express or implied.
 * See the License for the specific language governing permissions and
 * limitations under the License.
 */
<template>
  <div class="sub_process-model">
    <m-list-box>
      <div slot="text">{{$t('Child Node')}}</div>
      <div slot="content">
        <el-select
                style="width: 100%;"
                size="small"
                filterable
                v-model="wdiCurr"
                :disabled="isDetails"
                @change="_handleWdiChanged">
          <el-option
                v-for="city in processDefinitionList"
                :key="city.code"
                :value="city.id"
                :label="city.code">
          </el-option>
        </el-select>
      </div>
<<<<<<< HEAD
=======
      <div class="cont-box">
        <div class="label-box">
          <el-select
                  style="width: 100%;"
                  size="small"
                  filterable
                  v-model="wdiCurr"
                  :disabled="isDetails"
                  @change="_handleWdiChanged">
            <el-option
                  v-for="city in processDefinitionList"
                  :key="city.code"
                  :value="city.id"
                  :label="city.code">
            </el-option>
          </el-select>
        </div>
      </div>
    </div>
    <m-list-box>
      <div slot="text">{{$t('Custom Parameters')}}</div>
      <div slot="content">
        <m-local-params
                ref="refLocalParams"
                @on-local-params="_onLocalParams"
                :udp-list="localParams"
                :hide="true">
        </m-local-params>
      </div>
>>>>>>> b9383310
    </m-list-box>
  </div>
</template>
<script>
  import _ from 'lodash'
  import i18n from '@/module/i18n'
  import disabledState from '@/module/mixin/disabledState'
  import mListBox from './_source/listBox'
<<<<<<< HEAD
=======
  import mLocalParams from './_source/localParams'
>>>>>>> b9383310

  export default {
    name: 'sub_process',
    data () {
      return {
        // Process definition(List)
        processDefinitionList: [],
        // Process definition
        wdiCurr: null,
        // Custom parameter
        localParams: []
      }
    },
    mixins: [disabledState],
    props: {
      backfillItem: Object
    },
    computed: {
      cacheParams () {
        return {
          processDefinitionId: this.wdiCurr,
          localParams: this.localParams
        }
      }
    },
    methods: {
      _onLocalParams (a) {
        this.localParams = a
      },
      /**
       * Node unified authentication parameters
       */
      _verification () {
        if (!this.wdiCurr) {
          this.$message.warning(`${i18n.$t('Please select a sub-Process')}`)
          return false
        }
        // localParams Subcomponent verification
        if (!this.$refs.refLocalParams._verifProp()) {
          return false
        }
        this.$emit('on-params', {
          processDefinitionId: this.wdiCurr,
          localParams: this.localParams
        })
        return true
      },
      /**
       * The selected process defines the upper component name padding
       */
      _handleWdiChanged (o) {
        this.$emit('on-set-process-name', this._handleName(o))
      },
      /**
       * Return the name according to the process definition id
       */
      _handleName (id) {
        return _.filter(this.processDefinitionList, v => id === v.id)[0].code
      }
    },
    watch: {
      cacheParams (val) {
        this.$emit('on-cache-params', val)
      }
    },
    created () {
      let processListS = _.cloneDeep(this.store.state.dag.processListS)
      let id = null
      if (this.router.history.current.name === 'projects-instance-details') {
        id = this.router.history.current.query.id || null
      } else {
        id = this.router.history.current.params.id || null
      }
      this.processDefinitionList = (() => {
        let a = _.map(processListS, v => {
          return {
            id: v.id,
            code: v.name,
            disabled: false
          }
        })
        return _.filter(a, v => +v.id !== +id)
      })()

      let o = this.backfillItem
      // Non-null objects represent backfill
      if (!_.isEmpty(o)) {
        this.wdiCurr = o.params.processDefinitionId
        // backfill localParams
        let localParams = o.params.localParams || []
        if (localParams.length) {
          this.localParams = localParams
        }
      } else {
        if (this.processDefinitionList.length) {
          this.wdiCurr = this.processDefinitionList[0].id
          this.$emit('on-set-process-name', this._handleName(this.wdiCurr))
        }
      }
    },
    mounted () {
    },
<<<<<<< HEAD
    components: { mListBox }
=======
    components: { mLocalParams, mListBox }
>>>>>>> b9383310
  }
</script><|MERGE_RESOLUTION|>--- conflicted
+++ resolved
@@ -34,8 +34,6 @@
           </el-option>
         </el-select>
       </div>
-<<<<<<< HEAD
-=======
       <div class="cont-box">
         <div class="label-box">
           <el-select
@@ -65,7 +63,6 @@
                 :hide="true">
         </m-local-params>
       </div>
->>>>>>> b9383310
     </m-list-box>
   </div>
 </template>
@@ -74,10 +71,7 @@
   import i18n from '@/module/i18n'
   import disabledState from '@/module/mixin/disabledState'
   import mListBox from './_source/listBox'
-<<<<<<< HEAD
-=======
   import mLocalParams from './_source/localParams'
->>>>>>> b9383310
 
   export default {
     name: 'sub_process',
@@ -180,10 +174,6 @@
     },
     mounted () {
     },
-<<<<<<< HEAD
-    components: { mListBox }
-=======
     components: { mLocalParams, mListBox }
->>>>>>> b9383310
   }
 </script>