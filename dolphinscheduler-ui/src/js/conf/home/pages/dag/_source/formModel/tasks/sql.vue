--- conflicted
+++ resolved
@@ -58,13 +58,13 @@
       <m-list-box>
         <div slot="text"><b class='requiredIcon'>*</b>{{$t('Recipient')}}</div>
         <div slot="content">
-          <m-email v-model="receivers" :disabled="isDetails" :repeat-data="receiversCc"></m-email>
+          <m-email ref="refEmail" v-model="receivers" :disabled="isDetails" :repeat-data="receiversCc"></m-email>
         </div>
       </m-list-box>
       <m-list-box>
         <div slot="text">{{$t('Cc')}}</div>
         <div slot="content">
-          <m-email v-model="receiversCc" :disabled="isDetails" :repeat-data="receivers"></m-email>
+          <m-email ref="refCc" v-model="receiversCc" :disabled="isDetails" :repeat-data="receivers"></m-email>
         </div>
       </m-list-box>
     </template>
@@ -243,9 +243,6 @@
         if (!this.$refs.refDs._verifDatasource()) {
           return false
         }
-<<<<<<< HEAD
-
-=======
         if (this.sqlType==0 && !this.showType.length) {
           this.$message.warning(`${i18n.$t('One form or attachment must be selected')}`)
           return false
@@ -266,7 +263,6 @@
         if (!this.sqlType && !this.$refs.refCc._manualEmail()) {
           return false
         }
->>>>>>> 07353e0f
         // udfs Subcomponent verification Verification only if the data type is HIVE
         if (this.type === 'HIVE') {
           if (!this.$refs.refUdfs._verifUdfs()) {
