--- conflicted
+++ resolved
@@ -28,167 +28,6 @@
       <div style="width:0px;height:0px;overflow:hidden;">
         <el-input type="text" />
       </div>
-<<<<<<< HEAD
-    </div>
-    <div class="dag-contect">
-      <div class="dag-toolbar">
-        <div class="assist-btn">
-          <el-tooltip :content="$t('View variables')" placement="top" :enterable="false">
-           <span>
-            <el-button
-              style="vertical-align: middle;"
-              type="primary"
-              size="mini"
-              :disabled="$route.name !== 'projects-instance-details'"
-              @click="_toggleView"
-              icon="el-icon-c-scale-to-original">
-            </el-button>
-           </span>
-          </el-tooltip>
-          <el-tooltip :content="$t('Startup parameter')" placement="top" :enterable="false">
-            <span>
-              <el-button
-                style="vertical-align: middle;"
-                type="primary"
-                size="mini"
-                :disabled="$route.name !== 'projects-instance-details'"
-                @click="_toggleParam"
-                icon="el-icon-arrow-right">
-              </el-button>
-            </span>
-          </el-tooltip>
-          <span class="name">{{name}}</span>
-          &nbsp;
-          <span v-if="name"  class="copy-name" @click="_copyName" :data-clipboard-text="name"><em class="el-icon-copy-document" data-container="body"  data-toggle="tooltip" :title="$t('Copy name')" ></em></span>
-        </div>
-        <div class="save-btn">
-          <div class="operation" style="vertical-align: middle;">
-            <a href="javascript:"
-               v-for="(item,$index) in toolOperList"
-               :class="_operationClass(item)"
-               :id="item.code"
-               :key="$index"
-               @click="_ckOperation(item,$event)">
-              <el-tooltip :content="item.desc" placement="top" :enterable="false">
-                <span><el-button type="text" class="operBtn" :icon="item.icon"></el-button></span>
-              </el-tooltip>
-            </a>
-          </div>
-          <el-tooltip :content="$t('Format DAG')" placement="top" :enterable="false">
-            <span>
-              <el-button
-                type="primary"
-                icon="el-icon-caret-right"
-                size="mini"
-                v-if="(type === 'instance' || 'definition') && urlParam.id !=undefined"
-                style="vertical-align: middle;"
-                @click="dagAutomaticLayout">
-              </el-button>
-            </span>
-          </el-tooltip>
-          <el-tooltip :content="$t('Refresh DAG status')" placement="top" :enterable="false">
-            <span>
-              <el-button
-                style="vertical-align: middle;"
-                icon="el-icon-refresh"
-                type="primary"
-                :loading="isRefresh"
-                v-if="type === 'instance'"
-                @click="!isRefresh && _refresh()"
-                size="mini" >
-              </el-button>
-            </span>
-          </el-tooltip>
-          <el-button
-                  v-if="isRtTasks"
-                  style="vertical-align: middle;"
-                  type="primary"
-                  size="mini"
-                  icon="el-icon-back"
-                  @click="_rtNodesDag" >
-            {{$t('Return_1')}}
-          </el-button>
-          <span>
-            <el-button
-              type="primary"
-              icon="el-icon-switch-button"
-              size="mini"
-              v-if="(type === 'instance' || 'definition') "
-              style="vertical-align: middle;"
-              @click="_closeDAG">
-              {{$t('Close')}}
-            </el-button>
-          </span>
-          <el-button
-                  style="vertical-align: middle;"
-                  type="primary"
-                  size="mini"
-                  :loading="spinnerLoading"
-                  @click="_saveChart"
-                  icon="el-icon-document-checked"
-                  >
-            {{spinnerLoading ? 'Loading...' : $t('Save')}}
-          </el-button>
-          <span>
-            <el-button
-              style="vertical-align: middle;"
-              type="primary"
-              size="mini"
-              :loading="spinnerLoading"
-              @click="_version"
-              :disabled="$route.params.id == null"
-              icon="el-icon-info">
-              {{spinnerLoading ? 'Loading...' : $t('Version Info')}}
-            </el-button>
-          </span>
-        </div>
-      </div>
-      <div class="scrollbar dag-container">
-        <div class="jtk-demo" id="jtk-demo">
-          <div class="jtk-demo-canvas canvas-wide statemachine-demo jtk-surface jtk-surface-nopan jtk-draggable" id="canvas" ></div>
-        </div>
-      </div>
-      <el-drawer
-        :visible.sync="drawer"
-        size=""
-        :with-header="false">
-        <m-versions :versionData = versionData :isInstance="type === 'instance'" @mVersionSwitchProcessDefinitionVersion="mVersionSwitchProcessDefinitionVersion" @mVersionGetProcessDefinitionVersionsPage="mVersionGetProcessDefinitionVersionsPage" @mVersionDeleteProcessDefinitionVersion="mVersionDeleteProcessDefinitionVersion" @closeVersion="closeVersion"></m-versions>
-      </el-drawer>
-      <el-drawer
-        :visible.sync="nodeDrawer"
-        size=""
-        :with-header="false">
-        <m-form-model v-if="nodeDrawer && nodeData.taskType !== 'SHELL'" :nodeData=nodeData @seeHistory="seeHistory" @addTaskInfo="addTaskInfo" @cacheTaskInfo="cacheTaskInfo" @close="close" @onSubProcess="onSubProcess"></m-form-model>
-        <shell-form-model v-if="nodeDrawer && nodeData.taskType === 'SHELL'" :nodeData=nodeData @seeHistory="seeHistory" @addTaskInfo="addTaskInfo" @cacheTaskInfo="cacheTaskInfo" @close="close" @onSubProcess="onSubProcess"></shell-form-model>
-      </el-drawer>
-      <el-drawer
-        :visible.sync="lineDrawer"
-        size=""
-        :wrapperClosable="false"
-        :with-header="false">
-        <m-form-line-model :lineData = lineData @addLineInfo="addLineInfo" @cancel="cancel"></m-form-line-model>
-      </el-drawer>
-      <el-drawer
-        :visible.sync="udpDrawer"
-        size=""
-        :wrapperClosable="false"
-        :with-header="false">
-        <m-udp></m-udp>
-      </el-drawer>
-      <el-dialog
-        :title="$t('Set the DAG diagram name')"
-        :visible.sync="dialogVisible"
-        width="auto">
-        <m-udp ref="mUdp" @onUdp="onUdpDialog" @close="closeDialog"></m-udp>
-      </el-dialog>
-      <el-dialog
-        :title="$t('Please set the parameters before starting')"
-        :visible.sync="startDialog"
-        width="auto">
-        <m-start :startData= "startData" :startNodeList="startNodeList" :sourceType="sourceType" @onUpdateStart="onUpdateStart" @closeStart="closeStart"></m-start>
-      </el-dialog>
-    </div>
-=======
       <m-form-model
         v-if="taskDrawer"
         :nodeData="nodeData"
@@ -230,32 +69,14 @@
         @closeVersion="closeVersion"
       ></m-versions>
     </el-drawer>
->>>>>>> 35312fd4
   </div>
 </template>
 
 <script>
-<<<<<<< HEAD
-  import _ from 'lodash'
-  import Dag from './dag'
-  import mUdp from './udp/udp'
-  import i18n from '@/module/i18n'
-  import { jsPlumb } from 'jsplumb'
-  import Clipboard from 'clipboard'
-  import { allNodesId } from './plugIn/util'
-  import { toolOper, tasksType } from './config'
-  import mFormModel from './formModel/formModel'
-  import mFormLineModel from './formModel/formLineModel'
-  import shellFormModel from './formModel/tasks/formCreate/shell.vue'
-  import { formatDate } from '@/module/filter/filter'
-  import { findComponentDownward } from '@/module/util/'
-  import disabledState from '@/module/mixin/disabledState'
-=======
   import { debounce } from 'lodash'
   import dagToolbar from './canvas/toolbar.vue'
   import dagCanvas from './canvas/canvas.vue'
   import mFormModel from '../_source/formModel/formModel.vue'
->>>>>>> 35312fd4
   import { mapActions, mapState, mapMutations } from 'vuex'
   import mUdp from '../_source/udp/udp.vue'
   import mStart from '../../projects/pages/definition/pages/list/_source/start.vue'
@@ -814,15 +635,7 @@
           this.$message.error(e.msg || '')
         })
       }
-<<<<<<< HEAD
-    },
-    computed: {
-      ...mapState('dag', ['tasks', 'locations', 'connects', 'isEditDag', 'name', 'projectId'])
-    },
-    components: { mVersions, mFormModel, mFormLineModel, mUdp, mStart, shellFormModel }
-=======
     }
->>>>>>> 35312fd4
   }
 </script>
 
