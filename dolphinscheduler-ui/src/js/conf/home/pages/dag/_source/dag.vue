/*
 * Licensed to the Apache Software Foundation (ASF) under one or more
 * contributor license agreements.  See the NOTICE file distributed with
 * this work for additional information regarding copyright ownership.
 * The ASF licenses this file to You under the Apache License, Version 2.0
 * (the "License"); you may not use this file except in compliance with
 * the License.  You may obtain a copy of the License at
 *
 *    http://www.apache.org/licenses/LICENSE-2.0
 *
 * Unless required by applicable law or agreed to in writing, software
 * distributed under the License is distributed on an "AS IS" BASIS,
 * WITHOUT WARRANTIES OR CONDITIONS OF ANY KIND, either express or implied.
 * See the License for the specific language governing permissions and
 * limitations under the License.
 */
<template>
  <div class="clearfix dag-model" >
    <div class="toolbar">
      <div class="title"><span>{{$t('Toolbar')}}</span></div>
      <div class="toolbar-btn">
        <div class="bar-box roundedRect jtk-draggable jtk-droppable jtk-endpoint-anchor jtk-connected"
             :class="v === dagBarId ? 'active' : ''"
             :id="v"
             :key="v"
             v-for="(item,v) in tasksTypeList"
             @mousedown="_getDagId(v)">
          <div data-toggle="tooltip" :title="item.desc">
            <div class="icos" :class="'icos-' + v" ></div>
          </div>
        </div>
      </div>
    </div>
    <div class="dag-contect">
      <div class="dag-toolbar">
        <div class="assist-btn">
          <x-button
                  style="vertical-align: middle;"
                  data-toggle="tooltip"
                  :title="$t('View variables')"
                  data-container="body"
                  type="primary"
                  size="xsmall"
                  :disabled="$route.name !== 'projects-instance-details'"
                  @click="_toggleView"
                  icon="ans-icon-code">
          </x-button>
          <x-button
            style="vertical-align: middle;"
            data-toggle="tooltip"
            :title="$t('Startup parameter')"
            data-container="body"
            type="primary"
            size="xsmall"
            :disabled="$route.name !== 'projects-instance-details'"
            @click="_toggleParam"
            icon="ans-icon-arrow-circle-right">
          </x-button>
          <span class="name">{{name}}</span>
          &nbsp;
          <span v-if="name"  class="copy-name" @click="_copyName" :data-clipboard-text="name"><em class="ans-icon-copy" data-container="body"  data-toggle="tooltip" :title="$t('Copy name')" ></em></span>
        </div>
        <div class="save-btn">
          <div class="operation" style="vertical-align: middle;">
            <a href="javascript:"
               v-for="(item,$index) in toolOperList"
               :class="_operationClass(item)"
               :id="item.code"
               :key="$index"
               @click="_ckOperation(item,$event)">
              <x-button type="text" data-container="body" :icon="item.icon" v-tooltip.light="item.desc"></x-button>
            </a>
          </div>
          <x-button
                  type="primary"
                  v-tooltip.light="$t('Format DAG')"
                  icon="ans-icon-triangle-solid-right"
                  size="xsmall"
                  data-container="body"
                  v-if="(type === 'instance' || 'definition') && urlParam.id !=undefined"
                  style="vertical-align: middle;"
                  @click="dagAutomaticLayout">
          </x-button>
          <x-button
                  v-tooltip.light="$t('Refresh DAG status')"
                  data-container="body"
                  style="vertical-align: middle;"
                  icon="ans-icon-refresh"
                  type="primary"
                  :loading="isRefresh"
                  v-if="type === 'instance'"
                  @click="!isRefresh && _refresh()"
                  size="xsmall" >
          </x-button>
          <x-button
                  v-if="isRtTasks"
                  style="vertical-align: middle;"
                  type="primary"
                  size="xsmall"
                  icon="ans-icon-play"
                  @click="_rtNodesDag" >
            {{$t('Return_1')}}
          </x-button>
          <x-button
            type="primary"
            v-tooltip.light="$t('Close')"
            icon="ans-icon-off"
            size="xsmall"
            data-container="body"
            v-if="(type === 'instance' || 'definition') "
            style="vertical-align: middle;"
            @click="_closeDAG">
            {{$t('Close')}}
          </x-button>
          <x-button
                  style="vertical-align: middle;"
                  type="primary"
                  size="xsmall"
                  :loading="spinnerLoading"
                  @click="_saveChart"
                  icon="ans-icon-save"
                  >
            {{spinnerLoading ? 'Loading...' : $t('Save')}}
          </x-button>
          <x-button
                  style="vertical-align: middle;"
                  type="primary"
                  size="xsmall"
                  v-if="this.type !== 'instance' && this.urlParam.id !== null"
                  :loading="spinnerLoading"
                  @click="_version"
                  icon="ans-icon-dependence"
                  >
            {{spinnerLoading ? 'Loading...' : $t('Version Info')}}
          </x-button>
        </div>
      </div>
      <div class="scrollbar dag-container">
        <div class="jtk-demo" id="jtk-demo">
          <div class="jtk-demo-canvas canvas-wide statemachine-demo jtk-surface jtk-surface-nopan jtk-draggable" id="canvas" ></div>
        </div>
      </div>
    </div>
  </div>
</template>
<script>
  import _ from 'lodash'
  import Dag from './dag'
  import mUdp from './udp/udp'
  import i18n from '@/module/i18n'
  import { jsPlumb } from 'jsplumb'
  import Clipboard from 'clipboard'
  import { allNodesId } from './plugIn/util'
  import { toolOper, tasksType } from './config'
  import mFormModel from './formModel/formModel'
  import mFormLineModel from './formModel/formLineModel'
  import { formatDate } from '@/module/filter/filter'
  import { findComponentDownward } from '@/module/util/'
  import disabledState from '@/module/mixin/disabledState'
  import { mapActions, mapState, mapMutations } from 'vuex'
  import mVersions from '../../projects/pages/definition/pages/list/_source/versions'

  let eventModel

  export default {
    name: 'dag-chart',
    data () {
      return {
        tasksTypeList: tasksType,
        toolOperList: toolOper(this),
        dagBarId: null,
        toolOperCode: '',
        spinnerLoading: false,
        urlParam: {
          id: this.$route.params.id || null
        },
        isRtTasks: false,
        isRefresh: false,
        isLoading: false,
        taskId: null,
        arg: false,

      }
    },
    mixins: [disabledState],
    props: {
      type: String,
      releaseState: String
    },
    methods: {
      ...mapActions('dag', ['saveDAGchart', 'updateInstance', 'updateDefinition', 'getTaskState', 'switchProcessDefinitionVersion', 'getProcessDefinitionVersionsPage', 'deleteProcessDefinitionVersion']),
      ...mapMutations('dag', ['addTasks', 'cacheTasks', 'resetParams', 'setIsEditDag', 'setName', 'addConnects']),

      // DAG automatic layout
      dagAutomaticLayout() {
        if(this.store.state.dag.isEditDag) {
          this.$message.warning(`${i18n.$t('Please save the DAG before formatting')}`)
          return false
        }
        $('#canvas').html('')

      // Destroy round robin
        Dag.init({
        dag: this,
        instance: jsPlumb.getInstance({
          Endpoint: [
            'Dot', { radius: 1, cssClass: 'dot-style' }
          ],
          Connector: 'Bezier',
          PaintStyle: { lineWidth: 2, stroke: '#456' }, // Connection style
<<<<<<< HEAD
=======
          HoverPaintStyle: {stroke: '#ccc', strokeWidth: 3},
>>>>>>> 77e7cbd8
          ConnectionOverlays: [
            [
              'Arrow',
              {
                location: 1,
                id: 'arrow',
                length: 12,
                foldback: 0.8
              }
            ],
            ['Label', {
                location: 0.5,
                id: 'label'
            }]
          ],
          Container: 'canvas',
          ConnectionsDetachable: true
        })
      })
        if (this.tasks.length) {
          Dag.backfill(true)
          if (this.type === 'instance') {
            this._getTaskState(false).then(res => {})
          }
        } else {
          Dag.create()
        }
      },

      init (args) {
        if (this.tasks.length) {
          Dag.backfill(args)
          // Process instances can view status
          if (this.type === 'instance') {
            this._getTaskState(false).then(res => {})
            // Round robin acquisition status
            this.setIntervalP = setInterval(() => {
              this._getTaskState(true).then(res => {})
            }, 90000)
          }
        } else {
          Dag.create()
        }
      },
      /**
       * copy name
       */
      _copyName(){
        let clipboard = new Clipboard(`.copy-name`)
        clipboard.on('success', e => {
          this.$message.success(`${i18n.$t('Copy success')}`)
          // Free memory
          clipboard.destroy()
        })
        clipboard.on('error', e => {
          // Copy is not supported
          this.$message.warning(`${i18n.$t('The browser does not support automatic copying')}`)
          // Free memory
          clipboard.destroy()
        })
      },
      /**
       * Get state interface
       * @param isReset Whether to manually refresh
       */
      _getTaskState (isReset) {
        return new Promise((resolve, reject) => {
          this.getTaskState(this.urlParam.id).then(res => {
            let data = res.list
            let state = res.processInstanceState
            let taskList = res.taskList
            let idArr = allNodesId()
            const titleTpl = (item, desc) => {
              let $item = _.filter(taskList, v => v.name === item.name)[0]
              return `<div style="text-align: left">${i18n.$t('Name')}：${$item.name}</br>${i18n.$t('State')}：${desc}</br>${i18n.$t('type')}：${$item.taskType}</br>${i18n.$t('host')}：${$item.host || '-'}</br>${i18n.$t('Retry Count')}：${$item.retryTimes}</br>${i18n.$t('Submit Time')}：${formatDate($item.submitTime)}</br>${i18n.$t('Start Time')}：${formatDate($item.startTime)}</br>${i18n.$t('End Time')}：${$item.endTime ? formatDate($item.endTime) : '-'}</br></div>`
            }

            // remove tip state dom
            $('.w').find('.state-p').html('')

            data.forEach(v1 => {
              idArr.forEach(v2 => {
                if (v2.name === v1.name) {
                  let dom = $(`#${v2.id}`)
                  let state = dom.find('.state-p')
                  let depState = ''
                   taskList.forEach(item=>{
                    if(item.name==v1.name) {
                      depState = item.state
                    }
                  })
                  dom.attr('data-state-id', v1.stateId)
                  dom.attr('data-dependent-result', v1.dependentResult || '')
                  dom.attr('data-dependent-depState', depState)
                  state.append(`<strong class="${v1.icoUnicode} ${v1.isSpin ? 'as as-spin' : ''}" style="color:${v1.color}" data-toggle="tooltip" data-html="true" data-container="body"></strong>`)
                  state.find('strong').attr('title', titleTpl(v2, v1.desc))
                }
              })
            })
            if (state === 'PAUSE' || state === 'STOP' || state === 'FAILURE' || this.state === 'SUCCESS') {
              // Manual refresh does not regain large json
              if (isReset) {
                findComponentDownward(this.$root, `${this.type}-details`)._reset()
              }
            }
            resolve()
          })
        })
      },
      /**
       * Get the action bar id
       * @param item
       */
      _getDagId (v) {
        // if (this.isDetails) {
        //   return
        // }
        this.dagBarId = v
      },
      /**
       * operating
       */
      _ckOperation (item) {
        let is = true
        let code = ''

        if (item.disable) {
          return
        }

        if (this.toolOperCode === item.code) {
          this.toolOperCode = ''
          code = item.code
          is = false
        } else {
          this.toolOperCode = item.code
          code = this.toolOperCode
          is = true
        }

        // event type
        Dag.toolbarEvent({
          item: item,
          code: code,
          is: is
        })
      },
      _operationClass (item) {
        return this.toolOperCode === item.code ? 'active' : ''
        // if (item.disable) {
        //   return this.toolOperCode === item.code ? 'active' : ''
        // } else {
        //   return 'disable'
        // }
      },
      /**
       * Storage interface
       */
      _save (sourceType) {
        return new Promise((resolve, reject) => {
          this.spinnerLoading = true
          // Storage store
          Dag.saveStore().then(res => {
            if(this._verifConditions(res.tasks)) {
              if (this.urlParam.id) {
                /**
                 * Edit
                 * @param saveInstanceEditDAGChart => Process instance editing
                 * @param saveEditDAGChart => Process definition editing
                 */
                this[this.type === 'instance' ? 'updateInstance' : 'updateDefinition'](this.urlParam.id).then(res => {
                  this.$message.success(res.msg)
                  this.spinnerLoading = false
                  // Jump process definition
                  if (this.type === 'instance') {
                    this.$router.push({ path: `/projects/instance/list/${this.urlParam.id}?_t=${new Date().getTime()}` })
                  } else {
                    this.$router.push({ path: `/projects/definition/list/${this.urlParam.id}?_t=${new Date().getTime()}` })
                  }
                  resolve()
                }).catch(e => {
                  this.$message.error(e.msg || '')
                  this.spinnerLoading = false
                  reject(e)
                })
              } else {
                // New
                this.saveDAGchart().then(res => {
                  this.$message.success(res.msg)
                  this.spinnerLoading = false
                  // source @/conf/home/pages/dag/_source/editAffirmModel/index.js
                  if (sourceType !== 'affirm') {
                    // Jump process definition
                    this.$router.push({ name: 'projects-definition-list' })
                  }
                  resolve()
                }).catch(e => {
                  this.$message.error(e.msg || '')
                  this.setName('')
                  this.spinnerLoading = false
                  reject(e)
                })
              }
            }
          })
        })
      },
      _closeDAG(){
        let $name = this.$route.name
        if($name && $name.indexOf("definition") != -1){
          this.$router.push({ name: 'projects-definition-list'})
        }else{
          this.$router.push({ name: 'projects-instance-list'})
        }
      },
      _verifConditions (value) {
        let tasks = value
        let bool = true
        tasks.map(v=>{
          if(v.type == 'CONDITIONS' && (v.conditionResult.successNode[0] =='' || v.conditionResult.successNode[0] == null || v.conditionResult.failedNode[0] =='' || v.conditionResult.failedNode[0] == null)) {
            bool = false
            return false
          }
        })
        if(!bool) {
          this.$message.warning(`${i18n.$t('Successful branch flow and failed branch flow are required')}`)
          this.spinnerLoading = false
          return false
        }
        return true
      },
      /**
       * Global parameter
       * @param Promise
       */
      _udpTopFloorPop () {
        return new Promise((resolve, reject) => {
          let modal = this.$modal.dialog({
            closable: false,
            showMask: true,
            escClose: true,
            className: 'v-modal-custom',
            transitionName: 'opacityp',
            render (h) {
              return h(mUdp, {
                on: {
                  onUdp () {
                    modal.remove()
                    resolve()
                  },
                  close () {
                    modal.remove()
                  }
                }
              })
            }
          })
        })
      },
      /**
       * Save chart
       */
      _saveChart () {
        // Verify node
        if (!this.tasks.length) {
          this.$message.warning(`${i18n.$t('Failed to create node to save')}`)
          return
        }

        // Global parameters (optional)
        this._udpTopFloorPop().then(() => {
          return this._save()
        })
      },
      /**
       * Return to the previous child node
       */
      _rtNodesDag () {
        let getIds = this.$route.query.subProcessIds
        let idsArr = getIds.split(',')
        let ids = idsArr.slice(0, idsArr.length - 1)
        let id = idsArr[idsArr.length - 1]
        let query = {}

        if (id !== idsArr[0]) {
          query = { subProcessIds: ids.join(',') }
        }
        let $name = this.$route.name.split('-')
        this.$router.push({ path: `/${$name[0]}/${$name[1]}/list/${id}`, query: query })
      },
      /**
       * Subprocess processing
       * @param subProcessId Subprocess ID
       */
      _subProcessHandle (subProcessId) {
        let subProcessIds = []
        let getIds = this.$route.query.subProcessIds
        if (getIds) {
          let newId = getIds.split(',')
          newId.push(this.urlParam.id)
          subProcessIds = newId
        } else {
          subProcessIds.push(this.urlParam.id)
        }
        let $name = this.$route.name.split('-')
        this.$router.push({ path: `/${$name[0]}/${$name[1]}/list/${subProcessId}`, query: { subProcessIds: subProcessIds.join(',') } })
      },
      /**
       * Refresh data
       */
      _refresh () {
        this.isRefresh = true
        this._getTaskState(false).then(res => {
          setTimeout(() => {
            this.isRefresh = false
            this.$message.success(`${i18n.$t('Refresh status succeeded')}`)
          }, 2200)
        })
      },
      /**
       * View variables
       */
      _toggleView () {
        findComponentDownward(this.$root, `assist-dag-index`)._toggleView()
      },

      /**
       * Starting parameters
       */
      _toggleParam () {
        findComponentDownward(this.$root, `starting-params-dag-index`)._toggleParam()
      },
      /**
       * Create a node popup layer
       * @param Object id
       */
      _createLineLabel({id, sourceId, targetId}) {
        // $('#jsPlumb_2_50').text('111')
        let self = this
        self.$modal.destroy()
        const removeNodesEvent = (fromThis) => {
          // Manually destroy events inside the component
          fromThis.$destroy()
          // Close the popup
          eventModel.remove()
        }
        eventModel = this.$drawer({
          className: 'dagMask',
          render (h) {
            return h(mFormLineModel,{
              on: {
                addLineInfo ({ item, fromThis }) {
                  self.addConnects(item)
                  setTimeout(() => {
                    removeNodesEvent(fromThis)
                  }, 100)
                },
                cancel ({fromThis}) {
                  removeNodesEvent(fromThis)
                }
              },
              props: {
                id: id,
                sourceId: sourceId,
                targetId: targetId
              }
            })
          }
        })
      },
      _createNodes ({ id, type }) {
        let self = this
        let preNode = []
        let rearNode = []
        let rearList = []
        $('div[data-targetarr*="' + id + '"]').each(function(){
          rearNode.push($(this).attr("id"))
        })

        if (rearNode.length>0) {
          rearNode.forEach(v => {
            let rearobj = {}
            rearobj.value = $(`#${v}`).find('.name-p').text()
            rearobj.label = $(`#${v}`).find('.name-p').text()
            rearList.push(rearobj)
          })
        } else {
          rearList = []
        }
        let targetarr = $(`#${id}`).attr('data-targetarr')
        if (targetarr) {
          let nodearr = targetarr.split(',')
          nodearr.forEach(v => {
            let nodeobj = {}
            nodeobj.value = $(`#${v}`).find('.name-p').text()
            nodeobj.label = $(`#${v}`).find('.name-p').text()
            preNode.push(nodeobj)
          })
        } else {
          preNode = []
        }
        if (eventModel) {
          // Close the popup
          eventModel.remove()
        }

        const removeNodesEvent = (fromThis) => {
          // Manually destroy events inside the component
          fromThis.$destroy()
          // Close the popup
          eventModel.remove()
        }

        this.taskId = id
        type = type || self.dagBarId

        eventModel = this.$drawer({
          closable: false,
          direction: 'right',
          escClose: true,
          className: 'dagMask',
          render: h => h(mFormModel, {
            on: {
              addTaskInfo ({ item, fromThis }) {
                self.addTasks(item)
                setTimeout(() => {
                  removeNodesEvent(fromThis)
                }, 100)
              },
              /**
               * Cache the item
               * @param item
               * @param fromThis
               */
              cacheTaskInfo({item, fromThis}) {
                self.cacheTasks(item)
              },
              close ({ item,flag, fromThis }) {
                self.addTasks(item)
                // Edit status does not allow deletion of nodes
                if (flag) {
                  jsPlumb.remove(id)
                }

                removeNodesEvent(fromThis)
              },
              onSubProcess ({ subProcessId, fromThis }) {
                removeNodesEvent(fromThis)
                self._subProcessHandle(subProcessId)
              }
            },
            props: {
              id: id,
              taskType: type,
              self: self,
              preNode: preNode,
              rearList: rearList,
              instanceId: this.$route.params.id
            }
          })
        })
      },
      removeEventModelById ($id) {
        if(eventModel && this.taskId == $id){
          eventModel.remove()
        }
      },

      /**
       * query the process definition pagination version
       */
      _version (item) {
        let self = this
        this.getProcessDefinitionVersionsPage({
          pageNo: 1,
          pageSize: 10,
          processDefinitionId: this.urlParam.id
        }).then(res => {
          let processDefinitionVersions = res.data.lists
          let total = res.data.totalCount
          let pageSize = res.data.pageSize
          let pageNo = res.data.currentPage
          if (this.versionsModel) {
            this.versionsModel.remove()
          }
          this.versionsModel = this.$drawer({
            direction: 'right',
            closable: true,
            showMask: true,
            escClose: true,
            render (h) {
              return h(mVersions, {
                on: {
                  /**
                   * switch version in process definition version list
                   *
                   * @param version the version user want to change
                   * @param processDefinitionId the process definition id
                   * @param fromThis fromThis
                   */
                  mVersionSwitchProcessDefinitionVersion ({ version, processDefinitionId, fromThis }) {

                    self.$store.state.dag.isSwitchVersion = true

                    self.switchProcessDefinitionVersion({
                      version: version,
                      processDefinitionId: processDefinitionId
                    }).then(res => {
                      self.$message.success($t('Switch Version Successfully'))
                      setTimeout(() => {
                        fromThis.$destroy()
                        self.versionsModel.remove()
                      }, 0)
                      self.$router.push({ path: `/projects/definition/list/${processDefinitionId}?_t=${new Date().getTime()}` })
                    }).catch(e => {
                      self.$store.state.dag.isSwitchVersion = false
                      self.$message.error(e.msg || '')
                    })
                  },

                  /**
                   * Paging event of process definition versions
                   *
                   * @param pageNo page number
                   * @param pageSize page size
                   * @param processDefinitionId the process definition id of page version
                   * @param fromThis fromThis
                   */
                  mVersionGetProcessDefinitionVersionsPage ({ pageNo, pageSize, processDefinitionId, fromThis }) {
                    self.getProcessDefinitionVersionsPage({
                      pageNo: pageNo,
                      pageSize: pageSize,
                      processDefinitionId: processDefinitionId
                    }).then(res => {
                      fromThis.processDefinitionVersions = res.data.lists
                      fromThis.total = res.data.totalCount
                      fromThis.pageSize = res.data.pageSize
                      fromThis.pageNo = res.data.currentPage
                    }).catch(e => {
                      self.$message.error(e.msg || '')
                    })
                  },

                  /**
                   * delete one version of process definition
                   *
                   * @param version the version need to delete
                   * @param processDefinitionId the process definition id user want to delete
                   * @param fromThis fromThis
                   */
                  mVersionDeleteProcessDefinitionVersion ({ version, processDefinitionId, fromThis }) {
                    self.deleteProcessDefinitionVersion({
                      version: version,
                      processDefinitionId: processDefinitionId
                    }).then(res => {
                      self.$message.success(res.msg || '')
                      fromThis.$emit('mVersionGetProcessDefinitionVersionsPage', {
                        pageNo: 1,
                        pageSize: 10,
                        processDefinitionId: processDefinitionId,
                        fromThis: fromThis
                      })
                    }).catch(e => {
                      self.$message.error(e.msg || '')
                    })
                  },

                  /**
                   * remove this drawer
                   *
                   * @param fromThis
                   */
                  close ({ fromThis }) {
                    setTimeout(() => {
                      fromThis.$destroy()
                      self.versionsModel.remove()
                    }, 0)
                  }
                },
                props: {
                  processDefinition: {
                    id: self.urlParam.id,
                    version: self.$store.state.dag.version
                  },
                  processDefinitionVersions: processDefinitionVersions,
                  total: total,
                  pageNo: pageNo,
                  pageSize: pageSize
                }
              })
            }
          })
        }).catch(e => {
          this.$message.error(e.msg || '')
        })
      }
    },
    watch: {
      'tasks': {
        deep: true,
        handler (o) {

          // Edit state does not allow deletion of node a...
          this.setIsEditDag(true)
        }
      }
    },
    created () {
      // Edit state does not allow deletion of node a...
      this.setIsEditDag(false)

      if (this.$route.query.subProcessIds) {
        this.isRtTasks = true
      }

      Dag.init({
        dag: this,
        instance: jsPlumb.getInstance({
          Endpoint: [
            'Dot', { radius: 1, cssClass: 'dot-style' }
          ],
          Connector: 'Bezier',
          PaintStyle: { lineWidth: 2, stroke: '#456' }, // Connection style
<<<<<<< HEAD
=======
          HoverPaintStyle: {stroke: '#ccc', strokeWidth: 3},
>>>>>>> 77e7cbd8
          ConnectionOverlays: [
            [
              'Arrow',
              {
                location: 1,
                id: 'arrow',
                length: 12,
                foldback: 0.8
              }
            ],
            ['Label', {
                location: 0.5,
                id: 'label'
            }]
          ],
          Container: 'canvas',
          ConnectionsDetachable: true
        })
      })
    },
    mounted () {
      this.init(this.arg)
    },
    beforeDestroy () {
      this.resetParams()

      // Destroy round robin
      clearInterval(this.setIntervalP)
    },
    destroyed () {
      if (eventModel) {
        eventModel.remove()
      }
    },
    computed: {
      ...mapState('dag', ['tasks', 'locations', 'connects', 'isEditDag', 'name'])
    },
    components: {}
  }
</script>

<style lang="scss" rel="stylesheet/scss">
  @import "./dag";
</style><|MERGE_RESOLUTION|>--- conflicted
+++ resolved
@@ -208,10 +208,7 @@
           ],
           Connector: 'Bezier',
           PaintStyle: { lineWidth: 2, stroke: '#456' }, // Connection style
-<<<<<<< HEAD
-=======
           HoverPaintStyle: {stroke: '#ccc', strokeWidth: 3},
->>>>>>> 77e7cbd8
           ConnectionOverlays: [
             [
               'Arrow',
@@ -835,10 +832,7 @@
           ],
           Connector: 'Bezier',
           PaintStyle: { lineWidth: 2, stroke: '#456' }, // Connection style
-<<<<<<< HEAD
-=======
           HoverPaintStyle: {stroke: '#ccc', strokeWidth: 3},
->>>>>>> 77e7cbd8
           ConnectionOverlays: [
             [
               'Arrow',
