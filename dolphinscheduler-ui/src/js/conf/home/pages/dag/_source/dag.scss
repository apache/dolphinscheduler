--- conflicted
+++ resolved
@@ -15,7 +15,6 @@
  * limitations under the License.
  */
 
-<<<<<<< HEAD
 .dag-model {
   background: url("../img/dag_bg.png");
   height: calc(100vh - 100px);
@@ -551,9 +550,8 @@
 }
 
 .from-mirror {
-=======
+}
 .dag-chart {
->>>>>>> 50f17669
   width: 100%;
   height: calc(100vh - 100px);
   padding: 10px;
