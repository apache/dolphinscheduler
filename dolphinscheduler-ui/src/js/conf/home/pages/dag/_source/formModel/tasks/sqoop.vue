/*
* Licensed to the Apache Software Foundation (ASF) under one or more
* contributor license agreements.  See the NOTICE file distributed with
* this work for additional information regarding copyright ownership.
* The ASF licenses this file to You under the Apache License, Version 2.0
* (the "License"); you may not use this file except in compliance with
* the License.  You may obtain a copy of the License at
*
*    http://www.apache.org/licenses/LICENSE-2.0
*
* Unless required by applicable law or agreed to in writing, software
* distributed under the License is distributed on an "AS IS" BASIS,
* WITHOUT WARRANTIES OR CONDITIONS OF ANY KIND, either express or implied.
* See the License for the specific language governing permissions and
* limitations under the License.
*/
<template>
  <div class="sql-model">

    <m-list-box>
      <div slot="text">{{$t('Custom Job')}}</div>
      <div slot="content">
        <x-switch
          v-model="isCustomTask"
          @on-click="_onSwitch"
          :disabled="isDetails"
        >
        </x-switch>
      </div>
    </m-list-box>
    <m-list-box v-show="isCustomTask">
      <div slot="text">{{$t('Custom Script')}}</div>
      <div slot="content">
        <div class="from-mirror">
          <textarea
            id="code-shell-mirror"
            name="code-shell-mirror"
            style="opacity: 0;">
          </textarea>
        </div>
      </div>
    </m-list-box>
    <template v-if="!isCustomTask">
      <m-list-box>
        <div slot="text">{{$t('Sqoop Job Name')}}</div>
        <div slot="content">
          <x-input
            :disabled="isDetails"
            type="text"
            v-model="jobName"
            :placeholder="$t('Please enter Job Name(required)')">
          </x-input>
        </div>
      </m-list-box>
      <m-list-box>
        <div slot="text">{{$t('Direct')}}</div>
        <div slot="content">
          <x-select
            style="width: 130px;"
            v-model="modelType"
            :disabled="isDetails"
            @on-change="_handleModelTypeChange">
            <x-option
              v-for="city in modelTypeList"
              :key="city.code"
              :value="city.code"
              :label="city.code">
            </x-option>
          </x-select>
        </div>
      </m-list-box>
      <m-list-box>
        <div slot="text" style="width: 110px;">{{$t('Hadoop Custom Params')}}</div>
        <div slot="content">
          <m-local-params
            ref="refMapColumnHadoopParams"
            @on-local-params="_onHadoopCustomParams"
            :udp-list="hadoopCustomParams"
            :hide="false">
          </m-local-params>
        </div>
      </m-list-box>
      <m-list-box>
        <div slot="text" style="width: 100px;">{{$t('Sqoop Advanced Parameters')}}</div>
        <div slot="content">
          <m-local-params
            ref="refMapColumnAdvancedParams"
            @on-local-params="_onSqoopAdvancedParams"
            :udp-list="sqoopAdvancedParams"
            :hide="false">
          </m-local-params>
        </div>
      </m-list-box>

      <template>
        <m-list-box>
          <div slot="text" style="font-weight:bold">{{$t('Data Source')}}</div>
        </m-list-box>
        <hr style="margin-left: 60px;">
        <m-list-box>
          <div slot="text">{{$t('Type')}}</div>
          <div slot="content">
            <x-select
              style="width: 130px;"
              v-model="sourceType"
              :disabled="isDetails"
              @on-change="_handleSourceTypeChange">
              <x-option
                v-for="city in sourceTypeList"
                :key="city.code"
                :value="city.code"
                :label="city.code">
              </x-option>
            </x-select>
          </div>
        </m-list-box>

        <template v-if="sourceType ==='MYSQL'">

          <m-list-box>
            <div slot="text">{{$t('Datasource')}}</div>
            <div slot="content">
              <m-datasource
                ref="refSourceDs"
                @on-dsData="_onSourceDsData"
                :data="{type:sourceMysqlParams.srcType,
                      typeList: [{id: 0, code: 'MYSQL', disabled: false}],
                      datasource:sourceMysqlParams.srcDatasource }"
              >
              </m-datasource>
            </div>
          </m-list-box>

          <m-list-box>
            <div slot="text">{{$t('ModelType')}}</div>
            <div slot="content">
              <x-radio-group v-model="srcQueryType" @on-change="_handleQueryType">
                <x-radio label="0">{{$t('Form')}}</x-radio>
                <x-radio label="1">SQL</x-radio>
              </x-radio-group>
            </div>
          </m-list-box>

          <template v-if="sourceMysqlParams.srcQueryType=='0'">

            <m-list-box>
              <div slot="text">{{$t('Table')}}</div>
              <div slot="content">
                <x-input
                  :disabled="isDetails"
                  type="text"
                  v-model="sourceMysqlParams.srcTable"
                  :placeholder="$t('Please enter Mysql Table(required)')">
                </x-input>
              </div>
            </m-list-box>

            <m-list-box>
              <div slot="text">{{$t('ColumnType')}}</div>
              <div slot="content">
                <x-radio-group v-model="sourceMysqlParams.srcColumnType">
                  <x-radio label="0">{{$t('All Columns')}}</x-radio>
                  <x-radio label="1">{{$t('Some Columns')}}</x-radio>
                </x-radio-group>
              </div>
            </m-list-box>

            <m-list-box v-if="sourceMysqlParams.srcColumnType=='1'">
              <div slot="text">{{$t('Column')}}</div>
              <div slot="content">
                <x-input
                  :disabled="isDetails"
                  type="text"
                  v-model="sourceMysqlParams.srcColumns"
                  :placeholder="$t('Please enter Columns (Comma separated)')">
                </x-input>
              </div>
            </m-list-box>
          </template>
        </template>
      </template>

      <template v-if="sourceType=='HIVE'">
        <m-list-box>
          <div slot="text">{{$t('Database')}}</div>
          <div slot="content">
            <x-input
              :disabled="isDetails"
              type="text"
              v-model="sourceHiveParams.hiveDatabase"
              :placeholder="$t('Please enter Hive Database(required)')">
            </x-input>
          </div>
        </m-list-box>
        <m-list-box>
          <div slot="text">{{$t('Table')}}</div>
          <div slot="content">
            <x-input
              :disabled="isDetails"
              type="text"
              v-model="sourceHiveParams.hiveTable"
              :placeholder="$t('Please enter Hive Table(required)')">
            </x-input>
          </div>
        </m-list-box>
        <m-list-box>
          <div slot="text">{{$t('Hive partition Keys')}}</div>
          <div slot="content">
            <x-input
              :disabled="isDetails"
              type="text"
              v-model="sourceHiveParams.hivePartitionKey"
              :placeholder="$t('Please enter Hive Partition Keys')">
            </x-input>
          </div>
        </m-list-box>
        <m-list-box>
          <div slot="text">{{$t('Hive partition Values')}}</div>
          <div slot="content">
            <x-input
              :disabled="isDetails"
              type="text"
              v-model="sourceHiveParams.hivePartitionValue"
              :placeholder="$t('Please enter Hive Partition Values')">
            </x-input>
          </div>
        </m-list-box>
      </template>

      <template v-if="sourceType=='HDFS'">
        <m-list-box>
          <div slot="text">{{$t('Export Dir')}}</div>
          <div slot="content">
            <x-input
              :disabled="isDetails"
              type="text"
              v-model="sourceHdfsParams.exportDir"
              :placeholder="$t('Please enter Export Dir(required)')">
            </x-input>
          </div>
        </m-list-box>
      </template>

      <m-list-box v-show="srcQueryType === '1' && sourceType ==='MYSQL'">
        <div slot="text">{{$t('SQL Statement')}}</div>
        <div slot="content">
          <div class="from-mirror">
            <textarea
              id="code-sqoop-mirror"
              name="code-sqoop-mirror"
              style="opacity: 0;">
            </textarea>
          </div>
        </div>
      </m-list-box>

<<<<<<< HEAD
    <m-list-box v-show="srcQueryType === '1' && sourceType ==='MYSQL'">
      <div slot="text">{{$t('SQL Statement')}}</div>
      <div slot="content">
        <div class="from-mirror">
          <textarea
                  id="code-sqoop-mirror"
                  name="code-sqoop-mirror"
                  style="opacity: 0;">
          </textarea>
          <a class="ans-modal-box-max">
            <em class="ans-icon-max" @click="setEditorVal"></em>
          </a>
        </div>
      </div>
    </m-list-box>
=======
      <template>
        <m-list-box v-show="sourceType === 'MYSQL'">
          <div slot="text">{{$t('Map Column Hive')}}</div>
          <div slot="content">
            <m-local-params
              ref="refMapColumnHiveParams"
              @on-local-params="_onMapColumnHive"
              :udp-list="sourceMysqlParams.mapColumnHive"
              :hide="false">
            </m-local-params>
          </div>
        </m-list-box>
        <m-list-box v-show="sourceType === 'MYSQL'">
          <div slot="text">{{$t('Map Column Java')}}</div>
          <div slot="content">
            <m-local-params
              ref="refMapColumnJavaParams"
              @on-local-params="_onMapColumnJava"
              :udp-list="sourceMysqlParams.mapColumnJava"
              :hide="false">
            </m-local-params>
          </div>
        </m-list-box>
      </template>
>>>>>>> f56ae9e6

      <m-list-box>
        <div slot="text" style="font-weight:bold">{{$t('Data Target')}}</div>
      </m-list-box>
      <hr style="margin-left: 60px;">

      <m-list-box>
        <div slot="text">{{$t('Type')}}</div>
        <div slot="content">
          <x-select
            style="width: 130px;"
            v-model="targetType"
            :disabled="isDetails">
            <x-option
              v-for="city in targetTypeList"
              :key="city.code"
              :value="city.code"
              :label="city.code">
            </x-option>
          </x-select>
        </div>
      </m-list-box>
      <div v-show="targetType==='HIVE'">
        <m-list-box>
          <div slot="text">{{$t('Database')}}</div>
          <div slot="content">
            <x-input
              :disabled="isDetails"
              type="text"
              v-model="targetHiveParams.hiveDatabase"
              :placeholder="$t('Please enter Hive Database(required)')">
            </x-input>
          </div>
        </m-list-box>
        <m-list-box>
          <div slot="text">{{$t('Table')}}</div>
          <div slot="content">
            <x-input
              :disabled="isDetails"
              type="text"
              v-model="targetHiveParams.hiveTable"
              :placeholder="$t('Please enter Hive Table(required)')">
            </x-input>
          </div>
        </m-list-box>
        <m-list-box>
          <div slot="text">{{$t('CreateHiveTable')}}</div>
          <div slot="content">
            <x-switch v-model="targetHiveParams.createHiveTable"></x-switch>
          </div>
        </m-list-box>
        <m-list-box>
          <div slot="text">{{$t('DropDelimiter')}}</div>
          <div slot="content">
            <x-switch v-model="targetHiveParams.dropDelimiter"></x-switch>
          </div>
        </m-list-box>
        <m-list-box>
          <div slot="text">{{$t('OverWriteSrc')}}</div>
          <div slot="content">
            <x-switch v-model="targetHiveParams.hiveOverWrite"></x-switch>
          </div>
        </m-list-box>
        <m-list-box>
          <div slot="text">{{$t('ReplaceDelimiter')}}</div>
          <div slot="content">
            <x-input
              :disabled="isDetails"
              type="text"
              v-model="targetHiveParams.replaceDelimiter"
              :placeholder="$t('Please enter Replace Delimiter')">
            </x-input>
          </div>
        </m-list-box>
        <m-list-box>
          <div slot="text">{{$t('Hive partition Keys')}}</div>
          <div slot="content">
            <x-input
              :disabled="isDetails"
              type="text"
              v-model="targetHiveParams.hivePartitionKey"
              :placeholder="$t('Please enter Hive Partition Keys')">
            </x-input>
          </div>
        </m-list-box>
        <m-list-box>
          <div slot="text">{{$t('Hive partition Values')}}</div>
          <div slot="content">
            <x-input
              :disabled="isDetails"
              type="text"
              v-model="targetHiveParams.hivePartitionValue"
              :placeholder="$t('Please enter Hive Partition Values')">
            </x-input>
          </div>
        </m-list-box>
      </div>
      <div v-show="targetType==='HDFS'">
        <m-list-box>
          <div slot="text">{{$t('Target Dir')}}</div>
          <div slot="content">
            <x-input
              :disabled="isDetails"
              type="text"
              v-model="targetHdfsParams.targetPath"
              :placeholder="$t('Please enter Target Dir(required)')">
            </x-input>
          </div>
        </m-list-box>
        <m-list-box>
          <div slot="text">{{$t('DeleteTargetDir')}}</div>
          <div slot="content">
            <x-switch v-model="targetHdfsParams.deleteTargetDir"></x-switch>
          </div>
        </m-list-box>
        <m-list-box>
          <div slot="text">{{$t('CompressionCodec')}}</div>
          <div slot="content">
            <x-radio-group v-model="targetHdfsParams.compressionCodec">
              <x-radio label="snappy">snappy</x-radio>
              <x-radio label="lzo">lzo</x-radio>
              <x-radio label="gzip">gzip</x-radio>
              <x-radio label="">no</x-radio>
            </x-radio-group>
          </div>
        </m-list-box>
        <m-list-box>
          <div slot="text">{{$t('FileType')}}</div>
          <div slot="content">
            <x-radio-group v-model="targetHdfsParams.fileType">
              <x-radio label="--as-avrodatafile">avro</x-radio>
              <x-radio label="--as-sequencefile">sequence</x-radio>
              <x-radio label="--as-textfile">text</x-radio>
              <x-radio label="--as-parquetfile">parquet</x-radio>
            </x-radio-group>
          </div>
        </m-list-box>
        <m-list-box>
          <div slot="text">{{$t('FieldsTerminated')}}</div>
          <div slot="content">
            <x-input
              :disabled="isDetails"
              type="text"
              v-model="targetHdfsParams.fieldsTerminated"
              :placeholder="$t('Please enter Fields Terminated')">
            </x-input>
          </div>
        </m-list-box>
        <m-list-box>
          <div slot="text">{{$t('LinesTerminated')}}</div>
          <div slot="content">
            <x-input
              :disabled="isDetails"
              type="text"
              v-model="targetHdfsParams.linesTerminated"
              :placeholder="$t('Please enter Lines Terminated')">
            </x-input>
          </div>
        </m-list-box>
      </div>
      <div v-show="targetType==='MYSQL'">
        <m-list-box>
          <div slot="text">{{$t('Datasource')}}</div>
          <div slot="content">
            <m-datasource
              ref="refTargetDs"
              @on-dsData="_onTargetDsData"
              :data="{ type:targetMysqlParams.targetType,
                      typeList: [{id: 0, code: 'MYSQL', disabled: false}],
                      datasource:targetMysqlParams.targetDatasource }"
            >
            </m-datasource>
          </div>
        </m-list-box>
        <m-list-box>
          <div slot="text">{{$t('Table')}}</div>
          <div slot="content">
            <x-input
              :disabled="isDetails"
              type="text"
              v-model="targetMysqlParams.targetTable"
              :placeholder="$t('Please enter Mysql Table(required)')">
            </x-input>
          </div>
        </m-list-box>
        <m-list-box>
          <div slot="text">{{$t('Column')}}</div>
          <div slot="content">
            <x-input
              :disabled="isDetails"
              type="text"
              v-model="targetMysqlParams.targetColumns"
              :placeholder="$t('Please enter Columns (Comma separated)')">
            </x-input>
          </div>
        </m-list-box>
        <m-list-box>
          <div slot="text">{{$t('FieldsTerminated')}}</div>
          <div slot="content">
            <x-input
              :disabled="isDetails"
              type="text"
              v-model="targetMysqlParams.fieldsTerminated"
              :placeholder="$t('Please enter Fields Terminated')">
            </x-input>
          </div>
        </m-list-box>
        <m-list-box>
          <div slot="text">{{$t('LinesTerminated')}}</div>
          <div slot="content">
            <x-input
              :disabled="isDetails"
              type="text"
              v-model="targetMysqlParams.linesTerminated"
              :placeholder="$t('Please enter Lines Terminated')">
            </x-input>
          </div>
        </m-list-box>
        <m-list-box>
          <div slot="text">{{$t('IsUpdate')}}</div>
          <div slot="content">
            <x-switch v-model="targetMysqlParams.isUpdate"></x-switch>
          </div>
        </m-list-box>
        <m-list-box v-show="targetMysqlParams.isUpdate">
          <div slot="text">{{$t('UpdateKey')}}</div>
          <div slot="content">
            <x-input
              :disabled="isDetails"
              type="text"
              v-model="targetMysqlParams.targetUpdateKey"
              :placeholder="$t('Please enter Update Key')">
            </x-input>
          </div>
        </m-list-box>
        <m-list-box v-show="targetMysqlParams.isUpdate">
          <div slot="text">{{$t('UpdateMode')}}</div>
          <div slot="content">
            <x-radio-group v-model="targetMysqlParams.targetUpdateMode">
              <x-radio label="updateonly">{{$t('OnlyUpdate')}}</x-radio>
              <x-radio label="allowinsert">{{$t('AllowInsert')}}</x-radio>
            </x-radio-group>
          </div>
        </m-list-box>

      </div>
      <m-list-box>
        <div slot="text">{{$t('Concurrency')}}</div>
        <div slot="content">
          <x-input
            :disabled="isDetails"
            type="text"
            v-model="concurrency"
            :placeholder="$t('Please enter Concurrency')">

          </x-input>
        </div>
      </m-list-box>
    </template>
    <m-list-box>
      <div slot="text">{{$t('Custom Parameters')}}</div>
      <div slot="content">
        <m-local-params
          ref="refLocalParams"
          @on-local-params="_onLocalParams"
          :udp-list="localParams"
          :hide="false">
        </m-local-params>
      </div>
    </m-list-box>
  </div>
</template>
<script>
  import _ from 'lodash'
  import i18n from '@/module/i18n'
  import mListBox from './_source/listBox'
  import mScriptBox from './_source/scriptBox'
  import mDatasource from './_source/datasource'
  import mLocalParams from './_source/localParams'
  import disabledState from '@/module/mixin/disabledState'
  import codemirror from '@/conf/home/pages/resource/pages/file/pages/_source/codemirror'

  let editor
  let shellEditor

  export default {
    name: 'sql',
    data () {
      return {
        /**
         * Is Custom Task
         */
        isCustomTask: false,
        /**
         * Customer Params
         */
        localParams: [],

        /**
         * Hadoop Custom Params
         */
        hadoopCustomParams: [],

        /**
         * Sqoop Advanced Params
         */
        sqoopAdvancedParams: [],
        /**
         * script
         */
        customShell: '',
        /**
         * task name
         */
        jobName: '',
        /**
         * mysql query type
         */
        srcQueryType:'1',
        /**
         * source data source
         */
        srcDatasource:'',
        /**
         * target data source
         */
        targetDatasource:'',
        /**
         * concurrency
         */
        concurrency:1,
        /**
         * default job type
         */
        jobType:'TEMPLATE',
        /**
         * direct model type
         */
        modelType:'import',

        modelTypeList: [{ code: 'import' }, { code: 'export' }],

        sourceTypeList: [
          {
            code: "MYSQL"
          },
        ],

        targetTypeList:[
          {
            code:"HIVE"
          },
          {
            code:"HDFS"
          }
        ],

        sourceType:"MYSQL",
        targetType:"HDFS",

        sourceMysqlParams:{
          srcType:"MYSQL",
          srcDatasource:"",
          srcTable:"",
          srcQueryType:"1",
          srcQuerySql:'',
          srcColumnType:"0",
          srcColumns:"",
          srcConditionList:[],
          mapColumnHive:[],
          mapColumnJava:[]
        },

        sourceHdfsParams:{
          exportDir:""
        },

        sourceHiveParams:{
          hiveDatabase:"",
          hiveTable:"",
          hivePartitionKey:"",
          hivePartitionValue:""
        },

        targetHdfsParams:{
          targetPath:"",
          deleteTargetDir:true,
          fileType:"--as-avrodatafile",
          compressionCodec:"snappy",
          fieldsTerminated:"",
          linesTerminated:"",
        },

        targetMysqlParams:{
          targetType:"MYSQL",
          targetDatasource:"",
          targetTable:"",
          targetColumns:"",
          fieldsTerminated:"",
          linesTerminated:"",
          preQuery:"",
          isUpdate:false,
          targetUpdateKey:"",
          targetUpdateMode:"allowinsert"
        },

        targetHiveParams:{
          hiveDatabase:"",
          hiveTable:"",
          createHiveTable:false,
          dropDelimiter:false,
          hiveOverWrite:true,
          replaceDelimiter:"",
          hivePartitionKey:"",
          hivePartitionValue:""

        }
      }
    },
    mixins: [disabledState],
    props: {
      backfillItem: Object
    },
    methods: {
<<<<<<< HEAD
      setEditorVal() {
        let self = this
          let modal = self.$modal.dialog({
            className: 'scriptModal',
            closable: false,
            showMask: true,
            maskClosable: true,
            onClose: function() {

            },
            render (h) {
              return h(mScriptBox, {
                on: {
                  getSriptBoxValue (val) {
                    editor.setValue(val)
                  },
                  closeAble () {
                    // this.$modal.destroy()
                    modal.remove()
                  }
                },
                props: {
                  item: editor.getValue()
                }
              })
            }
          })
      },
=======

      _onSwitch(is){
        if(is) {
          this.jobType = 'CUSTOM'
          this.isCustomTask = true
          setTimeout(() => {
            this._handlerShellEditor()
          }, 200)
        } else {
          this.jobType = 'TEMPLATE'
          this.isCustomTask = false
          setTimeout(() => {
            this._handlerEditor()
          }, 200)
        }
      },

>>>>>>> f56ae9e6
      _handleQueryType(o){
        this.sourceMysqlParams.srcQueryType = this.srcQueryType
        this._getTargetTypeList(this.sourceType)
        this.targetType = this.targetTypeList[0].code
      },

      _handleModelTypeChange(a){
        this._getSourceTypeList(a.label)
        this.sourceType = this.sourceTypeList[0].code
        this._handleSourceTypeChange({label: this.sourceType, value: this.sourceType})
      },

      _handleSourceTypeChange(a){
        this._getTargetTypeList(a.label)
        this.targetType = this.targetTypeList[0].code
      },

      _getSourceTypeList(data){
        switch(data){
          case 'import':
            this.sourceTypeList = [
              {
                code:"MYSQL"
              },
            ]
            break;
          case 'export':
            this.sourceTypeList = [
              {
                code: "HDFS"
              },
              {
                code: "HIVE"
              }
            ]
            break;
          default:
            this.sourceTypeList = [
              {
                code:"MYSQL"
              },
              {
                code:"HIVE"
              },
              {
                code:"HDFS"
              }
            ]
            break;
        }
      },

      _getTargetTypeList(data){
        switch(data){
          case 'MYSQL':
            if (this.srcQueryType === "1") {
              this.targetTypeList = [
                {
                  code: "HDFS"
                }]
            } else {
              this.targetTypeList = [
                {
                  code: "HIVE"
                },
                {
                  code: "HDFS"
                }
              ]
            }
            break;
          case 'HDFS':
            this.targetTypeList = [
              {
                code:"MYSQL"
              }
            ]
            break;
          case 'HIVE':
            this.targetTypeList = [
              {
                code:"MYSQL"
              }
            ]
            break;
          default:
            this.targetTypeList = [
              {
                code:"HIVE"
              },
              {
                code:"HDFS"
              }
            ]
            break;
        }
      },

      _onMapColumnHive (a) {
        this.sourceMysqlParams.mapColumnHive = a
      },

      _onMapColumnJava (a) {
        this.sourceMysqlParams.mapColumnJava = a
      },

      /**
       * return data source
       */
      _onSourceDsData (o) {
        this.sourceMysqlParams.srcType = o.type
        this.sourceMysqlParams.srcDatasource = o.datasource
      },

      /**
       * return data source
       */
      _onTargetDsData (o) {
        this.targetMysqlParams.targetType = o.type
        this.targetMysqlParams.targetDatasource = o.datasource
      },

      /**
       * stringify the source params
       */
      _handleSourceParams() {
        var params = null
        switch(this.sourceType){
          case "MYSQL":
            this.sourceMysqlParams.srcQuerySql = this.sourceMysqlParams.srcQueryType === "1" && editor ?
              editor.getValue() : this.sourceMysqlParams.srcQuerySql
            params = JSON.stringify(this.sourceMysqlParams)
            break;
          case "ORACLE":
            params = JSON.stringify(this.sourceOracleParams)
            break;
          case "HDFS":
            params = JSON.stringify(this.sourceHdfsParams)
            break;
          case "HIVE":
            params = JSON.stringify(this.sourceHiveParams)
            break;
          default:
            params = "";
            break;
        }
        return params
      },

      /**
       * stringify the target params
       */
      _handleTargetParams() {
        var params = null
        switch(this.targetType){
          case "HIVE":
            params = JSON.stringify(this.targetHiveParams)
            break;
          case "HDFS":
            params = JSON.stringify(this.targetHdfsParams)
            break;
          case "MYSQL":
            params = JSON.stringify(this.targetMysqlParams)
            break;
          default:
            params = "";
            break;
        }

        return params
      },

      /**
       * get source params by source type
       */
      _getSourceParams(data) {
        switch(this.sourceType){
          case "MYSQL":
            this.sourceMysqlParams = JSON.parse(data)
            this.srcDatasource = this.sourceMysqlParams.srcDatasource
            break;
          case "ORACLE":
            this.sourceOracleParams = JSON.parse(data)
            break;
          case "HDFS":
            this.sourceHdfsParams = JSON.parse(data)
            break;
          case "HIVE":
            this.sourceHiveParams = JSON.parse(data)
            break;
          default:
            break;
        }
      },

      /**
       * get target params by target type
       */
      _getTargetParams(data) {
        switch(this.targetType){
          case "HIVE":
            this.targetHiveParams = JSON.parse(data)
            break;
          case "HDFS":
            this.targetHdfsParams = JSON.parse(data)
            break;
          case "MYSQL":
            this.targetMysqlParams = JSON.parse(data)
            this.targetDatasource = this.targetMysqlParams.targetDatasource
            break;
          default:
            break;
        }
      },


      /**
       * verification
       */
      _verification () {
        let sqoopParams = {
          jobType: this.jobType,
          localParams: this.localParams
        }
        if (this.jobType === 'CUSTOM') {
          if (!shellEditor.getValue()) {
            this.$message.warning(`${i18n.$t('Please enter Custom Shell(required)')}`)
            return false
          }
          sqoopParams['customShell'] = shellEditor.getValue()
        } else {
          if (!this.jobName) {
            this.$message.warning(`${i18n.$t('Please enter Job Name(required)')}`)
            return false
          }

          switch (this.sourceType) {
            case "MYSQL":
              if (!this.$refs.refSourceDs._verifDatasource()) {
                return false
              }
              if (this.srcQueryType === '1') {
                if (!editor.getValue()) {
                  this.$message.warning(`${i18n.$t('Please enter a SQL Statement(required)')}`)
                  return false
                }
                this.sourceMysqlParams.srcTable = ""
                this.sourceMysqlParams.srcColumnType = "0"
                this.sourceMysqlParams.srcColumns = ""
              } else {
                if (this.sourceMysqlParams.srcTable === "") {
                  this.$message.warning(`${i18n.$t('Please enter Mysql Table(required)')}`)
                  return false
                }
                this.sourceMysqlParams.srcQuerySql = ""
                if (this.sourceMysqlParams.srcColumnType === "1" && this.sourceMysqlParams.srcColumns === "") {
                  this.$message.warning(`${i18n.$t('Please enter Columns (Comma separated)')}`)
                  return false
                }
                if (this.sourceMysqlParams.srcColumnType === "0") {
                  this.sourceMysqlParams.srcColumns = ""
                }
              }

              break;
            case "HDFS":
              if (this.sourceHdfsParams.exportDir === "") {
                this.$message.warning(`${i18n.$t('Please enter Export Dir(required)')}`)
                return false
              }
              break;
            case "HIVE":
              if (this.sourceHiveParams.hiveDatabase === "") {
                this.$message.warning(`${i18n.$t('Please enter Hive Database(required)')}`)
                return false
              }
              if (this.sourceHiveParams.hiveTable === "") {
                this.$message.warning(`${i18n.$t('Please enter Hive Table(required)')}`)
                return false
              }
              break;
            default:
              break;
          }

          switch (this.targetType) {
            case "HIVE":
              if (this.targetHiveParams.hiveDatabase === "") {
                this.$message.warning(`${i18n.$t('Please enter Hive Database(required)')}`)
                return false
              }
              if (this.targetHiveParams.hiveTable === "") {
                this.$message.warning(`${i18n.$t('Please enter Hive Table(required)')}`)
                return false
              }
              break;
            case "HDFS":
              if (this.targetHdfsParams.targetPath === "") {
                this.$message.warning(`${i18n.$t('Please enter Target Dir(required)')}`)
                return false
              }
              break;
            case "MYSQL":
              if (!this.$refs.refTargetDs._verifDatasource()) {
                return false
              }

              if (this.targetMysqlParams.targetTable === "") {
                this.$message.warning(`${i18n.$t('Please enter Mysql Table(required)')}`)
                return false
              }
              break;
            default:
              break;
          }
          sqoopParams['jobName'] = this.jobName
          sqoopParams['hadoopCustomParams'] = this.hadoopCustomParams
          sqoopParams['sqoopAdvancedParams'] = this.sqoopAdvancedParams
          sqoopParams['concurrency'] = this.concurrency
          sqoopParams['modelType'] = this.modelType
          sqoopParams['sourceType'] = this.sourceType
          sqoopParams['targetType'] = this.targetType
          sqoopParams['targetParams'] = this._handleTargetParams()
          sqoopParams['sourceParams'] = this._handleSourceParams()
        }

        // storage
        this.$emit('on-params', sqoopParams)
        return true
      },

      /**
       * Processing code highlighting
       */
      _handlerEditor () {
        this._destroyEditor()

        editor = codemirror('code-sqoop-mirror', {
          mode: 'sql',
          readOnly: this.isDetails
        })

        this.keypress = () => {
          if (!editor.getOption('readOnly')) {
            editor.showHint({
              completeSingle: false
            })
          }
        }

        this.changes = () => {
          this._cacheParams()
        }

        // Monitor keyboard
        editor.on('keypress', this.keypress)

        editor.on('changes', this.changes)

        editor.setValue(this.sourceMysqlParams.srcQuerySql)

        return editor
      },

      /**
       * Processing code highlighting
       */
      _handlerShellEditor () {
        this._destroyShellEditor()

        // shellEditor
        shellEditor = codemirror('code-shell-mirror', {
          mode: 'shell',
          readOnly: this.isDetails
        })

        this.keypress = () => {
          if (!shellEditor.getOption('readOnly')) {
            shellEditor.showHint({
              completeSingle: false
            })
          }
        }

        // Monitor keyboard
        shellEditor.on('keypress', this.keypress)
        shellEditor.setValue(this.customShell)

        return shellEditor
      },

      /**
       * return localParams
       */
      _onLocalParams (a) {
        this.localParams = a
      },

      /**
       * return hadoopParams
       */
      _onHadoopCustomParams (a) {
        this.hadoopCustomParams = a
      },

      /**
       * return sqoopAdvancedParams
       */
      _onSqoopAdvancedParams (a) {
        this.sqoopAdvancedParams = a
      },

      _cacheParams () {
        this.$emit('on-cache-params', {
          concurrency:this.concurrency,
          modelType:this.modelType,
          sourceType:this.sourceType,
          targetType:this.targetType,
          sourceParams:this._handleSourceParams(),
          targetParams:this._handleTargetParams(),
          localParams:this.localParams
        });
      },

      _destroyEditor () {
        if (editor) {
          editor.toTextArea() // Uninstall
          editor.off($('.code-sqoop-mirror'), 'keypress', this.keypress)
          editor.off($('.code-sqoop-mirror'), 'changes', this.changes)
          editor = null
        }
      },
      _destroyShellEditor () {
        if (shellEditor) {
          shellEditor.toTextArea() // Uninstall
          shellEditor.off($('.code-shell-mirror'), 'keypress', this.keypress)
          shellEditor.off($('.code-shell-mirror'), 'changes', this.changes)
        }
      }
    },
    watch: {
      // Listening to sqlType
      sqlType (val) {
        if (val==0) {
          this.showType = []
        }
        if (val != 0) {
          this.title = ''
          this.receivers = []
          this.receiversCc = []
        }
      },
      // Listening data source
      type (val) {
        if (val !== 'HIVE') {
          this.connParams = ''
        }
      },
      //Watch the cacheParams
      cacheParams (val) {
        this._cacheParams()
      }
    },

    created () {
      this._destroyEditor()
      let o = this.backfillItem

      // Non-null objects represent backfill
      if (!_.isEmpty(o)) {
        this.jobType = o.params.jobType
        this.isCustomTask = false
        if (this.jobType === 'CUSTOM') {
          this.customShell = o.params.customShell
          this.isCustomTask = true
        } else {
          this.jobName = o.params.jobName
          this.hadoopCustomParams = o.params.hadoopCustomParams
          this.sqoopAdvancedParams = o.params.sqoopAdvancedParams
          this.concurrency = o.params.concurrency || 1
          this.modelType = o.params.modelType
          this.sourceType = o.params.sourceType
          this._getTargetTypeList(this.sourceType)
          this.targetType = o.params.targetType
          this._getSourceParams(o.params.sourceParams)
          this._getTargetParams(o.params.targetParams)
          this.localParams = o.params.localParams
        }
      }
    },

    mounted () {
      setTimeout(() => {
        this._handlerEditor()
      }, 200)

      setTimeout(() => {
        this._handlerShellEditor()
      }, 200)

      setTimeout(() => {
        this.srcQueryType = this.sourceMysqlParams.srcQueryType
      }, 500)
    },

    destroyed () {
      /**
       * Destroy the editor instance
       */
      if (editor) {
        editor.toTextArea() // Uninstall
        editor.off($('.code-sqoop-mirror'), 'keypress', this.keypress)
        editor.off($('.code-sqoop-mirror'), 'changes', this.changes)
        editor = null
      }
    },

    computed: {
      cacheParams () {
        return {
          concurrency:this.concurrency,
          modelType:this.modelType,
          sourceType:this.sourceType,
          targetType:this.targetType,
          localParams:this.localParams,
          sourceMysqlParams:this.sourceMysqlParams,
          sourceHdfsParams:this.sourceHdfsParams,
          sourceHiveParams:this.sourceHiveParams,
          targetHdfsParams:this.targetHdfsParams,
          targetMysqlParams:this.targetMysqlParams,
          targetHiveParams:this.targetHiveParams
        }
      }
    },
    components: { mListBox, mDatasource, mLocalParams}
  }
</script>
<style lang="scss" rel="stylesheet/scss">
  .requiredIcon {
    color: #ff0000;
    padding-right: 4px;
  }
  .ans-modal-box-max {
    position: absolute;
    right: -12px;
    top: -16px;
  }
</style>
<|MERGE_RESOLUTION|>--- conflicted
+++ resolved
@@ -254,23 +254,6 @@
         </div>
       </m-list-box>
 
-<<<<<<< HEAD
-    <m-list-box v-show="srcQueryType === '1' && sourceType ==='MYSQL'">
-      <div slot="text">{{$t('SQL Statement')}}</div>
-      <div slot="content">
-        <div class="from-mirror">
-          <textarea
-                  id="code-sqoop-mirror"
-                  name="code-sqoop-mirror"
-                  style="opacity: 0;">
-          </textarea>
-          <a class="ans-modal-box-max">
-            <em class="ans-icon-max" @click="setEditorVal"></em>
-          </a>
-        </div>
-      </div>
-    </m-list-box>
-=======
       <template>
         <m-list-box v-show="sourceType === 'MYSQL'">
           <div slot="text">{{$t('Map Column Hive')}}</div>
@@ -295,7 +278,6 @@
           </div>
         </m-list-box>
       </template>
->>>>>>> f56ae9e6
 
       <m-list-box>
         <div slot="text" style="font-weight:bold">{{$t('Data Target')}}</div>
@@ -572,15 +554,12 @@
   import _ from 'lodash'
   import i18n from '@/module/i18n'
   import mListBox from './_source/listBox'
-  import mScriptBox from './_source/scriptBox'
   import mDatasource from './_source/datasource'
   import mLocalParams from './_source/localParams'
   import disabledState from '@/module/mixin/disabledState'
   import codemirror from '@/conf/home/pages/resource/pages/file/pages/_source/codemirror'
-
   let editor
   let shellEditor
-
   export default {
     name: 'sql',
     data () {
@@ -593,12 +572,10 @@
          * Customer Params
          */
         localParams: [],
-
         /**
          * Hadoop Custom Params
          */
         hadoopCustomParams: [],
-
         /**
          * Sqoop Advanced Params
          */
@@ -635,15 +612,12 @@
          * direct model type
          */
         modelType:'import',
-
         modelTypeList: [{ code: 'import' }, { code: 'export' }],
-
         sourceTypeList: [
           {
             code: "MYSQL"
           },
         ],
-
         targetTypeList:[
           {
             code:"HIVE"
@@ -652,10 +626,8 @@
             code:"HDFS"
           }
         ],
-
         sourceType:"MYSQL",
         targetType:"HDFS",
-
         sourceMysqlParams:{
           srcType:"MYSQL",
           srcDatasource:"",
@@ -668,18 +640,15 @@
           mapColumnHive:[],
           mapColumnJava:[]
         },
-
         sourceHdfsParams:{
           exportDir:""
         },
-
         sourceHiveParams:{
           hiveDatabase:"",
           hiveTable:"",
           hivePartitionKey:"",
           hivePartitionValue:""
         },
-
         targetHdfsParams:{
           targetPath:"",
           deleteTargetDir:true,
@@ -688,7 +657,6 @@
           fieldsTerminated:"",
           linesTerminated:"",
         },
-
         targetMysqlParams:{
           targetType:"MYSQL",
           targetDatasource:"",
@@ -701,7 +669,6 @@
           targetUpdateKey:"",
           targetUpdateMode:"allowinsert"
         },
-
         targetHiveParams:{
           hiveDatabase:"",
           hiveTable:"",
@@ -711,7 +678,6 @@
           replaceDelimiter:"",
           hivePartitionKey:"",
           hivePartitionValue:""
-
         }
       }
     },
@@ -720,37 +686,6 @@
       backfillItem: Object
     },
     methods: {
-<<<<<<< HEAD
-      setEditorVal() {
-        let self = this
-          let modal = self.$modal.dialog({
-            className: 'scriptModal',
-            closable: false,
-            showMask: true,
-            maskClosable: true,
-            onClose: function() {
-
-            },
-            render (h) {
-              return h(mScriptBox, {
-                on: {
-                  getSriptBoxValue (val) {
-                    editor.setValue(val)
-                  },
-                  closeAble () {
-                    // this.$modal.destroy()
-                    modal.remove()
-                  }
-                },
-                props: {
-                  item: editor.getValue()
-                }
-              })
-            }
-          })
-      },
-=======
-
       _onSwitch(is){
         if(is) {
           this.jobType = 'CUSTOM'
@@ -766,25 +701,20 @@
           }, 200)
         }
       },
-
->>>>>>> f56ae9e6
       _handleQueryType(o){
         this.sourceMysqlParams.srcQueryType = this.srcQueryType
         this._getTargetTypeList(this.sourceType)
         this.targetType = this.targetTypeList[0].code
       },
-
       _handleModelTypeChange(a){
         this._getSourceTypeList(a.label)
         this.sourceType = this.sourceTypeList[0].code
         this._handleSourceTypeChange({label: this.sourceType, value: this.sourceType})
       },
-
       _handleSourceTypeChange(a){
         this._getTargetTypeList(a.label)
         this.targetType = this.targetTypeList[0].code
       },
-
       _getSourceTypeList(data){
         switch(data){
           case 'import':
@@ -819,7 +749,6 @@
             break;
         }
       },
-
       _getTargetTypeList(data){
         switch(data){
           case 'MYSQL':
@@ -865,15 +794,12 @@
             break;
         }
       },
-
       _onMapColumnHive (a) {
         this.sourceMysqlParams.mapColumnHive = a
       },
-
       _onMapColumnJava (a) {
         this.sourceMysqlParams.mapColumnJava = a
       },
-
       /**
        * return data source
        */
@@ -881,7 +807,6 @@
         this.sourceMysqlParams.srcType = o.type
         this.sourceMysqlParams.srcDatasource = o.datasource
       },
-
       /**
        * return data source
        */
@@ -889,7 +814,6 @@
         this.targetMysqlParams.targetType = o.type
         this.targetMysqlParams.targetDatasource = o.datasource
       },
-
       /**
        * stringify the source params
        */
@@ -916,7 +840,6 @@
         }
         return params
       },
-
       /**
        * stringify the target params
        */
@@ -936,10 +859,8 @@
             params = "";
             break;
         }
-
         return params
       },
-
       /**
        * get source params by source type
        */
@@ -962,7 +883,6 @@
             break;
         }
       },
-
       /**
        * get target params by target type
        */
@@ -982,8 +902,6 @@
             break;
         }
       },
-
-
       /**
        * verification
        */
@@ -1003,7 +921,6 @@
             this.$message.warning(`${i18n.$t('Please enter Job Name(required)')}`)
             return false
           }
-
           switch (this.sourceType) {
             case "MYSQL":
               if (!this.$refs.refSourceDs._verifDatasource()) {
@@ -1031,7 +948,6 @@
                   this.sourceMysqlParams.srcColumns = ""
                 }
               }
-
               break;
             case "HDFS":
               if (this.sourceHdfsParams.exportDir === "") {
@@ -1052,7 +968,6 @@
             default:
               break;
           }
-
           switch (this.targetType) {
             case "HIVE":
               if (this.targetHiveParams.hiveDatabase === "") {
@@ -1074,7 +989,6 @@
               if (!this.$refs.refTargetDs._verifDatasource()) {
                 return false
               }
-
               if (this.targetMysqlParams.targetTable === "") {
                 this.$message.warning(`${i18n.$t('Please enter Mysql Table(required)')}`)
                 return false
@@ -1093,23 +1007,19 @@
           sqoopParams['targetParams'] = this._handleTargetParams()
           sqoopParams['sourceParams'] = this._handleSourceParams()
         }
-
         // storage
         this.$emit('on-params', sqoopParams)
         return true
       },
-
       /**
        * Processing code highlighting
        */
       _handlerEditor () {
         this._destroyEditor()
-
         editor = codemirror('code-sqoop-mirror', {
           mode: 'sql',
           readOnly: this.isDetails
         })
-
         this.keypress = () => {
           if (!editor.getOption('readOnly')) {
             editor.showHint({
@@ -1117,33 +1027,25 @@
             })
           }
         }
-
         this.changes = () => {
           this._cacheParams()
         }
-
         // Monitor keyboard
         editor.on('keypress', this.keypress)
-
         editor.on('changes', this.changes)
-
         editor.setValue(this.sourceMysqlParams.srcQuerySql)
-
         return editor
       },
-
       /**
        * Processing code highlighting
        */
       _handlerShellEditor () {
         this._destroyShellEditor()
-
         // shellEditor
         shellEditor = codemirror('code-shell-mirror', {
           mode: 'shell',
           readOnly: this.isDetails
         })
-
         this.keypress = () => {
           if (!shellEditor.getOption('readOnly')) {
             shellEditor.showHint({
@@ -1151,35 +1053,29 @@
             })
           }
         }
-
         // Monitor keyboard
         shellEditor.on('keypress', this.keypress)
         shellEditor.setValue(this.customShell)
-
         return shellEditor
       },
-
       /**
        * return localParams
        */
       _onLocalParams (a) {
         this.localParams = a
       },
-
       /**
        * return hadoopParams
        */
       _onHadoopCustomParams (a) {
         this.hadoopCustomParams = a
       },
-
       /**
        * return sqoopAdvancedParams
        */
       _onSqoopAdvancedParams (a) {
         this.sqoopAdvancedParams = a
       },
-
       _cacheParams () {
         this.$emit('on-cache-params', {
           concurrency:this.concurrency,
@@ -1191,7 +1087,6 @@
           localParams:this.localParams
         });
       },
-
       _destroyEditor () {
         if (editor) {
           editor.toTextArea() // Uninstall
@@ -1231,11 +1126,9 @@
         this._cacheParams()
       }
     },
-
     created () {
       this._destroyEditor()
       let o = this.backfillItem
-
       // Non-null objects represent backfill
       if (!_.isEmpty(o)) {
         this.jobType = o.params.jobType
@@ -1258,21 +1151,17 @@
         }
       }
     },
-
     mounted () {
       setTimeout(() => {
         this._handlerEditor()
       }, 200)
-
       setTimeout(() => {
         this._handlerShellEditor()
       }, 200)
-
       setTimeout(() => {
         this.srcQueryType = this.sourceMysqlParams.srcQueryType
       }, 500)
     },
-
     destroyed () {
       /**
        * Destroy the editor instance
@@ -1284,7 +1173,6 @@
         editor = null
       }
     },
-
     computed: {
       cacheParams () {
         return {
@@ -1310,9 +1198,4 @@
     color: #ff0000;
     padding-right: 4px;
   }
-  .ans-modal-box-max {
-    position: absolute;
-    right: -12px;
-    top: -16px;
-  }
-</style>
+</style>