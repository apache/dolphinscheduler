/*
 * Licensed to the Apache Software Foundation (ASF) under one or more
 * contributor license agreements.  See the NOTICE file distributed with
 * this work for additional information regarding copyright ownership.
 * The ASF licenses this file to You under the Apache License, Version 2.0
 * (the "License"); you may not use this file except in compliance with
 * the License.  You may obtain a copy of the License at
 *
 *    http://www.apache.org/licenses/LICENSE-2.0
 *
 * Unless required by applicable law or agreed to in writing, software
 * distributed under the License is distributed on an "AS IS" BASIS,
 * WITHOUT WARRANTIES OR CONDITIONS OF ANY KIND, either express or implied.
 * See the License for the specific language governing permissions and
 * limitations under the License.
 */
<template>
  <div class="procedure-model">
    <m-list-box>
      <div slot="text">{{$t('Datasource')}}</div>
      <div slot="content">
        <m-datasource
                ref="refDs"
                @on-dsData="_onDsData"
                :data="{ type:type,datasource:datasource }">
        </m-datasource>
      </div>
    </m-list-box>
    <m-list-box>

      <div slot="text">
        <x-poptip
          placement="bottom"
          width="300"
          trigger="hover"
          :content="$t('The procedure method script example')">
          <span type="ghost" slot="reference" >{{$t('SQL Statement')}}<em class="ans-icon-code" /></span>
        </x-poptip>
      </div>
      <div slot="content">
<<<<<<< HEAD
        <x-input
          resize
          :autosize="{minRows:5}"
          type="textarea"
          :disabled="isDetails"
          v-model="method"
          :placeholder="$t('Please enter the procedure method')"
          autocomplete="off">
        </x-input>
=======
        <el-input
            type="input"
            size="small"
            :disabled="isDetails"
            v-model="method"
            :placeholder="$t('Please enter method(optional)')">
        </el-input>
>>>>>>> 55175996
      </div>
    </m-list-box>
    <m-list-box>
      <div slot="text">{{$t('Custom Parameters')}}</div>
      <div slot="content">
        <m-local-params
                ref="refLocalParams"
                @on-local-params="_onLocalParams"
                :udp-list="localParams">
        </m-local-params>
      </div>
    </m-list-box>
  </div>
</template>
<script>
  import _ from 'lodash'
  import i18n from '@/module/i18n'
  import mListBox from './_source/listBox'
  import mDatasource from './_source/datasource'
  import mLocalParams from './_source/localParams'
  import disabledState from '@/module/mixin/disabledState'

  export default {
    name: 'procedure',
    data () {
      return {
        // method
        method: '',
        // Custom parameter
        localParams: [],
        // Data source type
        type: '',
        // data source
        datasource: '',
        // Return to the selected data source
        rtDatasource: ''
      }
    },
    mixins: [disabledState],
    props: {
      backfillItem: Object
    },
    methods: {
      /**
       * return type or datasource
       */
      _onDsData (o) {
        this.type = o.type
        this.rtDatasource = o.datasource
      },
      /**
       * return udp
       */
      _onLocalParams (a) {
      },
      /**
       * verification
       */
      _verification () {
        // datasource Subcomponent verification
        if (!this.$refs.refDs._verifDatasource()) {
          return false
        }

        // Verification function
        if (!this.method) {
          this.$message.warning(`${i18n.$t('Please enter a SQL Statement(required)')}`)
          return false
        }

        // localParams Subcomponent verification
        if (!this.$refs.refLocalParams._verifProp()) {
          return false
        }

        // storage
        this.$emit('on-params', {
          type: this.type,
          datasource: this.rtDatasource,
          method: this.method,
          localParams: this.localParams
        })
        return true
      }
    },
    watch: {
      // Watch the cacheParams
      cacheParams (val) {
        this.$emit('on-cache-params', val)
      }
    },
    computed: {
      cacheParams () {
        return {
          type: this.type,
          datasource: this.rtDatasource,
          method: this.method,
          localParams: this.localParams
        }
      }
    },
    created () {
      let o = this.backfillItem

      // Non-null objects represent backfill
      if (!_.isEmpty(o)) {
        this.name = o.name
        this.desc = o.desc

        // backfill
        this.type = o.params.type || ''
        this.datasource = o.params.datasource || ''
        this.method = o.params.method || ''

        // backfill localParams
        let localParams = o.params.localParams || []
        if (localParams.length) {
          this.localParams = localParams
        }
      }
    },
    mounted () {
    },
    components: { mListBox, mDatasource, mLocalParams }
  }
</script><|MERGE_RESOLUTION|>--- conflicted
+++ resolved
@@ -38,25 +38,13 @@
         </x-poptip>
       </div>
       <div slot="content">
-<<<<<<< HEAD
-        <x-input
-          resize
-          :autosize="{minRows:5}"
-          type="textarea"
+      <el-input
+          type="input"
+          size="small"
           :disabled="isDetails"
           v-model="method"
-          :placeholder="$t('Please enter the procedure method')"
-          autocomplete="off">
-        </x-input>
-=======
-        <el-input
-            type="input"
-            size="small"
-            :disabled="isDetails"
-            v-model="method"
-            :placeholder="$t('Please enter method(optional)')">
-        </el-input>
->>>>>>> 55175996
+          :placeholder="$t('Please enter the procedure method')">
+      </el-input>
       </div>
     </m-list-box>
     <m-list-box>
