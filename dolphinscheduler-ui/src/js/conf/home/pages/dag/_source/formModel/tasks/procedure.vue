--- conflicted
+++ resolved
@@ -38,17 +38,6 @@
         </x-poptip>
       </div>
       <div slot="content">
-<<<<<<< HEAD
-        <x-input
-          resize
-          :autosize="{minRows:5}"
-          type="textarea"
-          :disabled="isDetails"
-          v-model="method"
-          :placeholder="$t('Please enter the procedure method')"
-          autocomplete="off">
-        </x-input>
-=======
         <el-input
             type="input"
             size="small"
@@ -56,7 +45,6 @@
             v-model="method"
             :placeholder="$t('Please enter method(optional)')">
         </el-input>
->>>>>>> 64dd9dbb
       </div>
     </m-list-box>
     <m-list-box>
