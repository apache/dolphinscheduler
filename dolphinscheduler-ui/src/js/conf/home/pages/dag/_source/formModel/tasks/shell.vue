--- conflicted
+++ resolved
@@ -211,7 +211,6 @@
 
         return editor
       },
-<<<<<<< HEAD
       _cacheParams () {
         this.$emit('on-cache-params', {
           resourceList: this.cacheResourceList,
@@ -225,13 +224,12 @@
           editor.off($('.code-sql-mirror'), 'keypress', this.keypress)
           editor.off($('.code-sql-mirror'), 'changes', this.changes)
         }
-=======
+      },
       diGuiTree(item) {  // Recursive convenience tree structure
         item.forEach(item => {
           item.children === '' || item.children === undefined || item.children === null || item.children.length === 0?　　　　　　　　
             delete item.children : this.diGuiTree(item.children);
         })
->>>>>>> c1440dc7
       }
     },
     watch: {
@@ -243,16 +241,11 @@
     computed: {
       cacheParams () {
         return {
-<<<<<<< HEAD
-          resourceList: this.cacheResourceList,
-          localParams: this.localParams
-=======
           resourceList: _.map(this.resourceList, v => {
             return {id: v}
           }),
           localParams: this.localParams,
           rawScript: editor ? editor.getValue() : ''
->>>>>>> c1440dc7
         }
       }
     },
@@ -261,6 +254,7 @@
       this.diGuiTree(item)
       this.options = item
       let o = this.backfillItem
+
       // Non-null objects represent backfill
       if (!_.isEmpty(o)) {
         this.rawScript = o.params.rawScript || ''
