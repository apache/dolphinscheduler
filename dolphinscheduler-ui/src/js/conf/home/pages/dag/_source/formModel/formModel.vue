--- conflicted
+++ resolved
@@ -694,11 +694,7 @@
         }
         // Name repeat depends on dom backfill dependent store
         const tasks = this.store.state.dag.tasks
-<<<<<<< HEAD
-        const task = tasks.find(t => t.name === this.name)
-=======
-        const task = tasks.find((t) => t.name === 'this.name')
->>>>>>> 8694b9c8
+        const task = tasks.find((t) => t.name === this.name)
         if (task) {
           this.$message.warning(`${i18n.$t('Name already exists')}`)
           return false
