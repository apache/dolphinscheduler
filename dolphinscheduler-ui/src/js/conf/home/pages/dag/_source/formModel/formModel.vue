/*
 * Licensed to the Apache Software Foundation (ASF) under one or more
 * contributor license agreements.  See the NOTICE file distributed with
 * this work for additional information regarding copyright ownership.
 * The ASF licenses this file to You under the Apache License, Version 2.0
 * (the "License"); you may not use this file except in compliance with
 * the License.  You may obtain a copy of the License at
 *
 *    http://www.apache.org/licenses/LICENSE-2.0
 *
 * Unless required by applicable law or agreed to in writing, software
 * distributed under the License is distributed on an "AS IS" BASIS,
 * WITHOUT WARRANTIES OR CONDITIONS OF ANY KIND, either express or implied.
 * See the License for the specific language governing permissions and
 * limitations under the License.
 */
<template>
  <div class="form-model-wrapper" v-clickoutside="_handleClose">
    <div class="title-box">
      <span class="name">{{ $t("Current node settings") }}</span>
      <span class="go-subtask">
        <!-- Component can't pop up box to do component processing -->
        <m-log
          v-if="type === 'instance' && taskInstance"
          :item="backfillItem"
          :task-instance-id="taskInstance.id"
        >
          <template slot="history"
            ><a href="javascript:" @click="_seeHistory"
              ><em class="ansicon el-icon-alarm-clock"></em
              ><em>{{ $t("View history") }}</em></a
            ></template
          >
          <template slot="log"
            ><a href="javascript:"
              ><em class="ansicon el-icon-document"></em
              ><em>{{ $t("View log") }}</em></a
            ></template
          >
        </m-log>
        <a href="javascript:" @click="_goSubProcess" v-if="_isGoSubProcess"
          ><em class="ansicon ri-node-tree"></em
          ><em>{{ $t("Enter this child node") }}</em></a
        >
      </span>
    </div>
    <div class="content-box" v-if="isContentBox">
      <div class="form-model">
        <!-- Reference from task -->
        <!-- <reference-from-task :taskType="nodeData.taskType" /> -->

        <!-- Node name -->
        <m-list-box>
          <div slot="text">{{ $t("Node name") }}</div>
          <div slot="content">
            <el-input
              type="text"
              v-model="name"
              size="small"
              :disabled="isDetails"
              :placeholder="$t('Please enter name (required)')"
              maxlength="100"
            >
            </el-input>
          </div>
        </m-list-box>

        <m-list-box v-if="fromTaskDefinition">
          <div slot="text">{{ $t("Task Type") }}</div>
          <div slot="content">
            <el-select
              @change="changeTaskType"
              :value="nodeData.taskType"
              :placeholder="$t('Please select a task type (required)')"
              size="small"
              style="width: 100%"
              :disabled="isDetails"
            >
              <el-option
                v-for="type in tasksTypeList"
                :key="type"
                :label="type"
                :value="type"
                :disabled="type === 'CONDITIONS' || type === 'SWITCH'"
              >
              </el-option>
            </el-select>
          </div>
        </m-list-box>

        <!-- Running sign -->
        <m-list-box>
          <div slot="text">{{ $t("Run flag") }}</div>
          <div slot="content">
            <el-radio-group v-model="runFlag" size="small">
              <el-radio :label="'YES'" :disabled="isDetails">{{
                $t("Normal")
              }}</el-radio>
              <el-radio :label="'NO'" :disabled="isDetails">{{
                $t("Prohibition execution")
              }}</el-radio>
            </el-radio-group>
          </div>
        </m-list-box>

        <!-- description -->
        <m-list-box>
          <div slot="text">{{ $t("Description") }}</div>
          <div slot="content">
            <el-input
              :rows="2"
              type="textarea"
              :disabled="isDetails"
              v-model="desc"
              :placeholder="$t('Please enter description')"
            >
            </el-input>
          </div>
        </m-list-box>

        <!-- Task priority -->
        <m-list-box>
          <div slot="text">{{ $t("Task priority") }}</div>
          <div slot="content">
            <span class="label-box" style="width: 193px; display: inline-block">
              <m-priority v-model="taskInstancePriority"></m-priority>
            </span>
          </div>
        </m-list-box>

        <!-- Worker group and environment -->
        <m-list-box>
          <div slot="text">{{ $t("Worker group") }}</div>
          <div slot="content">
            <span class="label-box" style="width: 193px; display: inline-block">
              <m-worker-groups v-model="workerGroup"></m-worker-groups>
            </span>
            <span class="text-b">{{ $t("Environment Name") }}</span>
            <m-related-environment
              v-model="environmentCode"
              :workerGroup="workerGroup"
              :isNewCreate="isNewCreate"
              v-on:environmentCodeEvent="_onUpdateEnvironmentCode"
            ></m-related-environment>
          </div>
        </m-list-box>

        <!-- Number of failed retries -->
        <m-list-box v-if="nodeData.taskType !== 'SUB_PROCESS'">
          <div slot="text">{{ $t("Number of failed retries") }}</div>
          <div slot="content">
            <m-select-input
              v-model="maxRetryTimes"
              :list="[0, 1, 2, 3, 4]"
            ></m-select-input>
            <span>({{ $t("Times") }})</span>
            <span class="text-b">{{ $t("Failed retry interval") }}</span>
            <m-select-input
              v-model="retryInterval"
              :list="[1, 10, 30, 60, 120]"
            ></m-select-input>
            <span>({{ $t("Minute") }})</span>
          </div>
        </m-list-box>

        <!-- Delay execution time -->
        <m-list-box
          v-if="
            nodeData.taskType !== 'SUB_PROCESS' &&
            nodeData.taskType !== 'CONDITIONS' &&
            nodeData.taskType !== 'DEPENDENT' &&
            nodeData.taskType !== 'SWITCH'
          "
        >
          <div slot="text">{{ $t("Delay execution time") }}</div>
          <div slot="content">
            <m-select-input
              v-model="delayTime"
              :list="[0, 1, 5, 10]"
            ></m-select-input>
            <span>({{ $t("Minute") }})</span>
          </div>
        </m-list-box>

        <!-- Branch flow -->
        <m-list-box v-if="nodeData.taskType === 'CONDITIONS'">
          <div slot="text">{{ $t("State") }}</div>
          <div slot="content">
            <span class="label-box" style="width: 193px; display: inline-block">
              <el-select
                style="width: 157px"
                size="small"
                v-model="successNode"
                :disabled="true"
              >
                <el-option
                  v-for="item in stateList"
                  :key="item.value"
                  :value="item.value"
                  :label="item.label"
                ></el-option>
              </el-select>
            </span>
            <span class="text-b" style="padding-left: 38px">{{
              $t("Branch flow")
            }}</span>
            <el-select
              style="width: 157px"
              size="small"
              v-model="successBranch"
              clearable
              :disabled="isDetails"
            >
              <el-option
                v-for="item in postTasks"
                :key="item.code"
                :value="item.code"
                :label="item.name"
              ></el-option>
            </el-select>
          </div>
        </m-list-box>
        <m-list-box v-if="nodeData.taskType === 'CONDITIONS'">
          <div slot="text">{{ $t("State") }}</div>
          <div slot="content">
            <span class="label-box" style="width: 193px; display: inline-block">
              <el-select
                style="width: 157px"
                size="small"
                v-model="failedNode"
                :disabled="true"
              >
                <el-option
                  v-for="item in stateList"
                  :key="item.value"
                  :value="item.value"
                  :label="item.label"
                ></el-option>
              </el-select>
            </span>
            <span class="text-b" style="padding-left: 38px">{{
              $t("Branch flow")
            }}</span>
            <el-select
              style="width: 157px"
              size="small"
              v-model="failedBranch"
              clearable
              :disabled="isDetails"
            >
              <el-option
                v-for="item in postTasks"
                :key="item.code"
                :value="item.code"
                :label="item.name"
              ></el-option>
            </el-select>
          </div>
        </m-list-box>

        <div v-if="backfillRefresh">
          <!-- Task timeout alarm -->
          <m-timeout-alarm
            v-if="nodeData.taskType !== 'DEPENDENT'"
            ref="timeout"
            :backfill-item="backfillItem"
            @on-timeout="_onTimeout"
          >
          </m-timeout-alarm>
          <!-- Dependent timeout alarm -->
          <m-dependent-timeout
            v-if="nodeData.taskType === 'DEPENDENT'"
            ref="dependentTimeout"
            :backfill-item="backfillItem"
            @on-timeout="_onDependentTimeout"
          >
          </m-dependent-timeout>

          <!-- shell node -->
          <m-shell
            v-if="nodeData.taskType === 'SHELL'"
            @on-params="_onParams"
            @on-cache-params="_onCacheParams"
            ref="SHELL"
            :backfill-item="backfillItem"
          >
          </m-shell>
          <!-- sub_process node -->
          <m-sub-process
            v-if="nodeData.taskType === 'SUB_PROCESS'"
            @on-params="_onParams"
            @on-cache-params="_onCacheParams"
            @on-set-process-name="_onSetProcessName"
            ref="SUB_PROCESS"
            :backfill-item="backfillItem"
          >
          </m-sub-process>
          <!-- procedure node -->
          <m-procedure
            v-if="nodeData.taskType === 'PROCEDURE'"
            @on-params="_onParams"
            @on-cache-params="_onCacheParams"
            ref="PROCEDURE"
            :backfill-item="backfillItem"
          >
          </m-procedure>
          <!-- sql node -->
          <m-sql
            v-if="nodeData.taskType === 'SQL'"
            @on-params="_onParams"
            @on-cache-params="_onCacheParams"
            ref="SQL"
            :create-node-id="nodeData.id"
            :backfill-item="backfillItem"
          >
          </m-sql>
          <!-- spark node -->
          <m-spark
            v-if="nodeData.taskType === 'SPARK'"
            @on-params="_onParams"
            @on-cache-params="_onCacheParams"
            ref="SPARK"
            :backfill-item="backfillItem"
          >
          </m-spark>
          <m-flink
            v-if="nodeData.taskType === 'FLINK'"
            @on-params="_onParams"
            @on-cache-params="_onCacheParams"
            ref="FLINK"
            :backfill-item="backfillItem"
          >
          </m-flink>
          <!-- mr node -->
          <m-mr
            v-if="nodeData.taskType === 'MR'"
            @on-params="_onParams"
            @on-cache-params="_onCacheParams"
            ref="MR"
            :backfill-item="backfillItem"
          >
          </m-mr>
          <!-- python node -->
          <m-python
            v-if="nodeData.taskType === 'PYTHON'"
            @on-params="_onParams"
            @on-cache-params="_onCacheParams"
            ref="PYTHON"
            :backfill-item="backfillItem"
          >
          </m-python>
          <!-- dependent node -->
          <m-dependent
            v-if="nodeData.taskType === 'DEPENDENT'"
            @on-dependent="_onDependent"
            @on-cache-dependent="_onCacheDependent"
            ref="DEPENDENT"
            :backfill-item="backfillItem"
          >
          </m-dependent>
          <m-http
            v-if="nodeData.taskType === 'HTTP'"
            @on-params="_onParams"
            @on-cache-params="_onCacheParams"
            ref="HTTP"
            :backfill-item="backfillItem"
          >
          </m-http>
          <m-datax
            v-if="nodeData.taskType === 'DATAX'"
            @on-params="_onParams"
            @on-cache-params="_onCacheParams"
            ref="DATAX"
            :backfill-item="backfillItem"
          >
          </m-datax>
          <m-pigeon
            v-if="nodeData.taskType === 'PIGEON'"
            @on-params="_onParams"
            @on-cache-params="_onCacheParams"
            :backfill-item="backfillItem"
<<<<<<< HEAD
            ref="PIGEON">
=======
            ref="PIGEON"
          >
>>>>>>> c78fd247
          </m-pigeon>
          <m-sqoop
            v-if="nodeData.taskType === 'SQOOP'"
            @on-params="_onParams"
            @on-cache-params="_onCacheParams"
            ref="SQOOP"
            :backfill-item="backfillItem"
          >
          </m-sqoop>
          <m-conditions
            v-if="nodeData.taskType === 'CONDITIONS'"
            ref="CONDITIONS"
            @on-dependent="_onDependent"
            @on-cache-dependent="_onCacheDependent"
            :backfill-item="backfillItem"
            :prev-tasks="prevTasks"
          >
          </m-conditions>
          <m-data-quality
            v-if="nodeData.taskType === 'DATA_QUALITY'"
            @on-params="_onParams"
            @on-cache-params="_onCacheParams"
            ref="DATA_QUALITY"
            :backfill-item="backfillItem">
          </m-data-quality>
          <m-switch
            v-if="nodeData.taskType === 'SWITCH'"
            ref="SWITCH"
            @on-switch-result="_onSwitchResult"
            :backfill-item="backfillItem"
            :nodeData="nodeData"
            :postTasks="postTasks"
          ></m-switch>
          <!-- waterdrop node -->
          <m-waterdrop
            v-if="nodeData.taskType === 'WATERDROP'"
            @on-params="_onParams"
            @on-cache-params="_onCacheParams"
            ref="WATERDROP"
            :backfill-item="backfillItem"
          >
          </m-waterdrop>
        </div>
        <!-- Pre-tasks in workflow -->
        <m-pre-tasks
          ref="preTasks"
          v-if="!fromTaskDefinition"
          :code="code"
        />
      </div>
    </div>
    <div class="bottom-box">
      <div class="submit" style="background: #fff">
        <el-button type="text" size="small" id="cancelBtn">
          {{ $t("Cancel") }}
        </el-button>
        <el-button
          type="primary"
          size="small"
          round
          :loading="spinnerLoading"
          @click="ok()"
          :disabled="isDetails"
          >{{ spinnerLoading ? $t("Loading...") : $t("Confirm") }}
        </el-button>
      </div>
    </div>
  </div>
</template>
<script>
  import _ from 'lodash'
  import { mapActions, mapState } from 'vuex'
  import mLog from './log'
  import mMr from './tasks/mr'
  import mSql from './tasks/sql'
  import i18n from '@/module/i18n'
  import mListBox from './tasks/_source/listBox'
  import mShell from './tasks/shell'
  import mWaterdrop from './tasks/waterdrop'
  import mSpark from './tasks/spark'
  import mFlink from './tasks/flink'
  import mPython from './tasks/python'
  import mProcedure from './tasks/procedure'
  import mDependent from './tasks/dependent'
  import mHttp from './tasks/http'
  import mDatax from './tasks/datax'
  import mPigeon from './tasks/pigeon'
  import mConditions from './tasks/conditions'
  import mDataQuality from './tasks/dataquality'
  import mSwitch from './tasks/switch.vue'
  import mSqoop from './tasks/sqoop'
  import mSubProcess from './tasks/sub_process'
  import mSelectInput from './_source/selectInput'
  import mTimeoutAlarm from './_source/timeoutAlarm'
  import mDependentTimeout from './_source/dependentTimeout'
  import mWorkerGroups from './_source/workerGroups'
  import mRelatedEnvironment from './_source/relatedEnvironment'
  import mPreTasks from './tasks/pre_tasks'
  import clickoutside from '@/module/util/clickoutside'
  import disabledState from '@/module/mixin/disabledState'
  import mPriority from '@/module/components/priority/priority'
  import { findComponentDownward } from '@/module/util/'
  import { tasksType } from '@/conf/home/pages/dag/_source/config.js'
  // import ReferenceFromTask from './_source/referenceFromTask.vue'

  export default {
    name: 'form-model',
    data () {
      return {
        // loading
        spinnerLoading: false,
        // node name
        name: '',
        // description
        desc: '',
        // Node echo data
        backfillItem: {},
        cacheBackfillItem: {},
        // Resource(list)
        resourcesList: [],
        successNode: 'success',
        failedNode: 'failed',
        successBranch: '',
        failedBranch: '',
        conditionResult: {
          successNode: [],
          failedNode: []
        },
        switchResult: {},
        // dependence
        dependence: {},
        // cache dependence
        cacheDependence: {},
        // task code
        code: 0,
        // Current node params data
        params: {},
        // Running sign
        runFlag: 'YES',
        // The second echo problem caused by the node data is specifically which node hook caused the unfinished special treatment
        isContentBox: false,
        // Number of failed retries
        maxRetryTimes: '0',
        // Failure retry interval
        retryInterval: '1',
        // Delay execution time
        delayTime: '0',
        // Task timeout alarm
        timeout: {},
        // (For Dependent nodes) Wait start timeout alarm
        waitStartTimeout: {},
        // Task priority
        taskInstancePriority: 'MEDIUM',
        // worker group id
        workerGroup: 'default',
        // selected environment
        environmentCode: '',
        selectedWorkerGroup: '',
        stateList: [
          {
            value: 'success',
            label: `${i18n.$t('Success')}`
          },
          {
            value: 'failed',
            label: `${i18n.$t('Failed')}`
          }
        ],
        // for CONDITIONS and SWITCH
        postTasks: [],
        prevTasks: [],
        // refresh part of the formModel, after set backfillItem outside
        backfillRefresh: true,
        // whether this is a new Task
        isNewCreate: true,
        tasksTypeList: Object.keys(tasksType)
      }
    },
    provide () {
      return {
        formModel: this
      }
    },
    /**
     * Click on events that are not generated internally by the component
     */
    directives: { clickoutside },
    mixins: [disabledState],
    props: {
      nodeData: Object,
      type: {
        type: String,
        default: ''
      },
      taskDefinition: Object
    },
    inject: ['dagChart'],
    methods: {
      ...mapActions('dag', ['getTaskInstanceList']),
      taskToBackfillItem (task) {
        return {
          code: task.code,
          conditionResult: task.taskParams.conditionResult,
          switchResult: task.taskParams.switchResult,
          delayTime: task.delayTime,
          dependence: task.taskParams.dependence,
          desc: task.description,
          id: task.id,
          maxRetryTimes: task.failRetryTimes,
          name: task.name,
          params: _.omit(task.taskParams, [
            'conditionResult',
            'dependence',
            'waitStartTimeout',
            'switchResult'
          ]),
          retryInterval: task.failRetryInterval,
          runFlag: task.flag,
          taskInstancePriority: task.taskPriority,
          timeout: {
            interval: task.timeout,
            strategy: task.timeoutNotifyStrategy,
            enable: task.timeoutFlag === 'OPEN'
          },
          type: task.taskType,
          waitStartTimeout: task.taskParams.waitStartTimeout,
          workerGroup: task.workerGroup,
          environmentCode: task.environmentCode
        }
      },
      /**
       * depend
       */
      _onDependent (o) {
        this.dependence = Object.assign(this.dependence, {}, o)
      },
      _onSwitchResult (o) {
        this.switchResult = o
      },
      /**
       * cache dependent
       */
      _onCacheDependent (o) {
        this.cacheDependence = Object.assign(this.cacheDependence, {}, o)
      },
      /**
       * Task timeout alarm
       */
      _onTimeout (o) {
        this.timeout = Object.assign(this.timeout, {}, o)
      },
      /**
       * Dependent timeout alarm
       */
      _onDependentTimeout (o) {
        this.timeout = Object.assign(this.timeout, {}, o.waitCompleteTimeout)
        this.waitStartTimeout = Object.assign(
          this.waitStartTimeout,
          {},
          o.waitStartTimeout
        )
      },
      /**
       * Click external to close the current component
       */
      _handleClose () {
      // this.close()
      },
      /**
       * Jump to task instance
       */
      _seeHistory () {
        this.$emit('seeHistory', this.backfillItem.name)
      },
      /**
       * Enter the child node to judge the process instance or the process definition
       * @param  type = instance
       */
      _goSubProcess () {
        if (_.isEmpty(this.backfillItem)) {
          this.$message.warning(
            `${i18n.$t(
              'The newly created sub-Process has not yet been executed and cannot enter the sub-Process'
            )}`
          )
          return
        }
        if (this.router.history.current.name === 'projects-instance-details') {
          if (!this.taskInstance) {
            this.$message.warning(
              `${i18n.$t(
                'The task has not been executed and cannot enter the sub-Process'
              )}`
            )
            return
          }
          this.store
            .dispatch('dag/getSubProcessId', { taskId: this.taskInstance.id })
            .then((res) => {
              this.$emit('onSubProcess', {
                subInstanceId: res.data.subProcessInstanceId,
                fromThis: this
              })
            })
            .catch((e) => {
              this.$message.error(e.msg || '')
            })
        } else {
          const processDefinitionId =
            this.backfillItem.params.processDefinitionId
          const process = this.processListS.find(
            (def) => def.id === processDefinitionId
          )
          this.$emit('onSubProcess', {
            subProcessCode: process.code,
            fromThis: this
          })
        }
      },
      _onUpdateWorkerGroup (o) {
        this.selectedWorkerGroup = o
      },
      /**
       * return params
       */
      _onParams (o) {
        this.params = Object.assign({}, o)
      },
      _onUpdateEnvironmentCode (o) {
        this.environmentCode = o
      },
      /**
       * _onCacheParams is reserved
       */
      _onCacheParams (o) {
        this.params = Object.assign(this.params, {}, o)
      },
      /**
       * verification name
       */
      _verifName () {
        if (!_.trim(this.name)) {
          this.$message.warning(`${i18n.$t('Please enter name (required)')}`)
          return false
        }
        if (
          this.successBranch &&
          this.successBranch === this.failedBranch
        ) {
          this.$message.warning(
            `${i18n.$t(
              'Cannot select the same node for successful branch flow and failed branch flow'
            )}`
          )
          return false
        }
        if (this.name === this.backfillItem.name) {
          return true
        }
        return true
      },
      _verifWorkGroup () {
        let item = this.store.state.security.workerGroupsListAll.find((item) => {
          return item.id === this.workerGroup
        })
        if (item === undefined) {
          this.$message.warning(
            `${i18n.$t(
              'The Worker group no longer exists, please select the correct Worker group!'
            )}`
          )
          return false
        }
        return true
      },
      _verifTaskType () {
        if (!this.fromTaskDefinition) return true
        if (!this.nodeData.taskType) {
          this.$message.warning(
            `${i18n.$t('Please select a task type (required)')}`
          )
          return false
        }
        return true
      },
      /**
       * Global verification procedure
       */
      _verification () {
        // Verify name
        if (!this._verifName()) {
          return
        }

        // Verify task type
        if (!this._verifTaskType()) {
          return
        }

        // verif workGroup
        if (!this._verifWorkGroup()) {
          return
        }
        // Verify task alarm parameters
        if (this.nodeData.taskType === 'DEPENDENT') {
          if (!this.$refs.dependentTimeout._verification()) {
            return
          }
        } else {
          if (!this.$refs.timeout._verification()) {
            return
          }
        }
        // Verify node parameters
        if (!this.$refs[this.nodeData.taskType]._verification()) {
          return
        }
        // set preTask
        if (this.$refs.preTasks) {
          this.$refs.preTasks.setPreNodes()
        }
        this.successBranch && (this.conditionResult.successNode[0] = this.successBranch)
        this.failedBranch && (this.conditionResult.failedNode[0] = this.failedBranch)
        this.$emit('addTaskInfo', {
          item: {
            code: this.nodeData.id,
            name: this.name,
            description: this.desc,
            taskType: this.nodeData.taskType,
            taskParams: {
              ...this.params,
              dependence: this.cacheDependence,
              conditionResult: this.conditionResult,
              waitStartTimeout: this.waitStartTimeout,
              switchResult: this.switchResult
            },
            flag: this.runFlag,
            taskPriority: this.taskInstancePriority,
            workerGroup: this.workerGroup,
            failRetryTimes: this.maxRetryTimes,
            failRetryInterval: this.retryInterval,
            timeoutFlag: this.timeout.enable ? 'OPEN' : 'CLOSE',
            timeoutNotifyStrategy: this.timeout.strategy,
            timeout: this.timeout.interval || 0,
            delayTime: this.delayTime,
            environmentCode: this.environmentCode || -1
          },
          fromThis: this
        })

        // set edge label
        this._setEdgeLabel()
      },
      /**
       * Sub-workflow selected node echo name
       */
      _onSetProcessName (name) {
        this.name = name
      },
      /**
       *  set edge label by successBranch && failedBranch
       */
      _setEdgeLabel () {
        if (this.successBranch || this.failedBranch) {
          const canvas = findComponentDownward(this.dagChart, 'dag-canvas')
          const edges = canvas.getEdges()
          const successTask = this.postTasks.find(
            (t) => t.name === this.successBranch
          )
          const failedTask = this.postTasks.find(
            (t) => t.name === this.failedBranch
          )
          const sEdge = edges.find(
            (edge) =>
              successTask &&
              edge.sourceId === this.code &&
              edge.targetId === successTask.code
          )
          const fEdge = edges.find(
            (edge) =>
              failedTask &&
              edge.sourceId === this.code &&
              edge.targetId === failedTask.code
          )
          sEdge && canvas.setEdgeLabel(sEdge.id, this.$t('Success'))
          fEdge && canvas.setEdgeLabel(fEdge.id, this.$t('Failed'))
        }
      },
      /**
       * Submit verification
       */
      ok () {
        this._verification()
      },
      /**
       * Close and destroy component and component internal events
       */
      close () {
        let flag = false
        // Delete node without storage
        if (!this.backfillItem.name) {
          flag = true
        }
        this.isContentBox = false
        // flag Whether to delete a node this.$destroy()
        this.$emit('close', {
          item: this.cacheBackfillItem,
          flag: flag,
          fromThis: this
        })
      },
      backfill (backfillItem) {
        const o = backfillItem
        // Non-null objects represent backfill
        if (!_.isEmpty(o)) {
          this.code = o.code
          this.name = o.name
          this.taskInstancePriority = o.taskInstancePriority
          this.runFlag = o.runFlag || 'YES'
          this.desc = o.desc
          this.maxRetryTimes = o.maxRetryTimes
          this.retryInterval = o.retryInterval
          this.delayTime = o.delayTime
          if (o.conditionResult) {
            this.successBranch = o.conditionResult.successNode[0]
            this.failedBranch = o.conditionResult.failedNode[0]
          }
          if (o.switchResult) {
            this.switchResult = o.switchResult
          }
          // If the workergroup has been deleted, set the default workergroup
          for (
            let i = 0;
            i < this.store.state.security.workerGroupsListAll.length;
            i++
          ) {
            let workerGroup = this.store.state.security.workerGroupsListAll[i].id
            if (o.workerGroup === workerGroup) {
              break
            }
          }
          if (o.workerGroup === undefined) {
            this.store
              .dispatch('dag/getTaskInstanceList', {
                pageSize: 10,
                pageNo: 1,
                processInstanceId: this.nodeData.instanceId,
                name: o.name
              })
              .then((res) => {
                this.workerGroup = res.totalList[0].workerGroup
              })
          } else {
            this.workerGroup = o.workerGroup
          }
          this.environmentCode =
            o.environmentCode === -1 ? '' : o.environmentCode
          this.params = o.params || {}
          this.dependence = o.dependence || {}
          this.cacheDependence = o.dependence || {}
        } else {
          this.workerGroup = this.store.state.security.workerGroupsListAll[0].id
        }
        this.cacheBackfillItem = JSON.parse(JSON.stringify(o))
        this.isContentBox = true
      },
      changeTaskType (value) {
        this.$emit('changeTaskType', value)
      }
    },
    created () {
      // Backfill data
      let o = {}
      this.code = this.nodeData.id

      if (this.fromTaskDefinition) {
        if (this.taskDefinition) {
          const backfillItem = this.taskToBackfillItem(this.taskDefinition)
          o = backfillItem
          this.backfillItem = backfillItem
          this.isNewCreate = false
        }
      } else {
        let taskList = this.store.state.dag.tasks
        if (taskList.length) {
          taskList.forEach((task) => {
            if (task.code === this.nodeData.id) {
              const backfillItem = this.taskToBackfillItem(task)
              o = backfillItem
              this.backfillItem = backfillItem
              this.isNewCreate = false
            }
          })
        }
      }

      this.backfill(o)

      if (this.dagChart) {
        const canvas = findComponentDownward(this.dagChart, 'dag-canvas')
        const postNodes = canvas.getPostNodes(this.code)
        const prevNodes = canvas.getPrevNodes(this.code)
        const buildTask = (node) => ({
          code: node.id,
          name: node.data.taskName,
          type: node.data.taskType
        })
        this.postTasks = postNodes.map(buildTask)
        this.prevTasks = prevNodes.map(buildTask)
      }
    },
    mounted () {
      let self = this
      $('#cancelBtn').mousedown(function (event) {
        event.preventDefault()
        self.close()
      })
    },
    updated () {},
    beforeDestroy () {},
    destroyed () {},
    computed: {
      ...mapState('dag', ['processListS', 'taskInstances']),
      /**
       * Child workflow entry show/hide
       */
      _isGoSubProcess () {
        return this.nodeData.taskType === 'SUB_PROCESS' && this.name && this.processListS && this.processListS.length > 0
      },
      taskInstance () {
        if (this.taskInstances.length > 0) {
          return this.taskInstances.find(
            (instance) => instance.taskCode === this.nodeData.id
          )
        }
        return null
      },
      /**
       * Open the modal from task definition
       */
      fromTaskDefinition () {
        return this.type === 'task-definition'
      }
    },
    components: {
      mListBox,
      mMr,
      mShell,
      mWaterdrop,
      mSubProcess,
      mProcedure,
      mSql,
      mLog,
      mSpark,
      mFlink,
      mPython,
      mDependent,
      mHttp,
      mDatax,
      mPigeon,
      mSqoop,
      mConditions,
      mDataQuality,
      mSwitch,
      mSelectInput,
      mTimeoutAlarm,
      mDependentTimeout,
      mPriority,
      mWorkerGroups,
      mRelatedEnvironment,
      mPreTasks
    // ReferenceFromTask
    }
  }
</script>

<style lang="scss" rel="stylesheet/scss">
@import "./formModel";
.ans-radio-disabled {
  .ans-radio-inner:after {
    background-color: #6f8391;
  }
}
</style><|MERGE_RESOLUTION|>--- conflicted
+++ resolved
@@ -379,12 +379,8 @@
             @on-params="_onParams"
             @on-cache-params="_onCacheParams"
             :backfill-item="backfillItem"
-<<<<<<< HEAD
-            ref="PIGEON">
-=======
             ref="PIGEON"
           >
->>>>>>> c78fd247
           </m-pigeon>
           <m-sqoop
             v-if="nodeData.taskType === 'SQOOP'"
