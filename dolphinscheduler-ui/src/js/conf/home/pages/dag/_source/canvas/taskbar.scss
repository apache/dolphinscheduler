/*
 * Licensed to the Apache Software Foundation (ASF) under one or more
 * contributor license agreements.  See the NOTICE file distributed with
 * this work for additional information regarding copyright ownership.
 * The ASF licenses this file to You under the Apache License, Version 2.0
 * (the "License"); you may not use this file except in compliance with
 * the License.  You may obtain a copy of the License at
 *
 *    http://www.apache.org/licenses/LICENSE-2.0
 *
 * Unless required by applicable law or agreed to in writing, software
 * distributed under the License is distributed on an "AS IS" BASIS,
 * WITHOUT WARRANTIES OR CONDITIONS OF ANY KIND, either express or implied.
 * See the License for the specific language governing permissions and
 * limitations under the License.
 */
.dag-taskbar {
  width: 190px;
  height: 100%;
  background-color: #fff;
  margin-right: 20px;

  .taskbar-title {
    display: flex;
    border-bottom: dashed 1px #e5e5e5;
    height: 42px;
    padding: 0 20px;
    align-items: center;

    h4 {
      color: #666;
      font-size: 14px;
    }
  }

  .tasks {
    width: 100%;
    padding: 10px 20px;
    display: flex;
    flex-wrap: wrap;
    box-sizing: border-box;
    max-height: calc(100% - 42px);
    overflow: auto;

    .draggable-box {
      cursor: move;
      width: 100%;
      height: 32px;
      margin-bottom: 10px;

      .task-item {
        width: 100%;
        height: 100%;
        display: flex;
        align-items: center;
        border: 1px dashed #e4e4e4;
        padding: 0 10px;
        border-radius: 4px;

        em {
          margin-right: 10px;
          display: block;
          width: 18px;
          height: 18px;
          background-size: 100% 100%;
          &.icos-shell {
            background-image: url("../images/task-icos/shell.png");
          }
          &.icos-sub_process {
            background-image: url("../images/task-icos/sub_process.png");
          }
          &.icos-procedure {
            background-image: url("../images/task-icos/procedure.png");
          }
          &.icos-sql {
            background-image: url("../images/task-icos/sql.png");
          }
          &.icos-flink {
            background-image: url("../images/task-icos/flink.png");
          }
          &.icos-mr {
            background-image: url("../images/task-icos/mr.png");
          }
          &.icos-python {
            background-image: url("../images/task-icos/python.png");
          }
          &.icos-dependent {
            background-image: url("../images/task-icos/dependent.png");
          }
          &.icos-http {
            background-image: url("../images/task-icos/http.png");
          }
          &.icos-datax {
            background-image: url("../images/task-icos/datax.png");
          }
<<<<<<< HEAD
=======
          &.icos-pigeon {
            background-image: url("../images/task-icos/pigeon.png");
          }
>>>>>>> 5bfd5592
          &.icos-sqoop {
            background-image: url("../images/task-icos/sqoop.png");
          }
          &.icos-conditions {
            background-image: url("../images/task-icos/conditions.png");
          }
          &.icos-waterdrop {
            background-image: url("../images/task-icos/waterdrop.png");
          }
          &.icos-spark {
            background-image: url("../images/task-icos/spark.png");
          }
          &.icos-switch {
            background-image: url("../images/task-icos/switch.png");
          }
<<<<<<< HEAD
          &.icos-pigeon {
            background-image: url("../images/task-icos/pigeon.png");
          }
=======
>>>>>>> 5bfd5592
        }

        span {
          font-size: 12px;
        }

        &:hover {
          color: #288fff;
          border: 1px dashed #288fff;
          background-color: rgba(40, 143, 255, 0.1);

          em {
            &.icos-shell {
              background-image: url("../images/task-icos/shell_hover.png");
            }
            &.icos-sub_process {
              background-image: url("../images/task-icos/sub_process_hover.png");
            }
            &.icos-procedure {
              background-image: url("../images/task-icos/procedure_hover.png");
            }
            &.icos-sql {
              background-image: url("../images/task-icos/sql_hover.png");
            }
            &.icos-flink {
              background-image: url("../images/task-icos/flink_hover.png");
            }
            &.icos-mr {
              background-image: url("../images/task-icos/mr_hover.png");
            }
            &.icos-python {
              background-image: url("../images/task-icos/python_hover.png");
            }
            &.icos-dependent {
              background-image: url("../images/task-icos/dependent_hover.png");
            }
            &.icos-http {
              background-image: url("../images/task-icos/http_hover.png");
            }
            &.icos-datax {
              background-image: url("../images/task-icos/datax_hover.png");
            }
<<<<<<< HEAD
=======
            &.icos-pigeon {
              background-image: url("../images/task-icos/pigeon_hover.png");
            }
>>>>>>> 5bfd5592
            &.icos-sqoop {
              background-image: url("../images/task-icos/sqoop_hover.png");
            }
            &.icos-conditions {
              background-image: url("../images/task-icos/conditions_hover.png");
            }
            &.icos-waterdrop {
              background-image: url("../images/task-icos/waterdrop_hover.png");
            }
            &.icos-spark {
              background-image: url("../images/task-icos/spark_hover.png");
            }
            &.icos-switch {
              background-image: url("../images/task-icos/switch_hover.png");
            }
<<<<<<< HEAD
            &.icos-pigeon {
              background-image: url("../images/task-icos/pigeon_hover.png");
            }
=======
>>>>>>> 5bfd5592
          }
        }
      }
    }
  }
}<|MERGE_RESOLUTION|>--- conflicted
+++ resolved
@@ -93,12 +93,9 @@
           &.icos-datax {
             background-image: url("../images/task-icos/datax.png");
           }
-<<<<<<< HEAD
-=======
           &.icos-pigeon {
             background-image: url("../images/task-icos/pigeon.png");
           }
->>>>>>> 5bfd5592
           &.icos-sqoop {
             background-image: url("../images/task-icos/sqoop.png");
           }
@@ -114,12 +111,6 @@
           &.icos-switch {
             background-image: url("../images/task-icos/switch.png");
           }
-<<<<<<< HEAD
-          &.icos-pigeon {
-            background-image: url("../images/task-icos/pigeon.png");
-          }
-=======
->>>>>>> 5bfd5592
         }
 
         span {
@@ -162,12 +153,9 @@
             &.icos-datax {
               background-image: url("../images/task-icos/datax_hover.png");
             }
-<<<<<<< HEAD
-=======
             &.icos-pigeon {
               background-image: url("../images/task-icos/pigeon_hover.png");
             }
->>>>>>> 5bfd5592
             &.icos-sqoop {
               background-image: url("../images/task-icos/sqoop_hover.png");
             }
@@ -183,12 +171,6 @@
             &.icos-switch {
               background-image: url("../images/task-icos/switch_hover.png");
             }
-<<<<<<< HEAD
-            &.icos-pigeon {
-              background-image: url("../images/task-icos/pigeon_hover.png");
-            }
-=======
->>>>>>> 5bfd5592
           }
         }
       }
