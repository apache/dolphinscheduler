--- conflicted
+++ resolved
@@ -111,16 +111,14 @@
           &.icos-switch {
             background-image: url("../images/task-icos/switch.png");
           }
-<<<<<<< HEAD
           &.icos-tis {
             background-image: url("../images/task-icos/pigeon.png");
           }
           &.icos-blocking {
             background-image: url("../images/task-icos/blocking.png");
-=======
+          }
           &.icos-data_quality {
             background-image: url("../images/task-icos/data_quality.png");
->>>>>>> 73333486
           }
         }
 
@@ -182,13 +180,11 @@
             &.icos-switch {
               background-image: url("../images/task-icos/switch_hover.png");
             }
-<<<<<<< HEAD
             &.icos-tis {
               background-image: url("../images/task-icos/pigeon_hover.png");
-=======
+            }
             &.icos-data_quality {
               background-image: url("../images/task-icos/data_quality_hover.png");
->>>>>>> 73333486
             }
           }
         }
