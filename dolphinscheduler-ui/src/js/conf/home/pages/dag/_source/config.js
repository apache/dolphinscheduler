--- conflicted
+++ resolved
@@ -243,15 +243,7 @@
     desc: 'SHELL',
     color: '#646464'
   },
-<<<<<<< HEAD
-  SUB_PROCESS: {
-=======
-  'SSH': {
-    desc: 'SSH',
-    color: '#646464'
-  },
   'SUB_PROCESS': {
->>>>>>> 7727f666
     desc: 'SUB_PROCESS',
     color: '#0097e0'
   },
