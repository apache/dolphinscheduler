--- conflicted
+++ resolved
@@ -341,16 +341,14 @@
     desc: 'SWITCH',
     color: '#E46F13'
   },
-<<<<<<< HEAD
   BLOCKING: {
     desc: 'BLOCKING',
     color: '#E46F15'
-=======
+  },
   SEATUNNEL: {
     desc: 'SEATUNNEL',
     color: '#646465',
     helperLinkDisable: true
->>>>>>> 73333486
   }
 }
 
