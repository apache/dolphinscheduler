--- conflicted
+++ resolved
@@ -309,11 +309,11 @@
     desc: 'CONDITIONS',
     color: '#E46F13'
   },
-<<<<<<< HEAD
+
   DATA_QUALITY: {
     desc: 'DATA_QUALITY',
     color: '#E46F13'
-=======
+  },
   SWITCH: {
     desc: 'SWITCH',
     color: '#E46F13'
@@ -321,7 +321,6 @@
   WATERDROP: {
     desc: 'WATERDROP',
     color: '#646465'
->>>>>>> 50f17669
   }
 }
 
