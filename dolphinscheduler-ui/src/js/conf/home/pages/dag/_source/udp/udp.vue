/*
* Licensed to the Apache Software Foundation (ASF) under one or more
* contributor license agreements.  See the NOTICE file distributed with
* this work for additional information regarding copyright ownership.
* The ASF licenses this file to You under the Apache License, Version 2.0
* (the "License"); you may not use this file except in compliance with
* the License.  You may obtain a copy of the License at
*
*    http://www.apache.org/licenses/LICENSE-2.0
*
* Unless required by applicable law or agreed to in writing, software
* distributed under the License is distributed on an "AS IS" BASIS,
* WITHOUT WARRANTIES OR CONDITIONS OF ANY KIND, either express or implied.
* See the License for the specific language governing permissions and
* limitations under the License.
*/
<template>
  <div class="udp-model">
    <div class="scrollbar contpi-boxt">
      <div>
<<<<<<< HEAD
        <x-input
          type="text"
          v-model="name"
          :disabled="router.history.current.name === 'projects-instance-details'"
          :placeholder="$t('Please enter name (required)')">
        </x-input>
=======
        <el-input
                type="text"
                size="small"
                v-model="name"
                :disabled="router.history.current.name === 'projects-instance-details'"
                :placeholder="$t('Please enter name (required)')">
        </el-input>
>>>>>>> 0b8fcac3
      </div>

      <template v-if="router.history.current.name !== 'projects-instance-details'">
        <div style="padding-top: 12px;">
<<<<<<< HEAD
          <x-input
            type="textarea"
            v-model="description"
            :autosize="{minRows:2}"
            :placeholder="$t('Please enter description(optional)')"
            autocomplete="off">
          </x-input>
=======
          <el-input
                  type="textarea"
                  size="small"
                  v-model="description"
                  :autosize="{minRows:2}"
                  :placeholder="$t('Please enter description(optional)')"
                  autocomplete="off">
          </el-input>
>>>>>>> 0b8fcac3
        </div>
      </template>

      <div class="title" style="padding-top: 6px;">
        <span class="text-b">{{$t('select tenant')}}</span>
        <form-tenant v-model="tenantId"></form-tenant>
      </div>
      <!-- select run type sign -->
      <div class="clearfix list" style="padding-top: 6px;">
        <span class="text-b">{{$t('select run type')}}</span>
        <span class="cont-box" >
          <label class="label-box" >
              <x-radio-group v-model="isParallel">
                <x-radio :label="0" :disabled="isDetails">{{$t('Serial execution')}}</x-radio>
                <x-radio :label="1" :disabled="isDetails">{{$t('Parallel execution')}}</x-radio>
              </x-radio-group>
          </label>
        </span>
      </div>
      <div class="clearfix list" v-if="isParallel===0" style="padding-top: 6px;">
        <span class="text-b">{{$t('command queue length')}}</span>
        <span class="cont-box">
          <label class="label-box">
             <x-input v-model="serialCommandLengh" style="width: 200px;" :disabled="isDetails" maxlength="9">
             </x-input>
          </label>
        </span>
      </div>
      <div class="title" style="padding-top: 6px;">
        <span class="text-b">{{$t('warning of timeout')}}</span>
        <span style="padding-left: 6px;">
          <el-switch v-model="checkedTimeout" size="small"></el-switch>
        </span>
      </div>
      <div class="content" style="padding-bottom: 10px;" v-if="checkedTimeout">
        <span>
          <el-input v-model="timeout" style="width: 160px;" maxlength="9" size="small">
            <span slot="append">{{$t('Minute')}}</span>
          </el-input>
        </span>
      </div>

      <div class="title" style="padding-top: 6px;">
        <span>{{$t('Set global')}}</span>
      </div>
      <div class="content">
        <div>
          <m-local-params
            ref="refLocalParams"
            @on-local-params="_onLocalParams"
            :udp-list="udpList"
            :hide="false">
          </m-local-params>
        </div>
      </div>
    </div>
    <div class="bottom">
      <div class="submit">
        <template v-if="router.history.current.name === 'projects-definition-details'">
          <div class="lint-pt">
            <el-checkbox v-model="releaseState" size="small" :false-label="'OFFLINE'" :true-label="'ONLINE'">{{$t('Whether to go online the process definition')}}</el-checkbox>
          </div>
        </template>
        <template v-if="router.history.current.name === 'projects-instance-details'">
          <div class="lint-pt">
            <el-checkbox v-model="syncDefine" size="small">{{$t('Whether to update the process definition')}}</el-checkbox>
          </div>
        </template>
<<<<<<< HEAD
        <x-button type="text" @click="close()"> {{$t('Cancel')}}</x-button>
        <x-button type="primary" shape="circle" @click="ok()">{{$t('Add')}}</x-button>
=======
        <el-button type="text" size="small" @click="close()"> {{$t('Cancel')}} </el-button>
        <el-button type="primary" size="small" round :disabled="isDetails" @click="ok()">{{$t('Add')}}</el-button>
>>>>>>> 0b8fcac3
      </div>
    </div>
  </div>
</template>
<script>
<<<<<<< HEAD
    import _ from 'lodash'
    import i18n from '@/module/i18n'
    import mLocalParams from '../formModel/tasks/_source/localParams'
    import disabledState from '@/module/mixin/disabledState'
    import Affirm from '../jumpAffirm'
    import FormTenant from "./_source/selectTenant";

    export default {
        name: 'udp',
        data() {
            return {
                // dag name
                name: '',
                // dag description
                description: '',
                // Global custom parameters
                udpList: [],
                // Global custom parameters
                udpListCache: [],
                // Whether to update the process definition
                syncDefine: true,
                // Timeout alarm
                timeout: 0,
                isParallel: 1,
                serialCommandLengh:0,
                tenantId: -1,
                // checked Timeout alarm
                checkedTimeout: true
            }
        },
        mixins: [disabledState],
        props: {},
        methods: {
            /**
             * udp data
             */
            _onLocalParams(a) {
                this.udpList = a
            },
            _verifTimeout() {
                const reg = /^[1-9]\d*$/
                if (!reg.test(this.timeout)) {
                    this.$message.warning(`${i18n.$t('Please enter a positive integer greater than 0')}`)
                    return false
                }
                return true
            },
            _verifSerialCommandLengh() {
                const reg = /^[0-9]\d*$/
                if (!reg.test(this.serialCommandLengh)) {
                    this.$message.warning(`${i18n.$t('Please enter a positive integer greater than or equal 0')}`)
                    return false
                }
                return true
            },
            _accuStore() {
                this.store.commit('dag/setGlobalParams', _.cloneDeep(this.udpList))
                this.store.commit('dag/setName', _.cloneDeep(this.name))
                this.store.commit('dag/setTimeout', _.cloneDeep(this.timeout))
                this.store.commit('dag/setTenantId', _.cloneDeep(this.tenantId))
                this.store.commit('dag/setIsParallel', _.cloneDeep(this.isParallel))
                this.store.commit('dag/setSerialCommandLengh', _.cloneDeep(this.serialCommandLengh))
                this.store.commit('dag/setDesc', _.cloneDeep(this.description))
                this.store.commit('dag/setSyncDefine', this.syncDefine)
            },
            /**
             * submit
             */
            ok() {
                if (!this.name) {
                    this.$message.warning(`${i18n.$t('DAG graph name cannot be empty')}`)
                    return
                }

                let _verif = () => {
                    // verification udf
                    if (!this.$refs.refLocalParams._verifProp()) {
                        return
                    }
                    // verification timeout
                    if (this.checkedTimeout && !this._verifTimeout()) {
                        return
                    }
                    // verification SerialCommandLengh
                    if (!this._verifSerialCommandLengh()) {
                        return
                    }
=======
  import _ from 'lodash'
  import i18n from '@/module/i18n'
  import mLocalParams from '../formModel/tasks/_source/localParams'
  import disabledState from '@/module/mixin/disabledState'
  import Affirm from '../jumpAffirm'
  import FormTenant from './_source/selectTenant'

  export default {
    name: 'udp',
    data () {
      return {
        originalName: '',
        // dag name
        name: '',
        // dag description
        description: '',
        // Global custom parameters
        udpList: [],
        // Global custom parameters
        udpListCache: [],
        // Whether to go online the process definition
        releaseState: 'ONLINE',
        // Whether to update the process definition
        syncDefine: true,
        // Timeout alarm
        timeout: 0,

        tenantId: -1,
        // checked Timeout alarm
        checkedTimeout: true
      }
    },
    mixins: [disabledState],
    props: {
    },
    methods: {
      /**
       * udp data
       */
      _onLocalParams (a) {
        this.udpList = a
      },
      _verifTimeout () {
        const reg = /^[1-9]\d*$/
        if (!reg.test(this.timeout)) {
          this.$message.warning(`${i18n.$t('Please enter a positive integer greater than 0')}`)
          return false
        }
        return true
      },
      _accuStore () {
        this.store.commit('dag/setGlobalParams', _.cloneDeep(this.udpList))
        this.store.commit('dag/setName', _.cloneDeep(this.name))
        this.store.commit('dag/setTimeout', _.cloneDeep(this.timeout))
        this.store.commit('dag/setTenantId', _.cloneDeep(this.tenantId))
        this.store.commit('dag/setDesc', _.cloneDeep(this.description))
        this.store.commit('dag/setSyncDefine', this.syncDefine)
        this.store.commit('dag/setReleaseState', this.releaseState)
      },
      /**
       * submit
       */
      ok () {
        if (!this.name) {
          this.$message.warning(`${i18n.$t('DAG graph name cannot be empty')}`)
          return
        }
>>>>>>> 0b8fcac3

                    // Storage global globalParams
                    this._accuStore()

                    Affirm.setIsPop(false)
                    this.$emit('onUdp')
                }

                // Edit => direct storage
                if (this.store.state.dag.name) {
                    _verif()
                } else {
                    // New First verify that the name exists
                    this.store.dispatch('dag/verifDAGName', this.name).then(res => {
                        _verif()
                    }).catch(e => {
                        this.$message.error(e.msg || '')
                    })
                }
            },
            /**
             * Close the popup
             */
            close() {
                this.$emit('close')
            }
        },
        watch: {
            checkedTimeout(val) {
                if (!val) {
                    this.timeout = 0
                    this.store.commit('dag/setTimeout', _.cloneDeep(this.timeout))
                }
            }
        },
        created() {
            const dag = _.cloneDeep(this.store.state.dag)
            this.udpList = dag.globalParams
            this.udpListCache = dag.globalParams
            this.name = dag.name
            this.description = dag.description
            this.syncDefine = dag.syncDefine
            this.isParallel = dag.isParallel ||0
            this.serialCommandLengh = dag.serialCommandLengh ||0
            this.timeout = dag.timeout || 0
            this.checkedTimeout = this.timeout !== 0
            this.$nextTick(() => {
                if (dag.tenantId === -1) {
                    this.tenantId = this.store.state.user.userInfo.tenantId
                } else {
                    this.tenantId = dag.tenantId
                }
            })

<<<<<<< HEAD
        },
        mounted() {
        },
        components: {FormTenant, mLocalParams}
    }
=======
        if (this.originalName !== this.name) {
          this.store.dispatch('dag/verifDAGName', this.name).then(res => {
            _verif()
          }).catch(e => {
            this.$message.error(e.msg || '')
          })
        } else {
          _verif()
        }
      },
      /**
       * Close the popup
       */
      close () {
        this.$emit('close')
      }
    },
    watch: {
      checkedTimeout (val) {
        if (!val) {
          this.timeout = 0
          this.store.commit('dag/setTimeout', _.cloneDeep(this.timeout))
        }
      }
    },
    created () {
      const dag = _.cloneDeep(this.store.state.dag)
      this.udpList = dag.globalParams
      this.udpListCache = dag.globalParams
      this.name = dag.name
      this.originalName = dag.name
      this.description = dag.description
      this.syncDefine = dag.syncDefine
      this.releaseState = dag.releaseState
      this.timeout = dag.timeout || 0
      this.checkedTimeout = this.timeout !== 0
      this.$nextTick(() => {
        if (dag.tenantId === -1) {
          this.tenantId = this.store.state.user.userInfo.tenantId
        } else {
          this.tenantId = dag.tenantId
        }
      })
    },
    mounted () {},
    components: { FormTenant, mLocalParams }
  }
>>>>>>> 0b8fcac3
</script>

<style lang="scss" rel="stylesheet/scss">
  .udp-model {
    width: 624px;
    min-height: 420px;
    background: #fff;
    border-radius: 3px;
    padding: 20px 0;
    position: relative;

    .contpi-boxt {
      max-height: 600px;
      overflow-y: scroll;
      padding: 0 20px;
    }

    .title {
      line-height: 36px;
      padding-bottom: 10px;

      span {
        font-size: 16px;
        color: #333;
      }
    }

    .bottom {
      position: absolute;
      bottom: 0;
      left: 0;
      width: 100%;
      text-align: right;
      height: 56px;
      line-height: 56px;
      border-top: 1px solid #DCDEDC;
      background: #fff;

      .submit {
        padding-right: 20px;
        margin-top: -4px;
      }

      .lint-pt {
        position: absolute;
        left: 20px;
        top: -2px;

        > label {
          font-weight: normal;
        }
      }
    }

    .content {
      padding-bottom: 50px;

      .user-def-params-model {
        .add {
          a {
            color: #0097e0;
          }
        }
      }
    }

  }
</style><|MERGE_RESOLUTION|>--- conflicted
+++ resolved
@@ -18,14 +18,6 @@
   <div class="udp-model">
     <div class="scrollbar contpi-boxt">
       <div>
-<<<<<<< HEAD
-        <x-input
-          type="text"
-          v-model="name"
-          :disabled="router.history.current.name === 'projects-instance-details'"
-          :placeholder="$t('Please enter name (required)')">
-        </x-input>
-=======
         <el-input
                 type="text"
                 size="small"
@@ -33,20 +25,10 @@
                 :disabled="router.history.current.name === 'projects-instance-details'"
                 :placeholder="$t('Please enter name (required)')">
         </el-input>
->>>>>>> 0b8fcac3
       </div>
 
       <template v-if="router.history.current.name !== 'projects-instance-details'">
         <div style="padding-top: 12px;">
-<<<<<<< HEAD
-          <x-input
-            type="textarea"
-            v-model="description"
-            :autosize="{minRows:2}"
-            :placeholder="$t('Please enter description(optional)')"
-            autocomplete="off">
-          </x-input>
-=======
           <el-input
                   type="textarea"
                   size="small"
@@ -55,7 +37,6 @@
                   :placeholder="$t('Please enter description(optional)')"
                   autocomplete="off">
           </el-input>
->>>>>>> 0b8fcac3
         </div>
       </template>
 
@@ -124,19 +105,13 @@
             <el-checkbox v-model="syncDefine" size="small">{{$t('Whether to update the process definition')}}</el-checkbox>
           </div>
         </template>
-<<<<<<< HEAD
-        <x-button type="text" @click="close()"> {{$t('Cancel')}}</x-button>
-        <x-button type="primary" shape="circle" @click="ok()">{{$t('Add')}}</x-button>
-=======
         <el-button type="text" size="small" @click="close()"> {{$t('Cancel')}} </el-button>
         <el-button type="primary" size="small" round :disabled="isDetails" @click="ok()">{{$t('Add')}}</el-button>
->>>>>>> 0b8fcac3
       </div>
     </div>
   </div>
 </template>
 <script>
-<<<<<<< HEAD
     import _ from 'lodash'
     import i18n from '@/module/i18n'
     import mLocalParams from '../formModel/tasks/_source/localParams'
@@ -156,6 +131,8 @@
                 udpList: [],
                 // Global custom parameters
                 udpListCache: [],
+                // Whether to go online the process definition
+                releaseState: 'ONLINE',
                 // Whether to update the process definition
                 syncDefine: true,
                 // Timeout alarm
@@ -201,6 +178,7 @@
                 this.store.commit('dag/setSerialCommandLengh', _.cloneDeep(this.serialCommandLengh))
                 this.store.commit('dag/setDesc', _.cloneDeep(this.description))
                 this.store.commit('dag/setSyncDefine', this.syncDefine)
+                this.store.commit('dag/setReleaseState', this.releaseState)
             },
             /**
              * submit
@@ -224,76 +202,6 @@
                     if (!this._verifSerialCommandLengh()) {
                         return
                     }
-=======
-  import _ from 'lodash'
-  import i18n from '@/module/i18n'
-  import mLocalParams from '../formModel/tasks/_source/localParams'
-  import disabledState from '@/module/mixin/disabledState'
-  import Affirm from '../jumpAffirm'
-  import FormTenant from './_source/selectTenant'
-
-  export default {
-    name: 'udp',
-    data () {
-      return {
-        originalName: '',
-        // dag name
-        name: '',
-        // dag description
-        description: '',
-        // Global custom parameters
-        udpList: [],
-        // Global custom parameters
-        udpListCache: [],
-        // Whether to go online the process definition
-        releaseState: 'ONLINE',
-        // Whether to update the process definition
-        syncDefine: true,
-        // Timeout alarm
-        timeout: 0,
-
-        tenantId: -1,
-        // checked Timeout alarm
-        checkedTimeout: true
-      }
-    },
-    mixins: [disabledState],
-    props: {
-    },
-    methods: {
-      /**
-       * udp data
-       */
-      _onLocalParams (a) {
-        this.udpList = a
-      },
-      _verifTimeout () {
-        const reg = /^[1-9]\d*$/
-        if (!reg.test(this.timeout)) {
-          this.$message.warning(`${i18n.$t('Please enter a positive integer greater than 0')}`)
-          return false
-        }
-        return true
-      },
-      _accuStore () {
-        this.store.commit('dag/setGlobalParams', _.cloneDeep(this.udpList))
-        this.store.commit('dag/setName', _.cloneDeep(this.name))
-        this.store.commit('dag/setTimeout', _.cloneDeep(this.timeout))
-        this.store.commit('dag/setTenantId', _.cloneDeep(this.tenantId))
-        this.store.commit('dag/setDesc', _.cloneDeep(this.description))
-        this.store.commit('dag/setSyncDefine', this.syncDefine)
-        this.store.commit('dag/setReleaseState', this.releaseState)
-      },
-      /**
-       * submit
-       */
-      ok () {
-        if (!this.name) {
-          this.$message.warning(`${i18n.$t('DAG graph name cannot be empty')}`)
-          return
-        }
->>>>>>> 0b8fcac3
-
                     // Storage global globalParams
                     this._accuStore()
 
@@ -346,14 +254,6 @@
                     this.tenantId = dag.tenantId
                 }
             })
-
-<<<<<<< HEAD
-        },
-        mounted() {
-        },
-        components: {FormTenant, mLocalParams}
-    }
-=======
         if (this.originalName !== this.name) {
           this.store.dispatch('dag/verifDAGName', this.name).then(res => {
             _verif()
@@ -401,7 +301,6 @@
     mounted () {},
     components: { FormTenant, mLocalParams }
   }
->>>>>>> 0b8fcac3
 </script>
 
 <style lang="scss" rel="stylesheet/scss">
