/*
 * Licensed to the Apache Software Foundation (ASF) under one or more
 * contributor license agreements.  See the NOTICE file distributed with
 * this work for additional information regarding copyright ownership.
 * The ASF licenses this file to You under the Apache License, Version 2.0
 * (the "License"); you may not use this file except in compliance with
 * the License.  You may obtain a copy of the License at
 *
 *    http://www.apache.org/licenses/LICENSE-2.0
 *
 * Unless required by applicable law or agreed to in writing, software
 * distributed under the License is distributed on an "AS IS" BASIS,
 * WITHOUT WARRANTIES OR CONDITIONS OF ANY KIND, either express or implied.
 * See the License for the specific language governing permissions and
 * limitations under the License.
 */
<template>
  <m-list-construction :title="$t('Task Instance')">
    <template slot="conditions">
      <m-instance-conditions @on-query="_onQuery"></m-instance-conditions>
    </template>
    <template slot="content">
      <template v-if="taskInstanceList.length">
        <m-list :task-instance-list="taskInstanceList" :page-no="searchParams.pageNo" :page-size="searchParams.pageSize">
        </m-list>
        <div class="page-box">
          <x-page :current="parseInt(searchParams.pageNo)" :total="total" show-elevator @on-change="_page"></x-page>
        </div>
      </template>
      <template v-if="!taskInstanceList.length">
        <m-no-data></m-no-data>
      </template>
      <m-spin :is-spin="isLoading"></m-spin>
    </template>
  </m-list-construction>
</template>
<script>
  import _ from 'lodash'
  import { mapActions } from 'vuex'
  import mList from './_source/list'
  import mSpin from '@/module/components/spin/spin'
  import mNoData from '@/module/components/noData/noData'
  import listUrlParamHandle from '@/module/mixin/listUrlParamHandle'
  import mSecondaryMenu from '@/module/components/secondaryMenu/secondaryMenu'
  import mListConstruction from '@/module/components/listConstruction/listConstruction'
  import mInstanceConditions from '@/conf/home/pages/projects/pages/_source/instanceConditions'

  export default {
    name: 'task-instance-list-index',
    data () {
      return {
        isLoading: true,
        total: null,
        taskInstanceList: [],
        searchParams: {
          // page size
          pageSize: 10,
          // page index
          pageNo: 1,
          // Query name
          searchVal: '',
          // Process instance id
          processInstanceId: '',
          // host
          host: '',
          // state
          stateType: '',
          // start date
          startDate: '',
          // end date
          endDate: ''
        }
      }
    },
    mixins: [listUrlParamHandle],
    props: {},
    methods: {
      ...mapActions('dag', ['getTaskInstanceList']),
      /**
       * click query
       */
      _onQuery (o) {
        this.searchParams = _.assign(this.searchParams, o)
        if (this.searchParams.taskName) {
          this.searchParams.taskName = ''
        }
        this.searchParams.pageNo = 1
      },
      _page (val) {
        this.searchParams.pageNo = val
      },
      /**
       * get list data
       */
      _getList (flag) {
        this.isLoading = !flag
        if(this.searchParams.pageNo == undefined) {
          this.$router.push({ path: `/projects/index` })
          return false
        }
        this.getTaskInstanceList(this.searchParams).then(res => {
          this.taskInstanceList = []
          this.taskInstanceList = res.totalList
          this.total = res.total
          this.isLoading = false
        }).catch(e => {
          this.isLoading = false
        })
<<<<<<< HEAD
      }
=======
      },
      /**
       * Anti shake request interface
       * @desc Prevent functions from being called multiple times
       */
      _debounceGET: _.debounce(function (flag) {
        this._getList(flag)
      }, 100, {
        'leading': false,
        'trailing': true
      })
>>>>>>> 08129931
    },
    watch: {
      // router
      '$route' (a) {
        // url no params get instance list
        if (_.isEmpty(a.query)) {
          this.searchParams.processInstanceId = ''
        }
        this.searchParams.pageNo = _.isEmpty(a.query) ? 1 : a.query.pageNo
      }
    },
    created () {
    },
    mounted () {
<<<<<<< HEAD
=======
      // Cycle acquisition status
      this.setIntervalP = setInterval(() => {
        this._debounceGET('false')
      }, 90000)
    },
    beforeDestroy () {
      // Destruction wheel
      clearInterval(this.setIntervalP)
>>>>>>> 08129931
    },
    components: { mList, mInstanceConditions, mSpin, mListConstruction, mSecondaryMenu, mNoData }
  }
</script><|MERGE_RESOLUTION|>--- conflicted
+++ resolved
@@ -106,9 +106,6 @@
         }).catch(e => {
           this.isLoading = false
         })
-<<<<<<< HEAD
-      }
-=======
       },
       /**
        * Anti shake request interface
@@ -120,7 +117,6 @@
         'leading': false,
         'trailing': true
       })
->>>>>>> 08129931
     },
     watch: {
       // router
@@ -135,8 +131,6 @@
     created () {
     },
     mounted () {
-<<<<<<< HEAD
-=======
       // Cycle acquisition status
       this.setIntervalP = setInterval(() => {
         this._debounceGET('false')
@@ -145,7 +139,6 @@
     beforeDestroy () {
       // Destruction wheel
       clearInterval(this.setIntervalP)
->>>>>>> 08129931
     },
     components: { mList, mInstanceConditions, mSpin, mListConstruction, mSecondaryMenu, mNoData }
   }
