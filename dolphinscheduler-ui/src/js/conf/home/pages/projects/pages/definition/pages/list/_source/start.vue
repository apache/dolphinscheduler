--- conflicted
+++ resolved
@@ -252,10 +252,9 @@
       _datepicker (val) {
         this.scheduleTime = val
       },
-<<<<<<< HEAD
       _onUpdateEnvironmentCode (o) {
         this.environmentCode = o
-=======
+      },
       _verification () {
         if (this.enableCustomParallelism && !this.parallismNumber) {
           this.$message.warning(`${i18n.$t('Parallelism number should be positive integer')}`)
@@ -266,7 +265,6 @@
           return false
         }
         return true
->>>>>>> b49f5b03
       },
       _start () {
         if (!this._verification()) {
@@ -291,13 +289,9 @@
           runMode: this.runMode,
           processInstancePriority: this.processInstancePriority,
           workerGroup: this.workerGroup,
-<<<<<<< HEAD
           environmentCode: this.environmentCode,
-          startParams: !_.isEmpty(startParams) ? JSON.stringify(startParams) : ''
-=======
           startParams: !_.isEmpty(startParams) ? JSON.stringify(startParams) : '',
           expectedParallelismNumber: this.parallismNumber
->>>>>>> b49f5b03
         }
         // Executed from the specified node
         if (this.sourceType === 'contextmenu') {
