--- conflicted
+++ resolved
@@ -71,7 +71,6 @@
             <el-tooltip :content="$t('Timing')" placement="top" :enterable="false">
               <span><el-button type="primary" size="mini" icon="el-icon-time" :disabled="scope.row.releaseState !== 'ONLINE' || scope.row.scheduleReleaseState !== null" @click="_timing(scope.row)" circle></el-button></span>
             </el-tooltip>
-<<<<<<< HEAD
             <el-tooltip :content="$t('online')" placement="top" :enterable="false" v-if="scope.row.releaseState === 'OFFLINE'">
               <el-popconfirm
                 v-if="scope.row.scheduleReleaseState === 'OFFLINE'"
@@ -82,19 +81,12 @@
                 @onConfirm="_poponline(scope.row, true)"
                 @onCancel="_poponline(scope.row, false)"
               >
-                <el-button type="warning" size="mini" icon="el-icon-upload2" circle slot="reference"></el-button>
+                <el-button type="warning" size="mini" icon="el-icon-upload2" circle class="button-publish" slot="reference"></el-button>
               </el-popconfirm>
-              <span v-else><el-button type="warning" size="mini" icon="el-icon-upload2" @click="_poponline(scope.row, false)" circle></el-button></span>
+              <span v-else><el-button type="warning" size="mini" icon="el-icon-upload2" @click="_poponline(scope.row, false)" circle class="button-publish"></el-button></span>
             </el-tooltip>
             <el-tooltip :content="$t('offline')" placement="top" :enterable="false" v-if="scope.row.releaseState === 'ONLINE'">
-              <span><el-button type="danger" size="mini" icon="el-icon-download" @click="_downline(scope.row)" circle></el-button></span>
-=======
-            <el-tooltip :content="$t('online')" placement="top" :enterable="false">
-              <span><el-button type="warning" size="mini" v-if="scope.row.releaseState === 'OFFLINE'"  icon="el-icon-upload2" @click="_poponline(scope.row)" circle class="button-publish"></el-button></span>
-            </el-tooltip>
-            <el-tooltip :content="$t('offline')" placement="top" :enterable="false">
-              <span><el-button type="danger" size="mini" icon="el-icon-download" v-if="scope.row.releaseState === 'ONLINE'" @click="_downline(scope.row)" circle class="button-cancel-publish"></el-button></span>
->>>>>>> ed9fca6c
+              <span><el-button type="danger" size="mini" icon="el-icon-download" @click="_downline(scope.row)" circle class="button-cancel-publish"></el-button></span>
             </el-tooltip>
             <el-tooltip :content="$t('Copy Workflow')" placement="top" :enterable="false">
               <span><el-button type="primary" size="mini" :disabled="scope.row.releaseState === 'ONLINE'"  icon="el-icon-document-copy" @click="_copyProcess(scope.row)" circle></el-button></span>
