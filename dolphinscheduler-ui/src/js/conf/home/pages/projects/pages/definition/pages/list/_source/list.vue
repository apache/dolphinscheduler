/*
 * Licensed to the Apache Software Foundation (ASF) under one or more
 * contributor license agreements.  See the NOTICE file distributed with
 * this work for additional information regarding copyright ownership.
 * The ASF licenses this file to You under the Apache License, Version 2.0
 * (the "License"); you may not use this file except in compliance with
 * the License.  You may obtain a copy of the License at
 *
 *    http://www.apache.org/licenses/LICENSE-2.0
 *
 * Unless required by applicable law or agreed to in writing, software
 * distributed under the License is distributed on an "AS IS" BASIS,
 * WITHOUT WARRANTIES OR CONDITIONS OF ANY KIND, either express or implied.
 * See the License for the specific language governing permissions and
 * limitations under the License.
 */
<template>
  <div class="list-model" style="position: relative;">
    <div class="table-box">
      <el-table :data="list" size="mini" style="width: 100%" @selection-change="_arrDelChange" row-class-name="items">
        <el-table-column type="selection" width="50" :selectable="selectable" class-name="select-all"></el-table-column>
        <el-table-column prop="id" :label="$t('#')" width="50"></el-table-column>
        <el-table-column :label="$t('Process Name')" min-width="200">
          <template slot-scope="scope">
            <el-popover trigger="hover" placement="top">
              <p>{{ scope.row.name }}</p>
              <div slot="reference" class="name-wrapper">
                <router-link :to="{ path: `/projects/${projectCode}/definition/list/${scope.row.code}` }" tag="a" class="links">
                  <span class="ellipsis name">{{scope.row.name}}</span>
                </router-link>
              </div>
            </el-popover>
          </template>
        </el-table-column>
        <el-table-column :label="$t('State')">
          <template slot-scope="scope">
            {{_rtPublishStatus(scope.row.releaseState)}}
          </template>
        </el-table-column>
        <el-table-column :label="$t('Create Time')" width="135">
          <template slot-scope="scope">
            <span>{{scope.row.createTime | formatDate}}</span>
          </template>
        </el-table-column>
        <el-table-column :label="$t('Update Time')" width="135">
          <template slot-scope="scope">
            <span>{{scope.row.updateTime | formatDate}}</span>
          </template>
        </el-table-column>
        <el-table-column :label="$t('Description')">
          <template slot-scope="scope">
            <span>{{scope.row.description | filterNull}}</span>
          </template>
        </el-table-column>
        <el-table-column prop="modifyBy" :label="$t('Modify User')"></el-table-column>
        <el-table-column :label="$t('Timing state')">
          <template slot-scope="scope">
            <span v-if="scope.row.scheduleReleaseState === 'OFFLINE'" class="time_offline">{{$t('offline')}}</span>
            <span v-if="scope.row.scheduleReleaseState === 'ONLINE'" class="time_online">{{$t('online')}}</span>
            <span v-if="!scope.row.scheduleReleaseState">-</span>
          </template>
        </el-table-column>
        <el-table-column :label="$t('Operation')" width="335" fixed="right">
          <template slot-scope="scope">
            <el-tooltip :content="$t('Edit')" placement="top" :enterable="false">
              <span><el-button type="primary" size="mini" icon="el-icon-edit-outline" :disabled="scope.row.releaseState === 'ONLINE'" @click="_edit(scope.row)" circle></el-button></span>
            </el-tooltip>
            <el-tooltip :content="$t('Start')" placement="top" :enterable="false">
              <span><el-button type="success" size="mini" :disabled="scope.row.releaseState !== 'ONLINE'"  icon="el-icon-video-play" @click="_start(scope.row)" circle class="button-run"></el-button></span>
            </el-tooltip>
            <el-tooltip :content="$t('Timing')" placement="top" :enterable="false">
              <span><el-button type="primary" size="mini" icon="el-icon-time" :disabled="scope.row.releaseState !== 'ONLINE' || scope.row.scheduleReleaseState !== null" @click="_timing(scope.row)" circle></el-button></span>
            </el-tooltip>
            <el-tooltip :content="$t('online')" placement="top" :enterable="false" v-if="scope.row.releaseState === 'OFFLINE'">
              <el-popconfirm
                v-if="scope.row.scheduleReleaseState === 'OFFLINE'"
                :confirmButtonText="$t('Yes')"
                :cancelButtonText="$t('No')"
                icon="el-icon-info"
                :title="$t('Release schedule meanwhile?')"
                @onConfirm="_poponline(scope.row, true)"
                @onCancel="_poponline(scope.row, false)"
              >
                <el-button type="warning" size="mini" icon="el-icon-upload2" circle class="button-publish" slot="reference"></el-button>
              </el-popconfirm>
              <span v-else><el-button type="warning" size="mini" icon="el-icon-upload2" @click="_poponline(scope.row, false)" circle class="button-publish"></el-button></span>
            </el-tooltip>
<<<<<<< HEAD
            <el-tooltip :content="$t('offline')" placement="top" :enterable="false" v-if="scope.row.releaseState === 'ONLINE'">
              <span><el-button type="danger" size="mini" icon="el-icon-download" @click="_downline(scope.row)" circle class="button-cancel-publish"></el-button></span>
=======
            <el-tooltip :content="$t('offline')" placement="top" :enterable="false">
              <span><el-button type="danger" size="mini" icon="el-icon-download" v-if="scope.row.releaseState === 'ONLINE'" @click="_downline(scope.row)" circle class="btn-cancel-publish"></el-button></span>
>>>>>>> 0d861fe4
            </el-tooltip>
            <el-tooltip :content="$t('Copy Workflow')" placement="top" :enterable="false">
              <span><el-button type="primary" size="mini" :disabled="scope.row.releaseState === 'ONLINE'"  icon="el-icon-document-copy" @click="_copyProcess(scope.row)" circle></el-button></span>
            </el-tooltip>
            <el-tooltip :content="$t('Cron Manage')" placement="top" :enterable="false">
              <span><el-button type="primary" size="mini" icon="el-icon-date" :disabled="scope.row.releaseState !== 'ONLINE'" @click="_timingManage(scope.row)" circle></el-button></span>
            </el-tooltip>
            <el-tooltip :content="$t('Delete')" placement="top" :enterable="false">
              <el-popconfirm
                :confirmButtonText="$t('Confirm')"
                :cancelButtonText="$t('Cancel')"
                icon="el-icon-info"
                iconColor="red"
                :title="$t('Delete?')"
                @onConfirm="_delete(scope.row,scope.row.id)"
              >
                <el-button type="danger" size="mini" icon="el-icon-delete" :disabled="scope.row.releaseState === 'ONLINE'" circle slot="reference"></el-button>
              </el-popconfirm>
            </el-tooltip>
            <el-tooltip :content="$t('TreeView')" placement="top" :enterable="false">
              <span><el-button type="primary" size="mini" icon="el-icon-s-data" @click="_treeView(scope.row)" circle></el-button></span>
            </el-tooltip>
            <el-tooltip :content="$t('Export')" placement="top" :enterable="false">
              <span><el-button type="primary" size="mini" icon="el-icon-s-unfold" @click="_export(scope.row)" circle></el-button></span>
            </el-tooltip>
            <el-tooltip :content="$t('Version Info')" placement="top" :enterable="false">
              <span><el-button type="primary" size="mini" icon="el-icon-info" @click="_version(scope.row)" circle></el-button></span>
            </el-tooltip>
          </template>
        </el-table-column>
      </el-table>
    </div>
    <el-tooltip :content="$t('Delete')" placement="top">
      <el-popconfirm
        :confirmButtonText="$t('Confirm')"
        :cancelButtonText="$t('Cancel')"
        :title="$t('Delete?')"
        @onConfirm="_delete({},-1)"
      >
        <el-button style="position: absolute; bottom: -48px; left: 19px;"  type="primary" size="mini" :disabled="!strSelectCodes" slot="reference" class="btn-delete-all">{{$t('Delete')}}</el-button>
      </el-popconfirm>
    </el-tooltip>
    <el-button type="primary" size="mini" :disabled="!strSelectCodes" style="position: absolute; bottom: -48px; left: 80px;" @click="_batchExport(item)" >{{$t('Export')}}</el-button>
    <span><el-button type="primary" size="mini" :disabled="!strSelectCodes" style="position: absolute; bottom: -48px; left: 140px;" @click="_batchCopy(item)" >{{$t('Batch copy')}}</el-button></span>
    <el-button type="primary" size="mini" :disabled="!strSelectCodes" style="position: absolute; bottom: -48px; left: 225px;" @click="_batchMove(item)" >{{$t('Batch move')}}</el-button>
    <el-drawer
      :visible.sync="drawer"
      size=""
      :with-header="false">
      <m-versions :versionData = versionData @mVersionSwitchProcessDefinitionVersion="mVersionSwitchProcessDefinitionVersion" @mVersionGetProcessDefinitionVersionsPage="mVersionGetProcessDefinitionVersionsPage" @mVersionDeleteProcessDefinitionVersion="mVersionDeleteProcessDefinitionVersion" @closeVersion="closeVersion"></m-versions>
    </el-drawer>
    <el-dialog
      :title="$t('Please set the parameters before starting')"
      v-if="startDialog"
      :visible.sync="startDialog"
      width="auto">
      <m-start :startData= "startData" @onUpdateStart="onUpdateStart" @closeStart="closeStart"></m-start>
    </el-dialog>
    <el-dialog
      :title="$t('Set parameters before timing')"
      :visible.sync="timingDialog"
      width="auto">
      <m-timing :timingData="timingData" @onUpdateTiming="onUpdateTiming" @closeTiming="closeTiming"></m-timing>
    </el-dialog>
    <el-dialog
      :title="$t('Info')"
      :visible.sync="relatedItemsDialog"
      width="auto">
      <m-related-items :tmp="tmp" @onBatchCopy="onBatchCopy" @onBatchMove="onBatchMove" @closeRelatedItems="closeRelatedItems"></m-related-items>
    </el-dialog>
  </div>
</template>
<script>
  import _ from 'lodash'
  import mStart from './start'
  import mTiming from './timing'
  import mRelatedItems from './relatedItems'
  import { mapActions, mapState } from 'vuex'
  import { publishStatus } from '@/conf/home/pages/dag/_source/config'
  import mVersions from './versions'

  export default {
    name: 'definition-list',
    data () {
      return {
        list: [],
        strSelectCodes: '',
        checkAll: false,
        drawer: false,
        versionData: {
          processDefinition: {},
          processDefinitionVersions: [],
          total: null,
          pageNo: null,
          pageSize: null
        },
        startDialog: false,
        startData: {},
        timingDialog: false,
        timingData: {
          item: {},
          type: ''
        },
        relatedItemsDialog: false,
        tmp: false
      }
    },
    props: {
      processList: Array,
      pageNo: Number,
      pageSize: Number
    },
    methods: {
      ...mapActions('dag', ['editProcessState', 'releaseWorkflowAndSchedule', 'getStartCheck', 'deleteDefinition', 'batchDeleteDefinition', 'exportDefinition', 'getProcessDefinitionVersionsPage', 'copyProcess', 'switchProcessDefinitionVersion', 'deleteProcessDefinitionVersion', 'moveProcess']),
      ...mapActions('security', ['getWorkerGroupsAll']),

      selectable (row, index) {
        if (row.releaseState === 'ONLINE') {
          return false
        } else {
          return true
        }
      },
      _rtPublishStatus (code) {
        return _.filter(publishStatus, v => v.code === code)[0].desc
      },
      _treeView (item) {
        this.$router.push({ path: `/projects/${this.projectCode}/definition/tree/${item.code}` })
      },
      /**
       * Start
       */
      _start (item) {
        this.getWorkerGroupsAll()
        this.getStartCheck({ processDefinitionCode: item.code }).then(res => {
          this.startData = item
          this.startDialog = true
        }).catch(e => {
          this.$message.error(e.msg || '')
        })
      },
      onUpdateStart () {
        this._onUpdate()
        this.startDialog = false
      },
      closeStart () {
        this.startDialog = false
      },
      /**
       * timing
       */
      _timing (item) {
        this.timingData.item = item
        this.timingData.type = 'timing'
        this.timingDialog = true
      },
      onUpdateTiming () {
        this._onUpdate()
        this.timingDialog = false
      },
      closeTiming () {
        this.timingDialog = false
      },
      /**
       * Timing manage
       */
      _timingManage (item) {
        this.$router.push({ path: `/projects/${this.projectCode}/definition/list/timing/${item.code}` })
      },
      /**
       * delete
       */
      _delete (item, i) {
        // remove tow++
        if (i < 0) {
          this._batchDelete()
          return
        }
        // remove one
        this.deleteDefinition({
          code: item.code
        }).then(res => {
          this._onUpdate()
          this.$message.success(res.msg)
        }).catch(e => {
          this.$message.error(e.msg || '')
        })
      },
      /**
       * edit
       */
      _edit (item) {
        this.$router.push({ path: `/projects/${this.projectCode}/definition/list/${item.code}` })
      },
      /**
       * Offline
       */
      _downline (item) {
        this._upProcessState({
          ...item,
          releaseState: 'OFFLINE'
        })
      },
      /**
       * online
       */
      _poponline (item, releaseSchedule) {
        this._upProcessState({
          ...item,
          releaseState: 'ONLINE'
        }, releaseSchedule)
      },
      /**
       * copy
       */
      _copyProcess (item) {
        this.copyProcess({
          codes: item.code,
          targetProjectCode: item.projectCode
        }).then(res => {
          this.strSelectCodes = ''
          this.$message.success(res.msg)
          // $('body').find('.tooltip.fade.top.in').remove()
          this._onUpdate()
        }).catch(e => {
          this.$message.error(e.msg || '')
        })
      },

      /**
       * move
       */
      _moveProcess (item) {
        this.moveProcess({
          codes: item.code,
          targetProjectCode: item.projectCode
        }).then(res => {
          this.strSelectCodes = ''
          this.$message.success(res.msg)
          $('body').find('.tooltip.fade.top.in').remove()
          this._onUpdate()
        }).catch(e => {
          this.$message.error(e.msg || '')
        })
      },

      _export (item) {
        this.exportDefinition({
          codes: item.code,
          fileName: item.name
        }).catch(e => {
          this.$message.error(e.msg || '')
        })
      },
      /**
        * switch version in process definition version list
        *
        * @param version the version user want to change
        * @param processDefinitionCode the process definition code
        * @param fromThis fromThis
      */
      mVersionSwitchProcessDefinitionVersion ({ version, processDefinitionCode, fromThis }) {
        this.switchProcessDefinitionVersion({
          version: version,
          code: processDefinitionCode
        }).then(res => {
          this.$message.success($t('Switch Version Successfully'))
          this.$router.push({ path: `/projects/${this.projectCode}/definition/list/${processDefinitionCode}` })
        }).catch(e => {
          this.$message.error(e.msg || '')
        })
      },
      /**
        * Paging event of process definition versions
        *
        * @param pageNo page number
        * @param pageSize page size
        * @param processDefinitionCode the process definition Code of page version
        * @param fromThis fromThis
      */
      mVersionGetProcessDefinitionVersionsPage ({ pageNo, pageSize, processDefinitionCode, fromThis }) {
        this.getProcessDefinitionVersionsPage({
          pageNo: pageNo,
          pageSize: pageSize,
          code: processDefinitionCode
        }).then(res => {
          this.versionData.processDefinitionVersions = res.data.totalList
          this.versionData.total = res.data.total
          this.versionData.pageSize = res.data.pageSize
          this.versionData.pageNo = res.data.currentPage
        }).catch(e => {
          this.$message.error(e.msg || '')
        })
      },
      /**
        * delete one version of process definition
        *
        * @param version the version need to delete
        * @param processDefinitionCode the process definition code user want to delete
        * @param fromThis fromThis
      */
      mVersionDeleteProcessDefinitionVersion ({ version, processDefinitionCode, fromThis }) {
        this.deleteProcessDefinitionVersion({
          version: version,
          code: processDefinitionCode
        }).then(res => {
          this.$message.success(res.msg || '')
          this.mVersionGetProcessDefinitionVersionsPage({
            pageNo: 1,
            pageSize: 10,
            processDefinitionCode: processDefinitionCode,
            fromThis: fromThis
          })
        }).catch(e => {
          this.$message.error(e.msg || '')
        })
      },
      _version (item) {
        this.getProcessDefinitionVersionsPage({
          pageNo: 1,
          pageSize: 10,
          code: item.code
        }).then(res => {
          let processDefinitionVersions = res.data.totalList
          let total = res.data.total
          let pageSize = res.data.pageSize
          let pageNo = res.data.currentPage

          this.versionData.processDefinition = item
          this.versionData.processDefinitionVersions = processDefinitionVersions
          this.versionData.total = total
          this.versionData.pageNo = pageNo
          this.versionData.pageSize = pageSize
          this.drawer = true
        }).catch(e => {
          this.$message.error(e.msg || '')
        })
      },

      closeVersion () {
        this.drawer = false
      },

      _batchExport () {
        this.exportDefinition({
          codes: this.strSelectCodes,
          fileName: 'process_' + new Date().getTime()
        }).then(res => {
          this._onUpdate()
          this.checkAll = false
          this.strSelectCodes = ''
        }).catch(e => {
          this.strSelectCodes = ''
          this.checkAll = false
          this.$message.error(e.msg)
        })
      },
      /**
       * Batch Copy
       */
      _batchCopy () {
        this.relatedItemsDialog = true
        this.tmp = false
      },
      onBatchCopy (projectCode) {
        this._copyProcess({ code: this.strSelectCodes, projectCode: projectCode })
        this.relatedItemsDialog = false
      },
      closeRelatedItems () {
        this.relatedItemsDialog = false
      },
      /**
       * _batchMove
       */
      _batchMove () {
        this.tmp = true
        this.relatedItemsDialog = true
      },
      onBatchMove (projectCode) {
        this._moveProcess({ code: this.strSelectCodes, projectCode: projectCode })
        this.relatedItemsDialog = false
      },
      /**
       * Edit state
       */
      _upProcessState (o, releaseSchedule) {
        (releaseSchedule ? this.releaseWorkflowAndSchedule(o) : this.editProcessState(o)).then(res => {
          this.$message.success(res.msg)
          $('body').find('.tooltip.fade.top.in').remove()
          this._onUpdate()
        }).catch(e => {
          this.$message.error(e.msg || '')
        })
      },
      _onUpdate () {
        this.$emit('on-update')
      },
      /**
       * the array that to be delete
       */
      _arrDelChange (v) {
        let arr = []
        arr = _.map(v, 'code')
        this.strSelectCodes = _.join(arr, ',')
      },
      /**
       * batch delete
       */
      _batchDelete () {
        this.batchDeleteDefinition({
          codes: this.strSelectCodes
        }).then(res => {
          this._onUpdate()
          this.checkAll = false
          this.strSelectCodes = ''
          this.$message.success(res.msg)
        }).catch(e => {
          this.strSelectCodes = ''
          this.checkAll = false
          this.$message.error(e.msg || '')
        })
      }
    },
    watch: {
      processList: {
        handler (a) {
          this.checkAll = false
          this.list = []
          setTimeout(() => {
            this.list = _.cloneDeep(a)
          })
        },
        immediate: true,
        deep: true
      },
      pageNo () {
        this.strSelectCodes = ''
      }
    },
    created () {
    },
    mounted () {
    },
    computed: {
      ...mapState('dag', ['projectCode'])
    },
    components: { mVersions, mStart, mTiming, mRelatedItems }
  }
</script>

<style lang="scss" rel="stylesheet/scss">

  .time_online {
    background-color: #5cb85c;
    color: #fff;
    padding: 3px;
  }
  .time_offline {
    background-color: #ffc107;
    color: #fff;
    padding: 3px;
  }
</style><|MERGE_RESOLUTION|>--- conflicted
+++ resolved
@@ -85,13 +85,8 @@
               </el-popconfirm>
               <span v-else><el-button type="warning" size="mini" icon="el-icon-upload2" @click="_poponline(scope.row, false)" circle class="button-publish"></el-button></span>
             </el-tooltip>
-<<<<<<< HEAD
             <el-tooltip :content="$t('offline')" placement="top" :enterable="false" v-if="scope.row.releaseState === 'ONLINE'">
-              <span><el-button type="danger" size="mini" icon="el-icon-download" @click="_downline(scope.row)" circle class="button-cancel-publish"></el-button></span>
-=======
-            <el-tooltip :content="$t('offline')" placement="top" :enterable="false">
-              <span><el-button type="danger" size="mini" icon="el-icon-download" v-if="scope.row.releaseState === 'ONLINE'" @click="_downline(scope.row)" circle class="btn-cancel-publish"></el-button></span>
->>>>>>> 0d861fe4
+              <span><el-button type="danger" size="mini" icon="el-icon-download" @click="_downline(scope.row)" circle class="btn-cancel-publish"></el-button></span>
             </el-tooltip>
             <el-tooltip :content="$t('Copy Workflow')" placement="top" :enterable="false">
               <span><el-button type="primary" size="mini" :disabled="scope.row.releaseState === 'ONLINE'"  icon="el-icon-document-copy" @click="_copyProcess(scope.row)" circle></el-button></span>
