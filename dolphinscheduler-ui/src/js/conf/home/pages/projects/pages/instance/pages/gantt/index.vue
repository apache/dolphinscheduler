/*
 * Licensed to the Apache Software Foundation (ASF) under one or more
 * contributor license agreements.  See the NOTICE file distributed with
 * this work for additional information regarding copyright ownership.
 * The ASF licenses this file to You under the Apache License, Version 2.0
 * (the "License"); you may not use this file except in compliance with
 * the License.  You may obtain a copy of the License at
 *
 *    http://www.apache.org/licenses/LICENSE-2.0
 *
 * Unless required by applicable law or agreed to in writing, software
 * distributed under the License is distributed on an "AS IS" BASIS,
 * WITHOUT WARRANTIES OR CONDITIONS OF ANY KIND, either express or implied.
 * See the License for the specific language governing permissions and
 * limitations under the License.
 */
<template>
  <m-list-construction :title="$t('Gantt')">
    <template slot="content">
      <div class="gantt-model">
        <div class="gantt-state">
          <div class="state-tasks-color-sp">
            <a href="javascript:">
              <span>{{$t('Task Status')}}</span>
            </a>
            <a href="javascript:" v-for="(item) in tasksState" :key="item.id">
              <em class="ri-checkbox-blank-fill" :style="{color:item.color}"></em>
              <span>{{item.desc}}</span>
            </a>
          </div>
        </div>
<<<<<<< HEAD
        <template >
          <div v-show="!isNodata" class="gantt"></div>
=======
        <template v-if="!isNodata">
          <div class="gantt"></div>
>>>>>>> 50f17669
        </template>
        <template v-else>
          <m-no-data></m-no-data>
        </template>
        <m-spin :is-spin="isLoading">
        </m-spin>
      </div>
    </template>
  </m-list-construction>
</template>
<script>
  import { mapActions } from 'vuex'
  import Gantt from './_source/gantt'
  import mSpin from '@/module/components/spin/spin'
  import mNoData from '@/module/components/noData/noData'
  import { tasksState } from '@/conf/home/pages/dag/_source/config'
  import mListConstruction from '@/module/components/listConstruction/listConstruction'

  export default {
    name: 'instance-gantt-index',
    data () {
      return {
        // Node state
        tasksState: tasksState,
        // loading
        isLoading: true,
        // gantt data
        ganttData: {
          taskNames: []
        },
        // Data available
        isNodata: false
      }
    },
    props: {},
    methods: {
      ...mapActions('dag', ['getViewGantt']),
      /**
       * get data
       */
      _getViewGantt () {
        this.isLoading = true
        this.getViewGantt({
          processInstanceId: this.$route.params.id
        }).then(res => {
          this.ganttData = res
          if (!res.taskNames.length || !res) {
            this.isLoading = false
            this.isNodata = true
            return
          }
          // Gantt
          Gantt.init({
            el: '.gantt',
            tasks: res.tasks
          })
          setTimeout(() => {
            this.isLoading = false
          }, 200)
        }).catch(e => {
          this.isLoading = false
        })
      }
    },
    watch: {},
    created () {

    },
    mounted () {
      this._getViewGantt()
    },
    updated () {
    },
    beforeDestroy () {
    },
    destroyed () {
    },
    computed: {},
    components: { mListConstruction, mSpin, mNoData }
  }
</script>

<style lang="scss" rel="stylesheet/scss">
  .d3-toottip {
    text-align: left;
    ul {
      li {
        overflow: hidden;
        span {
          &.sp1 {
            width: 70px;
            text-align: right;
            display: inline-block;
            padding-right: 6px;
          }
        }
      }
    }
  }
  .gantt-model {
    background: url('img/dag_bg.png');
    height: calc(100vh - 148px);
    .gantt-state {
      background: #fff;
      height: 48px;
      line-height: 48px;
      padding-left: 20px;
    }
    .gantt {
      height: calc(100vh - 220px);
      overflow-y: scroll;
    }
    rect {
      cursor: pointer;
    }
    path {
      &.link{
        fill: none;
        stroke: #666;
        stroke-width: 2px;
      }
    }
    g.tick line{
      shape-rendering: crispEdges;
    }
    .axis {
      path,line {
        fill: none;
        stroke: #000;
        shape-rendering: crispEdges;
      }
      text {
        font: 11px sans-serif;
      }
    }
    circle {
      stroke: #666;
      fill: #0097e0;
      stroke-width: 1.5px;
    }
    g.axis path {
      shape-rendering: crispEdges;
    }
  }
</style><|MERGE_RESOLUTION|>--- conflicted
+++ resolved
@@ -29,13 +29,9 @@
             </a>
           </div>
         </div>
-<<<<<<< HEAD
-        <template >
-          <div v-show="!isNodata" class="gantt"></div>
-=======
+
         <template v-if="!isNodata">
           <div class="gantt"></div>
->>>>>>> 50f17669
         </template>
         <template v-else>
           <m-no-data></m-no-data>
