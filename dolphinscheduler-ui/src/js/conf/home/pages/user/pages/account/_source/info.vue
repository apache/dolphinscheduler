--- conflicted
+++ resolved
@@ -108,12 +108,6 @@
         this.getUserInfo().finally(() => {
           this.createUserDialog = false
         })
-<<<<<<< HEAD
-        this.getUserInfo().finally(() => {
-          this.createUserDialog = false
-        })
-=======
->>>>>>> 2ba569ac
       },
 
       close () {
