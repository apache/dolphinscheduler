/*
 * Licensed to the Apache Software Foundation (ASF) under one or more
 * contributor license agreements.  See the NOTICE file distributed with
 * this work for additional information regarding copyright ownership.
 * The ASF licenses this file to You under the Apache License, Version 2.0
 * (the "License"); you may not use this file except in compliance with
 * the License.  You may obtain a copy of the License at
 *
 *    http://www.apache.org/licenses/LICENSE-2.0
 *
 * Unless required by applicable law or agreed to in writing, software
 * distributed under the License is distributed on an "AS IS" BASIS,
 * WITHOUT WARRANTIES OR CONDITIONS OF ANY KIND, either express or implied.
 * See the License for the specific language governing permissions and
 * limitations under the License.
 */
<template>
  <m-popover
          ref="popover"
          :ok-text="item ? $t('Edit') : $t('Submit')"
          @ok="_ok"
          @close="close">
    <template slot="content">
      <div class="create-warning-model">
        <m-list-box-f>
          <template slot="name"><strong>*</strong>{{$t('Group Name')}}</template>
          <template slot="content">
            <el-input
                    type="input"
                    v-model="groupName"
                    maxlength="60"
                    size="small"
                    :placeholder="$t('Please enter group name')">
            </el-input>
          </template>
        </m-list-box-f>
        <m-list-box-f>
          <template slot="name"><strong>*</strong>{{$t('Alarm plugin instance')}}</template>
          <template slot="content">
            <el-select v-model="alertInstanceIds" size="small" style="width: 100%" multiple>
              <el-option
                      v-for="items in allAlertPluginInstance"
                      :key="items.id"
                      :value="items.id"
                      :label="items.instanceName">
              </el-option>
            </el-select>
          </template>
        </m-list-box-f>
        <m-list-box-f>
          <template slot="name">{{$t('Remarks')}}</template>
          <template slot="content">
            <el-input
                type="textarea"
                v-model="description"
                size="small"
                :placeholder="$t('Please enter description')">
            </el-input>
          </template>
        </m-list-box-f>
      </div>
    </template>
  </m-popover>
</template>
<script>
  import _ from 'lodash'
  import i18n from '@/module/i18n'
  import store from '@/conf/home/store'
  import mPopover from '@/module/components/popup/popover'
  import mListBoxF from '@/module/components/listBoxF/listBoxF'

  export default {
    name: 'create-warning',
    data () {
      return {
        store,
        groupName: '',
        alertInstanceIds: [],
        description: ''
      }
    },
    props: {
      item: Object,
      allAlertPluginInstance: Array
    },
    methods: {
      _ok () {
        if (this._verification()) {
          // The name is not verified
          if (this.item && this.item.groupName === this.groupName) {
            this._submit()
            return
          }

          // Verify username
          this.store.dispatch('security/verifyName', {
            type: 'alertgroup',
            groupName: this.groupName
          }).then(res => {
            this._submit()
          }).catch(e => {
            this.$message.error(e.msg || '')
          })
        }
      },
      _verification () {
        // group name
        if (!this.groupName.replace(/\s*/g, '')) {
          this.$message.warning(`${i18n.$t('Please enter group name')}`)
          return false
        }
<<<<<<< HEAD
        if (this.alertInstanceIds) {
=======
        if (this.alertInstanceIds.length === 0) {
>>>>>>> 1f0c67bf
          this.$message.warning(`${i18n.$t('Select Alarm plugin instance')}`)
          return false
        }
        return true
      },
      _submit () {
        let param = {
          groupName: this.groupName,
          alertInstanceIds: this.alertInstanceIds.join(','),
          description: this.description
        }
        if (this.item) {
          param.id = this.item.id
        }
        this.$refs.popover.spinnerLoading = true
        this.store.dispatch(`security/${this.item ? 'updateAlertgrou' : 'createAlertgrou'}`, param).then(res => {
          this.$emit('onUpdate')
          this.$message.success(res.msg)
          this.$refs.popover.spinnerLoading = false
        }).catch(e => {
          this.$message.error(e.msg || '')
          this.$refs.popover.spinnerLoading = false
        })
      },
      close () {
        this.$emit('close')
      }
    },
    watch: {},
    created () {
      if (this.item) {
        this.groupName = this.item.groupName
        let dataStrArr = this.item.alertInstanceIds.split(',')
        this.alertInstanceIds = _.map(dataStrArr, v => {
          return +v
        })
        this.description = this.item.description
      }
    },
    mounted () {
    },
    components: { mPopover, mListBoxF }
  }
</script><|MERGE_RESOLUTION|>--- conflicted
+++ resolved
@@ -109,11 +109,7 @@
           this.$message.warning(`${i18n.$t('Please enter group name')}`)
           return false
         }
-<<<<<<< HEAD
-        if (this.alertInstanceIds) {
-=======
         if (this.alertInstanceIds.length === 0) {
->>>>>>> 1f0c67bf
           this.$message.warning(`${i18n.$t('Select Alarm plugin instance')}`)
           return false
         }
