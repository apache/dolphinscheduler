/*
 * Licensed to the Apache Software Foundation (ASF) under one or more
 * contributor license agreements.  See the NOTICE file distributed with
 * this work for additional information regarding copyright ownership.
 * The ASF licenses this file to You under the Apache License, Version 2.0
 * (the "License"); you may not use this file except in compliance with
 * the License.  You may obtain a copy of the License at
 *
 *    http://www.apache.org/licenses/LICENSE-2.0
 *
 * Unless required by applicable law or agreed to in writing, software
 * distributed under the License is distributed on an "AS IS" BASIS,
 * WITHOUT WARRANTIES OR CONDITIONS OF ANY KIND, either express or implied.
 * See the License for the specific language governing permissions and
 * limitations under the License.
 */
<template>
  <m-list-construction :title="$t('Tenant Manage')">
    <template slot="conditions">
      <m-conditions @on-conditions="_onConditions">
        <template slot="button-group" v-if="isADMIN">
<<<<<<< HEAD
          <el-button type="ghost" size="mini" @click="_create('')">{{$t('Create Tenant')}}</el-button>
=======
          <el-button size="mini" @click="_create('')">{{$t('Create Tenant')}}</el-button>
          <el-dialog
            :visible.sync="createTenementDialog"
            width="60%">
            <m-create-tenement :item="item" @onUpdate="onUpdate" @close="close"></m-create-tenement>
          </el-dialog>
>>>>>>> de1b87f3
        </template>
      </m-conditions>
    </template>
    <template slot="content">
      <template v-if="tenementList.length || total>0">
        <m-list @on-edit="_onEdit"
                @on-update="_onUpdate"
                :tenement-list="tenementList"
                :page-no="searchParams.pageNo"
                :page-size="searchParams.pageSize">
        </m-list>
        <div class="page-box">
          <el-pagination
            background
            @current-change="_page"
            @size-change="_pageSize"
            :page-size="searchParams.pageSize"
            :current-page.sync="searchParams.pageNo"
            :page-sizes="[10, 30, 50]"
            layout="sizes, prev, pager, next, jumper"
            :total="total">
          </el-pagination>
        </div>
      </template>
      <template v-if="!tenementList.length && total<=0">
        <m-no-data></m-no-data>
      </template>
      <m-spin :is-spin="isLoading" :is-left="isLeft"></m-spin>
    </template>
  </m-list-construction>
</template>
<script>
  import _ from 'lodash'
  import { mapActions } from 'vuex'
  import mList from './_source/list'
  import store from '@/conf/home/store'
  import mSpin from '@/module/components/spin/spin'
  import mCreateTenement from './_source/createTenement'
  import mNoData from '@/module/components/noData/noData'
  import listUrlParamHandle from '@/module/mixin/listUrlParamHandle'
  import mConditions from '@/module/components/conditions/conditions'
  import mListConstruction from '@/module/components/listConstruction/listConstruction'

  export default {
    name: 'tenement-index',
    data () {
      return {
        total: null,
        isLoading: true,
        tenementList: [],
        searchParams: {
          pageSize: 10,
          pageNo: 1,
          searchVal: ''
        },
        isLeft: true,
        isADMIN: store.state.user.userInfo.userType === 'ADMIN_USER',
        createTenementDialog: false,
        item: {}
      }
    },
    mixins: [listUrlParamHandle],
    props: {},
    methods: {
      ...mapActions('security', ['getTenantListP']),
      /**
       * Query
       */
      _onConditions (o) {
        this.searchParams = _.assign(this.searchParams, o)
        this.searchParams.pageNo = 1
      },
      _page (val) {
        this.searchParams.pageNo = val
      },
      _pageSize (val) {
        this.searchParams.pageSize = val
      },
      _onUpdate () {
        this._debounceGET()
      },
      _onEdit (item) {
        this._create(item)
      },
      _create (item) {
        this.createTenementDialog = true
        this.item = item
      },
      onUpdate () {
        this._debounceGET('false')
        this.createTenementDialog = false
      },

      close () {
        this.createTenementDialog = false
      },

      _getList (flag) {
        if (sessionStorage.getItem('isLeft') === 0) {
          this.isLeft = false
        } else {
          this.isLeft = true
        }
        this.isLoading = !flag
        this.getTenantListP(this.searchParams).then(res => {
          if (this.searchParams.pageNo > 1 && res.totalList.length === 0) {
            this.searchParams.pageNo = this.searchParams.pageNo - 1
          } else {
            this.tenementList = []
            this.tenementList = res.totalList
            this.total = res.total
            this.isLoading = false
          }
        }).catch(e => {
          this.isLoading = false
        })
      }
    },
    watch: {
      // router
      '$route' (a) {
        // url no params get instance list
        this.searchParams.pageNo = _.isEmpty(a.query) ? 1 : a.query.pageNo
      }
    },
    created () {
    },
    mounted () {
    },
    beforeDestroy () {
      sessionStorage.setItem('isLeft', 1)
    },
    components: { mList, mListConstruction, mConditions, mSpin, mNoData, mCreateTenement }
  }
</script><|MERGE_RESOLUTION|>--- conflicted
+++ resolved
@@ -19,16 +19,12 @@
     <template slot="conditions">
       <m-conditions @on-conditions="_onConditions">
         <template slot="button-group" v-if="isADMIN">
-<<<<<<< HEAD
-          <el-button type="ghost" size="mini" @click="_create('')">{{$t('Create Tenant')}}</el-button>
-=======
           <el-button size="mini" @click="_create('')">{{$t('Create Tenant')}}</el-button>
           <el-dialog
             :visible.sync="createTenementDialog"
             width="60%">
             <m-create-tenement :item="item" @onUpdate="onUpdate" @close="close"></m-create-tenement>
           </el-dialog>
->>>>>>> de1b87f3
         </template>
       </m-conditions>
     </template>
