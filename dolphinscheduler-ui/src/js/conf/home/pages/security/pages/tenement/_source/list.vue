--- conflicted
+++ resolved
@@ -18,30 +18,17 @@
   <div class="list-model">
     <div class="table-box">
       <el-table :data="list" size="mini" style="width: 100%">
-<<<<<<< HEAD
-        <el-table-column type="index" width="50"></el-table-column>
-        <el-table-column prop="tenantCode" :label="$t('Tenant Code')" width="180"></el-table-column>
-        <el-table-column prop="tenantName" :label="$t('Tenant Name')" width="180"></el-table-column>
-        <el-table-column prop="description" :label="$t('Description')" width="180"></el-table-column>
-        <el-table-column prop="queueName" :label="$t('Queue')" width="180"></el-table-column>
-        <el-table-column :label="$t('Create Time')">
-=======
         <el-table-column type="index" :label="$t('#')" width="50"></el-table-column>
         <el-table-column prop="tenantCode" :label="$t('Tenant Code')" min-width="100"></el-table-column>
         <el-table-column prop="tenantName" :label="$t('Tenant Name')" min-width="100"></el-table-column>
         <el-table-column prop="description" :label="$t('Description')" min-width="100"></el-table-column>
         <el-table-column prop="queueName" :label="$t('Queue')" min-width="80"></el-table-column>
         <el-table-column :label="$t('Create Time')" min-width="120">
->>>>>>> de1b87f3
           <template slot-scope="scope">
             <span>{{scope.row.createTime | formatDate}}</span>
           </template>
         </el-table-column>
-<<<<<<< HEAD
-        <el-table-column :label="$t('Update Time')">
-=======
         <el-table-column :label="$t('Update Time')" min-width="120">
->>>>>>> de1b87f3
           <template slot-scope="scope">
             <span>{{scope.row.updateTime | formatDate}}</span>
           </template>
@@ -49,11 +36,7 @@
         <el-table-column :label="$t('Operation')" width="100">
           <template slot-scope="scope">
             <el-tooltip :content="$t('Edit')" placement="top">
-<<<<<<< HEAD
-              <el-button type="primary" size="mini" icon="el-icon-edit" @click="_edit(scope.row)" circle></el-button>
-=======
               <el-button type="primary" size="mini" icon="el-icon-edit-outline" @click="_edit(scope.row)" circle></el-button>
->>>>>>> de1b87f3
             </el-tooltip>
             <el-tooltip :content="$t('delete')" placement="top">
               <el-button type="danger" size="mini" icon="el-icon-delete" circle></el-button>
