--- conflicted
+++ resolved
@@ -293,12 +293,9 @@
             this.userPassword = ''
             this.email = this.item.email
             this.phone = this.item.phone
+            this.state = this.item.state
             this.userState = this.item.state + '' || '1'
-<<<<<<< HEAD
-            if (this.item.tenantId) {
-=======
             if (this.fromUserInfo || this.item.tenantId) {
->>>>>>> 2ba569ac
               this.tenantId = this.item.tenantId
             }
             this.$nextTick(() => {
@@ -315,12 +312,9 @@
           this.userPassword = ''
           this.email = this.item.email
           this.phone = this.item.phone
+          this.state = this.item.state
           this.userState = this.state + '' || '1'
-<<<<<<< HEAD
-          if (this.item.tenantId) {
-=======
           if (this.fromUserInfo || this.item.tenantId) {
->>>>>>> 2ba569ac
             this.tenantId = this.item.tenantId
           }
           if (this.queueList.length > 0) {
