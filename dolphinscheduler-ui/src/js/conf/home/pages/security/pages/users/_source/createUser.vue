/*
 * Licensed to the Apache Software Foundation (ASF) under one or more
 * contributor license agreements.  See the NOTICE file distributed with
 * this work for additional information regarding copyright ownership.
 * The ASF licenses this file to You under the Apache License, Version 2.0
 * (the "License"); you may not use this file except in compliance with
 * the License.  You may obtain a copy of the License at
 *
 *    http://www.apache.org/licenses/LICENSE-2.0
 *
 * Unless required by applicable law or agreed to in writing, software
 * distributed under the License is distributed on an "AS IS" BASIS,
 * WITHOUT WARRANTIES OR CONDITIONS OF ANY KIND, either express or implied.
 * See the License for the specific language governing permissions and
 * limitations under the License.
 */
<template>
  <m-popup
          ref="popup"
          :ok-text="item ? $t('Edit') : $t('Submit')"
          :nameText="item ? $t('Edit User') : $t('Create User')"
          @ok="_ok">
    <template slot="content">
      <div class="create-user-model">
        <m-list-box-f>
          <template slot="name"><strong>*</strong>{{$t('User Name')}}</template>
          <template slot="content">
            <x-input
                    type="input"
                    v-model="userName"
                    maxlength="60"
                    :placeholder="$t('Please enter user name')">
            </x-input>
          </template>
        </m-list-box-f>
        <m-list-box-f v-if="router.history.current.name !== 'account'">
          <template slot="name"><strong>*</strong>{{$t('Password')}}</template>
          <template slot="content">
            <x-input
                    type="password"
                    v-model="userPassword"
                    :placeholder="$t('Please enter your password')">
            </x-input>
          </template>
        </m-list-box-f>
        <m-list-box-f v-if="isADMIN">
          <template slot="name"><strong>*</strong>{{$t('Tenant')}}</template>
          <template slot="content">
            <x-select v-model="tenantId" style="width: 100%;">
              <x-option
                      v-for="city in tenantList"
                      :key="city.id"
                      :value="city.id"
                      :label="city.code">
              </x-option>
            </x-select>
          </template>
        </m-list-box-f>
        <m-list-box-f v-if="isADMIN">
          <template slot="name">{{$t('Queue')}}</template>
          <template slot="content">
            <x-select v-model="queueName" style="width: 100%;">
              <x-input slot="trigger" slot-scope="{ selectedModel }" readonly :placeholder="$t('Please select a queue')" :value="selectedModel ? selectedModel.label : ''" @on-click-icon.stop="queueName = ''">
                <em slot="suffix" class="ans-icon-fail-solid" style="font-size: 15px;cursor: pointer;" v-show="queueName ==''"></em>
                <em slot="suffix" class="ans-icon-arrow-down" style="font-size: 12px;" v-show="queueName!=''"></em>
              </x-input>
              <x-option
                      v-for="city in queueList"
                      :key="city.id"
                      :value="city.id"
                      :label="city.code">
              </x-option>
            </x-select>
          </template>
        </m-list-box-f>
        <m-list-box-f>
          <template slot="name"><strong>*</strong>{{$t('Email')}}</template>
          <template slot="content">
            <x-input
                    type="input"
                    v-model="email"
                    :placeholder="$t('Please enter email')">
            </x-input>
          </template>
        </m-list-box-f>
        <m-list-box-f>
          <template slot="name">{{$t('Phone')}}</template>
          <template slot="content">
            <x-input
                    type="input"
                    v-model="phone"
                    :placeholder="$t('Please enter phone number')">
            </x-input>
          </template>
        </m-list-box-f>
        <m-list-box-f>
          <template slot="name">{{$t('State')}}</template>
          <template slot="content">
            <x-radio-group v-model="userState" >
              <x-radio :label="'1'">{{$t('Enable')}}</x-radio>
              <x-radio :label="'0'">{{$t('Disable')}}</x-radio>
            </x-radio-group>
          </template>
        </m-list-box-f>
      </div>
    </template>
  </m-popup>
</template>
<script>
  import _ from 'lodash'
  import i18n from '@/module/i18n'
  import store from '@/conf/home/store'
  import router from '@/conf/home/router'
  import mPopup from '@/module/components/popup/popup'
  import mListBoxF from '@/module/components/listBoxF/listBoxF'

  export default {
    name: 'create-user',
    data () {
      return {
        store,
        router,
        queueList: [],
        userName: '',
        userPassword: '',
        tenantId: '',
        queueName: '',
        email: '',
        phone: '',
        userState: '1',
        tenantList: [],
        // Source admin user information
        isADMIN: store.state.user.userInfo.userType === 'ADMIN_USER' && router.history.current.name !== 'account'
      }
    },
    props: {
      item: Object
    },
    methods: {
      _ok () {
        if (this._verification()) {
          // The name is not verified
          if (this.item && this.item.groupName === this.groupName) {
            this._submit()
            return
          }
          // Verify username
          this.store.dispatch(`security/verifyName`, {
            type: 'user',
            userName: this.userName
          }).then(res => {
            this._submit()
          }).catch(e => {
            this.$message.error(e.msg || '')
          })
        }
      },
      _verification () {
        let regEmail = /^([a-zA-Z0-9]+[_|\-|\.]?)*[a-zA-Z0-9]+@([a-zA-Z0-9]+[_|\-|\.]?)*[a-zA-Z0-9]+\.[a-zA-Z]{2,}$/ // eslint-disable-line

        // Mobile phone number regular
        let regPhone = /^1(3|4|5|6|7|8)\d{9}$/; // eslint-disable-line

        let regPassword = /^(?![0-9]+$)(?![a-z]+$)(?![A-Z]+$)(?![`~!@#$%^&*()_\-+=<>?:"{}|,.\/;'\\[\]·~！@#￥%……&*（）——\-+={}|《》？：“”【】、；‘’，。、]+$)[`~!@#$%^&*()_\-+=<>?:"{}|,.\/;'\\[\]·~！@#￥%……&*（）——\-+={}|《》？：“”【】、；‘’，。、0-9A-Za-z]{6,22}$/;

        // user name
        if (!this.userName.replace(/\s*/g,"")) {
          this.$message.warning(`${i18n.$t('Please enter user name')}`)
          return false
        }
        // password
        if (this.userPassword!='' && this.item) {
          if(!regPassword.test(this.userPassword)) {
            this.$message.warning(`${i18n.$t('Password consists of at least two combinations of numbers, letters, and characters, and the length is between 6-22')}`)
            return false
          }
        } else if(!this.item){
          if(!regPassword.test(this.userPassword)) {
            this.$message.warning(`${i18n.$t('Password consists of at least two combinations of numbers, letters, and characters, and the length is between 6-22')}`)
            return false
          }
        }

        // email
        if (!this.email) {
          this.$message.warning(`${i18n.$t('Please enter email')}`)
          return false
        }
        // Verify email
        if (!regEmail.test(this.email)) {
          this.$message.warning(`${i18n.$t('Please enter the correct email format')}`)
          return false
        }
        // Verify phone
        if (this.phone) {
          if (!regPhone.test(this.phone)) {
            this.$message.warning(`${i18n.$t('Please enter the correct mobile phone format')}`)
            return false
          }
        }

        return true
      },
      _getQueueList () {
        return new Promise((resolve, reject) => {
          this.store.dispatch('security/getQueueList').then(res => {

            this.queueList = _.map(res, v => {
              return {
                id: v.id,
                code: v.queueName
              }
            })
            this.$nextTick(() => {
              this.queueName = this.queueList[0].id
            })
            resolve()
          })
        })
      },
      _getTenantList () {
        return new Promise((resolve, reject) => {
          this.store.dispatch('security/getTenantList').then(res => {
            let arr = _.filter(res, (o) => {
              return o.id !== -1
            })
            this.tenantList = _.map(arr, v => {
              return {
                id: v.id,
                code: v.tenantName
              }
            })
            this.$nextTick(() => {
              this.tenantId = this.tenantList[0].id
            })
            resolve()
          })
        })
      },
      _submit () {
        this.$refs['popup'].spinnerLoading = true

        let queueCode = '';
        //get queue code
        if (this.queueName != ''){
          queueCode = this.queueList.length > 0 ? _.find(this.queueList, ['id', this.queueName]).code : ''
        }
        let param = {
          userName: this.userName,
          userPassword: this.userPassword,
          tenantId: this.tenantId,
          email: this.email,
<<<<<<< HEAD
          queue: this.queueList.length>0? _.find(this.queueList, ['id', this.queueName]).code : '',
          phone: this.phone,
          state: this.userState
=======
          queue: queueCode,
          phone: this.phone
>>>>>>> cb528538
        }

        if (this.item) {
          param.id = this.item.id
        }

        this.store.dispatch(`security/${this.item ? 'updateUser' : 'createUser'}`, param).then(res => {
          setTimeout(() => {
            this.$refs['popup'].spinnerLoading = false
          }, 800)
          this.$emit('onUpdate', param)
          this.$message.success(res.msg)
        }).catch(e => {
          this.$message.error(e.msg || '')
          this.$refs['popup'].spinnerLoading = false
        })
      }
    },
    watch: {},
    created () {
      // Administrator gets tenant list
      if (this.isADMIN) {
        Promise.all([this._getQueueList(), this._getTenantList()]).then(() => {
          if (this.item) {
            this.userName = this.item.userName
            this.userPassword = ''
            this.email = this.item.email
            this.phone = this.item.phone
            this.userState = this.item.state + '' || '1'
            this.tenantId = this.item.tenantId
            this.$nextTick(() => {
              this.queueName = _.find(this.queueList, ['code', this.item.queue]).id||''
            })
          }
        })
      } else {
        if (this.item) {
          this.userName = this.item.userName
          this.userPassword = ''
          this.email = this.item.email
          this.phone = this.item.phone
          this.userState = this.state + '' || '1'
          this.tenantId = this.item.tenantId
          if(this.queueList.length>0) {
            this.queueName = _.find(this.queueList, ['code', this.item.queue]).id
          } else {
            this.queueName = ''
          }
        }
      }
    },
    mounted () {

    },
    components: { mPopup, mListBoxF }
  }
</script><|MERGE_RESOLUTION|>--- conflicted
+++ resolved
@@ -250,14 +250,9 @@
           userPassword: this.userPassword,
           tenantId: this.tenantId,
           email: this.email,
-<<<<<<< HEAD
-          queue: this.queueList.length>0? _.find(this.queueList, ['id', this.queueName]).code : '',
+          queue: queueCode,
           phone: this.phone,
           state: this.userState
-=======
-          queue: queueCode,
-          phone: this.phone
->>>>>>> cb528538
         }
 
         if (this.item) {
