/*
 * Licensed to the Apache Software Foundation (ASF) under one or more
 * contributor license agreements.  See the NOTICE file distributed with
 * this work for additional information regarding copyright ownership.
 * The ASF licenses this file to You under the Apache License, Version 2.0
 * (the "License"); you may not use this file except in compliance with
 * the License.  You may obtain a copy of the License at
 *
 *    http://www.apache.org/licenses/LICENSE-2.0
 *
 * Unless required by applicable law or agreed to in writing, software
 * distributed under the License is distributed on an "AS IS" BASIS,
 * WITHOUT WARRANTIES OR CONDITIONS OF ANY KIND, either express or implied.
 * See the License for the specific language governing permissions and
 * limitations under the License.
 */

import _ from 'lodash'
import io from '@/module/io'
import { tasksState } from '@/conf/home/pages/dag/_source/config'

export default {
  /**
   *  Task status acquisition
   */
  getTaskState ({ state }, payload) {
    return new Promise((resolve, reject) => {
      io.get(`projects/${state.projectName}/instance/task-list-by-process-id`, {
        processInstanceId: payload
      }, res => {
        const arr = _.map(res.data.taskList, v => {
          return _.cloneDeep(_.assign(tasksState[v.state], {
            name: v.name,
            stateId: v.id,
            dependentResult: v.dependentResult
          }))
        })
        resolve({
          list: arr,
          processInstanceState: res.data.processInstanceState,
          taskList: res.data.taskList
        })
      }).catch(e => {
        reject(e)
      })
    })
  },
  /**
   * Update process definition status
   */
  editProcessState ({ state }, payload) {
    return new Promise((resolve, reject) => {
      io.post(`projects/${state.projectName}/process/release`, {
        processId: payload.processId,
        releaseState: payload.releaseState
      }, res => {
        resolve(res)
      }).catch(e => {
        reject(e)
      })
    })
  },
  /**
   * Update process instance status
   */
  editExecutorsState ({ state }, payload) {
    return new Promise((resolve, reject) => {
      io.post(`projects/${state.projectName}/executors/execute`, {
        processInstanceId: payload.processInstanceId,
        executeType: payload.executeType
      }, res => {
        resolve(res)
      }).catch(e => {
        reject(e)
      })
    })
  },
  /**
   * Verify that the DGA map name exists
   */
  verifDAGName ({ state }, payload) {
    return new Promise((resolve, reject) => {
      io.get(`projects/${state.projectName}/process/verify-name`, {
        name: payload
      }, res => {
        state.name = payload
        resolve(res)
      }).catch(e => {
        reject(e)
      })
    })
  },

  /**
   * Get process definition DAG diagram details
   */
  getProcessDetails ({ state }, payload) {
    return new Promise((resolve, reject) => {
      io.get(`projects/${state.projectName}/process/select-by-id`, {
        processId: payload
      }, res => {
        // name
        state.name = res.data.name
        // description
        state.description = res.data.description
        // connects
        state.connects = JSON.parse(res.data.connects)
        // locations
        state.locations = JSON.parse(res.data.locations)
        // Process definition
        const processDefinitionJson = JSON.parse(res.data.processDefinitionJson)
        // tasks info
        state.tasks = processDefinitionJson.tasks
        // tasks cache
        state.cacheTasks = {}
        processDefinitionJson.tasks.forEach(v => {
          state.cacheTasks[v.id] = v
        })
        // global params
        state.globalParams = processDefinitionJson.globalParams
        // timeout
        state.timeout = processDefinitionJson.timeout

        state.tenantId = processDefinitionJson.tenantId
        resolve(res.data)
      }).catch(res => {
        reject(res)
      })
    })
  },

  /**
   * Get process definition DAG diagram details
   */
  copyProcess ({ state }, payload) {
    return new Promise((resolve, reject) => {
      io.post(`projects/${state.projectName}/process/copy`, {
        processId: payload.processId
      }, res => {
        resolve(res)
      }).catch(e => {
        reject(e)
      })
    })
  },

  /**
   * Get the process instance DAG diagram details
   */
  getInstancedetail ({ state }, payload) {
    return new Promise((resolve, reject) => {
      io.get(`projects/${state.projectName}/instance/select-by-id`, {
        processInstanceId: payload
      }, res => {
        // name
        state.name = res.data.name
        // desc
        state.description = res.data.description
        // connects
        state.connects = JSON.parse(res.data.connects)
        // locations
        state.locations = JSON.parse(res.data.locations)
        // process instance
        const processInstanceJson = JSON.parse(res.data.processInstanceJson)
        // tasks info
        state.tasks = processInstanceJson.tasks
        // tasks cache
        state.cacheTasks = {}
        processInstanceJson.tasks.forEach(v => {
          state.cacheTasks[v.id] = v
        })
        // global params
        state.globalParams = processInstanceJson.globalParams
        // timeout
        state.timeout = processInstanceJson.timeout

        state.tenantId = processInstanceJson.tenantId

        // startup parameters
        state.startup = _.assign(state.startup, _.pick(res.data, ['commandType', 'failureStrategy', 'processInstancePriority', 'workerGroup', 'warningType', 'warningGroupId', 'receivers', 'receiversCc']))
        state.startup.commandParam = JSON.parse(res.data.commandParam)

        resolve(res.data)
      }).catch(res => {
        reject(res)
      })
    })
  },
  /**
   * Create process definition
   */
  saveDAGchart ({ state }, payload) {
    return new Promise((resolve, reject) => {
      const data = {
        globalParams: state.globalParams,
        tasks: state.tasks,
        tenantId: state.tenantId,
        timeout: state.timeout
      }
      io.post(`projects/${state.projectName}/process/save`, {
        processDefinitionJson: JSON.stringify(data),
        name: _.trim(state.name),
        description: _.trim(state.description),
        locations: JSON.stringify(state.locations),
        connects: JSON.stringify(state.connects)
      }, res => {
        resolve(res)
      }).catch(e => {
        reject(e)
      })
    })
  },
  /**
   * Process definition update
   */
  updateDefinition ({ state }, payload) {
    return new Promise((resolve, reject) => {
      const data = {
        globalParams: state.globalParams,
        tasks: state.tasks,
        tenantId: state.tenantId,
        timeout: state.timeout
      }
      io.post(`projects/${state.projectName}/process/update`, {
        processDefinitionJson: JSON.stringify(data),
        locations: JSON.stringify(state.locations),
        connects: JSON.stringify(state.connects),
        name: _.trim(state.name),
        description: _.trim(state.description),
        id: payload
      }, res => {
        resolve(res)
      }).catch(e => {
        reject(e)
      })
    })
  },
  /**
   * Process instance update
   */
  updateInstance ({ state }, payload) {
    return new Promise((resolve, reject) => {
      const data = {
        globalParams: state.globalParams,
        tasks: state.tasks,
        tenantId: state.tenantId,
        timeout: state.timeout
      }
      io.post(`projects/${state.projectName}/instance/update`, {
        processInstanceJson: JSON.stringify(data),
        locations: JSON.stringify(state.locations),
        connects: JSON.stringify(state.connects),
        processInstanceId: payload,
        syncDefine: state.syncDefine
      }, res => {
        resolve(res)
      }).catch(e => {
        reject(e)
      })
    })
  },
  /**
   * Get a list of process definitions (sub-workflow usage is not paged)
   */
  getProcessList ({ state }, payload) {
    return new Promise((resolve, reject) => {
      if (state.processListS.length) {
        resolve()
        return
      }
      io.get(`projects/${state.projectName}/process/list`, payload, res => {
        state.processListS = res.data
        resolve(res.data)
      }).catch(res => {
        reject(res)
      })
    })
  },
  /**
   * Get a list of process definitions (list page usage with pagination)
   */
  getProcessListP ({ state }, payload) {
    return new Promise((resolve, reject) => {
      io.get(`projects/${state.projectName}/process/list-paging`, payload, res => {
        resolve(res.data)
      }).catch(res => {
        reject(res)
      })
    })
  },
  /**
   * Get a list of project
   */
  getProjectList ({ state }, payload) {
    return new Promise((resolve, reject) => {
      if (state.projectListS.length) {
        resolve()
        return
      }
      io.get('projects/query-project-list', payload, res => {
        state.projectListS = res.data
        resolve(res.data)
      }).catch(res => {
        reject(res)
      })
    })
  },
  /**
   * Get a list of process definitions by project id
   */
  getProcessByProjectId ({ state }, payload) {
    return new Promise((resolve, reject) => {
      io.get(`projects/${state.projectName}/process/queryProcessDefinitionAllByProjectId`, payload, res => {
        resolve(res.data)
      }).catch(res => {
        reject(res)
      })
    })
  },
  /**
   * get datasource
   */
  getDatasourceList ({ state }, payload) {
    return new Promise((resolve, reject) => {
      io.get('datasources/list', {
        type: payload
      }, res => {
        resolve(res)
      }).catch(res => {
        reject(res)
      })
    })
  },
  /**
   * get resources
   */
  getResourcesList ({ state }) {
    return new Promise((resolve, reject) => {
      if (state.resourcesListS.length) {
        resolve()
        return
      }
      io.get('resources/list', {
        type: 'FILE'
      }, res => {
        state.resourcesListS = res.data
        resolve(res.data)
      }).catch(res => {
        reject(res)
      })
    })
  },
  /**
   * get jar
   */
  getResourcesListJar ({ state }) {
    return new Promise((resolve, reject) => {
      if (state.resourcesListJar.length) {
        resolve()
        return
      }
      io.get('resources/list/jar', {
        type: 'FILE'
      }, res => {
        state.resourcesListJar = res.data
        resolve(res.data)
      }).catch(res => {
        reject(res)
      })
    })
  },
  /**
   * Get process instance
   */
  getProcessInstance ({ state }, payload) {
    return new Promise((resolve, reject) => {
      io.get(`projects/${state.projectName}/instance/list-paging`, payload, res => {
        state.instanceListS = res.data.totalList
        resolve(res.data)
      }).catch(res => {
        reject(res)
      })
    })
  },
  /**
   * Get alarm list
   */
  getNotifyGroupList ({ state }, payload) {
    return new Promise((resolve, reject) => {
      io.get('alert-group/list', res => {
        state.notifyGroupListS = _.map(res.data, v => {
          return {
            id: v.id,
            code: v.groupName,
            disabled: false
          }
        })
        resolve(_.cloneDeep(state.notifyGroupListS))
      }).catch(res => {
        reject(res)
      })
    })
  },
  /**
   * Process definition startup interface
   */
  processStart ({ state }, payload) {
    return new Promise((resolve, reject) => {
      io.post(`projects/${state.projectName}/executors/start-process-instance`, payload, res => {
        resolve(res)
      }).catch(e => {
        reject(e)
      })
    })
  },
  /**
   * View log
   */
  getLog ({ state }, payload) {
    return new Promise((resolve, reject) => {
      io.get('log/detail', payload, res => {
        resolve(res)
      }).catch(e => {
        reject(e)
      })
    })
  },
  /**
   * Get the process instance id according to the process definition id
   * @param taskId
   */
  getSubProcessId ({ state }, payload) {
    return new Promise((resolve, reject) => {
      io.get(`projects/${state.projectName}/instance/select-sub-process`, payload, res => {
        resolve(res)
      }).catch(e => {
        reject(e)
      })
    })
  },
  /**
   * Called before the process definition starts
   */
  getStartCheck ({ state }, payload) {
    return new Promise((resolve, reject) => {
      io.post(`projects/${state.projectName}/executors/start-check`, payload, res => {
        resolve(res)
      }).catch(e => {
        reject(e)
      })
    })
  },
  /**
   * Create timing
   */
  createSchedule ({ state }, payload) {
    return new Promise((resolve, reject) => {
      io.post(`projects/${state.projectName}/schedule/create`, payload, res => {
        resolve(res)
      }).catch(e => {
        reject(e)
      })
    })
  },
  /**
   * Preview timing
   */
  previewSchedule ({ state }, payload) {
    return new Promise((resolve, reject) => {
      io.post(`projects/${state.projectName}/schedule/preview`, payload, res => {
        resolve(res.data)
        // alert(res.data)
      }).catch(e => {
        reject(e)
      })
    })
  },
  /**
   * Timing list paging
   */
  getScheduleList ({ state }, payload) {
    return new Promise((resolve, reject) => {
      io.get(`projects/${state.projectName}/schedule/list-paging`, payload, res => {
        resolve(res)
      }).catch(e => {
        reject(e)
      })
    })
  },
  /**
   * Timing online
   */
  scheduleOffline ({ state }, payload) {
    return new Promise((resolve, reject) => {
      io.post(`projects/${state.projectName}/schedule/offline`, payload, res => {
        resolve(res)
      }).catch(e => {
        reject(e)
      })
    })
  },
  /**
   * Timed offline
   */
  scheduleOnline ({ state }, payload) {
    return new Promise((resolve, reject) => {
      io.post(`projects/${state.projectName}/schedule/online`, payload, res => {
        resolve(res)
      }).catch(e => {
        reject(e)
      })
    })
  },
  /**
   * Edit timing
   */
  updateSchedule ({ state }, payload) {
    return new Promise((resolve, reject) => {
      io.post(`projects/${state.projectName}/schedule/update`, payload, res => {
        resolve(res)
      }).catch(e => {
        reject(e)
      })
    })
  },
  /**
   * Delete process instance
   */
  deleteInstance ({ state }, payload) {
    return new Promise((resolve, reject) => {
      io.get(`projects/${state.projectName}/instance/delete`, payload, res => {
        resolve(res)
      }).catch(e => {
        reject(e)
      })
    })
  },
  /**
   * Batch delete process instance
   */
  batchDeleteInstance ({ state }, payload) {
    return new Promise((resolve, reject) => {
      io.get(`projects/${state.projectName}/instance/batch-delete`, payload, res => {
        resolve(res)
      }).catch(e => {
        reject(e)
      })
    })
  },
  /**
   * Delete definition
   */
  deleteDefinition ({ state }, payload) {
    return new Promise((resolve, reject) => {
      io.get(`projects/${state.projectName}/process/delete`, payload, res => {
        resolve(res)
      }).catch(e => {
        reject(e)
      })
    })
  },
  /**
   * Batch delete definition
   */
  batchDeleteDefinition ({ state }, payload) {
    return new Promise((resolve, reject) => {
      io.get(`projects/${state.projectName}/process/batch-delete`, payload, res => {
        resolve(res)
      }).catch(e => {
        reject(e)
      })
    })
  },
  /**
   * export definition
   */
  exportDefinition ({ state }, payload) {
    const downloadBlob = (data, fileNameS = 'json') => {
      if (!data) {
        return
      }
      const blob = new Blob([data])
      const fileName = `${fileNameS}.json`
      if ('download' in document.createElement('a')) { // 不是IE浏览器
        const url = window.URL.createObjectURL(blob)
        const link = document.createElement('a')
        link.style.display = 'none'
        link.href = url
        link.setAttribute('download', fileName)
        document.body.appendChild(link)
        link.click()
        document.body.removeChild(link) // 下载完成移除元素
        window.URL.revokeObjectURL(url) // 释放掉blob对象
      } else { // IE 10+
        window.navigator.msSaveBlob(blob, fileName)
      }
    }

<<<<<<< HEAD
    io.get(`projects/${state.projectName}/process/export`, { processDefinitionId: payload.processDefinitionId }, res => {
      downloadBlob(res, payload.processDefinitionName)
=======
    io.get(`projects/${state.projectName}/process/export`,{processDefinitionIds: payload.processDefinitionIds}, res => {
      downloadBlob(res, payload.fileName)
>>>>>>> b08ba346
    }, e => {

    }, {
      responseType: 'blob'
    })
  },

  /**
   * Process instance get variable
   */
  getViewvariables ({ state }, payload) {
    return new Promise((resolve, reject) => {
      io.get(`projects/${state.projectName}/instance/view-variables`, payload, res => {
        resolve(res)
      }).catch(e => {
        reject(e)
      })
    })
  },
  /**
   * Get udfs function based on data source
   */
  getUdfList ({ state }, payload) {
    return new Promise((resolve, reject) => {
      io.get('resources/udf-func/list', payload, res => {
        resolve(res)
      }).catch(e => {
        reject(e)
      })
    })
  },
  /**
   * Query task instance list
   */
  getTaskInstanceList ({ state }, payload) {
    return new Promise((resolve, reject) => {
      io.get(`projects/${state.projectName}/task-instance/list-paging`, payload, res => {
        resolve(res.data)
      }).catch(e => {
        reject(e)
      })
    })
  },
  /**
   * Query task record list
   */
  getTaskRecordList ({ state }, payload) {
    return new Promise((resolve, reject) => {
      io.get('projects/task-record/list-paging', payload, res => {
        resolve(res.data)
      }).catch(e => {
        reject(e)
      })
    })
  },
  /**
   * Query history task record list
   */
  getHistoryTaskRecordList ({ state }, payload) {
    return new Promise((resolve, reject) => {
      io.get('projects/task-record/history-list-paging', payload, res => {
        resolve(res.data)
      }).catch(e => {
        reject(e)
      })
    })
  },
  /**
   * tree chart
   */
  getViewTree ({ state }, payload) {
    return new Promise((resolve, reject) => {
      io.get(`projects/${state.projectName}/process/view-tree`, payload, res => {
        resolve(res.data)
      }).catch(e => {
        reject(e)
      })
    })
  },
  /**
   * gantt chart
   */
  getViewGantt ({ state }, payload) {
    return new Promise((resolve, reject) => {
      io.get(`projects/${state.projectName}/instance/view-gantt`, payload, res => {
        resolve(res.data)
      }).catch(e => {
        reject(e)
      })
    })
  },
  /**
   * Query task node list
   */
  getProcessTasksList ({ state }, payload) {
    return new Promise((resolve, reject) => {
      io.get(`projects/${state.projectName}/process/gen-task-list`, payload, res => {
        resolve(res.data)
      }).catch(e => {
        reject(e)
      })
    })
  },
  /**
   * Get the mailbox list interface
   */
  getReceiver ({ state }, payload) {
    return new Promise((resolve, reject) => {
      io.get(`projects/${state.projectName}/executors/get-receiver-cc`, payload, res => {
        resolve(res.data)
      }).catch(e => {
        reject(e)
      })
    })
  },
  getTaskListDefIdAll ({ state }, payload) {
    return new Promise((resolve, reject) => {
      io.get(`projects/${state.projectName}/process/get-task-list`, payload, res => {
        resolve(res.data)
      }).catch(e => {
        reject(e)
      })
    })
  },
  /**
   * remove timing
   */
  deleteTiming ({ state }, payload) {
    return new Promise((resolve, reject) => {
      io.get(`projects/${state.projectName}/schedule/delete`, payload, res => {
        resolve(res)
      }).catch(e => {
        reject(e)
      })
    })
  },
  getResourceId ({ state }, payload) {
    return new Promise((resolve, reject) => {
      io.get('resources/queryResource', payload, res => {
        resolve(res.data)
      }).catch(e => {
        reject(e)
      })
    })
  }
}<|MERGE_RESOLUTION|>--- conflicted
+++ resolved
@@ -596,13 +596,8 @@
       }
     }
 
-<<<<<<< HEAD
-    io.get(`projects/${state.projectName}/process/export`, { processDefinitionId: payload.processDefinitionId }, res => {
-      downloadBlob(res, payload.processDefinitionName)
-=======
-    io.get(`projects/${state.projectName}/process/export`,{processDefinitionIds: payload.processDefinitionIds}, res => {
+    io.get(`projects/${state.projectName}/process/export`, {processDefinitionIds: payload.processDefinitionIds}, res => {
       downloadBlob(res, payload.fileName)
->>>>>>> b08ba346
     }, e => {
 
     }, {
