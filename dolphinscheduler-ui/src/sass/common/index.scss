/*
 * Licensed to the Apache Software Foundation (ASF) under one or more
 * contributor license agreements.  See the NOTICE file distributed with
 * this work for additional information regarding copyright ownership.
 * The ASF licenses this file to You under the Apache License, Version 2.0
 * (the "License"); you may not use this file except in compliance with
 * the License.  You may obtain a copy of the License at
 *
 *    http://www.apache.org/licenses/LICENSE-2.0
 *
 * Unless required by applicable law or agreed to in writing, software
 * distributed under the License is distributed on an "AS IS" BASIS,
 * WITHOUT WARRANTIES OR CONDITIONS OF ANY KIND, either express or implied.
 * See the License for the specific language governing permissions and
 * limitations under the License.
 */
<<<<<<< HEAD

=======
>>>>>>> c1440dc7
@import "mixin";
@import "animation";
@import "scrollbar";
@import "table";

.ans-input {
  textarea,input {
    font-weight: 400;
  }
}
.ans-radio {
  .ans-radio-inner {
    border: 1px solid #B3B3B3;
  }
}
.ans-poptip {
  min-width: 158px;
}

.ans-checkbox-wrapper .checkbox-label,
.ans-radio-wrapper {
  font-weight: normal;
}

a:focus {
  text-decoration: none !important;
}

a:hover{
  color:#0097e0;
  text-decoration: none !important;
}

.CodeMirror-hints {
  z-index: 999 !important;
}

.cm-s-mdn-like .CodeMirror-gutters {
  border-left:0 !important;
}

.cm-s-mdn-like .CodeMirror-linenumber {
  padding-left: 0;
}

body{
  background: #EDEEED;
  .home-main {
    min-height: calc(100vh - 100px);
    background: #fff;
    margin: 20px;
    border-radius: 3px;
    >.content-title {
      height: 48px;
      background: #f8fbfe;
      border-radius: 3px 3px 0 0;
      span {
        font-size: 22px;
        padding-left: 18px;
        padding-top: 10px;
        display: inline-block;
        color: #2A455B;
      }
    }
    >.conditions-box {
      //background: #f8fbfe;
    }
    .conditions-model {
      height: 50px;
      position: relative;
      .left {
        position: absolute;
        left: 12px;
        top: 13px;
      }
      .right {
        position: absolute;
        right: 8px;
        top: 13px;
        .from-box {
          .list {
            float: right;
            margin-right: 4px;
          }
        }
      }
    }
  }
  .main-layout-model {
    &.dag-screen {
      .m-bottom {
        z-index: 2;
      }
      .index-model {
        width: 100%;
        height: 100%;
        position: fixed;
        top: -20px;
        left: -20px;
        .dag-model {
          height: 100% !important;
        }
      }
    }
  }
  font-family:13px/1.5 PingFangSC-Light,Helvetica Neue,Helvetica,Microsoft Yahei,Arial,Hiragino Sans GB,tahoma,SimSun,sans-serif;
	-webkit-backface-visibility:hidden;
	-webkit-tap-highlight-color:transparent;
	-webkit-text-size-adjust:none;
	-webkit-touch-callout:none;
	-webkit-font-smoothing:antialiased;
	-moz-osx-font-smoothing:grayscale
}

// icon disabled state
.iconfont.icon-disabled {
  color: #999 !important;
}

.main-layout-box {
  padding-left: 200px;
  &.no {
    padding-left: 0;
  }
}

.tooltip-cont-model {
  width: 200px;
  height: 300px;
  background: #fff;
  border-radius: 3px;
  margin-left: -4px;
  margin-top: -4px;
}

.global-loading {
  background: #fff;
  width: 100%;
  height: 100%;
  position: fixed;
  left: 0;
  top: 0;
  z-index: 999;
  .svg-box {
    width: 100px;
    height: 66px;
    position: absolute;
    left:50%;
    top: 50%;
    margin-left: -50px;
    margin-top: -100px;
    text-align: center;
    .sp1 {
      display: block;
      font-size: 14px;
      color: #999;
      padding-top: 4px;
    }
  }
}


.page-box {
  text-align: right;
  padding: 20px;
  .ans-page {
    display: inline-block;
  }
}


button[disabled='disabled'] {
  color: #bbbec4 !important;
  background-color: #f7f7f7 !important;
  border-color: #dddee1 !important;
}

.ans-icon-spinner.loading {
  text-rendering: auto;
  -webkit-font-smoothing: antialiased;
  -moz-osx-font-smoothing: grayscale;
  -webkit-animation: fa-spin .6s infinite linear;
  animation: fa-spin .6s infinite linear;
}

.fa-spin {
  font-size: 16px;
}

.CodeMirror {
  border: 1px solid #DDDDDD !important;
  border-radius: 3px;
}




article,aside,blockquote,body,button,code,dd,details,div,dl,dt,fieldset,figcaption,figure,footer,form,h1,h2,h3,h4,h5,h6,header,hgroup,hr,input,legend,li,menu,nav,ol,p,pre,section,td,textarea,th,ul {
	margin:0;
	padding:0
}
h1,h2,h3,p {
	font-style:normal
}
table {
	border-collapse:collapse;
	border-spacing:0
}
button,input,select,textarea {
	font-family:inherit;
	font-size:inherit
}
ol,ul {
	list-style:none
}
img {
	border:0
}
input::-ms-clear,input::-ms-reveal {
	display:none
}
a,body {
	color:#333
}
:focus {
	outline:0
}
*,:after,:before {
	-webkit-box-sizing:border-box;
	box-sizing:border-box
}
[hidden],[v-cloak] {
	display:none
}
body::-webkit-scrollbar {
	width:4px;
	height:4px
}
body::-webkit-scrollbar-track {
	background:hsla(0,0%,100%,0);
	border-radius:2x;
	margin:4px 0
}
body::-webkit-scrollbar-thumb {
	background:hsla(0,0%,100%,0);
	border-radius:2px;
	-webkit-transition:background .2s ease-in-out;
	transition:background .2s ease-in-out
}
[class*=scrollbar]:hover::-webkit-scrollbar-thumb {
	background:#70bdf7
}
.clearfix,.outer {
	zoom:1
}
.clearfix:after,.outer:after {
	clear:both;
	content:" ";
	display:block;
	width:0;
	height:0;
	visibility:hidden
}
.f-show {
	display:block
}
.f-hide {
	display:none
}
.f-pr {
	position:relative
}
.f-fl {
	float:left
}
.f-fr {
	float:right
}
.float-left {
	float:left
}
.float-right {
	float:right
}
.f-no-select {
	-webkit-user-select:none;
	-moz-user-select:none;
	-ms-user-select:none;
	-o-user-select:none;
	user-select:none
}
.f-word-break {
	white-space:normal;
	word-wrap:break-word;
	word-break:break-all
}
.f-text-ellipis {
	overflow:hidden;
	word-wrap:normal;
	white-space:nowrap;
	text-overflow:ellipsis
}
.f-link {
	display:inline-block;
	text-decoration:none;
	width:100%;
	height:100%
}
.f-wide {
	margin:0 auto
}
.f-pre,.f-wide {
	text-align:left
}
.f-pre {
	overflow:hidden;
	white-space:pre-wrap;
	word-wrap:break-word;
	word-break:break-all
}
.f-cursor-p {
	cursor:pointer
}
.f-text-overflow {
	white-space:nowrap;
	overflow:hidden;
	text-overflow:ellipsis
}
.f-f12 {
	font-size:12px
}
.f-f14 {
	font-size:14px
}
.f-f16 {
	font-size:16px
}
.f-f18 {
	font-size:18px
}




<|MERGE_RESOLUTION|>--- conflicted
+++ resolved
@@ -14,10 +14,6 @@
  * See the License for the specific language governing permissions and
  * limitations under the License.
  */
-<<<<<<< HEAD
-
-=======
->>>>>>> c1440dc7
 @import "mixin";
 @import "animation";
 @import "scrollbar";
