--- conflicted
+++ resolved
@@ -176,11 +176,6 @@
 }
 .el-table th>.cell {
   color: #555;
-<<<<<<< HEAD
-}
-.el-table td div {
-  color: #666;
-=======
   padding-left: 0;
   padding-right: 0;
 }
@@ -190,5 +185,4 @@
 .el-table td>.cell {
   padding-left: 0;
   padding-right: 0;
->>>>>>> de1b87f3
 }