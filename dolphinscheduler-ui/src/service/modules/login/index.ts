--- conflicted
+++ resolved
@@ -26,7 +26,13 @@
   })
 }
 
-<<<<<<< HEAD
+export function ssoLoginUrl(): any {
+  return axios({
+    url: '/login/sso',
+    method: 'get'
+  })
+}
+
 export function getOauth2Provider(): any {
   return axios({
     url: '/oauth2-provider',
@@ -38,11 +44,5 @@
   return axios({
     url: '/cookies',
     method: 'delete',
-=======
-export function ssoLoginUrl(): any {
-  return axios({
-    url: '/login/sso',
-    method: 'get'
->>>>>>> cb554762
   })
 }