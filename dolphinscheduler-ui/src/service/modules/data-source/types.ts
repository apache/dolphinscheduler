--- conflicted
+++ resolved
@@ -34,33 +34,10 @@
   | 'DAMENG'
   | 'OCEANBASE'
   | 'SSH'
-<<<<<<< HEAD
-  | 'ZEPPELIN'
-
-type IDataBaseLabel =
-| 'MYSQL'
-| 'POSTGRESQL'
-| 'HIVE'
-| 'SPARK'
-| 'CLICKHOUSE'
-| 'ORACLE'
-| 'SQLSERVER'
-| 'DB2'
-| 'PRESTO'
-| 'REDSHIFT'
-| 'ATHENA'
-| 'TRINO'
-| 'AZURESQL'
-| 'STARROCKS'
-| 'DAMENG'
-| 'OCEANBASE'
-| 'SSH'
-| 'ZEPPELIN'
-
-=======
   | 'DATABEND'
   | 'SNOWFLAKE'
   | 'HANA'
+  | 'ZEPPELIN'
 
 type IDataBaseLabel =
   | 'MYSQL'
@@ -80,7 +57,7 @@
   | 'DAMENG'
   | 'OCEANBASE'
   | 'SSH'
->>>>>>> f186cd5d
+  | 'ZEPPELIN'
 
 interface IDataSource {
   id?: number
