/*
 * Licensed to the Apache Software Foundation (ASF) under one or more
 * contributor license agreements.  See the NOTICE file distributed with
 * this work for additional information regarding copyright ownership.
 * The ASF licenses this file to You under the Apache License, Version 2.0
 * (the "License"); you may not use this file except in compliance with
 * the License.  You may obtain a copy of the License at
 *
 *    http://www.apache.org/licenses/LICENSE-2.0
 *
 * Unless required by applicable law or agreed to in writing, software
 * distributed under the License is distributed on an "AS IS" BASIS,
 * WITHOUT WARRANTIES OR CONDITIONS OF ANY KIND, either express or implied.
 * See the License for the specific language governing permissions and
 * limitations under the License.
 */

type IDataBase =
  | 'MYSQL'
  | 'POSTGRESQL'
  | 'HIVE'
  | 'SPARK'
  | 'CLICKHOUSE'
  | 'ORACLE'
  | 'SQLSERVER'
  | 'DB2'
  | 'PRESTO'
  | 'REDSHIFT'
  | 'ATHENA'
  | 'TRINO'
  | 'AZURESQL'
  | 'STARROCKS'
  | 'DAMENG'
  | 'OCEANBASE'
<<<<<<< HEAD
  | 'SNOWFLAKE'
=======
  | 'SSH'
>>>>>>> 8f3a23da

type IDataBaseLabel =
| 'MYSQL'
| 'POSTGRESQL'
| 'HIVE'
| 'SPARK'
| 'CLICKHOUSE'
| 'ORACLE'
| 'SQLSERVER'
| 'DB2'
| 'PRESTO'
| 'REDSHIFT'
| 'ATHENA'
| 'TRINO'
| 'AZURESQL'
| 'STARROCKS'
| 'DAMENG'
| 'OCEANBASE'
| 'SSH'

interface IDataSource {
  id?: number
  type?: IDataBase
  label?: IDataBaseLabel
  name?: string
  note?: string
  host?: string
  port?: number
  principal?: string
  javaSecurityKrb5Conf?: string
  loginUserKeytabUsername?: string
  loginUserKeytabPath?: string
  mode?: string
  userName?: string
  password?: string
  awsRegion?: string
  database?: string
  connectType?: string
  other?: object
  testFlag?: number
  bindTestId?: number
  endpoint?: string
  MSIClientId?: string
  dbUser?: string
  compatibleMode?: string
<<<<<<< HEAD
  datawarehouse?: string
=======
  publicKey?: string
>>>>>>> 8f3a23da
}

interface ListReq {
  pageNo: number
  pageSize: number
  searchVal?: string
}

interface UserIdReq {
  userId: number
}

interface TypeReq {
  type: IDataBase
}

interface NameReq {
  name: string
}

type IdReq = number

export { ListReq, IDataBase, IDataSource, UserIdReq, TypeReq, NameReq, IdReq }<|MERGE_RESOLUTION|>--- conflicted
+++ resolved
@@ -32,11 +32,8 @@
   | 'STARROCKS'
   | 'DAMENG'
   | 'OCEANBASE'
-<<<<<<< HEAD
+  | 'SSH'
   | 'SNOWFLAKE'
-=======
-  | 'SSH'
->>>>>>> 8f3a23da
 
 type IDataBaseLabel =
 | 'MYSQL'
@@ -82,11 +79,8 @@
   MSIClientId?: string
   dbUser?: string
   compatibleMode?: string
-<<<<<<< HEAD
+  publicKey?: string
   datawarehouse?: string
-=======
-  publicKey?: string
->>>>>>> 8f3a23da
 }
 
 interface ListReq {
