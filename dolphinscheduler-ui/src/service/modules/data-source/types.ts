--- conflicted
+++ resolved
@@ -27,11 +27,8 @@
   | 'PRESTO'
   | 'REDSHIFT'
   | 'ATHENA'
-<<<<<<< HEAD
+  | 'TRINO'
   | 'DM'
-=======
-  | 'TRINO'
->>>>>>> 7336afaa
 
 type IDataBaseLabel =
 | 'MYSQL'
@@ -45,11 +42,8 @@
 | 'PRESTO'
 | 'REDSHIFT'
 | 'ATHENA'
-<<<<<<< HEAD
+| 'TRINO'
 | 'DM'
-=======
-| 'TRINO'
->>>>>>> 7336afaa
 
 interface IDataSource {
   id?: number
