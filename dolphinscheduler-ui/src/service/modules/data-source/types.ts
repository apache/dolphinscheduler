/*
 * Licensed to the Apache Software Foundation (ASF) under one or more
 * contributor license agreements.  See the NOTICE file distributed with
 * this work for additional information regarding copyright ownership.
 * The ASF licenses this file to You under the Apache License, Version 2.0
 * (the "License"); you may not use this file except in compliance with
 * the License.  You may obtain a copy of the License at
 *
 *    http://www.apache.org/licenses/LICENSE-2.0
 *
 * Unless required by applicable law or agreed to in writing, software
 * distributed under the License is distributed on an "AS IS" BASIS,
 * WITHOUT WARRANTIES OR CONDITIONS OF ANY KIND, either express or implied.
 * See the License for the specific language governing permissions and
 * limitations under the License.
 */

type IDataBase =
  | 'MYSQL'
  | 'POSTGRESQL'
  | 'HIVE'
  | 'SPARK'
  | 'CLICKHOUSE'
  | 'ORACLE'
  | 'SQLSERVER'
  | 'DB2'
  | 'PRESTO'
  | 'REDSHIFT'
  | 'ATHENA'
  | 'TRINO'
  | 'AZURESQL'
  | 'STARROCKS'
  | 'DAMENG'
  | 'OCEANBASE'
  | 'SSH'
<<<<<<< HEAD
  | 'SNOWFLAKE'
=======
  | 'DATABEND'
>>>>>>> 4545093c

type IDataBaseLabel =
| 'MYSQL'
| 'POSTGRESQL'
| 'HIVE'
| 'SPARK'
| 'CLICKHOUSE'
| 'ORACLE'
| 'SQLSERVER'
| 'DB2'
| 'PRESTO'
| 'REDSHIFT'
| 'ATHENA'
| 'TRINO'
| 'AZURESQL'
| 'STARROCKS'
| 'DAMENG'
| 'OCEANBASE'
| 'SSH'

interface IDataSource {
  id?: number
  type?: IDataBase
  label?: IDataBaseLabel
  name?: string
  note?: string
  host?: string
  port?: number
  principal?: string
  javaSecurityKrb5Conf?: string
  loginUserKeytabUsername?: string
  loginUserKeytabPath?: string
  mode?: string
  userName?: string
  password?: string
  awsRegion?: string
  database?: string
  connectType?: string
  other?: object
  testFlag?: number
  bindTestId?: number
  endpoint?: string
  MSIClientId?: string
  dbUser?: string
  compatibleMode?: string
  publicKey?: string
  datawarehouse?: string
}

interface ListReq {
  pageNo: number
  pageSize: number
  searchVal?: string
}

interface UserIdReq {
  userId: number
}

interface TypeReq {
  type: IDataBase
}

interface NameReq {
  name: string
}

type IdReq = number

export { ListReq, IDataBase, IDataSource, UserIdReq, TypeReq, NameReq, IdReq }<|MERGE_RESOLUTION|>--- conflicted
+++ resolved
@@ -33,11 +33,8 @@
   | 'DAMENG'
   | 'OCEANBASE'
   | 'SSH'
-<<<<<<< HEAD
+  | 'DATABEND'
   | 'SNOWFLAKE'
-=======
-  | 'DATABEND'
->>>>>>> 4545093c
 
 type IDataBaseLabel =
 | 'MYSQL'
