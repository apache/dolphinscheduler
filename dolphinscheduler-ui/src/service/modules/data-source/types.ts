--- conflicted
+++ resolved
@@ -37,9 +37,9 @@
   | 'DATABEND'
   | 'SNOWFLAKE'
   | 'HANA'
-  | 'ZEPPELIN'
   | 'DORIS'
   | 'KYUUBI'
+  | 'ZEPPELIN'
 
 type IDataBaseLabel =
   | 'MYSQL'
@@ -59,11 +59,8 @@
   | 'DAMENG'
   | 'OCEANBASE'
   | 'SSH'
-<<<<<<< HEAD
+  | 'KYUUBI'
   | 'ZEPPELIN'
-=======
-  | 'KYUUBI'
->>>>>>> c0ed6812
 
 interface IDataSource {
   id?: number
