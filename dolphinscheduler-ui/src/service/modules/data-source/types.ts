--- conflicted
+++ resolved
@@ -37,11 +37,8 @@
   | 'DATABEND'
   | 'SNOWFLAKE'
   | 'HANA'
-<<<<<<< HEAD
   | 'ZEPPELIN'
-=======
   | 'DORIS'
->>>>>>> 1d0d85b9
 
 type IDataBaseLabel =
   | 'MYSQL'
