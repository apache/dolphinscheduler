/*
 * Licensed to the Apache Software Foundation (ASF) under one or more
 * contributor license agreements.  See the NOTICE file distributed with
 * this work for additional information regarding copyright ownership.
 * The ASF licenses this file to You under the Apache License, Version 2.0
 * (the "License"); you may not use this file except in compliance with
 * the License.  You may obtain a copy of the License at
 *
 *    http://www.apache.org/licenses/LICENSE-2.0
 *
 * Unless required by applicable law or agreed to in writing, software
 * distributed under the License is distributed on an "AS IS" BASIS,
 * WITHOUT WARRANTIES OR CONDITIONS OF ANY KIND, either express or implied.
 * See the License for the specific language governing permissions and
 * limitations under the License.
 */

type IDataBase =
  | 'MYSQL'
  | 'POSTGRESQL'
  | 'HIVE'
  | 'SPARK'
  | 'CLICKHOUSE'
  | 'ORACLE'
  | 'SQLSERVER'
  | 'DB2'
  | 'PRESTO'
  | 'REDSHIFT'
  | 'ATHENA'
  | 'TRINO'
  | 'AZURESQL'
  | 'STARROCKS'
  | 'DAMENG'
  | 'OCEANBASE'
  | 'SSH'
<<<<<<< HEAD
  | 'TERADATA'
=======
  | 'DATABEND'
>>>>>>> 4545093c

type IDataBaseLabel =
| 'MYSQL'
| 'POSTGRESQL'
| 'HIVE'
| 'SPARK'
| 'CLICKHOUSE'
| 'ORACLE'
| 'SQLSERVER'
| 'DB2'
| 'PRESTO'
| 'REDSHIFT'
| 'ATHENA'
| 'TRINO'
| 'AZURESQL'
| 'STARROCKS'
| 'DAMENG'
| 'OCEANBASE'
| 'SSH'
| 'TERADATA'

interface IDataSource {
  id?: number
  type?: IDataBase
  label?: IDataBaseLabel
  name?: string
  note?: string
  host?: string
  port?: number
  principal?: string
  javaSecurityKrb5Conf?: string
  loginUserKeytabUsername?: string
  loginUserKeytabPath?: string
  mode?: string
  userName?: string
  password?: string
  awsRegion?: string
  database?: string
  connectType?: string
  other?: object
  testFlag?: number
  bindTestId?: number
  endpoint?: string
  MSIClientId?: string
  dbUser?: string
  compatibleMode?: string
  publicKey?: string
}

interface ListReq {
  pageNo: number
  pageSize: number
  searchVal?: string
}

interface UserIdReq {
  userId: number
}

interface TypeReq {
  type: IDataBase
}

interface NameReq {
  name: string
}

type IdReq = number

export { ListReq, IDataBase, IDataSource, UserIdReq, TypeReq, NameReq, IdReq }<|MERGE_RESOLUTION|>--- conflicted
+++ resolved
@@ -33,11 +33,8 @@
   | 'DAMENG'
   | 'OCEANBASE'
   | 'SSH'
-<<<<<<< HEAD
+  | 'DATABEND'
   | 'TERADATA'
-=======
-  | 'DATABEND'
->>>>>>> 4545093c
 
 type IDataBaseLabel =
 | 'MYSQL'
