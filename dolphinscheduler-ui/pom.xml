<?xml version="1.0" encoding="UTF-8"?>
<project xmlns="http://maven.apache.org/POM/4.0.0" xmlns:xsi="http://www.w3.org/2001/XMLSchema-instance" xsi:schemaLocation="http://maven.apache.org/POM/4.0.0 http://maven.apache.org/xsd/maven-4.0.0.xsd">
  <parent>
    <artifactId>dolphinscheduler</artifactId>
    <groupId>org.apache.dolphinscheduler</groupId>
    <version>1.2.1-SNAPSHOT</version>
  </parent>
  <modelVersion>4.0.0</modelVersion>

  <artifactId>dolphinscheduler-ui</artifactId>

  <name>${project.artifactId}</name>

  <properties>
    <node.version>v12.12.0</node.version>
    <npm.version>6.11.3</npm.version>
  </properties>

  <build>
    <plugins>
      <plugin>
        <groupId>com.github.eirslett</groupId>
        <artifactId>frontend-maven-plugin</artifactId>
        <version>${frontend-maven-plugin.version}</version>
        <executions>
          <execution>
            <id>install node and npm</id>
            <goals>
              <goal>install-node-and-npm</goal>
            </goals>
            <configuration>
              <nodeVersion>${node.version}</nodeVersion>
              <npmVersion>${npm.version}</npmVersion>
            </configuration>
          </execution>
<<<<<<< HEAD
          <execution>
            <id>npm install node-sass --unsafe-perm</id>
            <goals>
              <goal>npm</goal>
            </goals>
            <phase>generate-resources</phase>
            <configuration>
              <arguments>install node-sass --unsafe-perm</arguments>
            </configuration>
          </execution>
=======
>>>>>>> b0d314a7
          <execution>
            <id>npm install node-sass --unsafe-perm</id>
            <goals>
              <goal>npm</goal>
            </goals>
            <phase>generate-resources</phase>
            <configuration>
              <arguments>install node-sass --unsafe-perm</arguments>
            </configuration>
          </execution>
          <execution>
            <id>npm install</id>
            <goals>
              <goal>npm</goal>
            </goals>
            <phase>generate-resources</phase>
            <configuration>
              <arguments>install</arguments>
            </configuration>
          </execution>
          <execution>
            <id>npm run build</id>
            <goals>
              <goal>npm</goal>
            </goals>
            <configuration>
              <arguments>run build</arguments>
            </configuration>
          </execution>
        </executions>
      </plugin>
    </plugins>
  </build>
</project><|MERGE_RESOLUTION|>--- conflicted
+++ resolved
@@ -33,19 +33,6 @@
               <npmVersion>${npm.version}</npmVersion>
             </configuration>
           </execution>
-<<<<<<< HEAD
-          <execution>
-            <id>npm install node-sass --unsafe-perm</id>
-            <goals>
-              <goal>npm</goal>
-            </goals>
-            <phase>generate-resources</phase>
-            <configuration>
-              <arguments>install node-sass --unsafe-perm</arguments>
-            </configuration>
-          </execution>
-=======
->>>>>>> b0d314a7
           <execution>
             <id>npm install node-sass --unsafe-perm</id>
             <goals>
