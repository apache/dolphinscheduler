--- conflicted
+++ resolved
@@ -34,257 +34,257 @@
 source ${workDir}/conf/config/run_config.conf
 source ${workDir}/conf/config/install_config.conf
 
-# mysql配置
-# mysql 地址,端口
+# mysql config
+# mysql address and port
 mysqlHost="192.168.xx.xx:3306"
 
-# mysql 数据库名称
+# mysql database
 mysqlDb="escheduler"
 
-# mysql 用户名
+# mysql username
 mysqlUserName="xx"
 
-# mysql 密码
-# 注意：如果有特殊字符，请用 \ 转移符进行转移
+# mysql passwprd
+# Note: if there are special characters, please use the \ transfer character to transfer
 mysqlPassword="xx"
 
-# conf/config/install_config.conf配置
-# 注意：安装路径,不要当前路径(pwd)一样
+# conf/config/install_config.conf config
+# Note: the installation path is not the same as the current path (pwd)
 installPath="/data1_1T/escheduler"
 
-# 部署用户
-# 注意：部署用户需要有sudo权限及操作hdfs的权限，如果开启hdfs，根目录需要自行创建
+# deployment user
+# Note: the deployment user needs to have sudo privileges and permissions to operate hdfs. If hdfs is enabled, the root directory needs to be created by itself
 deployUser="escheduler"
 
-# zk集群
+# zk cluster
 zkQuorum="192.168.xx.xx:2181,192.168.xx.xx:2181,192.168.xx.xx:2181"
 
-# 安装hosts
-# 注意：安装调度的机器hostname列表，如果是伪分布式，则只需写一个伪分布式hostname即可
+# install hosts
+# Note: install the scheduled hostname list. If it is pseudo-distributed, just write a pseudo-distributed hostname
 ips="ark0,ark1,ark2,ark3,ark4"
 
-# conf/config/run_config.conf配置
-# 运行Master的机器
-# 注意：部署master的机器hostname列表
+# conf/config/run_config.conf config
+# run master machine
+# Note: list of hosts hostname for deploying master
 masters="ark0,ark1"
 
-# 运行Worker的机器
-# 注意：部署worker的机器hostname列表
+# run worker machine
+# note: list of machine hostnames for deploying workers
 workers="ark2,ark3,ark4"
 
-# 运行Alert的机器
-# 注意：部署alert server的机器hostname列表
+# run alert machine
+# note: list of machine hostnames for deploying alert server
 alertServer="ark3"
 
-# 运行Api的机器
-# 注意：部署api server的机器hostname列表
+# run api machine
+# note: list of machine hostnames for deploying api server
 apiServers="ark1"
 
-# alert配置
-# 邮件协议
+# alert config
+# mail protocol
 mailProtocol="SMTP"
 
-# 邮件服务host
+# mail server host
 mailServerHost="smtp.exmail.qq.com"
 
-# 邮件服务端口
+# mail server port
 mailServerPort="25"
 
-# 发送人
+# sender
 mailSender="xxxxxxxxxx"
 
-# 发送人密码
+# sender password
 mailPassword="xxxxxxxxxx"
 
-# TLS邮件协议支持
+# TLS mail protocol support
 starttlsEnable="false"
 
-# SSL邮件协议支持
-# 注意：默认开启的是SSL协议，TLS和SSL只能有一个处于true状态
+# SSL mail protocol support
+# note: The SSL protocol is enabled by default. 
+# only one of TLS and SSL can be in the true state.
 sslEnable="true"
 
-# 下载Excel路径
+# download excel path
 xlsFilePath="/tmp/xls"
 
-# 企业微信企业ID配置
+# Enterprise WeChat Enterprise ID Configuration
 enterpriseWechatCorpId="xxxxxxxxxx"
 
-# 企业微信应用Secret配置
+# Enterprise WeChat application Secret configuration
 enterpriseWechatSecret="xxxxxxxxxx"
 
-# 企业微信应用AgentId配置
+# Enterprise WeChat Application AgentId Configuration
 enterpriseWechatAgentId="xxxxxxxxxx"
 
-# 企业微信用户配置,多个用户以,分割
+# Enterprise WeChat user configuration, multiple users to , split
 enterpriseWechatUsers="xxxxx,xxxxx"
 
 
-#是否启动监控自启动脚本
+# whether to start monitoring self-starting scripts
 monitorServerState="false"
 
-# 资源中心上传选择存储方式：HDFS,S3,NONE
+# resource Center upload and select storage method：HDFS,S3,NONE
 resUploadStartupType="NONE"
 
-# 如果resUploadStartupType为HDFS，defaultFS写namenode地址，支持HA,需要将core-site.xml和hdfs-site.xml放到conf目录下
-# 如果是S3，则写S3地址，比如说：s3a://escheduler，注意，一定要创建根目录/escheduler
+# if resUploadStartupType is HDFS，defaultFS write namenode address，HA you need to put core-site.xml and hdfs-site.xml in the conf directory.
+# if S3，write S3 address，HA，for example ：s3a://escheduler，
+# Note，s3 be sure to create the root directory /escheduler
 defaultFS="hdfs://mycluster:8020"
 
-# 如果配置了S3，则需要有以下配置
-s3Endpoint="http://192.168.199.91:9010"
-s3AccessKey="A3DXS30FO22544RE"
-s3SecretKey="OloCLq3n+8+sdPHUhJ21XrSxTC+JK"
-
-# resourcemanager HA配置，如果是单resourcemanager,这里为yarnHaIps=""
+# if S3 is configured, the following configuration is required.
+s3Endpoint="http://192.168.xx.xx:9010"
+s3AccessKey="xxxxxxxxxx"
+s3SecretKey="xxxxxxxxxx"
+
+# resourcemanager HA configuration, if it is a single resourcemanager, here is yarnHaIps=""
 yarnHaIps="192.168.xx.xx,192.168.xx.xx"
 
-# 如果是单 resourcemanager,只需要配置一个主机名称,如果是resourcemanager HA,则默认配置就好
+# if it is a single resourcemanager, you only need to configure one host name. If it is resourcemanager HA, the default configuration is fine.
 singleYarnIp="ark1"
 
-# hdfs根路径，根路径的owner必须是部署用户。1.1.0之前版本不会自动创建hdfs根目录，需要自行创建
+# hdfs root path, the owner of the root path must be the deployment user. 
+# versions prior to 1.1.0 do not automatically create the hdfs root directory, you need to create it yourself.
 hdfsPath="/escheduler"
 
-# 拥有在hdfs根路径/下创建目录权限的用户
-# 注意：如果开启了kerberos，则直接hdfsRootUser=""，就可以
+# have users who create directory permissions under hdfs root path /
+# Note: if kerberos is enabled, hdfsRootUser="" can be used directly.
 hdfsRootUser="hdfs"
 
-# common 配置
-# 程序路径
+# common config
+# Program root path
 programPath="/tmp/escheduler"
 
-#下载路径
+# download path
 downloadPath="/tmp/escheduler/download"
 
-# 任务执行路径
+# task execute path
 execPath="/tmp/escheduler/exec"
 
-# SHELL环境变量路径
+# SHELL environmental variable path
 shellEnvPath="$installPath/conf/env/.escheduler_env.sh"
 
-<<<<<<< HEAD
-# 资源文件的后缀
-resSuffixs="txt,log,sh,conf,cfg,py,java,sql,hql,xml"
-=======
 # suffix of the resource file
 resSuffixs="txt,log,sh,conf,cfg,py,java,sql,hql,xml,properties"
->>>>>>> 73c3fa79
-
-# 开发状态,如果是true,对于SHELL脚本可以在execPath目录下查看封装后的SHELL脚本,如果是false则执行完成直接删除
+
+# development status, if true, for the SHELL script, you can view the encapsulated SHELL script in the execPath directory. 
+# If it is false, execute the direct delete
 devState="true"
 
-# kerberos 配置
-# kerberos 是否启动
+# kerberos config
+# kerberos whether to start
 kerberosStartUp="false"
 
-# kdc krb5 配置文件路径
+# kdc krb5 config file path
 krb5ConfPath="$installPath/conf/krb5.conf"
 
-# keytab 用户名
+# keytab username
 keytabUserName="hdfs-mycluster@ESZ.COM"
 
-# 用户 keytab路径
+# username keytab path
 keytabPath="$installPath/conf/hdfs.headless.keytab"
 
-# zk 配置
-# zk根目录
+# zk config
+# zk root directory
 zkRoot="/escheduler"
 
-# 用来记录挂掉机器的zk目录
-zkDeadServers="$zkRoot/dead-servers"
-
-# masters目录
+# used to record the zk directory of the hanging machine
+zkDeadServers="/escheduler/dead-servers"
+
+# masters directory
 zkMasters="$zkRoot/masters"
 
-# workers目录
+# workers directory
 zkWorkers="$zkRoot/workers"
 
-# zk master分布式锁
+# zk master distributed lock
 mastersLock="$zkRoot/lock/masters"
 
-# zk worker分布式锁
+# zk worker distributed lock
 workersLock="$zkRoot/lock/workers"
 
-# zk master容错分布式锁
+# zk master fault-tolerant distributed lock
 mastersFailover="$zkRoot/lock/failover/masters"
 
-# zk worker容错分布式锁
+# zk worker fault-tolerant distributed lock
 workersFailover="$zkRoot/lock/failover/workers"
 
-# zk master启动容错分布式锁
+# zk master start fault tolerant distributed lock
 mastersStartupFailover="$zkRoot/lock/failover/startup-masters"
 
-# zk session 超时
+# zk session timeout
 zkSessionTimeout="300"
 
-# zk 连接超时
+# zk connection timeout
 zkConnectionTimeout="300"
 
-# zk 重试间隔
+# zk retry interval
 zkRetrySleep="100"
 
-# zk重试最大次数
+# zk retry maximum number of times
 zkRetryMaxtime="5"
 
 
-# master 配置
-# master执行线程最大数,流程实例的最大并行度
+# master config 
+# master execution thread maximum number, maximum parallelism of process instance
 masterExecThreads="100"
 
-# master任务执行线程最大数,每一个流程实例的最大并行度
+# the maximum number of master task execution threads, the maximum degree of parallelism for each process instance
 masterExecTaskNum="20"
 
-# master心跳间隔
+# master heartbeat interval
 masterHeartbeatInterval="10"
 
-# master任务提交重试次数
+# master task submission retries
 masterTaskCommitRetryTimes="5"
 
-# master任务提交重试时间间隔
+# master task submission retry interval
 masterTaskCommitInterval="100"
 
-# master最大cpu平均负载,用来判断master是否还有执行能力
+# master maximum cpu average load, used to determine whether the master has execution capability
 masterMaxCpuLoadAvg="10"
 
-# master预留内存,用来判断master是否还有执行能力
+# master reserve memory to determine if the master has execution capability
 masterReservedMemory="1"
 
 
-# worker 配置
-# worker执行线程
+# worker config 
+# worker execution thread
 workerExecThreads="100"
 
-# worker心跳间隔
+# worker heartbeat interval
 workerHeartbeatInterval="10"
 
-# worker一次抓取任务数
+# worker number of fetch tasks
 workerFetchTaskNum="3"
 
-# worker最大cpu平均负载,用来判断worker是否还有执行能力,保持系统默认，默认为cpu核数的2倍，当负载达到2倍时，
+# workerThe maximum cpu average load, used to determine whether the worker still has the ability to execute, 
+# keep the system default, the default is twice the number of cpu cores, when the load reaches 2 times
 #workerMaxCupLoadAvg="10"
 
-# worker预留内存,用来判断master是否还有执行能力
+# worker reserve memory to determine if the master has execution capability
 workerReservedMemory="1"
 
-# api 配置
-# api 服务端口
+# api config
+# api server port
 apiServerPort="12345"
 
-# api session 超时
+# api session timeout
 apiServerSessionTimeout="7200"
 
-# api 上下文路径
+# api server context path
 apiServerContextPath="/escheduler/"
 
-# spring 最大文件大小
+# spring max file size
 springMaxFileSize="1024MB"
 
-# spring 最大请求文件大小
+# spring max request size
 springMaxRequestSize="1024MB"
 
-# api 最大post请求大小
+# api max http post size
 apiMaxHttpPostSize="5000000"
 
-# 1,替换文件
-echo "1,替换文件"
+# 1,replace file
+echo "1,replace file"
 sed -i ${txt} "s#spring.datasource.url.*#spring.datasource.url=jdbc:mysql://${mysqlHost}/${mysqlDb}?characterEncoding=UTF-8#g" conf/dao/data_source.properties
 sed -i ${txt} "s#spring.datasource.username.*#spring.datasource.username=${mysqlUserName}#g" conf/dao/data_source.properties
 sed -i ${txt} "s#spring.datasource.password.*#spring.datasource.password=${mysqlPassword}#g" conf/dao/data_source.properties
@@ -348,11 +348,11 @@
 
 
 sed -i ${txt} "s#server.port.*#server.port=${apiServerPort}#g" conf/application.properties
-sed -i ${txt} "s#server.session.timeout.*#server.session.timeout=${apiServerSessionTimeout}#g" conf/application.properties
-sed -i ${txt} "s#server.context-path.*#server.context-path=${apiServerContextPath}#g" conf/application.properties
-sed -i ${txt} "s#spring.http.multipart.max-file-size.*#spring.http.multipart.max-file-size=${springMaxFileSize}#g" conf/application.properties
-sed -i ${txt} "s#spring.http.multipart.max-request-size.*#spring.http.multipart.max-request-size=${springMaxRequestSize}#g" conf/application.properties
-sed -i ${txt} "s#server.max-http-post-size.*#server.max-http-post-size=${apiMaxHttpPostSize}#g" conf/application.properties
+sed -i ${txt} "s#server.servlet.session.timeout.*#server.servlet.session.timeout=${apiServerSessionTimeout}#g" conf/application.properties
+sed -i ${txt} "s#server.servlet.context-path.*#server.servlet.context-path=${apiServerContextPath}#g" conf/application.properties
+sed -i ${txt} "s#spring.servlet.multipart.max-file-size.*#spring.servlet.multipart.max-file-size=${springMaxFileSize}#g" conf/application.properties
+sed -i ${txt} "s#spring.servlet.multipart.max-request-size.*#spring.servlet.multipart.max-request-size=${springMaxRequestSize}#g" conf/application.properties
+sed -i ${txt} "s#server.jetty.max-http-post-size.*#server.jetty.max-http-post-size=${apiMaxHttpPostSize}#g" conf/application.properties
 
 
 sed -i ${txt} "s#mail.protocol.*#mail.protocol=${mailProtocol}#g" conf/alert.properties
@@ -380,8 +380,8 @@
 sed -i ${txt} "s#apiServers.*#apiServers=${apiServers}#g" conf/config/run_config.conf
 
 
-# 2,创建目录
-echo "2,创建目录"
+# 2,create directory
+echo "2,create directory"
 
 if [ ! -d $installPath ];then
   sudo mkdir -p $installPath
@@ -392,22 +392,22 @@
 for host in ${hostsArr[@]}
 do
 
-# 如果programPath不存在,则创建
+# create if programPath does not exist
 if ! ssh $host test -e $programPath; then
   ssh $host "sudo mkdir -p $programPath;sudo chown -R $deployUser:$deployUser $programPath"
 fi
 
-# 如果downloadPath不存在,则创建
+# create if downloadPath does not exist
 if ! ssh $host test -e $downloadPath; then
   ssh $host "sudo mkdir -p $downloadPath;sudo chown -R $deployUser:$deployUser $downloadPath"
 fi
 
-# 如果$execPath不存在,则创建
+# create if execPath does not exist
 if ! ssh $host test -e $execPath; then
   ssh $host "sudo mkdir -p $execPath; sudo chown -R $deployUser:$deployUser $execPath"
 fi
 
-# 如果$xlsFilePath不存在,则创建
+# create if xlsFilePath does not exist
 if ! ssh $host test -e $xlsFilePath; then
   ssh $host "sudo mkdir -p $xlsFilePath; sudo chown -R $deployUser:$deployUser $xlsFilePath"
 fi
@@ -415,31 +415,31 @@
 done
 
 
-# 3,停止服务
-echo "3,停止服务"
-sh ${workDir}/script/stop_all.sh
-
-# 4,删除zk节点
-echo "4,删除zk节点"
+# 3,stop server
+echo "3,stop server"
+sh ${workDir}/script/stop-all.sh
+
+# 4,delete zk node
+echo "4,delete zk node"
 sleep 1
-python ${workDir}/script/del_zk_node.py $zkQuorum $zkRoot
-
-# 5,scp资源
-echo "5,scp资源"
-sh ${workDir}/script/scp_hosts.sh
+python ${workDir}/script/del-zk-node.py $zkQuorum $zkRoot
+
+# 5,scp resources
+echo "5,scp resources"
+sh ${workDir}/script/scp-hosts.sh
 if [ $? -eq 0 ]
 then
-	echo 'scp拷贝完成'
+	echo 'scp copy completed'
 else
-	echo 'sc 拷贝失败退出'
+	echo 'sc copy failed to exit'
 	exit -1
 fi
 
-# 6,启动
-echo "6,启动"
-sh ${workDir}/script/start_all.sh
-
-# 7,启动监控自启动脚本
+# 6,startup
+echo "6,startup"
+sh ${workDir}/script/start-all.sh
+
+# 7,start monitoring self-starting script
 monitor_pid=${workDir}/monitor_server.pid
 if [ "true" = $monitorServerState ];then
         if [ -f $monitor_pid ]; then
@@ -458,8 +458,8 @@
                 echo "monitor server running as process ${TARGET_PID}.Stopped success"
                 rm -f $monitor_pid
         fi
-        nohup python -u ${workDir}/script/monitor_server.py $installPath $zkQuorum $zkMasters $zkWorkers > ${workDir}/monitor_server.log 2>&1 &
+        nohup python -u ${workDir}/script/monitor-server.py $installPath $zkQuorum $zkMasters $zkWorkers > ${workDir}/monitor-server.log 2>&1 &
         echo $! > $monitor_pid
         echo "start monitor server success as process `cat $monitor_pid`"
 
-fi
+fi