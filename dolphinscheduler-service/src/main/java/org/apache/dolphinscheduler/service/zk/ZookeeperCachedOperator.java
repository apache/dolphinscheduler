--- conflicted
+++ resolved
@@ -32,12 +32,6 @@
 import org.slf4j.LoggerFactory;
 import org.springframework.stereotype.Component;
 
-<<<<<<< HEAD
-/**
- * zookeeper cache operator
- */
-=======
->>>>>>> c1875e80
 @Component
 public class ZookeeperCachedOperator extends ZookeeperOperator {
 
@@ -75,10 +69,7 @@
 
     //for sub class
     protected void dataChanged(final CuratorFramework client, final TreeCacheEvent event, final String path) {
-<<<<<<< HEAD
-=======
         // Used by sub class
->>>>>>> c1875e80
     }
 
     public String getFromCache(final String key) {
