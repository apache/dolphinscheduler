--- conflicted
+++ resolved
@@ -14,75 +14,47 @@
  * See the License for the specific language governing permissions and
  * limitations under the License.
  */
-
 package org.apache.dolphinscheduler.service.quartz.cron;
 
-import static org.apache.dolphinscheduler.service.quartz.cron.CycleFactory.day;
-import static org.apache.dolphinscheduler.service.quartz.cron.CycleFactory.hour;
-import static org.apache.dolphinscheduler.service.quartz.cron.CycleFactory.min;
-import static org.apache.dolphinscheduler.service.quartz.cron.CycleFactory.month;
-import static org.apache.dolphinscheduler.service.quartz.cron.CycleFactory.week;
-
-import static com.cronutils.model.CronType.QUARTZ;
-
-<<<<<<< HEAD
-=======
+
 import com.cronutils.model.Cron;
 import com.cronutils.model.definition.CronDefinitionBuilder;
 import com.cronutils.parser.CronParser;
 
->>>>>>> d7af95f9
 import org.apache.dolphinscheduler.common.enums.CycleEnum;
 import org.apache.dolphinscheduler.common.thread.Stopper;
 import org.apache.dolphinscheduler.common.utils.CollectionUtils;
 import org.apache.dolphinscheduler.common.utils.DateUtils;
-<<<<<<< HEAD
-=======
 import org.apache.dolphinscheduler.dao.entity.Schedule;
 
 import org.quartz.CronExpression;
 import org.slf4j.Logger;
 import org.slf4j.LoggerFactory;
->>>>>>> d7af95f9
 
 import java.text.ParseException;
-import java.util.ArrayList;
-import java.util.Calendar;
-import java.util.Collections;
-import java.util.Date;
-import java.util.GregorianCalendar;
-import java.util.List;
-
-<<<<<<< HEAD
-import org.quartz.CronExpression;
-import org.slf4j.Logger;
-import org.slf4j.LoggerFactory;
-=======
+import java.util.*;
+
 import static com.cronutils.model.CronType.QUARTZ;
 
 import static org.apache.dolphinscheduler.service.quartz.cron.CycleFactory.*;
->>>>>>> d7af95f9
-
-import com.cronutils.model.Cron;
-import com.cronutils.model.definition.CronDefinitionBuilder;
-import com.cronutils.parser.CronParser;
+
 
 /**
  * cron utils
  */
 public class CronUtils {
-<<<<<<< HEAD
-
     private CronUtils() {
         throw new IllegalStateException("CronUtils class");
     }
 
     private static final Logger logger = LoggerFactory.getLogger(CronUtils.class);
 
+
     private static final CronParser QUARTZ_CRON_PARSER = new CronParser(CronDefinitionBuilder.instanceDefinitionFor(QUARTZ));
 
     /**
      * parse to cron
+     *
      * @param cronExpression cron expression, never null
      * @return Cron instance, corresponding to cron expression received
      */
@@ -92,6 +64,7 @@
 
     /**
      * build a new CronExpression based on the string cronExpression
+     *
      * @param cronExpression String representation of the cron expression the new object should represent
      * @return CronExpression
      * @throws ParseException if the string expression cannot be parsed into a valid
@@ -102,6 +75,7 @@
 
     /**
      * get max cycle
+     *
      * @param cron cron
      * @return CycleEnum
      */
@@ -111,6 +85,7 @@
 
     /**
      * get min cycle
+     *
      * @param cron cron
      * @return CycleEnum
      */
@@ -120,61 +95,7 @@
 
     /**
      * get max cycle
-=======
-    private CronUtils() {
-        throw new IllegalStateException("CronUtils class");
-    }
-
-    private static final Logger logger = LoggerFactory.getLogger(CronUtils.class);
-
-
-    private static final CronParser QUARTZ_CRON_PARSER = new CronParser(CronDefinitionBuilder.instanceDefinitionFor(QUARTZ));
-
-    /**
-     * parse to cron
-     *
-     * @param cronExpression cron expression, never null
-     * @return Cron instance, corresponding to cron expression received
-     */
-    public static Cron parse2Cron(String cronExpression) {
-        return QUARTZ_CRON_PARSER.parse(cronExpression);
-    }
-
-    /**
-     * build a new CronExpression based on the string cronExpression
-     *
-     * @param cronExpression String representation of the cron expression the new object should represent
-     * @return CronExpression
-     * @throws ParseException if the string expression cannot be parsed into a valid
-     */
-    public static CronExpression parse2CronExpression(String cronExpression) throws ParseException {
-        return new CronExpression(cronExpression);
-    }
-
-    /**
-     * get max cycle
-     *
-     * @param cron cron
-     * @return CycleEnum
-     */
-    public static CycleEnum getMaxCycle(Cron cron) {
-        return min(cron).addCycle(hour(cron)).addCycle(day(cron)).addCycle(week(cron)).addCycle(month(cron)).getCycle();
-    }
-
-    /**
-     * get min cycle
-     *
-     * @param cron cron
-     * @return CycleEnum
-     */
-    public static CycleEnum getMiniCycle(Cron cron) {
-        return min(cron).addCycle(hour(cron)).addCycle(day(cron)).addCycle(week(cron)).addCycle(month(cron)).getMiniCycle();
-    }
-
-    /**
-     * get max cycle
-     *
->>>>>>> d7af95f9
+     *
      * @param crontab crontab
      * @return CycleEnum
      */
@@ -184,14 +105,9 @@
 
     /**
      * gets all scheduled times for a period of time based on not self dependency
-<<<<<<< HEAD
-     * @param startTime startTime
-     * @param endTime endTime
-=======
      *
      * @param startTime      startTime
      * @param endTime        endTime
->>>>>>> d7af95f9
      * @param cronExpression cronExpression
      * @return date list
      */
@@ -211,15 +127,6 @@
 
     /**
      * gets expect scheduled times for a period of time based on self dependency
-<<<<<<< HEAD
-     * @param startTime startTime
-     * @param endTime endTime
-     * @param cronExpression cronExpression
-     * @param fireTimes fireTimes
-     * @return date list
-     */
-    public static List<Date> getSelfFireDateList(Date startTime, Date endTime, CronExpression cronExpression,int fireTimes) {
-=======
      *
      * @param startTime      startTime
      * @param endTime        endTime
@@ -228,7 +135,6 @@
      * @return date list
      */
     public static List<Date> getSelfFireDateList(Date startTime, Date endTime, CronExpression cronExpression, int fireTimes) {
->>>>>>> d7af95f9
         List<Date> dateList = new ArrayList<>();
         while (fireTimes > 0) {
             startTime = cronExpression.getNextValidTimeAfter(startTime);
@@ -238,23 +144,15 @@
             dateList.add(startTime);
             fireTimes--;
         }
-<<<<<<< HEAD
-=======
-
->>>>>>> d7af95f9
+
         return dateList;
     }
 
     /**
      * gets all scheduled times for a period of time based on self dependency
-<<<<<<< HEAD
-     * @param startTime startTime
-     * @param endTime endTime
-=======
      *
      * @param startTime      startTime
      * @param endTime        endTime
->>>>>>> d7af95f9
      * @param cronExpression cronExpression
      * @return date list
      */
@@ -274,11 +172,6 @@
 
     /**
      * gets all scheduled times for a period of time based on self dependency
-<<<<<<< HEAD
-     * @param startTime startTime
-     * @param endTime endTime
-     * @param cron cron
-=======
      * if schedulers is empty then default scheduler = 1 day
      *
      * @param startTime
@@ -308,7 +201,6 @@
      * @param startTime startTime
      * @param endTime   endTime
      * @param cron      cron
->>>>>>> d7af95f9
      * @return date list
      */
     public static List<Date> getSelfFireDateList(Date startTime, Date endTime, String cron) {
@@ -324,10 +216,7 @@
 
     /**
      * get expiration time
-<<<<<<< HEAD
-=======
-     *
->>>>>>> d7af95f9
+     *
      * @param startTime startTime
      * @param cycleEnum cycleEnum
      * @return date
@@ -359,38 +248,24 @@
             }
             maxExpirationTime = calendar.getTime();
         } catch (Exception e) {
-<<<<<<< HEAD
-            logger.error(e.getMessage(),e);
-=======
             logger.error(e.getMessage(), e);
->>>>>>> d7af95f9
         }
         return DateUtils.compare(startTimeMax, maxExpirationTime) ? maxExpirationTime : startTimeMax;
     }
 
     /**
      * get the end time of the day by value of date
-<<<<<<< HEAD
-=======
-     *
->>>>>>> d7af95f9
+     *
      * @param date
      * @return date
      */
     private static Date getEndTime(Date date) {
         Calendar end = new GregorianCalendar();
         end.setTime(date);
-<<<<<<< HEAD
-        end.set(Calendar.HOUR_OF_DAY,23);
-        end.set(Calendar.MINUTE,59);
-        end.set(Calendar.SECOND,59);
-        end.set(Calendar.MILLISECOND,999);
-=======
         end.set(Calendar.HOUR_OF_DAY, 23);
         end.set(Calendar.MINUTE, 59);
         end.set(Calendar.SECOND, 59);
         end.set(Calendar.MILLISECOND, 999);
->>>>>>> d7af95f9
         return end.getTime();
     }
 
