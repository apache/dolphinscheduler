--- conflicted
+++ resolved
@@ -184,24 +184,11 @@
 
     public void persistEphemeral(final String path, final String value) {
         try {
-<<<<<<< HEAD
-            // If the ephemeral node exist and the data is not equals to the given value
-            // delete the old node
-            if (isExisted(path) && !value.equals(get(path))) {
-                try {
-                    zkClient.delete().deletingChildrenIfNeeded().forPath(path);
-                } catch (NoNodeException ignore) {
-                    //NOP
-                }
-            }
-            zkClient.create().creatingParentsIfNeeded().withMode(CreateMode.EPHEMERAL).forPath(path, value.getBytes(StandardCharsets.UTF_8));
-=======
             if (isExisted(key)) {
                 update(key, value);
             } else {
                 zkClient.create().creatingParentsIfNeeded().withMode(CreateMode.EPHEMERAL).forPath(key, value.getBytes(StandardCharsets.UTF_8));
             }
->>>>>>> 37d71e73
         } catch (final Exception ex) {
             logger.error("persistEphemeral path : {} , value : {}", path, value, ex);
         }
