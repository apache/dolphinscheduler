--- conflicted
+++ resolved
@@ -1014,15 +1014,11 @@
                 for (Integer taskId : failedList) {
                     initTaskInstance(this.findTaskInstanceById(taskId));
                 }
-<<<<<<< HEAD
                 if (cmdParam != null) {
                     cmdParam.put(Constants.CMD_PARAM_RECOVERY_START_NODE_STRING,
-                            String.join(Constants.COMMA, convertIntListToString(failedList)));
+                        String.join(Constants.COMMA, convertIntListToString(failedList)));
                 }
-=======
-                cmdParam.put(Constants.CMD_PARAM_RECOVERY_START_NODE_STRING,
-                        String.join(Constants.COMMA, convertIntListToString(failedList)));
->>>>>>> 55388be2
+
                 processInstance.setCommandParam(JSONUtils.toJsonString(cmdParam));
                 processInstance.setRunTimes(runTime + 1);
                 break;
@@ -1037,15 +1033,10 @@
                     // initialize the pause state
                     initTaskInstance(this.findTaskInstanceById(taskId));
                 }
-<<<<<<< HEAD
                 if (cmdParam != null) {
                     cmdParam.put(Constants.CMD_PARAM_RECOVERY_START_NODE_STRING,
-                            String.join(Constants.COMMA, convertIntListToString(stopNodeList)));
+                        String.join(Constants.COMMA, convertIntListToString(stopNodeList)));
                 }
-=======
-                cmdParam.put(Constants.CMD_PARAM_RECOVERY_START_NODE_STRING,
-                        String.join(Constants.COMMA, convertIntListToString(stopNodeList)));
->>>>>>> 55388be2
                 processInstance.setCommandParam(JSONUtils.toJsonString(cmdParam));
                 processInstance.setRunTimes(runTime + 1);
                 break;
