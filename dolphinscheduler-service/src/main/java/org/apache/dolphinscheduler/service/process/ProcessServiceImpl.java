/*
 * Licensed to the Apache Software Foundation (ASF) under one or more
 * contributor license agreements.  See the NOTICE file distributed with
 * this work for additional information regarding copyright ownership.
 * The ASF licenses this file to You under the Apache License, Version 2.0
 * (the "License"); you may not use this file except in compliance with
 * the License.  You may obtain a copy of the License at
 *
 *    http://www.apache.org/licenses/LICENSE-2.0
 *
 * Unless required by applicable law or agreed to in writing, software
 * distributed under the License is distributed on an "AS IS" BASIS,
 * WITHOUT WARRANTIES OR CONDITIONS OF ANY KIND, either express or implied.
 * See the License for the specific language governing permissions and
 * limitations under the License.
 */

package org.apache.dolphinscheduler.service.process;

import com.baomidou.mybatisplus.core.conditions.query.QueryWrapper;
import com.fasterxml.jackson.core.type.TypeReference;
import com.fasterxml.jackson.databind.node.ObjectNode;
import com.google.common.base.Joiner;
import com.google.common.base.Strings;
import com.google.common.collect.Lists;
import io.micrometer.core.annotation.Counted;
import org.apache.commons.collections.CollectionUtils;
import org.apache.dolphinscheduler.common.Constants;
import org.apache.dolphinscheduler.common.enums.AuthorizationType;
import org.apache.dolphinscheduler.common.enums.CommandType;
import org.apache.dolphinscheduler.common.enums.FailureStrategy;
import org.apache.dolphinscheduler.common.enums.Flag;
import org.apache.dolphinscheduler.common.enums.ReleaseState;
import org.apache.dolphinscheduler.common.enums.TaskDependType;
import org.apache.dolphinscheduler.common.enums.TaskGroupQueueStatus;
import org.apache.dolphinscheduler.common.enums.TimeoutFlag;
import org.apache.dolphinscheduler.common.enums.WarningType;
import org.apache.dolphinscheduler.common.enums.WorkflowExecutionStatus;
import org.apache.dolphinscheduler.common.graph.DAG;
import org.apache.dolphinscheduler.common.model.TaskNode;
import org.apache.dolphinscheduler.common.model.TaskNodeRelation;
import org.apache.dolphinscheduler.common.process.ProcessDag;
import org.apache.dolphinscheduler.common.utils.CodeGenerateUtils;
import org.apache.dolphinscheduler.common.utils.CodeGenerateUtils.CodeGenerateException;
import org.apache.dolphinscheduler.common.utils.DateUtils;
import org.apache.dolphinscheduler.common.utils.JSONUtils;
<<<<<<< HEAD
import org.apache.dolphinscheduler.common.utils.ParameterUtils;
import org.apache.dolphinscheduler.dao.entity.*;
import org.apache.dolphinscheduler.dao.mapper.*;
=======
import org.apache.dolphinscheduler.dao.entity.Command;
import org.apache.dolphinscheduler.dao.entity.DagData;
import org.apache.dolphinscheduler.dao.entity.DataSource;
import org.apache.dolphinscheduler.dao.entity.DependentProcessDefinition;
import org.apache.dolphinscheduler.dao.entity.DqComparisonType;
import org.apache.dolphinscheduler.dao.entity.DqExecuteResult;
import org.apache.dolphinscheduler.dao.entity.DqRule;
import org.apache.dolphinscheduler.dao.entity.DqRuleExecuteSql;
import org.apache.dolphinscheduler.dao.entity.DqRuleInputEntry;
import org.apache.dolphinscheduler.dao.entity.DqTaskStatisticsValue;
import org.apache.dolphinscheduler.dao.entity.Environment;
import org.apache.dolphinscheduler.dao.entity.ErrorCommand;
import org.apache.dolphinscheduler.dao.entity.K8s;
import org.apache.dolphinscheduler.dao.entity.ProcessDefinition;
import org.apache.dolphinscheduler.dao.entity.ProcessDefinitionLog;
import org.apache.dolphinscheduler.dao.entity.ProcessInstance;
import org.apache.dolphinscheduler.dao.entity.ProcessInstanceMap;
import org.apache.dolphinscheduler.dao.entity.ProcessTaskRelation;
import org.apache.dolphinscheduler.dao.entity.ProcessTaskRelationLog;
import org.apache.dolphinscheduler.dao.entity.Project;
import org.apache.dolphinscheduler.dao.entity.ProjectUser;
import org.apache.dolphinscheduler.dao.entity.Resource;
import org.apache.dolphinscheduler.dao.entity.Schedule;
import org.apache.dolphinscheduler.dao.entity.TaskDefinition;
import org.apache.dolphinscheduler.dao.entity.TaskDefinitionLog;
import org.apache.dolphinscheduler.dao.entity.TaskGroup;
import org.apache.dolphinscheduler.dao.entity.TaskGroupQueue;
import org.apache.dolphinscheduler.dao.entity.TaskInstance;
import org.apache.dolphinscheduler.dao.entity.Tenant;
import org.apache.dolphinscheduler.dao.entity.UdfFunc;
import org.apache.dolphinscheduler.dao.entity.User;
import org.apache.dolphinscheduler.dao.mapper.CommandMapper;
import org.apache.dolphinscheduler.dao.mapper.DataSourceMapper;
import org.apache.dolphinscheduler.dao.mapper.DqComparisonTypeMapper;
import org.apache.dolphinscheduler.dao.mapper.DqExecuteResultMapper;
import org.apache.dolphinscheduler.dao.mapper.DqRuleExecuteSqlMapper;
import org.apache.dolphinscheduler.dao.mapper.DqRuleInputEntryMapper;
import org.apache.dolphinscheduler.dao.mapper.DqRuleMapper;
import org.apache.dolphinscheduler.dao.mapper.DqTaskStatisticsValueMapper;
import org.apache.dolphinscheduler.dao.mapper.EnvironmentMapper;
import org.apache.dolphinscheduler.dao.mapper.ErrorCommandMapper;
import org.apache.dolphinscheduler.dao.mapper.K8sMapper;
import org.apache.dolphinscheduler.dao.mapper.ProcessDefinitionLogMapper;
import org.apache.dolphinscheduler.dao.mapper.ProcessDefinitionMapper;
import org.apache.dolphinscheduler.dao.mapper.ProcessInstanceMapMapper;
import org.apache.dolphinscheduler.dao.mapper.ProcessInstanceMapper;
import org.apache.dolphinscheduler.dao.mapper.ProcessTaskRelationLogMapper;
import org.apache.dolphinscheduler.dao.mapper.ProcessTaskRelationMapper;
import org.apache.dolphinscheduler.dao.mapper.ProjectMapper;
import org.apache.dolphinscheduler.dao.mapper.ResourceMapper;
import org.apache.dolphinscheduler.dao.mapper.ResourceUserMapper;
import org.apache.dolphinscheduler.dao.mapper.ScheduleMapper;
import org.apache.dolphinscheduler.dao.mapper.TaskDefinitionLogMapper;
import org.apache.dolphinscheduler.dao.mapper.TaskDefinitionMapper;
import org.apache.dolphinscheduler.dao.mapper.TaskGroupMapper;
import org.apache.dolphinscheduler.dao.mapper.TaskGroupQueueMapper;
import org.apache.dolphinscheduler.dao.mapper.TaskInstanceMapper;
import org.apache.dolphinscheduler.dao.mapper.TenantMapper;
import org.apache.dolphinscheduler.dao.mapper.UdfFuncMapper;
import org.apache.dolphinscheduler.dao.mapper.UserMapper;
import org.apache.dolphinscheduler.dao.mapper.WorkFlowLineageMapper;
>>>>>>> db925f32
import org.apache.dolphinscheduler.dao.utils.DagHelper;
import org.apache.dolphinscheduler.dao.utils.DqRuleUtils;
import org.apache.dolphinscheduler.plugin.task.api.enums.Direct;
import org.apache.dolphinscheduler.plugin.task.api.enums.TaskExecutionStatus;
import org.apache.dolphinscheduler.plugin.task.api.enums.dp.DqTaskState;
import org.apache.dolphinscheduler.plugin.task.api.model.DateInterval;
import org.apache.dolphinscheduler.plugin.task.api.model.Property;
import org.apache.dolphinscheduler.plugin.task.api.model.ResourceInfo;
import org.apache.dolphinscheduler.plugin.task.api.parameters.AbstractParameters;
import org.apache.dolphinscheduler.plugin.task.api.parameters.ParametersNode;
import org.apache.dolphinscheduler.plugin.task.api.parameters.SubProcessParameters;
import org.apache.dolphinscheduler.plugin.task.api.parameters.TaskTimeoutParameter;
import org.apache.dolphinscheduler.remote.command.TaskEventChangeCommand;
import org.apache.dolphinscheduler.remote.command.WorkflowStateEventChangeCommand;
import org.apache.dolphinscheduler.remote.processor.StateEventCallbackService;
import org.apache.dolphinscheduler.remote.utils.Host;
import org.apache.dolphinscheduler.service.cron.CronUtils;
import org.apache.dolphinscheduler.service.exceptions.CronParseException;
import org.apache.dolphinscheduler.service.exceptions.ServiceException;
import org.apache.dolphinscheduler.service.expand.CuringParamsService;
import org.apache.dolphinscheduler.service.log.LogClientService;
import org.apache.dolphinscheduler.service.task.TaskPluginManager;
import org.apache.dolphinscheduler.spi.enums.ResourceType;
import org.apache.dolphinscheduler.spi.utils.StringUtils;
import org.slf4j.Logger;
import org.slf4j.LoggerFactory;
import org.springframework.beans.factory.annotation.Autowired;
import org.springframework.stereotype.Component;
import org.springframework.transaction.annotation.Transactional;

import java.util.ArrayList;
import java.util.Arrays;
import java.util.Date;
import java.util.EnumMap;
import java.util.HashMap;
import java.util.HashSet;
import java.util.List;
import java.util.Map;
import java.util.Map.Entry;
import java.util.Objects;
import java.util.Set;
import java.util.stream.Collectors;

import static java.util.stream.Collectors.toSet;
import static org.apache.dolphinscheduler.common.Constants.CMDPARAM_COMPLEMENT_DATA_END_DATE;
import static org.apache.dolphinscheduler.common.Constants.CMDPARAM_COMPLEMENT_DATA_SCHEDULE_DATE_LIST;
import static org.apache.dolphinscheduler.common.Constants.CMDPARAM_COMPLEMENT_DATA_START_DATE;
import static org.apache.dolphinscheduler.common.Constants.CMD_PARAM_EMPTY_SUB_PROCESS;
import static org.apache.dolphinscheduler.common.Constants.CMD_PARAM_FATHER_PARAMS;
import static org.apache.dolphinscheduler.common.Constants.CMD_PARAM_RECOVER_PROCESS_ID_STRING;
import static org.apache.dolphinscheduler.common.Constants.CMD_PARAM_SUB_PROCESS;
import static org.apache.dolphinscheduler.common.Constants.CMD_PARAM_SUB_PROCESS_DEFINE_CODE;
import static org.apache.dolphinscheduler.common.Constants.CMD_PARAM_SUB_PROCESS_PARENT_INSTANCE_ID;
import static org.apache.dolphinscheduler.common.Constants.LOCAL_PARAMS;
import static org.apache.dolphinscheduler.plugin.task.api.enums.DataType.VARCHAR;
import static org.apache.dolphinscheduler.plugin.task.api.enums.Direct.IN;
import static org.apache.dolphinscheduler.plugin.task.api.utils.DataQualityConstants.TASK_INSTANCE_ID;

/**
 * process relative dao that some mappers in this.
 */
@Component
public class ProcessServiceImpl implements ProcessService {

    private final Logger logger = LoggerFactory.getLogger(getClass());

    @Autowired
    private UserMapper userMapper;

    @Autowired
    private ProcessDefinitionMapper processDefineMapper;

    @Autowired
    private ProcessDefinitionLogMapper processDefineLogMapper;

    @Autowired
    private ProcessInstanceMapper processInstanceMapper;

    @Autowired
    private DataSourceMapper dataSourceMapper;

    @Autowired
    private ProcessInstanceMapMapper processInstanceMapMapper;

    @Autowired
    private TaskInstanceMapper taskInstanceMapper;

    @Autowired
    private CommandMapper commandMapper;

    @Autowired
    private ScheduleMapper scheduleMapper;

    @Autowired
    private UdfFuncMapper udfFuncMapper;

    @Autowired
    private ResourceMapper resourceMapper;

    @Autowired
    private ResourceUserMapper resourceUserMapper;

    @Autowired
    private ResourceTaskMapper resourceTaskMapper;

    @Autowired
    private ErrorCommandMapper errorCommandMapper;

    @Autowired
    private TenantMapper tenantMapper;

    @Autowired
    private ProjectMapper projectMapper;

    @Autowired
    private DqExecuteResultMapper dqExecuteResultMapper;

    @Autowired
    private DqRuleMapper dqRuleMapper;

    @Autowired
    private DqRuleInputEntryMapper dqRuleInputEntryMapper;

    @Autowired
    private DqRuleExecuteSqlMapper dqRuleExecuteSqlMapper;

    @Autowired
    private DqComparisonTypeMapper dqComparisonTypeMapper;

    @Autowired
    private DqTaskStatisticsValueMapper dqTaskStatisticsValueMapper;

    @Autowired
    private TaskDefinitionMapper taskDefinitionMapper;

    @Autowired
    private TaskDefinitionLogMapper taskDefinitionLogMapper;

    @Autowired
    private ProcessTaskRelationMapper processTaskRelationMapper;

    @Autowired
    private ProcessTaskRelationLogMapper processTaskRelationLogMapper;

    @Autowired
    StateEventCallbackService stateEventCallbackService;

    @Autowired
    private EnvironmentMapper environmentMapper;

    @Autowired
    private TaskGroupQueueMapper taskGroupQueueMapper;

    @Autowired
    private TaskGroupMapper taskGroupMapper;

    @Autowired
    private WorkFlowLineageMapper workFlowLineageMapper;

    @Autowired
    private TaskPluginManager taskPluginManager;

    @Autowired
    private K8sMapper k8sMapper;

    @Autowired
    private CuringParamsService curingGlobalParamsService;

    /**
     * handle Command (construct ProcessInstance from Command) , wrapped in transaction
     *
     * @param host    host
     * @param command found command
     * @return process instance
     */
    @Override
    @Transactional
    public ProcessInstance handleCommand(String host,
                                         Command command) throws CronParseException, CodeGenerateException {
        ProcessInstance processInstance = constructProcessInstance(command, host);
        // cannot construct process instance, return null
        if (processInstance == null) {
            logger.error("scan command, command parameter is error: {}", command);
            moveToErrorCommand(command, "process instance is null");
            return null;
        }
        processInstance.setCommandType(command.getCommandType());
        processInstance.addHistoryCmd(command.getCommandType());
        // if the processDefinition is serial
        ProcessDefinition processDefinition = this.findProcessDefinition(processInstance.getProcessDefinitionCode(),
                processInstance.getProcessDefinitionVersion());
        if (processDefinition.getExecutionType().typeIsSerial()) {
            saveSerialProcess(processInstance, processDefinition);
            if (processInstance.getState() != WorkflowExecutionStatus.SUBMITTED_SUCCESS) {
                setSubProcessParam(processInstance);
                deleteCommandWithCheck(command.getId());
                return null;
            }
        } else {
            saveProcessInstance(processInstance);
        }
        setSubProcessParam(processInstance);
        deleteCommandWithCheck(command.getId());
        return processInstance;
    }

    protected void saveSerialProcess(ProcessInstance processInstance, ProcessDefinition processDefinition) {
        processInstance.setState(WorkflowExecutionStatus.SERIAL_WAIT);
        saveProcessInstance(processInstance);
        // serial wait
        // when we get the running instance(or waiting instance) only get the priority instance(by id)
        if (processDefinition.getExecutionType().typeIsSerialWait()) {
            List<ProcessInstance> runningProcessInstances =
                    this.processInstanceMapper.queryByProcessDefineCodeAndProcessDefinitionVersionAndStatusAndNextId(
                            processInstance.getProcessDefinitionCode(),
                            processInstance.getProcessDefinitionVersion(), Constants.RUNNING_PROCESS_STATE,
                            processInstance.getId());
            if (CollectionUtils.isEmpty(runningProcessInstances)) {
                processInstance.setState(WorkflowExecutionStatus.SUBMITTED_SUCCESS);
                saveProcessInstance(processInstance);
            }
        } else if (processDefinition.getExecutionType().typeIsSerialDiscard()) {
            List<ProcessInstance> runningProcessInstances =
                    this.processInstanceMapper.queryByProcessDefineCodeAndProcessDefinitionVersionAndStatusAndNextId(
                            processInstance.getProcessDefinitionCode(),
                            processInstance.getProcessDefinitionVersion(), Constants.RUNNING_PROCESS_STATE,
                            processInstance.getId());
            if (CollectionUtils.isNotEmpty(runningProcessInstances)) {
                processInstance.setState(WorkflowExecutionStatus.STOP);
                saveProcessInstance(processInstance);
                return;
            }
            processInstance.setState(WorkflowExecutionStatus.SUBMITTED_SUCCESS);
            saveProcessInstance(processInstance);
        } else if (processDefinition.getExecutionType().typeIsSerialPriority()) {
            List<ProcessInstance> runningProcessInstances =
                    this.processInstanceMapper.queryByProcessDefineCodeAndProcessDefinitionVersionAndStatusAndNextId(
                            processInstance.getProcessDefinitionCode(),
                            processInstance.getProcessDefinitionVersion(), Constants.RUNNING_PROCESS_STATE,
                            processInstance.getId());
            for (ProcessInstance info : runningProcessInstances) {
                info.setCommandType(CommandType.STOP);
                info.addHistoryCmd(CommandType.STOP);
                info.setState(WorkflowExecutionStatus.READY_STOP);
                int update = updateProcessInstance(info);
                // determine whether the process is normal
                if (update > 0) {
                    WorkflowStateEventChangeCommand workflowStateEventChangeCommand =
                            new WorkflowStateEventChangeCommand(
                                    info.getId(), 0, info.getState(), info.getId(), 0);
                    try {
                        Host host = new Host(info.getHost());
                        stateEventCallbackService.sendResult(host, workflowStateEventChangeCommand.convert2Command());
                    } catch (Exception e) {
                        logger.error("sendResultError", e);
                    }
                }
            }
            processInstance.setState(WorkflowExecutionStatus.SUBMITTED_SUCCESS);
            saveProcessInstance(processInstance);
        }
    }

    /**
     * Save error command, and delete original command. If the given command has already been moved into error command,
     * will throw {@link java.sql.SQLIntegrityConstraintViolationException ).
     *
     * @param command command
     * @param message message
     */
    @Override
    public void moveToErrorCommand(Command command, String message) {
        ErrorCommand errorCommand = new ErrorCommand(command, message);
        this.errorCommandMapper.insert(errorCommand);
        this.commandMapper.deleteById(command.getId());
    }

    /**
     * insert one command
     *
     * @param command command
     * @return create result
     */
    @Override
    @Counted("ds.workflow.create.command.count")
    public int createCommand(Command command) {
        int result = 0;
        if (command != null) {
            // add command timezone
            Schedule schedule = scheduleMapper.queryByProcessDefinitionCode(command.getProcessDefinitionCode());
            Map<String, String> commandParams = JSONUtils.toMap(command.getCommandParam());
            if (commandParams != null && schedule != null) {
                commandParams.put(Constants.SCHEDULE_TIMEZONE, schedule.getTimezoneId());
                command.setCommandParam(JSONUtils.toJsonString(commandParams));
            }
            result = commandMapper.insert(command);
        }
        return result;
    }

    /**
     * get command page
     */
    @Override
    public List<Command> findCommandPage(int pageSize, int pageNumber) {
        return commandMapper.queryCommandPage(pageSize, pageNumber * pageSize);
    }

    /**
     * get command page
     */
    @Override
    public List<Command> findCommandPageBySlot(int pageSize, int pageNumber, int masterCount, int thisMasterSlot) {
        if (masterCount <= 0) {
            return Lists.newArrayList();
        }
        return commandMapper.queryCommandPageBySlot(pageSize, pageNumber * pageSize, masterCount, thisMasterSlot);
    }

    /**
     * check the input command exists in queue list
     *
     * @param command command
     * @return create command result
     */
    @Override
    public boolean verifyIsNeedCreateCommand(Command command) {
        boolean isNeedCreate = true;
        EnumMap<CommandType, Integer> cmdTypeMap = new EnumMap<>(CommandType.class);
        cmdTypeMap.put(CommandType.REPEAT_RUNNING, 1);
        cmdTypeMap.put(CommandType.RECOVER_SUSPENDED_PROCESS, 1);
        cmdTypeMap.put(CommandType.START_FAILURE_TASK_PROCESS, 1);
        CommandType commandType = command.getCommandType();

        if (cmdTypeMap.containsKey(commandType)) {
            ObjectNode cmdParamObj = JSONUtils.parseObject(command.getCommandParam());
            int processInstanceId = cmdParamObj.path(CMD_PARAM_RECOVER_PROCESS_ID_STRING).asInt();

            List<Command> commands = commandMapper.selectList(null);
            // for all commands
            for (Command tmpCommand : commands) {
                if (cmdTypeMap.containsKey(tmpCommand.getCommandType())) {
                    ObjectNode tempObj = JSONUtils.parseObject(tmpCommand.getCommandParam());
                    if (tempObj != null
                            && processInstanceId == tempObj.path(CMD_PARAM_RECOVER_PROCESS_ID_STRING).asInt()) {
                        isNeedCreate = false;
                        break;
                    }
                }
            }
        }
        return isNeedCreate;
    }

    /**
     * find process instance detail by id
     *
     * @param processId processId
     * @return process instance
     */
    @Override
    public ProcessInstance findProcessInstanceDetailById(int processId) {
        return processInstanceMapper.queryDetailById(processId);
    }

    /**
     * get task node list by definitionId
     */
    @Override
    public List<TaskDefinition> getTaskNodeListByDefinition(long defineCode) {
        ProcessDefinition processDefinition = processDefineMapper.queryByCode(defineCode);
        if (processDefinition == null) {
            logger.error("process define not exists");
            return Lists.newArrayList();
        }
        List<ProcessTaskRelationLog> processTaskRelations = processTaskRelationLogMapper
                .queryByProcessCodeAndVersion(processDefinition.getCode(), processDefinition.getVersion());
        Set<TaskDefinition> taskDefinitionSet = new HashSet<>();
        for (ProcessTaskRelationLog processTaskRelation : processTaskRelations) {
            if (processTaskRelation.getPostTaskCode() > 0) {
                taskDefinitionSet.add(new TaskDefinition(processTaskRelation.getPostTaskCode(),
                        processTaskRelation.getPostTaskVersion()));
            }
        }
        if (taskDefinitionSet.isEmpty()) {
            return Lists.newArrayList();
        }
        List<TaskDefinitionLog> taskDefinitionLogs = taskDefinitionLogMapper.queryByTaskDefinitions(taskDefinitionSet);
        return Lists.newArrayList(taskDefinitionLogs);
    }

    /**
     * find process instance by id
     *
     * @param processId processId
     * @return process instance
     */
    @Override
    public ProcessInstance findProcessInstanceById(int processId) {
        return processInstanceMapper.selectById(processId);
    }

    /**
     * find process define by id.
     *
     * @param processDefinitionId processDefinitionId
     * @return process definition
     */
    @Override
    public ProcessDefinition findProcessDefineById(int processDefinitionId) {
        return processDefineMapper.selectById(processDefinitionId);
    }

    /**
     * find process define by code and version.
     *
     * @param processDefinitionCode processDefinitionCode
     * @return process definition
     */
    @Override
    public ProcessDefinition findProcessDefinition(Long processDefinitionCode, int version) {
        ProcessDefinition processDefinition = processDefineMapper.queryByCode(processDefinitionCode);
        if (processDefinition == null || processDefinition.getVersion() != version) {
            processDefinition = processDefineLogMapper.queryByDefinitionCodeAndVersion(processDefinitionCode, version);
            if (processDefinition != null) {
                processDefinition.setId(0);
            }
        }
        return processDefinition;
    }

    /**
     * find process define by code.
     *
     * @param processDefinitionCode processDefinitionCode
     * @return process definition
     */
    @Override
    public ProcessDefinition findProcessDefinitionByCode(Long processDefinitionCode) {
        return processDefineMapper.queryByCode(processDefinitionCode);
    }

    /**
     * delete work process instance by id
     *
     * @param processInstanceId processInstanceId
     * @return delete process instance result
     */
    @Override
    public int deleteWorkProcessInstanceById(int processInstanceId) {
        return processInstanceMapper.deleteById(processInstanceId);
    }

    /**
     * delete all sub process by parent instance id
     *
     * @param processInstanceId processInstanceId
     * @return delete all sub process instance result
     */
    @Override
    public int deleteAllSubWorkProcessByParentId(int processInstanceId) {

        List<Integer> subProcessIdList = processInstanceMapMapper.querySubIdListByParentId(processInstanceId);

        for (Integer subId : subProcessIdList) {
            deleteAllSubWorkProcessByParentId(subId);
            deleteWorkProcessMapByParentId(subId);
            removeTaskLogFile(subId);
            deleteWorkProcessInstanceById(subId);
        }
        return 1;
    }

    /**
     * remove task log file
     *
     * @param processInstanceId processInstanceId
     */
    @Override
    public void removeTaskLogFile(Integer processInstanceId) {
        List<TaskInstance> taskInstanceList = findValidTaskListByProcessId(processInstanceId);
        if (CollectionUtils.isEmpty(taskInstanceList)) {
            return;
        }
        try (LogClientService logClient = new LogClientService()) {
            for (TaskInstance taskInstance : taskInstanceList) {
                String taskLogPath = taskInstance.getLogPath();
                if (Strings.isNullOrEmpty(taskInstance.getHost())) {
                    continue;
                }
                Host host = Host.of(taskInstance.getHost());
                // remove task log from loggerserver
                logClient.removeTaskLog(host.getIp(), host.getPort(), taskLogPath);
            }
        }
    }

    /**
     * recursive delete all task instance by process instance id
     */
    @Override
    public void deleteWorkTaskInstanceByProcessInstanceId(int processInstanceId) {
        List<TaskInstance> taskInstanceList = findValidTaskListByProcessId(processInstanceId);
        if (CollectionUtils.isEmpty(taskInstanceList)) {
            return;
        }

        List<Integer> taskInstanceIdList = new ArrayList<>();

        for (TaskInstance taskInstance : taskInstanceList) {
            taskInstanceIdList.add(taskInstance.getId());
        }

        taskInstanceMapper.deleteBatchIds(taskInstanceIdList);
    }

    /**
     * recursive query sub process definition id by parent id.
     *
     * @param parentCode parentCode
     * @param ids        ids
     */
    @Override
    public void recurseFindSubProcess(long parentCode, List<Long> ids) {
        List<TaskDefinition> taskNodeList = this.getTaskNodeListByDefinition(parentCode);

        if (taskNodeList != null && !taskNodeList.isEmpty()) {

            for (TaskDefinition taskNode : taskNodeList) {
                String parameter = taskNode.getTaskParams();
                ObjectNode parameterJson = JSONUtils.parseObject(parameter);
                if (parameterJson.get(CMD_PARAM_SUB_PROCESS_DEFINE_CODE) != null) {
                    SubProcessParameters subProcessParam = JSONUtils.parseObject(parameter, SubProcessParameters.class);
                    ids.add(subProcessParam.getProcessDefinitionCode());
                    recurseFindSubProcess(subProcessParam.getProcessDefinitionCode(), ids);
                }
            }
        }
    }

    /**
     * create recovery waiting thread command when thread pool is not enough for the process instance.
     * sub work process instance need not to create recovery command.
     * create recovery waiting thread  command and delete origin command at the same time.
     * if the recovery command is exists, only update the field update_time
     *
     * @param originCommand   originCommand
     * @param processInstance processInstance
     */
    @Override
    public void createRecoveryWaitingThreadCommand(Command originCommand, ProcessInstance processInstance) {

        // sub process doesnot need to create wait command
        if (processInstance.getIsSubProcess() == Flag.YES) {
            if (originCommand != null) {
                commandMapper.deleteById(originCommand.getId());
            }
            return;
        }
        Map<String, String> cmdParam = new HashMap<>();
        cmdParam.put(Constants.CMD_PARAM_RECOVERY_WAITING_THREAD, String.valueOf(processInstance.getId()));
        // process instance quit by "waiting thread" state
        if (originCommand == null) {
            Command command = new Command(
                    CommandType.RECOVER_WAITING_THREAD,
                    processInstance.getTaskDependType(),
                    processInstance.getFailureStrategy(),
                    processInstance.getExecutorId(),
                    processInstance.getProcessDefinition().getCode(),
                    JSONUtils.toJsonString(cmdParam),
                    processInstance.getWarningType(),
                    processInstance.getWarningGroupId(),
                    processInstance.getScheduleTime(),
                    processInstance.getWorkerGroup(),
                    processInstance.getEnvironmentCode(),
                    processInstance.getProcessInstancePriority(),
                    processInstance.getDryRun(),
                    processInstance.getId(),
                    processInstance.getProcessDefinitionVersion());
            saveCommand(command);
            return;
        }

        // update the command time if current command if recover from waiting
        if (originCommand.getCommandType() == CommandType.RECOVER_WAITING_THREAD) {
            originCommand.setUpdateTime(new Date());
            saveCommand(originCommand);
        } else {
            // delete old command and create new waiting thread command
            commandMapper.deleteById(originCommand.getId());
            originCommand.setId(0);
            originCommand.setCommandType(CommandType.RECOVER_WAITING_THREAD);
            originCommand.setUpdateTime(new Date());
            originCommand.setCommandParam(JSONUtils.toJsonString(cmdParam));
            originCommand.setProcessInstancePriority(processInstance.getProcessInstancePriority());
            saveCommand(originCommand);
        }
    }

    /**
     * get schedule time from command
     *
     * @param command  command
     * @param cmdParam cmdParam map
     * @return date
     */
    private Date getScheduleTime(Command command, Map<String, String> cmdParam) throws CronParseException {
        Date scheduleTime = command.getScheduleTime();
        if (scheduleTime == null && cmdParam != null && cmdParam.containsKey(CMDPARAM_COMPLEMENT_DATA_START_DATE)) {

            Date start = DateUtils.stringToDate(cmdParam.get(CMDPARAM_COMPLEMENT_DATA_START_DATE));
            Date end = DateUtils.stringToDate(cmdParam.get(CMDPARAM_COMPLEMENT_DATA_END_DATE));
            List<Schedule> schedules =
                    queryReleaseSchedulerListByProcessDefinitionCode(command.getProcessDefinitionCode());
            List<Date> complementDateList = CronUtils.getSelfFireDateList(start, end, schedules);

            if (complementDateList.size() > 0) {
                scheduleTime = complementDateList.get(0);
            } else {
                logger.error("set scheduler time error: complement date list is empty, command: {}",
                        command.toString());
            }
        }
        return scheduleTime;
    }

    /**
     * generate a new work process instance from command.
     *
     * @param processDefinition processDefinition
     * @param command           command
     * @param cmdParam          cmdParam map
     * @return process instance
     */
    private ProcessInstance generateNewProcessInstance(ProcessDefinition processDefinition,
                                                       Command command,
                                                       Map<String, String> cmdParam) throws CodeGenerateException {
        ProcessInstance processInstance = new ProcessInstance(processDefinition);
        processInstance.setProcessDefinitionCode(processDefinition.getCode());
        processInstance.setProcessDefinitionVersion(processDefinition.getVersion());
        processInstance.setState(WorkflowExecutionStatus.RUNNING_EXECUTION);
        processInstance.setRecovery(Flag.NO);
        processInstance.setStartTime(new Date());
        // the new process instance restart time is null.
        processInstance.setRestartTime(null);
        processInstance.setRunTimes(1);
        processInstance.setMaxTryTimes(0);
        processInstance.setCommandParam(command.getCommandParam());
        processInstance.setCommandType(command.getCommandType());
        processInstance.setIsSubProcess(Flag.NO);
        processInstance.setTaskDependType(command.getTaskDependType());
        processInstance.setFailureStrategy(command.getFailureStrategy());
        processInstance.setExecutorId(command.getExecutorId());
        WarningType warningType = command.getWarningType() == null ? WarningType.NONE : command.getWarningType();
        processInstance.setWarningType(warningType);
        Integer warningGroupId = command.getWarningGroupId() == null ? 0 : command.getWarningGroupId();
        processInstance.setWarningGroupId(warningGroupId);
        processInstance.setDryRun(command.getDryRun());

        if (command.getScheduleTime() != null) {
            processInstance.setScheduleTime(command.getScheduleTime());
        }
        processInstance.setCommandStartTime(command.getStartTime());
        processInstance.setLocations(processDefinition.getLocations());

        // reset global params while there are start parameters
        setGlobalParamIfCommanded(processDefinition, cmdParam);

        // curing global params
        Map<String, String> commandParamMap = JSONUtils.toMap(command.getCommandParam());
        String timezoneId = null;
        if (commandParamMap != null) {
            timezoneId = commandParamMap.get(Constants.SCHEDULE_TIMEZONE);
        }

        String globalParams = curingGlobalParamsService.curingGlobalParams(processInstance.getId(),
                processDefinition.getGlobalParamMap(),
                processDefinition.getGlobalParamList(),
                getCommandTypeIfComplement(processInstance, command),
                processInstance.getScheduleTime(), timezoneId);
        processInstance.setGlobalParams(globalParams);

        // set process instance priority
        processInstance.setProcessInstancePriority(command.getProcessInstancePriority());
        String workerGroup = Strings.isNullOrEmpty(command.getWorkerGroup()) ? Constants.DEFAULT_WORKER_GROUP
                : command.getWorkerGroup();
        processInstance.setWorkerGroup(workerGroup);
        processInstance
                .setEnvironmentCode(Objects.isNull(command.getEnvironmentCode()) ? -1 : command.getEnvironmentCode());
        processInstance.setTimeout(processDefinition.getTimeout());
        processInstance.setTenantId(processDefinition.getTenantId());
        return processInstance;
    }

    private void setGlobalParamIfCommanded(ProcessDefinition processDefinition, Map<String, String> cmdParam) {
        // get start params from command param
        Map<String, String> startParamMap = new HashMap<>();
        if (cmdParam != null && cmdParam.containsKey(Constants.CMD_PARAM_START_PARAMS)) {
            String startParamJson = cmdParam.get(Constants.CMD_PARAM_START_PARAMS);
            startParamMap = JSONUtils.toMap(startParamJson);
        }
        Map<String, String> fatherParamMap = new HashMap<>();
        if (cmdParam != null && cmdParam.containsKey(Constants.CMD_PARAM_FATHER_PARAMS)) {
            String fatherParamJson = cmdParam.get(Constants.CMD_PARAM_FATHER_PARAMS);
            fatherParamMap = JSONUtils.toMap(fatherParamJson);
        }
        startParamMap.putAll(fatherParamMap);
        // set start param into global params
        Map<String, String> globalMap = processDefinition.getGlobalParamMap();
        List<Property> globalParamList = processDefinition.getGlobalParamList();
        if (startParamMap.size() > 0 && globalMap != null) {
            // start param to overwrite global param
            for (Map.Entry<String, String> param : globalMap.entrySet()) {
                String val = startParamMap.get(param.getKey());
                if (val != null) {
                    param.setValue(val);
                }
            }
            // start param to create new global param if global not exist
            for (Entry<String, String> startParam : startParamMap.entrySet()) {
                if (!globalMap.containsKey(startParam.getKey())) {
                    globalMap.put(startParam.getKey(), startParam.getValue());
                    globalParamList.add(new Property(startParam.getKey(), IN, VARCHAR, startParam.getValue()));
                }
            }
        }
    }

    /**
     * get process tenant
     * there is tenant id in definition, use the tenant of the definition.
     * if there is not tenant id in the definiton or the tenant not exist
     * use definition creator's tenant.
     *
     * @param tenantId tenantId
     * @param userId   userId
     * @return tenant
     */
    @Override
    public Tenant getTenantForProcess(int tenantId, int userId) {
        Tenant tenant = null;
        if (tenantId >= 0) {
            tenant = tenantMapper.queryById(tenantId);
        }

        if (userId == 0) {
            return null;
        }

        if (tenant == null) {
            User user = userMapper.selectById(userId);
            tenant = tenantMapper.queryById(user.getTenantId());
        }
        return tenant;
    }

    /**
     * get an environment
     * use the code of the environment to find a environment.
     *
     * @param environmentCode environmentCode
     * @return Environment
     */
    @Override
    public Environment findEnvironmentByCode(Long environmentCode) {
        Environment environment = null;
        if (environmentCode >= 0) {
            environment = environmentMapper.queryByEnvironmentCode(environmentCode);
        }
        return environment;
    }

    /**
     * check command parameters is valid
     *
     * @param command  command
     * @param cmdParam cmdParam map
     * @return whether command param is valid
     */
    private Boolean checkCmdParam(Command command, Map<String, String> cmdParam) {
        if (command.getTaskDependType() == TaskDependType.TASK_ONLY
                || command.getTaskDependType() == TaskDependType.TASK_PRE) {
            if (cmdParam == null
                    || !cmdParam.containsKey(Constants.CMD_PARAM_START_NODES)
                    || cmdParam.get(Constants.CMD_PARAM_START_NODES).isEmpty()) {
                logger.error("command node depend type is {}, but start nodes is null ", command.getTaskDependType());
                return false;
            }
        }
        return true;
    }

    /**
     * construct process instance according to one command.
     *
     * @param command command
     * @param host    host
     * @return process instance
     */
    protected ProcessInstance constructProcessInstance(Command command,
                                                       String host) throws CronParseException, CodeGenerateException {
        ProcessInstance processInstance;
        ProcessDefinition processDefinition;
        CommandType commandType = command.getCommandType();

        processDefinition =
                this.findProcessDefinition(command.getProcessDefinitionCode(), command.getProcessDefinitionVersion());
        if (processDefinition == null) {
            logger.error("cannot find the work process define! define code : {}", command.getProcessDefinitionCode());
            throw new IllegalArgumentException("Cannot find the process definition for this workflowInstance");
        }
        Map<String, String> cmdParam = JSONUtils.toMap(command.getCommandParam());
        int processInstanceId = command.getProcessInstanceId();
        if (processInstanceId == 0) {
            processInstance = generateNewProcessInstance(processDefinition, command, cmdParam);
        } else {
            processInstance = this.findProcessInstanceDetailById(processInstanceId);
            if (processInstance == null) {
                return null;
            }
        }
        if (cmdParam != null) {
            CommandType commandTypeIfComplement = getCommandTypeIfComplement(processInstance, command);
            // reset global params while repeat running is needed by cmdParam
            if (commandTypeIfComplement == CommandType.REPEAT_RUNNING) {
                setGlobalParamIfCommanded(processDefinition, cmdParam);
            }

            // time zone
            String timezoneId = cmdParam.get(Constants.SCHEDULE_TIMEZONE);

            // Recalculate global parameters after rerun.
            String globalParams = curingGlobalParamsService.curingGlobalParams(processInstance.getId(),
                    processDefinition.getGlobalParamMap(),
                    processDefinition.getGlobalParamList(),
                    commandTypeIfComplement,
                    processInstance.getScheduleTime(), timezoneId);
            processInstance.setGlobalParams(globalParams);
            processInstance.setProcessDefinition(processDefinition);
        }
        // reset command parameter
        if (processInstance.getCommandParam() != null) {
            Map<String, String> processCmdParam = JSONUtils.toMap(processInstance.getCommandParam());
            processCmdParam.forEach((key, value) -> {
                if (!cmdParam.containsKey(key)) {
                    cmdParam.put(key, value);
                }
            });
        }
        // reset command parameter if sub process
        if (cmdParam != null && cmdParam.containsKey(Constants.CMD_PARAM_SUB_PROCESS)) {
            processInstance.setCommandParam(command.getCommandParam());
        }
        if (Boolean.FALSE.equals(checkCmdParam(command, cmdParam))) {
            logger.error("command parameter check failed!");
            return null;
        }
        if (command.getScheduleTime() != null) {
            processInstance.setScheduleTime(command.getScheduleTime());
        }
        processInstance.setHost(host);
        processInstance.setRestartTime(new Date());
        WorkflowExecutionStatus runStatus = WorkflowExecutionStatus.RUNNING_EXECUTION;
        int runTime = processInstance.getRunTimes();
        switch (commandType) {
            case START_PROCESS:
                break;
            case START_FAILURE_TASK_PROCESS:
                // find failed tasks and init these tasks
                List<Integer> failedList =
                        this.findTaskIdByInstanceState(processInstance.getId(), TaskExecutionStatus.FAILURE);
                List<Integer> toleranceList = this.findTaskIdByInstanceState(processInstance.getId(),
                        TaskExecutionStatus.NEED_FAULT_TOLERANCE);
                List<Integer> killedList =
                        this.findTaskIdByInstanceState(processInstance.getId(), TaskExecutionStatus.KILL);
                cmdParam.remove(Constants.CMD_PARAM_RECOVERY_START_NODE_STRING);

                failedList.addAll(killedList);
                failedList.addAll(toleranceList);
                for (Integer taskId : failedList) {
                    initTaskInstance(this.findTaskInstanceById(taskId));
                }
                cmdParam.put(Constants.CMD_PARAM_RECOVERY_START_NODE_STRING,
                        String.join(Constants.COMMA, convertIntListToString(failedList)));
                processInstance.setCommandParam(JSONUtils.toJsonString(cmdParam));
                processInstance.setRunTimes(runTime + 1);
                break;
            case START_CURRENT_TASK_PROCESS:
                break;
            case RECOVER_WAITING_THREAD:
                break;
            case RECOVER_SUSPENDED_PROCESS:
                // find pause tasks and init task's state
                cmdParam.remove(Constants.CMD_PARAM_RECOVERY_START_NODE_STRING);
                List<Integer> stopNodeList = findTaskIdByInstanceState(processInstance.getId(),
                        TaskExecutionStatus.KILL);
                for (Integer taskId : stopNodeList) {
                    // initialize the pause state
                    initTaskInstance(this.findTaskInstanceById(taskId));
                }
                cmdParam.put(Constants.CMD_PARAM_RECOVERY_START_NODE_STRING,
                        String.join(",", convertIntListToString(stopNodeList)));
                processInstance.setCommandParam(JSONUtils.toJsonString(cmdParam));
                processInstance.setRunTimes(runTime + 1);
                break;
            case RECOVER_TOLERANCE_FAULT_PROCESS:
                // recover tolerance fault process
                processInstance.setRecovery(Flag.YES);
                processInstance.setRunTimes(runTime + 1);
                runStatus = processInstance.getState();
                break;
            case COMPLEMENT_DATA:
                // delete all the valid tasks when complement data if id is not null
                if (processInstance.getId() != 0) {
                    List<TaskInstance> taskInstanceList = this.findValidTaskListByProcessId(processInstance.getId());
                    for (TaskInstance taskInstance : taskInstanceList) {
                        taskInstance.setFlag(Flag.NO);
                        this.updateTaskInstance(taskInstance);
                    }
                }
                break;
            case REPEAT_RUNNING:
                // delete the recover task names from command parameter
                if (cmdParam.containsKey(Constants.CMD_PARAM_RECOVERY_START_NODE_STRING)) {
                    cmdParam.remove(Constants.CMD_PARAM_RECOVERY_START_NODE_STRING);
                    processInstance.setCommandParam(JSONUtils.toJsonString(cmdParam));
                }
                // delete all the valid tasks when repeat running
                List<TaskInstance> validTaskList = findValidTaskListByProcessId(processInstance.getId());
                for (TaskInstance taskInstance : validTaskList) {
                    taskInstance.setFlag(Flag.NO);
                    updateTaskInstance(taskInstance);
                }
                processInstance.setStartTime(new Date());
                processInstance.setRestartTime(processInstance.getStartTime());
                processInstance.setEndTime(null);
                processInstance.setRunTimes(runTime + 1);
                initComplementDataParam(processDefinition, processInstance, cmdParam);
                break;
            case SCHEDULER:
                break;
            default:
                break;
        }
        processInstance.setState(runStatus);
        return processInstance;
    }

    /**
     * get process definition by command
     * If it is a fault-tolerant command, get the specified version of ProcessDefinition through ProcessInstance
     * Otherwise, get the latest version of ProcessDefinition
     *
     * @return ProcessDefinition
     */
    private ProcessDefinition getProcessDefinitionByCommand(long processDefinitionCode, Map<String, String> cmdParam) {
        if (cmdParam != null) {
            int processInstanceId = 0;
            if (cmdParam.containsKey(Constants.CMD_PARAM_RECOVER_PROCESS_ID_STRING)) {
                processInstanceId = Integer.parseInt(cmdParam.get(Constants.CMD_PARAM_RECOVER_PROCESS_ID_STRING));
            } else if (cmdParam.containsKey(Constants.CMD_PARAM_SUB_PROCESS)) {
                processInstanceId = Integer.parseInt(cmdParam.get(Constants.CMD_PARAM_SUB_PROCESS));
            } else if (cmdParam.containsKey(Constants.CMD_PARAM_RECOVERY_WAITING_THREAD)) {
                processInstanceId = Integer.parseInt(cmdParam.get(Constants.CMD_PARAM_RECOVERY_WAITING_THREAD));
            }

            if (processInstanceId != 0) {
                ProcessInstance processInstance = this.findProcessInstanceDetailById(processInstanceId);
                if (processInstance == null) {
                    return null;
                }

                return processDefineLogMapper.queryByDefinitionCodeAndVersion(
                        processInstance.getProcessDefinitionCode(), processInstance.getProcessDefinitionVersion());
            }
        }

        return processDefineMapper.queryByCode(processDefinitionCode);
    }

    /**
     * return complement data if the process start with complement data
     *
     * @param processInstance processInstance
     * @param command         command
     * @return command type
     */
    private CommandType getCommandTypeIfComplement(ProcessInstance processInstance, Command command) {
        if (CommandType.COMPLEMENT_DATA == processInstance.getCmdTypeIfComplement()) {
            return CommandType.COMPLEMENT_DATA;
        } else {
            return command.getCommandType();
        }
    }

    /**
     * initialize complement data parameters
     *
     * @param processDefinition processDefinition
     * @param processInstance   processInstance
     * @param cmdParam          cmdParam
     */
    private void initComplementDataParam(ProcessDefinition processDefinition,
                                         ProcessInstance processInstance,
                                         Map<String, String> cmdParam) throws CronParseException {
        if (!processInstance.isComplementData()) {
            return;
        }

        Date start = DateUtils.stringToDate(cmdParam.get(CMDPARAM_COMPLEMENT_DATA_START_DATE));
        Date end = DateUtils.stringToDate(cmdParam.get(CMDPARAM_COMPLEMENT_DATA_END_DATE));
        List<Date> complementDate = Lists.newLinkedList();
        if (start != null && end != null) {
            List<Schedule> listSchedules =
                    queryReleaseSchedulerListByProcessDefinitionCode(processInstance.getProcessDefinitionCode());
            complementDate = CronUtils.getSelfFireDateList(start, end, listSchedules);
        }
        if (cmdParam.containsKey(CMDPARAM_COMPLEMENT_DATA_SCHEDULE_DATE_LIST)) {
            complementDate = CronUtils.getSelfScheduleDateList(cmdParam);
        }

        if (complementDate.size() > 0 && Flag.NO == processInstance.getIsSubProcess()) {
            processInstance.setScheduleTime(complementDate.get(0));
        }

        // time zone
        String timezoneId = cmdParam.get(Constants.SCHEDULE_TIMEZONE);

        String globalParams = curingGlobalParamsService.curingGlobalParams(processInstance.getId(),
                processDefinition.getGlobalParamMap(),
                processDefinition.getGlobalParamList(),
                CommandType.COMPLEMENT_DATA, processInstance.getScheduleTime(), timezoneId);
        processInstance.setGlobalParams(globalParams);
    }

    /**
     * set sub work process parameters.
     * handle sub work process instance, update relation table and command parameters
     * set sub work process flag, extends parent work process command parameters
     *
     * @param subProcessInstance subProcessInstance
     */
    @Override
    public void setSubProcessParam(ProcessInstance subProcessInstance) {
        String cmdParam = subProcessInstance.getCommandParam();
        if (Strings.isNullOrEmpty(cmdParam)) {
            return;
        }
        Map<String, String> paramMap = JSONUtils.toMap(cmdParam);
        // write sub process id into cmd param.
        if (paramMap.containsKey(CMD_PARAM_SUB_PROCESS)
                && CMD_PARAM_EMPTY_SUB_PROCESS.equals(paramMap.get(CMD_PARAM_SUB_PROCESS))) {
            paramMap.remove(CMD_PARAM_SUB_PROCESS);
            paramMap.put(CMD_PARAM_SUB_PROCESS, String.valueOf(subProcessInstance.getId()));
            subProcessInstance.setCommandParam(JSONUtils.toJsonString(paramMap));
            subProcessInstance.setIsSubProcess(Flag.YES);
            this.saveProcessInstance(subProcessInstance);
        }
        // copy parent instance user def params to sub process..
        String parentInstanceId = paramMap.get(CMD_PARAM_SUB_PROCESS_PARENT_INSTANCE_ID);
        if (!Strings.isNullOrEmpty(parentInstanceId)) {
            ProcessInstance parentInstance = findProcessInstanceDetailById(Integer.parseInt(parentInstanceId));
            if (parentInstance != null) {
                subProcessInstance.setGlobalParams(
                        joinGlobalParams(parentInstance.getGlobalParams(), subProcessInstance.getGlobalParams()));
                subProcessInstance
                        .setVarPool(joinVarPool(parentInstance.getVarPool(), subProcessInstance.getVarPool()));
                this.saveProcessInstance(subProcessInstance);
            } else {
                logger.error("sub process command params error, cannot find parent instance: {} ", cmdParam);
            }
        }
        ProcessInstanceMap processInstanceMap = JSONUtils.parseObject(cmdParam, ProcessInstanceMap.class);
        if (processInstanceMap == null || processInstanceMap.getParentProcessInstanceId() == 0) {
            return;
        }
        // update sub process id to process map table
        processInstanceMap.setProcessInstanceId(subProcessInstance.getId());

        this.updateWorkProcessInstanceMap(processInstanceMap);
    }

    /**
     * join parent global params into sub process.
     * only the keys doesn't in sub process global would be joined.
     *
     * @param parentGlobalParams parentGlobalParams
     * @param subGlobalParams    subGlobalParams
     * @return global params join
     */
    private String joinGlobalParams(String parentGlobalParams, String subGlobalParams) {

        // Since JSONUtils.toList return unmodified list, we need to creat a new List here.
        List<Property> parentParams = Lists.newArrayList(JSONUtils.toList(parentGlobalParams, Property.class));
        List<Property> subParams = JSONUtils.toList(subGlobalParams, Property.class);

        Set<String> parentParamKeys = parentParams.stream().map(Property::getProp).collect(toSet());

        // We will combine the params of parent workflow and sub workflow
        // If the params are defined in both, we will use parent's params to override the sub workflow(ISSUE-7962)
        // todo: Do we need to consider the other attribute of Property?
        // e.g. the subProp's type is not equals with parent, or subProp's direct is not equals with parent
        // It's suggested to add node name in property, this kind of problem can be solved.
        List<Property> extraSubParams = subParams.stream()
                .filter(subProp -> !parentParamKeys.contains(subProp.getProp())).collect(Collectors.toList());
        parentParams.addAll(extraSubParams);
        return JSONUtils.toJsonString(parentParams);
    }

    /**
     * join parent var pool params into sub process.
     * only the keys doesn't in sub process global would be joined.
     *
     * @param parentValPool
     * @param subValPool
     * @return
     */
    private String joinVarPool(String parentValPool, String subValPool) {
        List<Property> parentValPools = Lists.newArrayList(JSONUtils.toList(parentValPool, Property.class));
        parentValPools = parentValPools.stream().filter(valPool -> valPool.getDirect() == Direct.OUT)
                .collect(Collectors.toList());

        List<Property> subValPools = Lists.newArrayList(JSONUtils.toList(subValPool, Property.class));

        Set<String> parentValPoolKeys = parentValPools.stream().map(Property::getProp).collect(toSet());
        List<Property> extraSubValPools = subValPools.stream().filter(sub -> !parentValPoolKeys.contains(sub.getProp()))
                .collect(Collectors.toList());
        parentValPools.addAll(extraSubValPools);
        return JSONUtils.toJsonString(parentValPools);
    }

    /**
     * initialize task instance
     *
     * @param taskInstance taskInstance
     */
    private void initTaskInstance(TaskInstance taskInstance) {

        if (!taskInstance.isSubProcess()
                && (taskInstance.getState().isKill() || taskInstance.getState().isFailure())) {
            taskInstance.setFlag(Flag.NO);
            updateTaskInstance(taskInstance);
            return;
        }
        taskInstance.setState(TaskExecutionStatus.SUBMITTED_SUCCESS);
        updateTaskInstance(taskInstance);
    }

    /**
     * retry submit task to db
     */
    @Override
    public TaskInstance submitTaskWithRetry(ProcessInstance processInstance, TaskInstance taskInstance,
                                            int commitRetryTimes, long commitInterval) {
        int retryTimes = 1;
        TaskInstance task = null;
        while (retryTimes <= commitRetryTimes) {
            try {
                // submit task to db
                // Only want to use transaction here
                task = submitTask(processInstance, taskInstance);
                if (task != null && task.getId() != 0) {
                    break;
                }
                logger.error(
                        "task commit to db failed , taskCode: {} has already retry {} times, please check the database",
                        taskInstance.getTaskCode(),
                        retryTimes);
                Thread.sleep(commitInterval);
            } catch (Exception e) {
                logger.error("task commit to db failed", e);
            } finally {
                retryTimes += 1;
            }
        }
        return task;
    }

    /**
     * // todo: This method need to refactor, we find when the db down, but the taskInstanceId is not 0. It's better to change to void, rather than return TaskInstance
     * submit task to db
     * submit sub process to command
     *
     * @param processInstance processInstance
     * @param taskInstance    taskInstance
     * @return task instance
     */
    @Override
    @Transactional
    public TaskInstance submitTask(ProcessInstance processInstance, TaskInstance taskInstance) {
        logger.info("Start save taskInstance to database : {}, processInstance id:{}, state: {}",
                taskInstance.getName(),
                taskInstance.getProcessInstanceId(),
                processInstance.getState());
        // submit to db
        TaskInstance task = submitTaskInstanceToDB(taskInstance, processInstance);
        if (task == null) {
            logger.error("Save taskInstance to db error, task name:{}, process id:{} state: {} ",
                    taskInstance.getName(),
                    taskInstance.getProcessInstance().getId(),
                    processInstance.getState());
            return null;
        }

        if (!task.getState().isFinished()) {
            createSubWorkProcess(processInstance, task);
        }

        logger.info(
                "End save taskInstance to db successfully:{}, taskInstanceName: {}, taskInstance state:{}, processInstanceId:{}, processInstanceState: {}",
                task.getId(),
                task.getName(),
                task.getState(),
                processInstance.getId(),
                processInstance.getState());
        return task;
    }

    /**
     * set work process instance map
     * consider o
     * repeat running  does not generate new sub process instance
     * set map {parent instance id, task instance id, 0(child instance id)}
     *
     * @param parentInstance parentInstance
     * @param parentTask     parentTask
     * @param processMap     processMap
     * @return process instance map
     */
    private ProcessInstanceMap setProcessInstanceMap(ProcessInstance parentInstance, TaskInstance parentTask,
                                                     ProcessInstanceMap processMap) {
        if (processMap != null) {
            return processMap;
        }
        if (parentInstance.getCommandType() == CommandType.REPEAT_RUNNING) {
            // update current task id to map
            processMap = findPreviousTaskProcessMap(parentInstance, parentTask);
            if (processMap != null) {
                processMap.setParentTaskInstanceId(parentTask.getId());
                updateWorkProcessInstanceMap(processMap);
                return processMap;
            }
        }
        // new task
        processMap = new ProcessInstanceMap();
        processMap.setParentProcessInstanceId(parentInstance.getId());
        processMap.setParentTaskInstanceId(parentTask.getId());
        createWorkProcessInstanceMap(processMap);
        return processMap;
    }

    /**
     * find previous task work process map.
     *
     * @param parentProcessInstance parentProcessInstance
     * @param parentTask            parentTask
     * @return process instance map
     */
    private ProcessInstanceMap findPreviousTaskProcessMap(ProcessInstance parentProcessInstance,
                                                          TaskInstance parentTask) {

        Integer preTaskId = 0;
        List<TaskInstance> preTaskList = this.findPreviousTaskListByWorkProcessId(parentProcessInstance.getId());
        for (TaskInstance task : preTaskList) {
            if (task.getName().equals(parentTask.getName())) {
                preTaskId = task.getId();
                ProcessInstanceMap map = findWorkProcessMapByParent(parentProcessInstance.getId(), preTaskId);
                if (map != null) {
                    return map;
                }
            }
        }
        logger.info("sub process instance is not found,parent task:{},parent instance:{}",
                parentTask.getId(), parentProcessInstance.getId());
        return null;
    }

    /**
     * create sub work process command
     *
     * @param parentProcessInstance parentProcessInstance
     * @param task                  task
     */
    @Override
    public void createSubWorkProcess(ProcessInstance parentProcessInstance, TaskInstance task) {
        if (!task.isSubProcess()) {
            return;
        }
        // check create sub work flow firstly
        ProcessInstanceMap instanceMap = findWorkProcessMapByParent(parentProcessInstance.getId(), task.getId());
        if (null != instanceMap
                && CommandType.RECOVER_TOLERANCE_FAULT_PROCESS == parentProcessInstance.getCommandType()) {
            // recover failover tolerance would not create a new command when the sub command already have been created
            return;
        }
        instanceMap = setProcessInstanceMap(parentProcessInstance, task, instanceMap);
        ProcessInstance childInstance = null;
        if (instanceMap.getProcessInstanceId() != 0) {
            childInstance = findProcessInstanceById(instanceMap.getProcessInstanceId());
        }
        if (childInstance != null && childInstance.getState() == WorkflowExecutionStatus.SUCCESS
                && CommandType.START_FAILURE_TASK_PROCESS == parentProcessInstance.getCommandType()) {
            logger.info("sub process instance {} status is success, so skip creating command", childInstance.getId());
            return;
        }
        Command subProcessCommand = createSubProcessCommand(parentProcessInstance, childInstance, instanceMap, task);
        updateSubProcessDefinitionByParent(parentProcessInstance, subProcessCommand.getProcessDefinitionCode());
        initSubInstanceState(childInstance);
        createCommand(subProcessCommand);
        logger.info("sub process command created: {} ", subProcessCommand);
    }

    /**
     * complement data needs transform parent parameter to child.
     */
    protected String getSubWorkFlowParam(ProcessInstanceMap instanceMap, ProcessInstance parentProcessInstance,
                                         Map<String, String> fatherParams) {
        // set sub work process command
        String processMapStr = JSONUtils.toJsonString(instanceMap);
        Map<String, String> cmdParam = JSONUtils.toMap(processMapStr);
        if (parentProcessInstance.isComplementData()) {
            Map<String, String> parentParam = JSONUtils.toMap(parentProcessInstance.getCommandParam());
            String endTime = parentParam.get(CMDPARAM_COMPLEMENT_DATA_END_DATE);
            String startTime = parentParam.get(CMDPARAM_COMPLEMENT_DATA_START_DATE);
            String scheduleTime = parentParam.get(CMDPARAM_COMPLEMENT_DATA_SCHEDULE_DATE_LIST);
            if (StringUtils.isNotEmpty(startTime) && StringUtils.isNotEmpty(endTime)) {
                cmdParam.put(CMDPARAM_COMPLEMENT_DATA_END_DATE, endTime);
                cmdParam.put(CMDPARAM_COMPLEMENT_DATA_START_DATE, startTime);
            }
            if (StringUtils.isNotEmpty(scheduleTime)) {
                cmdParam.put(CMDPARAM_COMPLEMENT_DATA_SCHEDULE_DATE_LIST, scheduleTime);
            }
            processMapStr = JSONUtils.toJsonString(cmdParam);
        }
        if (fatherParams.size() != 0) {
            cmdParam.put(CMD_PARAM_FATHER_PARAMS, JSONUtils.toJsonString(fatherParams));
            processMapStr = JSONUtils.toJsonString(cmdParam);
        }
        return processMapStr;
    }

    @Override
    public Map<String, String> getGlobalParamMap(String globalParams) {
        List<Property> propList;
        Map<String, String> globalParamMap = new HashMap<>();
        if (!Strings.isNullOrEmpty(globalParams)) {
            propList = JSONUtils.toList(globalParams, Property.class);
            globalParamMap = propList.stream().collect(Collectors.toMap(Property::getProp, Property::getValue));
        }

        return globalParamMap;
    }

    /**
     * create sub work process command
     */
    @Override
    public Command createSubProcessCommand(ProcessInstance parentProcessInstance,
                                           ProcessInstance childInstance,
                                           ProcessInstanceMap instanceMap,
                                           TaskInstance task) {
        CommandType commandType = getSubCommandType(parentProcessInstance, childInstance);
        Map<String, Object> subProcessParam = JSONUtils.toMap(task.getTaskParams(), String.class, Object.class);
        long childDefineCode = 0L;
        if (subProcessParam.containsKey(Constants.CMD_PARAM_SUB_PROCESS_DEFINE_CODE)) {
            childDefineCode =
                    Long.parseLong(String.valueOf(subProcessParam.get(Constants.CMD_PARAM_SUB_PROCESS_DEFINE_CODE)));
        }
        ProcessDefinition subProcessDefinition = processDefineMapper.queryByCode(childDefineCode);

        Object localParams = subProcessParam.get(Constants.LOCAL_PARAMS);
        List<Property> allParam = JSONUtils.toList(JSONUtils.toJsonString(localParams), Property.class);
        Map<String, String> globalMap = this.getGlobalParamMap(task.getVarPool());
        Map<String, String> fatherParams = new HashMap<>();
        if (CollectionUtils.isNotEmpty(allParam)) {
            for (Property info : allParam) {
                if (Direct.OUT == info.getDirect()) {
                    continue;
                }
                fatherParams.put(info.getProp(), globalMap.get(info.getProp()));
            }
        }
        String processParam = getSubWorkFlowParam(instanceMap, parentProcessInstance, fatherParams);
        int subProcessInstanceId = childInstance == null ? 0 : childInstance.getId();
        return new Command(
                commandType,
                TaskDependType.TASK_POST,
                parentProcessInstance.getFailureStrategy(),
                parentProcessInstance.getExecutorId(),
                subProcessDefinition.getCode(),
                processParam,
                parentProcessInstance.getWarningType(),
                parentProcessInstance.getWarningGroupId(),
                parentProcessInstance.getScheduleTime(),
                task.getWorkerGroup(),
                task.getEnvironmentCode(),
                parentProcessInstance.getProcessInstancePriority(),
                parentProcessInstance.getDryRun(),
                subProcessInstanceId,
                subProcessDefinition.getVersion());
    }

    /**
     * initialize sub work flow state
     * child instance state would be initialized when 'recovery from pause/stop/failure'
     */
    private void initSubInstanceState(ProcessInstance childInstance) {
        if (childInstance != null) {
            childInstance.setState(WorkflowExecutionStatus.RUNNING_EXECUTION);
            updateProcessInstance(childInstance);
        }
    }

    /**
     * get sub work flow command type
     * child instance exist: child command = fatherCommand
     * child instance not exists: child command = fatherCommand[0]
     */
    private CommandType getSubCommandType(ProcessInstance parentProcessInstance, ProcessInstance childInstance) {
        CommandType commandType = parentProcessInstance.getCommandType();
        if (childInstance == null) {
            String fatherHistoryCommand = parentProcessInstance.getHistoryCmd();
            commandType = CommandType.valueOf(fatherHistoryCommand.split(Constants.COMMA)[0]);
        }
        return commandType;
    }

    /**
     * update sub process definition
     *
     * @param parentProcessInstance parentProcessInstance
     * @param childDefinitionCode   childDefinitionId
     */
    private void updateSubProcessDefinitionByParent(ProcessInstance parentProcessInstance, long childDefinitionCode) {
        ProcessDefinition fatherDefinition =
                this.findProcessDefinition(parentProcessInstance.getProcessDefinitionCode(),
                        parentProcessInstance.getProcessDefinitionVersion());
        ProcessDefinition childDefinition = this.findProcessDefinitionByCode(childDefinitionCode);
        if (childDefinition != null && fatherDefinition != null) {
            childDefinition.setWarningGroupId(fatherDefinition.getWarningGroupId());
            processDefineMapper.updateById(childDefinition);
        }
    }

    /**
     * submit task to mysql
     *
     * @param taskInstance    taskInstance
     * @param processInstance processInstance
     * @return task instance
     */
    @Override
    public TaskInstance submitTaskInstanceToDB(TaskInstance taskInstance, ProcessInstance processInstance) {
        WorkflowExecutionStatus processInstanceState = processInstance.getState();
        if (processInstanceState.isFinished() || processInstanceState == WorkflowExecutionStatus.READY_STOP) {
            logger.warn("processInstance: {} state was: {}, skip submit this task, taskCode: {}",
                    processInstance.getId(),
                    processInstanceState,
                    taskInstance.getTaskCode());
            return null;
        }
        if (processInstanceState == WorkflowExecutionStatus.READY_PAUSE) {
            taskInstance.setState(TaskExecutionStatus.PAUSE);
        }
        taskInstance.setExecutorId(processInstance.getExecutorId());
        taskInstance.setState(getSubmitTaskState(taskInstance, processInstance));
        if (taskInstance.getSubmitTime() == null) {
            taskInstance.setSubmitTime(new Date());
        }
        if (taskInstance.getFirstSubmitTime() == null) {
            taskInstance.setFirstSubmitTime(taskInstance.getSubmitTime());
        }
        boolean saveResult = saveTaskInstance(taskInstance);
        if (!saveResult) {
            return null;
        }
        return taskInstance;
    }

    /**
     * get submit task instance state by the work process state
     * cannot modify the task state when running/kill/submit success, or this
     * task instance is already exists in task queue .
     * return pause if work process state is ready pause
     * return stop if work process state is ready stop
     * if all of above are not satisfied, return submit success
     *
     * @param taskInstance    taskInstance
     * @param processInstance processInstance
     * @return process instance state
     */
    @Override
    public TaskExecutionStatus getSubmitTaskState(TaskInstance taskInstance, ProcessInstance processInstance) {
        TaskExecutionStatus state = taskInstance.getState();
        // running, delayed or killed
        // the task already exists in task queue
        // return state
        if (state == TaskExecutionStatus.RUNNING_EXECUTION
                || state == TaskExecutionStatus.DELAY_EXECUTION
                || state == TaskExecutionStatus.KILL
                || state == TaskExecutionStatus.DISPATCH) {
            return state;
        }
        // return pasue /stop if process instance state is ready pause / stop
        // or return submit success
        if (processInstance.getState() == WorkflowExecutionStatus.READY_PAUSE) {
            state = TaskExecutionStatus.PAUSE;
        } else if (processInstance.getState() == WorkflowExecutionStatus.READY_STOP
                || !checkProcessStrategy(taskInstance, processInstance)) {
            state = TaskExecutionStatus.KILL;
        } else {
            state = TaskExecutionStatus.SUBMITTED_SUCCESS;
        }
        return state;
    }

    /**
     * check process instance strategy
     *
     * @param taskInstance taskInstance
     * @return check strategy result
     */
    private boolean checkProcessStrategy(TaskInstance taskInstance, ProcessInstance processInstance) {
        FailureStrategy failureStrategy = processInstance.getFailureStrategy();
        if (failureStrategy == FailureStrategy.CONTINUE) {
            return true;
        }
        List<TaskInstance> taskInstances = this.findValidTaskListByProcessId(taskInstance.getProcessInstanceId());

        for (TaskInstance task : taskInstances) {
            if (task.getState() == TaskExecutionStatus.FAILURE
                    && task.getRetryTimes() >= task.getMaxRetryTimes()) {
                return false;
            }
        }
        return true;
    }

    /**
     * insert or update work process instance to data base
     *
     * @param processInstance processInstance
     */
    @Override
    public void saveProcessInstance(ProcessInstance processInstance) {
        if (processInstance == null) {
            logger.error("save error, process instance is null!");
            return;
        }
        if (processInstance.getId() != 0) {
            processInstanceMapper.updateById(processInstance);
        } else {
            processInstanceMapper.insert(processInstance);
        }
    }

    /**
     * insert or update command
     *
     * @param command command
     * @return save command result
     */
    @Override
    public int saveCommand(Command command) {
        if (command.getId() != 0) {
            return commandMapper.updateById(command);
        } else {
            return commandMapper.insert(command);
        }
    }

    /**
     * insert or update task instance
     *
     * @param taskInstance taskInstance
     * @return save task instance result
     */
    @Override
    public boolean saveTaskInstance(TaskInstance taskInstance) {
        if (taskInstance.getId() != 0) {
            return updateTaskInstance(taskInstance);
        } else {
            return createTaskInstance(taskInstance);
        }
    }

    /**
     * insert task instance
     *
     * @param taskInstance taskInstance
     * @return create task instance result
     */
    @Override
    public boolean createTaskInstance(TaskInstance taskInstance) {
        int count = taskInstanceMapper.insert(taskInstance);
        return count > 0;
    }

    /**
     * update task instance
     *
     * @param taskInstance taskInstance
     * @return update task instance result
     */
    @Override
    public boolean updateTaskInstance(TaskInstance taskInstance) {
        int count = taskInstanceMapper.updateById(taskInstance);
        return count > 0;
    }

    /**
     * find task instance by id
     *
     * @param taskId task id
     * @return task instance
     */
    @Override
    public TaskInstance findTaskInstanceById(Integer taskId) {
        return taskInstanceMapper.selectById(taskId);
    }

    /**
     * find task instance list by id list
     *
     * @param idList task id list
     * @return task instance list
     */
    @Override
    public List<TaskInstance> findTaskInstanceByIdList(List<Integer> idList) {
        if (CollectionUtils.isEmpty(idList)) {
            return new ArrayList<>();
        }
        return taskInstanceMapper.selectBatchIds(idList);
    }

    /**
     * package task instance
     */
    @Override
    public void packageTaskInstance(TaskInstance taskInstance, ProcessInstance processInstance) {
        taskInstance.setProcessInstance(processInstance);
        taskInstance.setProcessDefine(processInstance.getProcessDefinition());
        taskInstance.setProcessInstancePriority(processInstance.getProcessInstancePriority());
        TaskDefinition taskDefinition = this.findTaskDefinition(
                taskInstance.getTaskCode(),
                taskInstance.getTaskDefinitionVersion());
        this.updateTaskDefinitionResources(taskDefinition);
        taskInstance.setTaskDefine(taskDefinition);
    }

    /**
     * Update {@link ResourceInfo} information in {@link TaskDefinition}
     *
     * @param taskDefinition the given {@link TaskDefinition}
     */
    @Override
    public void updateTaskDefinitionResources(TaskDefinition taskDefinition) {
        Map<String, Object> taskParameters = JSONUtils.parseObject(
                taskDefinition.getTaskParams(),
                new TypeReference<Map<String, Object>>() {
                });
        if (taskParameters != null) {
            // TODO: relates to HIVE
            // if contains mainJar field, query resource from database
            // Flink, Spark, MR
            if (taskParameters.containsKey("mainJar")) {
                Object mainJarObj = taskParameters.get("mainJar");
                ResourceInfo mainJar = JSONUtils.parseObject(
                        JSONUtils.toJsonString(mainJarObj),
                        ResourceInfo.class);
                ResourceInfo resourceInfo = updateResourceInfo(mainJar);
                if (resourceInfo != null) {
                    taskParameters.put("mainJar", resourceInfo);
                }
            }
            // update resourceList information
            if (taskParameters.containsKey("resourceList")) {
                String resourceListStr = JSONUtils.toJsonString(taskParameters.get("resourceList"));
                List<ResourceInfo> resourceInfos = JSONUtils.toList(resourceListStr, ResourceInfo.class);
                List<ResourceInfo> updatedResourceInfos = resourceInfos
                        .stream()
                        .map(this::updateResourceInfo)
                        .filter(Objects::nonNull)
                        .collect(Collectors.toList());
                taskParameters.put("resourceList", updatedResourceInfos);
            }
            // set task parameters
            taskDefinition.setTaskParams(JSONUtils.toJsonString(taskParameters));
        }
    }

    /**
     * update {@link ResourceInfo} by given original ResourceInfo
     *
     * @param res origin resource info
     * @return {@link ResourceInfo}
     */
    private ResourceInfo updateResourceInfo(ResourceInfo res) {
        ResourceInfo resourceInfo = null;
        // only if mainJar is not null and does not contains "resourceName" field
        if (res != null) {
            String resourceFullName = res.getResourceName();
//            if (resourceId <= 0) {
            if ("".equals(resourceFullName)) {
                logger.error("invalid resourceFullName, {}", resourceFullName);
                return null;
            }
            resourceInfo = new ResourceInfo();
            // get resource from database, only one resource should be returned
//            Resource resource = getResourceById(resourceId);
            Map<String, Object> columnMap = new HashMap<>();
            columnMap.put("full_name", resourceFullName);
            List<ResourcesTask> resultList =  resourceTaskMapper.selectByMap(columnMap);
            if (resultList.size() > 0) {
                ResourcesTask resource = resultList.get(0);
                resourceInfo.setId(resource.getId());
                resourceInfo.setRes(res.getRes());
                resourceInfo.setResourceName(resource.getFullName());
            }
//            resourceInfo.setRes(resource.getFileName());
//            resourceInfo.setResourceName(resource.getFullName());
            if (logger.isInfoEnabled()) {
                logger.info("updated resource info {}",
                        JSONUtils.toJsonString(resourceInfo));
            }
        }
        return resourceInfo;
    }

    /**
     * get id list by task state
     *
     * @param instanceId instanceId
     * @param state      state
     * @return task instance states
     */
    @Override
    public List<Integer> findTaskIdByInstanceState(int instanceId, TaskExecutionStatus state) {
        return taskInstanceMapper.queryTaskByProcessIdAndState(instanceId, state.getCode());
    }

    /**
     * find valid task list by process definition id
     *
     * @param processInstanceId processInstanceId
     * @return task instance list
     */
    @Override
    public List<TaskInstance> findValidTaskListByProcessId(Integer processInstanceId) {
        return taskInstanceMapper.findValidTaskListByProcessId(processInstanceId, Flag.YES);
    }

    /**
     * find previous task list by work process id
     *
     * @param processInstanceId processInstanceId
     * @return task instance list
     */
    @Override
    public List<TaskInstance> findPreviousTaskListByWorkProcessId(Integer processInstanceId) {
        return taskInstanceMapper.findValidTaskListByProcessId(processInstanceId, Flag.NO);
    }

    /**
     * update work process instance map
     *
     * @param processInstanceMap processInstanceMap
     * @return update process instance result
     */
    @Override
    public int updateWorkProcessInstanceMap(ProcessInstanceMap processInstanceMap) {
        return processInstanceMapMapper.updateById(processInstanceMap);
    }

    /**
     * create work process instance map
     *
     * @param processInstanceMap processInstanceMap
     * @return create process instance result
     */
    @Override
    public int createWorkProcessInstanceMap(ProcessInstanceMap processInstanceMap) {
        int count = 0;
        if (processInstanceMap != null) {
            return processInstanceMapMapper.insert(processInstanceMap);
        }
        return count;
    }

    /**
     * find work process map by parent process id and parent task id.
     *
     * @param parentWorkProcessId parentWorkProcessId
     * @param parentTaskId        parentTaskId
     * @return process instance map
     */
    @Override
    public ProcessInstanceMap findWorkProcessMapByParent(Integer parentWorkProcessId, Integer parentTaskId) {
        return processInstanceMapMapper.queryByParentId(parentWorkProcessId, parentTaskId);
    }

    /**
     * delete work process map by parent process id
     *
     * @param parentWorkProcessId parentWorkProcessId
     * @return delete process map result
     */
    @Override
    public int deleteWorkProcessMapByParentId(int parentWorkProcessId) {
        return processInstanceMapMapper.deleteByParentProcessId(parentWorkProcessId);

    }

    /**
     * find sub process instance
     *
     * @param parentProcessId parentProcessId
     * @param parentTaskId    parentTaskId
     * @return process instance
     */
    @Override
    public ProcessInstance findSubProcessInstance(Integer parentProcessId, Integer parentTaskId) {
        ProcessInstance processInstance = null;
        ProcessInstanceMap processInstanceMap = processInstanceMapMapper.queryByParentId(parentProcessId, parentTaskId);
        if (processInstanceMap == null || processInstanceMap.getProcessInstanceId() == 0) {
            return processInstance;
        }
        processInstance = findProcessInstanceById(processInstanceMap.getProcessInstanceId());
        return processInstance;
    }

    /**
     * find parent process instance
     *
     * @param subProcessId subProcessId
     * @return process instance
     */
    @Override
    public ProcessInstance findParentProcessInstance(Integer subProcessId) {
        ProcessInstance processInstance = null;
        ProcessInstanceMap processInstanceMap = processInstanceMapMapper.queryBySubProcessId(subProcessId);
        if (processInstanceMap == null || processInstanceMap.getProcessInstanceId() == 0) {
            return processInstance;
        }
        processInstance = findProcessInstanceById(processInstanceMap.getParentProcessInstanceId());
        return processInstance;
    }

    /**
     * update process instance
     *
     * @param processInstance processInstance
     * @return update process instance result
     */
    @Override
    public int updateProcessInstance(ProcessInstance processInstance) {
        return processInstanceMapper.updateById(processInstance);
    }

    /**
     * for show in page of taskInstance
     */
    @Override
    public void changeOutParam(TaskInstance taskInstance) {
        if (Strings.isNullOrEmpty(taskInstance.getVarPool())) {
            return;
        }
        List<Property> properties = JSONUtils.toList(taskInstance.getVarPool(), Property.class);
        if (CollectionUtils.isEmpty(properties)) {
            return;
        }
        // if the result more than one line,just get the first .
        Map<String, Object> taskParams =
                JSONUtils.parseObject(taskInstance.getTaskParams(), new TypeReference<Map<String, Object>>() {
                });
        Object localParams = taskParams.get(LOCAL_PARAMS);
        if (localParams == null) {
            return;
        }
        List<Property> allParam = JSONUtils.toList(JSONUtils.toJsonString(localParams), Property.class);
        Map<String, String> outProperty = new HashMap<>();
        for (Property info : properties) {
            if (info.getDirect() == Direct.OUT) {
                outProperty.put(info.getProp(), info.getValue());
            }
        }
        for (Property info : allParam) {
            if (info.getDirect() == Direct.OUT) {
                String paramName = info.getProp();
                info.setValue(outProperty.get(paramName));
            }
        }
        taskParams.put(LOCAL_PARAMS, allParam);
        taskInstance.setTaskParams(JSONUtils.toJsonString(taskParams));
    }

    /**
     * convert integer list to string list
     *
     * @param intList intList
     * @return string list
     */
    private List<String> convertIntListToString(List<Integer> intList) {
        if (intList == null) {
            return new ArrayList<>();
        }
        List<String> result = new ArrayList<>(intList.size());
        for (Integer intVar : intList) {
            result.add(String.valueOf(intVar));
        }
        return result;
    }

    /**
     * query schedule by id
     *
     * @param id id
     * @return schedule
     */
    @Override
    public Schedule querySchedule(int id) {
        return scheduleMapper.selectById(id);
    }

    /**
     * query Schedule by processDefinitionCode
     *
     * @param processDefinitionCode processDefinitionCode
     * @see Schedule
     */
    @Override
    public List<Schedule> queryReleaseSchedulerListByProcessDefinitionCode(long processDefinitionCode) {
        return scheduleMapper.queryReleaseSchedulerListByProcessDefinitionCode(processDefinitionCode);
    }

    /**
     * query Schedule by processDefinitionCode
     *
     * @param processDefinitionCodeList processDefinitionCodeList
     * @see Schedule
     */
    @Override
    public Map<Long, String> queryWorkerGroupByProcessDefinitionCodes(List<Long> processDefinitionCodeList) {
        List<Schedule> processDefinitionScheduleList =
                scheduleMapper.querySchedulesByProcessDefinitionCodes(processDefinitionCodeList);
        return processDefinitionScheduleList.stream().collect(Collectors.toMap(Schedule::getProcessDefinitionCode,
                Schedule::getWorkerGroup));
    }

    /**
     * query dependent process definition by process definition code
     *
     * @param processDefinitionCode processDefinitionCode
     * @see DependentProcessDefinition
     */
    @Override
    public List<DependentProcessDefinition> queryDependentProcessDefinitionByProcessDefinitionCode(long processDefinitionCode) {
        return workFlowLineageMapper.queryDependentProcessDefinitionByProcessDefinitionCode(processDefinitionCode);
    }

    /**
     * query need failover process instance
     *
     * @param host host
     * @return process instance list
     */
    @Override
    public List<ProcessInstance> queryNeedFailoverProcessInstances(String host) {
        return processInstanceMapper.queryByHostAndStatus(host,
                WorkflowExecutionStatus.getNeedFailoverWorkflowInstanceState());
    }

    @Override
    public List<String> queryNeedFailoverProcessInstanceHost() {
        return processInstanceMapper
                .queryNeedFailoverProcessInstanceHost(WorkflowExecutionStatus.getNeedFailoverWorkflowInstanceState());
    }

    /**
     * process need failover process instance
     *
     * @param processInstance processInstance
     */
    @Override
    @Transactional
    public void processNeedFailoverProcessInstances(ProcessInstance processInstance) {
        // 1 update processInstance host is null
        processInstance.setHost(Constants.NULL);
        processInstanceMapper.updateById(processInstance);

        ProcessDefinition processDefinition = findProcessDefinition(processInstance.getProcessDefinitionCode(),
                processInstance.getProcessDefinitionVersion());

        // 2 insert into recover command
        Command cmd = new Command();
        cmd.setProcessDefinitionCode(processDefinition.getCode());
        cmd.setProcessDefinitionVersion(processDefinition.getVersion());
        cmd.setProcessInstanceId(processInstance.getId());
        cmd.setCommandParam(
                String.format("{\"%s\":%d}", Constants.CMD_PARAM_RECOVER_PROCESS_ID_STRING, processInstance.getId()));
        cmd.setExecutorId(processInstance.getExecutorId());
        cmd.setCommandType(CommandType.RECOVER_TOLERANCE_FAULT_PROCESS);
        cmd.setProcessInstancePriority(processInstance.getProcessInstancePriority());
        createCommand(cmd);
    }

    /**
     * query all need failover task instances by host
     *
     * @param host host
     * @return task instance list
     */
    @Override
    public List<TaskInstance> queryNeedFailoverTaskInstances(String host) {
        return taskInstanceMapper.queryByHostAndStatus(host,
                TaskExecutionStatus.getNeedFailoverWorkflowInstanceState());
    }

    /**
     * find data source by id
     *
     * @param id id
     * @return datasource
     */
    @Override
    public DataSource findDataSourceById(int id) {
        return dataSourceMapper.selectById(id);
    }

    /**
     * update process instance state by id
     *
     * @param processInstanceId processInstanceId
     * @param executionStatus   executionStatus
     * @return update process result
     */
    @Override
    public int updateProcessInstanceState(Integer processInstanceId, WorkflowExecutionStatus executionStatus) {
        ProcessInstance instance = processInstanceMapper.selectById(processInstanceId);
        instance.setState(executionStatus);
        return processInstanceMapper.updateById(instance);
    }

    /**
     * find process instance by the task id
     *
     * @param taskId taskId
     * @return process instance
     */
    @Override
    public ProcessInstance findProcessInstanceByTaskId(int taskId) {
        TaskInstance taskInstance = taskInstanceMapper.selectById(taskId);
        if (taskInstance != null) {
            return processInstanceMapper.selectById(taskInstance.getProcessInstanceId());
        }
        return null;
    }

    /**
     * find udf function list by id list string
     *
     * @param ids ids
     * @return udf function list
     */
    @Override
    public List<UdfFunc> queryUdfFunListByIds(Integer[] ids) {
        return udfFuncMapper.queryUdfByIdStr(ids, null);
    }

    /**
     * find tenant code by resource name
     *
     * @param resName      resource name
     * @param resourceType resource type
     * @return tenant code
     */
    @Override
    public String queryTenantCodeByResName(String resName, ResourceType resourceType) {
        // in order to query tenant code successful although the version is older
        String fullName = resName.startsWith("/") ? resName : String.format("/%s", resName);

        List<Resource> resourceList = resourceMapper.queryResource(fullName, resourceType.ordinal());
        if (CollectionUtils.isEmpty(resourceList)) {
            return "";
        }
        int userId = resourceList.get(0).getUserId();
        User user = userMapper.selectById(userId);
        if (Objects.isNull(user)) {
            return "";
        }
        Tenant tenant = tenantMapper.queryById(user.getTenantId());
        if (Objects.isNull(tenant)) {
            return "";
        }
        return tenant.getTenantCode();
    }

    /**
     * find schedule list by process define codes.
     *
     * @param codes codes
     * @return schedule list
     */
    @Override
    public List<Schedule> selectAllByProcessDefineCode(long[] codes) {
        return scheduleMapper.selectAllByProcessDefineArray(codes);
    }

    /**
     * find last scheduler process instance in the date interval
     *
     * @param definitionCode definitionCode
     * @param dateInterval   dateInterval
     * @return process instance
     */
    @Override
    public ProcessInstance findLastSchedulerProcessInterval(Long definitionCode, DateInterval dateInterval) {
        return processInstanceMapper.queryLastSchedulerProcess(definitionCode,
                dateInterval.getStartTime(),
                dateInterval.getEndTime());
    }

    /**
     * find last manual process instance interval
     *
     * @param definitionCode process definition code
     * @param dateInterval   dateInterval
     * @return process instance
     */
    @Override
    public ProcessInstance findLastManualProcessInterval(Long definitionCode, DateInterval dateInterval) {
        return processInstanceMapper.queryLastManualProcess(definitionCode,
                dateInterval.getStartTime(),
                dateInterval.getEndTime());
    }

    /**
     * find last running process instance
     *
     * @param definitionCode process definition code
     * @param startTime      start time
     * @param endTime        end time
     * @return process instance
     */
    @Override
    public ProcessInstance findLastRunningProcess(Long definitionCode, Date startTime, Date endTime) {
        return processInstanceMapper.queryLastRunningProcess(definitionCode,
                startTime,
                endTime,
                WorkflowExecutionStatus.getNeedFailoverWorkflowInstanceState());
    }

    /**
     * query user queue by process instance
     *
     * @param processInstance processInstance
     * @return queue
     */
    @Override
    public String queryUserQueueByProcessInstance(ProcessInstance processInstance) {

        String queue = "";
        if (processInstance == null) {
            return queue;
        }
        User executor = userMapper.selectById(processInstance.getExecutorId());
        if (executor != null) {
            queue = executor.getQueue();
        }
        return queue;
    }

    /**
     * query project name and user name by processInstanceId.
     *
     * @param processInstanceId processInstanceId
     * @return projectName and userName
     */
    @Override
    public ProjectUser queryProjectWithUserByProcessInstanceId(int processInstanceId) {
        return projectMapper.queryProjectWithUserByProcessInstanceId(processInstanceId);
    }

    /**
     * get task worker group
     *
     * @param taskInstance taskInstance
     * @return workerGroupId
     */
    @Override
    public String getTaskWorkerGroup(TaskInstance taskInstance) {
        String workerGroup = taskInstance.getWorkerGroup();

        if (!Strings.isNullOrEmpty(workerGroup)) {
            return workerGroup;
        }
        int processInstanceId = taskInstance.getProcessInstanceId();
        ProcessInstance processInstance = findProcessInstanceById(processInstanceId);

        if (processInstance != null) {
            return processInstance.getWorkerGroup();
        }
        logger.info("task : {} will use default worker group", taskInstance.getId());
        return Constants.DEFAULT_WORKER_GROUP;
    }

    /**
     * get have perm project list
     *
     * @param userId userId
     * @return project list
     */
    @Override
    public List<Project> getProjectListHavePerm(int userId) {
        List<Project> createProjects = projectMapper.queryProjectCreatedByUser(userId);
        List<Project> authedProjects = projectMapper.queryAuthedProjectListByUserId(userId);

        if (createProjects == null) {
            createProjects = new ArrayList<>();
        }

        if (authedProjects != null) {
            createProjects.addAll(authedProjects);
        }
        return createProjects;
    }

    /**
     * list unauthorized udf function
     *
     * @param userId     user id
     * @param needChecks data source id array
     * @return unauthorized udf function list
     */
    @Override
    public <T> List<T> listUnauthorized(int userId, T[] needChecks, AuthorizationType authorizationType) {
        List<T> resultList = new ArrayList<>();

        if (Objects.nonNull(needChecks) && needChecks.length > 0) {
            Set<T> originResSet = new HashSet<>(Arrays.asList(needChecks));

            switch (authorizationType) {
                case RESOURCE_FILE_ID:
                case UDF_FILE:
                    List<Resource> ownUdfResources = resourceMapper.listAuthorizedResourceById(userId, needChecks);
                    addAuthorizedResources(ownUdfResources, userId);
                    Set<Integer> authorizedResourceFiles =
                            ownUdfResources.stream().map(Resource::getId).collect(toSet());
                    originResSet.removeAll(authorizedResourceFiles);
                    break;
                case RESOURCE_FILE_NAME:
                    List<Resource> ownResources = resourceMapper.listAuthorizedResource(userId, needChecks);
                    addAuthorizedResources(ownResources, userId);
                    Set<String> authorizedResources = ownResources.stream().map(Resource::getFullName).collect(toSet());
                    originResSet.removeAll(authorizedResources);
                    break;
                case DATASOURCE:
                    Set<Integer> authorizedDatasources = dataSourceMapper.listAuthorizedDataSource(userId, needChecks)
                            .stream().map(DataSource::getId).collect(toSet());
                    originResSet.removeAll(authorizedDatasources);
                    break;
                case UDF:
                    Set<Integer> authorizedUdfs = udfFuncMapper.listAuthorizedUdfFunc(userId, needChecks).stream()
                            .map(UdfFunc::getId).collect(toSet());
                    originResSet.removeAll(authorizedUdfs);
                    break;
                default:
                    break;
            }

            resultList.addAll(originResSet);
        }

        return resultList;
    }

    /**
     * get user by user id
     *
     * @param userId user id
     * @return User
     */
    @Override
    public User getUserById(int userId) {
        return userMapper.selectById(userId);
    }

    /**
     * get resource by resource id
     *
     * @param resourceId resource id
     * @return Resource
     */
    @Override
    public Resource getResourceById(int resourceId) {
        return resourceMapper.selectById(resourceId);
    }

    /**
     * list resources by ids
     *
     * @param resIds resIds
     * @return resource list
     */
    @Override
    public List<Resource> listResourceByIds(Integer[] resIds) {
        return resourceMapper.listResourceByIds(resIds);
    }

    /**
     * format task app id in task instance
     */
    @Override
    public String formatTaskAppId(TaskInstance taskInstance) {
        ProcessInstance processInstance = findProcessInstanceById(taskInstance.getProcessInstanceId());
        if (processInstance == null) {
            return "";
        }
        ProcessDefinition definition = findProcessDefinition(processInstance.getProcessDefinitionCode(),
                processInstance.getProcessDefinitionVersion());
        if (definition == null) {
            return "";
        }
        return String.format("%s_%s_%s", definition.getId(), processInstance.getId(), taskInstance.getId());
    }

    /**
     * switch process definition version to process definition log version
     */
    @Override
    public int switchVersion(ProcessDefinition processDefinition, ProcessDefinitionLog processDefinitionLog) {
        if (null == processDefinition || null == processDefinitionLog) {
            return Constants.DEFINITION_FAILURE;
        }
        processDefinitionLog.setId(processDefinition.getId());
        processDefinitionLog.setReleaseState(ReleaseState.OFFLINE);
        processDefinitionLog.setFlag(Flag.YES);

        int result = processDefineMapper.updateById(processDefinitionLog);
        if (result > 0) {
            result = switchProcessTaskRelationVersion(processDefinitionLog);
            if (result <= 0) {
                return Constants.EXIT_CODE_FAILURE;
            }
        }
        return result;
    }

    @Override
    public int switchProcessTaskRelationVersion(ProcessDefinition processDefinition) {
        List<ProcessTaskRelation> processTaskRelationList = processTaskRelationMapper
                .queryByProcessCode(processDefinition.getProjectCode(), processDefinition.getCode());
        if (!processTaskRelationList.isEmpty()) {
            processTaskRelationMapper.deleteByCode(processDefinition.getProjectCode(), processDefinition.getCode());
        }
        List<ProcessTaskRelationLog> processTaskRelationLogList = processTaskRelationLogMapper
                .queryByProcessCodeAndVersion(processDefinition.getCode(), processDefinition.getVersion());
        int batchInsert = processTaskRelationMapper.batchInsert(processTaskRelationLogList);
        if (batchInsert == 0) {
            return Constants.EXIT_CODE_FAILURE;
        } else {
            int result = 0;
            for (ProcessTaskRelationLog taskRelationLog : processTaskRelationLogList) {
                int switchResult = switchTaskDefinitionVersion(taskRelationLog.getPostTaskCode(),
                        taskRelationLog.getPostTaskVersion());
                if (switchResult != Constants.EXIT_CODE_FAILURE) {
                    result++;
                }
            }
            return result;
        }
    }

    @Override
    public int switchTaskDefinitionVersion(long taskCode, int taskVersion) {
        TaskDefinition taskDefinition = taskDefinitionMapper.queryByCode(taskCode);
        if (taskDefinition == null) {
            return Constants.EXIT_CODE_FAILURE;
        }
        if (taskDefinition.getVersion() == taskVersion) {
            return Constants.EXIT_CODE_SUCCESS;
        }
        TaskDefinitionLog taskDefinitionUpdate =
                taskDefinitionLogMapper.queryByDefinitionCodeAndVersion(taskCode, taskVersion);
        if (taskDefinitionUpdate == null) {
            return Constants.EXIT_CODE_FAILURE;
        }
        taskDefinitionUpdate.setUpdateTime(new Date());
        taskDefinitionUpdate.setId(taskDefinition.getId());
        return taskDefinitionMapper.updateById(taskDefinitionUpdate);
    }

    /**
     * get resource ids
     *
     * @param taskDefinition taskDefinition
     * @return resource ids
     */
    @Override
    public String getResourceIds(TaskDefinition taskDefinition) {
        Set<Integer> resourceIds = null;
        AbstractParameters params = taskPluginManager.getParameters(ParametersNode.builder()
                .taskType(taskDefinition.getTaskType()).taskParams(taskDefinition.getTaskParams()).build());

        if (params != null && CollectionUtils.isNotEmpty(params.getResourceFilesList())) {
            resourceIds = params.getResourceFilesList().stream()
                    .filter(t -> t.getId() != 0)
                    .map(ResourceInfo::getId)
                    .collect(toSet());
        }
        if (CollectionUtils.isEmpty(resourceIds)) {
            return "";
        }
        return Joiner.on(",").join(resourceIds);
    }

    public Set<String> getResourceFullNames(TaskDefinition taskDefinition) {
        Set<String> resourceFullNames = null;
        AbstractParameters params = taskPluginManager.getParameters(ParametersNode.builder().taskType(taskDefinition.getTaskType()).taskParams(taskDefinition.getTaskParams()).build());

        if (params != null && CollectionUtils.isNotEmpty(params.getResourceFilesList())) {
            resourceFullNames = params.getResourceFilesList().
                    stream()
                    .filter(t -> t.getResourceName() != "")
                    .map(ResourceInfo::getResourceName)
                    .collect(toSet());
        }

        if (CollectionUtils.isEmpty(resourceFullNames)) {
            return new HashSet<String>();
        }

        return resourceFullNames;
    }

    @Override
    public int saveTaskDefine(User operator, long projectCode, List<TaskDefinitionLog> taskDefinitionLogs,
                              Boolean syncDefine) {
        Date now = new Date();
        List<TaskDefinitionLog> newTaskDefinitionLogs = new ArrayList<>();
        List<TaskDefinitionLog> updateTaskDefinitionLogs = new ArrayList<>();
        for (TaskDefinitionLog taskDefinitionLog : taskDefinitionLogs) {
            taskDefinitionLog.setProjectCode(projectCode);
            taskDefinitionLog.setUpdateTime(now);
            taskDefinitionLog.setOperateTime(now);
            taskDefinitionLog.setOperator(operator.getId());
            taskDefinitionLog.setResourceIds(getResourceIds(taskDefinitionLog));
            if (taskDefinitionLog.getCode() == 0) {
                try {
                    taskDefinitionLog.setCode(CodeGenerateUtils.getInstance().genCode());
                } catch (CodeGenerateException e) {
                    logger.error("Task code get error, ", e);
                    return Constants.DEFINITION_FAILURE;
                }
            }
            if (taskDefinitionLog.getVersion() == 0) {
                // init first version
                taskDefinitionLog.setVersion(Constants.VERSION_FIRST);
            }

            TaskDefinitionLog definitionCodeAndVersion = taskDefinitionLogMapper
                    .queryByDefinitionCodeAndVersion(taskDefinitionLog.getCode(), taskDefinitionLog.getVersion());
            if (definitionCodeAndVersion == null) {
                taskDefinitionLog.setUserId(operator.getId());
                taskDefinitionLog.setCreateTime(now);
                newTaskDefinitionLogs.add(taskDefinitionLog);
                continue;
            }
            if (taskDefinitionLog.equals(definitionCodeAndVersion)) {
                // do nothing if equals
                continue;
            }
            taskDefinitionLog.setUserId(definitionCodeAndVersion.getUserId());
            Integer version = taskDefinitionLogMapper.queryMaxVersionForDefinition(taskDefinitionLog.getCode());
            taskDefinitionLog.setVersion(version + 1);
            taskDefinitionLog.setCreateTime(definitionCodeAndVersion.getCreateTime());
            updateTaskDefinitionLogs.add(taskDefinitionLog);
        }
        int insertResult = 0;
        int updateResult = 0;
<<<<<<< HEAD
        for (TaskDefinitionLog taskDefinitionToUpdate : updateTaskDefinitionLogs) {
            TaskDefinition task = taskDefinitionMapper.queryByCode(taskDefinitionToUpdate.getCode());
            if (task == null) {
                newTaskDefinitionLogs.add(taskDefinitionToUpdate);
            } else {
                Set<String> resourceFullNameSet = getResourceFullNames(taskDefinitionToUpdate);
                List<Integer> resourceIdsNewSet = new ArrayList<>();
                for (String resourceFullName: resourceFullNameSet) {
                    resourceIdsNewSet.add(createRelationTaskResourcesIfNotExist(resourceFullName));
                }
                taskDefinitionToUpdate.setResourceIdsNew(Joiner.on(",").join(resourceIdsNewSet));

                insertResult += taskDefinitionLogMapper.insert(taskDefinitionToUpdate);
                if (Boolean.TRUE.equals(syncDefine)) {
                    taskDefinitionToUpdate.setId(task.getId());
                    updateResult += taskDefinitionMapper.updateById(taskDefinitionToUpdate);
=======
        if (!updateTaskDefinitionLogs.isEmpty()) {
            List<TaskDefinition> taskDefinitions = taskDefinitionMapper.queryByCodeList(updateTaskDefinitionLogs.stream().map(TaskDefinition::getCode).distinct().collect(Collectors.toList()));
            for (TaskDefinitionLog taskDefinitionToUpdate : updateTaskDefinitionLogs) {
                TaskDefinition task = null;
                for (TaskDefinition taskDefinition : taskDefinitions) {
                    if (taskDefinitionToUpdate.getCode() == taskDefinition.getCode()) {
                        task = taskDefinition;
                        break;
                    }
                }
                if (task == null) {
                    newTaskDefinitionLogs.add(taskDefinitionToUpdate);
>>>>>>> db925f32
                } else {
                    insertResult += taskDefinitionLogMapper.insert(taskDefinitionToUpdate);
                    if (Boolean.TRUE.equals(syncDefine)) {
                        taskDefinitionToUpdate.setId(task.getId());
                        updateResult += taskDefinitionMapper.updateById(taskDefinitionToUpdate);
                    } else {
                        updateResult++;
                    }
                }
            }
        }
        if (!newTaskDefinitionLogs.isEmpty()) {
            for (TaskDefinitionLog newTaskDefinitionLog: newTaskDefinitionLogs) {
                Set<String> resourceFullNameSet = getResourceFullNames(newTaskDefinitionLog);
                List<Integer> resourceIdsNewSet = new ArrayList<>();
                for (String resourceFullName : resourceFullNameSet) {
                    resourceIdsNewSet.add(createRelationTaskResourcesIfNotExist(resourceFullName));
                }
                newTaskDefinitionLog.setResourceIdsNew(Joiner.on(",").join(resourceIdsNewSet));
            }

            insertResult += taskDefinitionLogMapper.batchInsert(newTaskDefinitionLogs);
            if (Boolean.TRUE.equals(syncDefine)) {
                updateResult += taskDefinitionMapper.batchInsert(newTaskDefinitionLogs);
            } else {
                updateResult += newTaskDefinitionLogs.size();
            }
        }
        return (insertResult & updateResult) > 0 ? 1 : Constants.EXIT_CODE_SUCCESS;
    }

    /**
     * save processDefinition (including create or update processDefinition)
     */
    @Override
    public int saveProcessDefine(User operator, ProcessDefinition processDefinition, Boolean syncDefine,
                                 Boolean isFromProcessDefine) {
        ProcessDefinitionLog processDefinitionLog = new ProcessDefinitionLog(processDefinition);
        Integer version = processDefineLogMapper.queryMaxVersionForDefinition(processDefinition.getCode());
        int insertVersion = version == null || version == 0 ? Constants.VERSION_FIRST : version + 1;
        processDefinitionLog.setVersion(insertVersion);
        processDefinitionLog
                .setReleaseState(!isFromProcessDefine || processDefinitionLog.getReleaseState() == ReleaseState.ONLINE
                        ? ReleaseState.ONLINE
                        : ReleaseState.OFFLINE);
        processDefinitionLog.setOperator(operator.getId());
        processDefinitionLog.setOperateTime(processDefinition.getUpdateTime());
        int insertLog = processDefineLogMapper.insert(processDefinitionLog);
        int result = 1;
        if (Boolean.TRUE.equals(syncDefine)) {
            if (0 == processDefinition.getId()) {
                result = processDefineMapper.insert(processDefinitionLog);
            } else {
                processDefinitionLog.setId(processDefinition.getId());
                result = processDefineMapper.updateById(processDefinitionLog);
            }
        }
        return (insertLog & result) > 0 ? insertVersion : 0;
    }

    /**
     * save task relations
     */
    @Override
    public int saveTaskRelation(User operator, long projectCode, long processDefinitionCode,
                                int processDefinitionVersion,
                                List<ProcessTaskRelationLog> taskRelationList,
                                List<TaskDefinitionLog> taskDefinitionLogs,
                                Boolean syncDefine) {
        if (taskRelationList.isEmpty()) {
            return Constants.EXIT_CODE_SUCCESS;
        }
        Map<Long, TaskDefinitionLog> taskDefinitionLogMap = null;
        if (CollectionUtils.isNotEmpty(taskDefinitionLogs)) {
            taskDefinitionLogMap = taskDefinitionLogs.stream()
                    .collect(Collectors.toMap(TaskDefinition::getCode, taskDefinitionLog -> taskDefinitionLog));
        }
        Date now = new Date();
        for (ProcessTaskRelationLog processTaskRelationLog : taskRelationList) {
            processTaskRelationLog.setProjectCode(projectCode);
            processTaskRelationLog.setProcessDefinitionCode(processDefinitionCode);
            processTaskRelationLog.setProcessDefinitionVersion(processDefinitionVersion);
            if (taskDefinitionLogMap != null) {
                TaskDefinitionLog preTaskDefinitionLog =
                        taskDefinitionLogMap.get(processTaskRelationLog.getPreTaskCode());
                if (preTaskDefinitionLog != null) {
                    processTaskRelationLog.setPreTaskVersion(preTaskDefinitionLog.getVersion());
                }
                TaskDefinitionLog postTaskDefinitionLog =
                        taskDefinitionLogMap.get(processTaskRelationLog.getPostTaskCode());
                if (postTaskDefinitionLog != null) {
                    processTaskRelationLog.setPostTaskVersion(postTaskDefinitionLog.getVersion());
                }
            }
            processTaskRelationLog.setCreateTime(now);
            processTaskRelationLog.setUpdateTime(now);
            processTaskRelationLog.setOperator(operator.getId());
            processTaskRelationLog.setOperateTime(now);
        }
        int insert = taskRelationList.size();
        if (Boolean.TRUE.equals(syncDefine)) {
            List<ProcessTaskRelation> processTaskRelationList =
                    processTaskRelationMapper.queryByProcessCode(projectCode, processDefinitionCode);
            if (!processTaskRelationList.isEmpty()) {
                Set<Integer> processTaskRelationSet =
                        processTaskRelationList.stream().map(ProcessTaskRelation::hashCode).collect(toSet());
                Set<Integer> taskRelationSet =
                        taskRelationList.stream().map(ProcessTaskRelationLog::hashCode).collect(toSet());
                boolean result = CollectionUtils.isEqualCollection(processTaskRelationSet, taskRelationSet);
                if (result) {
                    return Constants.EXIT_CODE_SUCCESS;
                }
                processTaskRelationMapper.deleteByCode(projectCode, processDefinitionCode);
            }
            insert = processTaskRelationMapper.batchInsert(taskRelationList);
        }
        int resultLog = processTaskRelationLogMapper.batchInsert(taskRelationList);
        return (insert & resultLog) > 0 ? Constants.EXIT_CODE_SUCCESS : Constants.EXIT_CODE_FAILURE;
    }

    @Override
    public boolean isTaskOnline(long taskCode) {
        List<ProcessTaskRelation> processTaskRelationList = processTaskRelationMapper.queryByTaskCode(taskCode);
        if (!processTaskRelationList.isEmpty()) {
            Set<Long> processDefinitionCodes = processTaskRelationList
                    .stream()
                    .map(ProcessTaskRelation::getProcessDefinitionCode)
                    .collect(toSet());
            List<ProcessDefinition> processDefinitionList = processDefineMapper.queryByCodes(processDefinitionCodes);
            // check process definition is already online
            for (ProcessDefinition processDefinition : processDefinitionList) {
                if (processDefinition.getReleaseState() == ReleaseState.ONLINE) {
                    return true;
                }
            }
        }
        return false;
    }

    /**
     * Generate the DAG Graph based on the process definition id
     * Use temporarily before refactoring taskNode
     *
     * @param processDefinition process definition
     * @return dag graph
     */
    @Override
    public DAG<String, TaskNode, TaskNodeRelation> genDagGraph(ProcessDefinition processDefinition) {
        List<ProcessTaskRelation> taskRelations =
                this.findRelationByCode(processDefinition.getCode(), processDefinition.getVersion());
        List<TaskNode> taskNodeList = transformTask(taskRelations, Lists.newArrayList());
        ProcessDag processDag = DagHelper.getProcessDag(taskNodeList, new ArrayList<>(taskRelations));
        // Generate concrete Dag to be executed
        return DagHelper.buildDagGraph(processDag);
    }

    /**
     * generate DagData
     */
    @Override
    public DagData genDagData(ProcessDefinition processDefinition) {
        List<ProcessTaskRelation> taskRelations =
                this.findRelationByCode(processDefinition.getCode(), processDefinition.getVersion());
        List<TaskDefinitionLog> taskDefinitionLogList = genTaskDefineList(taskRelations);
        List<TaskDefinition> taskDefinitions =
                taskDefinitionLogList.stream().map(t -> (TaskDefinition) t).collect(Collectors.toList());
        return new DagData(processDefinition, taskRelations, taskDefinitions);
    }

    @Override
    public List<TaskDefinitionLog> genTaskDefineList(List<ProcessTaskRelation> processTaskRelations) {
        Set<TaskDefinition> taskDefinitionSet = new HashSet<>();
        for (ProcessTaskRelation processTaskRelation : processTaskRelations) {
            if (processTaskRelation.getPreTaskCode() > 0) {
                taskDefinitionSet.add(new TaskDefinition(processTaskRelation.getPreTaskCode(),
                        processTaskRelation.getPreTaskVersion()));
            }
            if (processTaskRelation.getPostTaskCode() > 0) {
                taskDefinitionSet.add(new TaskDefinition(processTaskRelation.getPostTaskCode(),
                        processTaskRelation.getPostTaskVersion()));
            }
        }
        if (taskDefinitionSet.isEmpty()) {
            return Lists.newArrayList();
        }
        return taskDefinitionLogMapper.queryByTaskDefinitions(taskDefinitionSet);
    }

    @Override
    public List<TaskDefinitionLog> getTaskDefineLogListByRelation(List<ProcessTaskRelation> processTaskRelations) {
        List<TaskDefinitionLog> taskDefinitionLogs = new ArrayList<>();
        Map<Long, Integer> taskCodeVersionMap = new HashMap<>();
        for (ProcessTaskRelation processTaskRelation : processTaskRelations) {
            if (processTaskRelation.getPreTaskCode() > 0) {
                taskCodeVersionMap.put(processTaskRelation.getPreTaskCode(), processTaskRelation.getPreTaskVersion());
            }
            if (processTaskRelation.getPostTaskCode() > 0) {
                taskCodeVersionMap.put(processTaskRelation.getPostTaskCode(), processTaskRelation.getPostTaskVersion());
            }
        }
        taskCodeVersionMap.forEach((code, version) -> {
            taskDefinitionLogs.add((TaskDefinitionLog) this.findTaskDefinition(code, version));
        });
        return taskDefinitionLogs;
    }

    /**
     * find task definition by code and version
     */
    @Override
    public TaskDefinition findTaskDefinition(long taskCode, int taskDefinitionVersion) {
        return taskDefinitionLogMapper.queryByDefinitionCodeAndVersion(taskCode, taskDefinitionVersion);
    }

    /**
     * find process task relation list by process
     */
    @Override
    public List<ProcessTaskRelation> findRelationByCode(long processDefinitionCode, int processDefinitionVersion) {
        List<ProcessTaskRelationLog> processTaskRelationLogList = processTaskRelationLogMapper
                .queryByProcessCodeAndVersion(processDefinitionCode, processDefinitionVersion);
        return processTaskRelationLogList.stream().map(r -> (ProcessTaskRelation) r).collect(Collectors.toList());
    }

    /**
     * add authorized resources
     *
     * @param ownResources own resources
     * @param userId       userId
     */
    private void addAuthorizedResources(List<Resource> ownResources, int userId) {
        List<Integer> relationResourceIds = resourceUserMapper.queryResourcesIdListByUserIdAndPerm(userId, 7);
        List<Resource> relationResources = CollectionUtils.isNotEmpty(relationResourceIds)
                ? resourceMapper.queryResourceListById(relationResourceIds)
                : new ArrayList<>();
        ownResources.addAll(relationResources);
    }

    /**
     * Use temporarily before refactoring taskNode
     */
    @Override
    public List<TaskNode> transformTask(List<ProcessTaskRelation> taskRelationList,
                                        List<TaskDefinitionLog> taskDefinitionLogs) {
        Map<Long, List<Long>> taskCodeMap = new HashMap<>();
        for (ProcessTaskRelation processTaskRelation : taskRelationList) {
            taskCodeMap.compute(processTaskRelation.getPostTaskCode(), (k, v) -> {
                if (v == null) {
                    v = new ArrayList<>();
                }
                if (processTaskRelation.getPreTaskCode() != 0L) {
                    v.add(processTaskRelation.getPreTaskCode());
                }
                return v;
            });
        }
        if (CollectionUtils.isEmpty(taskDefinitionLogs)) {
            taskDefinitionLogs = genTaskDefineList(taskRelationList);
        }
        Map<Long, TaskDefinitionLog> taskDefinitionLogMap = taskDefinitionLogs.stream()
                .collect(Collectors.toMap(TaskDefinitionLog::getCode, taskDefinitionLog -> taskDefinitionLog));
        List<TaskNode> taskNodeList = new ArrayList<>();
        for (Entry<Long, List<Long>> code : taskCodeMap.entrySet()) {
            TaskDefinitionLog taskDefinitionLog = taskDefinitionLogMap.get(code.getKey());
            if (taskDefinitionLog != null) {
                TaskNode taskNode = new TaskNode();
                taskNode.setCode(taskDefinitionLog.getCode());
                taskNode.setVersion(taskDefinitionLog.getVersion());
                taskNode.setName(taskDefinitionLog.getName());
                taskNode.setDesc(taskDefinitionLog.getDescription());
                taskNode.setType(taskDefinitionLog.getTaskType().toUpperCase());
                taskNode.setRunFlag(taskDefinitionLog.getFlag() == Flag.YES ? Constants.FLOWNODE_RUN_FLAG_NORMAL
                        : Constants.FLOWNODE_RUN_FLAG_FORBIDDEN);
                taskNode.setMaxRetryTimes(taskDefinitionLog.getFailRetryTimes());
                taskNode.setRetryInterval(taskDefinitionLog.getFailRetryInterval());
                Map<String, Object> taskParamsMap = taskNode.taskParamsToJsonObj(taskDefinitionLog.getTaskParams());
                taskNode.setConditionResult(JSONUtils.toJsonString(taskParamsMap.get(Constants.CONDITION_RESULT)));
                taskNode.setSwitchResult(JSONUtils.toJsonString(taskParamsMap.get(Constants.SWITCH_RESULT)));
                taskNode.setDependence(JSONUtils.toJsonString(taskParamsMap.get(Constants.DEPENDENCE)));
                taskParamsMap.remove(Constants.CONDITION_RESULT);
                taskParamsMap.remove(Constants.DEPENDENCE);
                taskNode.setParams(JSONUtils.toJsonString(taskParamsMap));
                taskNode.setTaskInstancePriority(taskDefinitionLog.getTaskPriority());
                taskNode.setWorkerGroup(taskDefinitionLog.getWorkerGroup());
                taskNode.setEnvironmentCode(taskDefinitionLog.getEnvironmentCode());
                taskNode.setTimeout(JSONUtils
                        .toJsonString(new TaskTimeoutParameter(taskDefinitionLog.getTimeoutFlag() == TimeoutFlag.OPEN,
                                taskDefinitionLog.getTimeoutNotifyStrategy(),
                                taskDefinitionLog.getTimeout())));
                taskNode.setDelayTime(taskDefinitionLog.getDelayTime());
                taskNode.setPreTasks(JSONUtils.toJsonString(code.getValue().stream().map(taskDefinitionLogMap::get)
                        .map(TaskDefinition::getCode).collect(Collectors.toList())));
                taskNode.setTaskGroupId(taskDefinitionLog.getTaskGroupId());
                taskNode.setTaskGroupPriority(taskDefinitionLog.getTaskGroupPriority());
                taskNode.setCpuQuota(taskDefinitionLog.getCpuQuota());
                taskNode.setMemoryMax(taskDefinitionLog.getMemoryMax());
                taskNode.setTaskExecuteType(taskDefinitionLog.getTaskExecuteType());
                taskNodeList.add(taskNode);
            }
        }
        return taskNodeList;
    }

    @Override
    public Map<ProcessInstance, TaskInstance> notifyProcessList(int processId) {
        HashMap<ProcessInstance, TaskInstance> processTaskMap = new HashMap<>();
        // find sub tasks
        ProcessInstanceMap processInstanceMap = processInstanceMapMapper.queryBySubProcessId(processId);
        if (processInstanceMap == null) {
            return processTaskMap;
        }
        ProcessInstance fatherProcess = this.findProcessInstanceById(processInstanceMap.getParentProcessInstanceId());
        TaskInstance fatherTask = this.findTaskInstanceById(processInstanceMap.getParentTaskInstanceId());

        if (fatherProcess != null) {
            processTaskMap.put(fatherProcess, fatherTask);
        }
        return processTaskMap;
    }

    @Override
    public DqExecuteResult getDqExecuteResultByTaskInstanceId(int taskInstanceId) {
        return dqExecuteResultMapper.getExecuteResultById(taskInstanceId);
    }

    @Override
    public int updateDqExecuteResultUserId(int taskInstanceId) {
        DqExecuteResult dqExecuteResult =
                dqExecuteResultMapper
                        .selectOne(new QueryWrapper<DqExecuteResult>().eq(TASK_INSTANCE_ID, taskInstanceId));
        if (dqExecuteResult == null) {
            return -1;
        }

        ProcessInstance processInstance = processInstanceMapper.selectById(dqExecuteResult.getProcessInstanceId());
        if (processInstance == null) {
            return -1;
        }

        ProcessDefinition processDefinition =
                processDefineMapper.queryByCode(processInstance.getProcessDefinitionCode());
        if (processDefinition == null) {
            return -1;
        }

        dqExecuteResult.setProcessDefinitionId(processDefinition.getId());
        dqExecuteResult.setUserId(processDefinition.getUserId());
        dqExecuteResult.setState(DqTaskState.DEFAULT.getCode());
        return dqExecuteResultMapper.updateById(dqExecuteResult);
    }

    @Override
    public int updateDqExecuteResultState(DqExecuteResult dqExecuteResult) {
        return dqExecuteResultMapper.updateById(dqExecuteResult);
    }

    @Override
    public int deleteDqExecuteResultByTaskInstanceId(int taskInstanceId) {
        return dqExecuteResultMapper.delete(
                new QueryWrapper<DqExecuteResult>()
                        .eq(TASK_INSTANCE_ID, taskInstanceId));
    }

    @Override
    public int deleteTaskStatisticsValueByTaskInstanceId(int taskInstanceId) {
        return dqTaskStatisticsValueMapper.delete(
                new QueryWrapper<DqTaskStatisticsValue>()
                        .eq(TASK_INSTANCE_ID, taskInstanceId));
    }

    @Override
    public DqRule getDqRule(int ruleId) {
        return dqRuleMapper.selectById(ruleId);
    }

    @Override
    public List<DqRuleInputEntry> getRuleInputEntry(int ruleId) {
        return DqRuleUtils.transformInputEntry(dqRuleInputEntryMapper.getRuleInputEntryList(ruleId));
    }

    @Override
    public List<DqRuleExecuteSql> getDqExecuteSql(int ruleId) {
        return dqRuleExecuteSqlMapper.getExecuteSqlList(ruleId);
    }

    @Override
    public DqComparisonType getComparisonTypeById(int id) {
        return dqComparisonTypeMapper.selectById(id);
    }

    /**
     * the first time (when submit the task ) get the resource of the task group
     *
     * @param taskId task id
     */
    @Override
    public boolean acquireTaskGroup(int taskId, String taskName, int groupId, int processId, int priority) {
        TaskGroup taskGroup = taskGroupMapper.selectById(groupId);
        if (taskGroup == null) {
            // we don't throw exception here, to avoid the task group has been deleted during workflow running
            return true;
        }
        // if task group is not applicable
        if (taskGroup.getStatus() == Flag.NO.getCode()) {
            return true;
        }
        // Create a waiting taskGroupQueue, after acquire resource, we can update the status to ACQUIRE_SUCCESS
        TaskGroupQueue taskGroupQueue = this.taskGroupQueueMapper.queryByTaskId(taskId);
        if (taskGroupQueue == null) {
            taskGroupQueue = insertIntoTaskGroupQueue(taskId, taskName, groupId, processId, priority,
                    TaskGroupQueueStatus.WAIT_QUEUE);
        } else {
            logger.info("The task queue is already exist, taskId: {}", taskId);
            if (taskGroupQueue.getStatus() == TaskGroupQueueStatus.ACQUIRE_SUCCESS) {
                return true;
            }
            taskGroupQueue.setInQueue(Flag.NO.getCode());
            taskGroupQueue.setStatus(TaskGroupQueueStatus.WAIT_QUEUE);
            this.taskGroupQueueMapper.updateById(taskGroupQueue);
        }
        // check if there already exist higher priority tasks
        List<TaskGroupQueue> highPriorityTasks = taskGroupQueueMapper.queryHighPriorityTasks(groupId, priority,
                TaskGroupQueueStatus.WAIT_QUEUE.getCode());
        if (CollectionUtils.isNotEmpty(highPriorityTasks)) {
            return false;
        }
        // try to get taskGroup
        int count = taskGroupMapper.selectAvailableCountById(groupId);
        if (count == 1 && robTaskGroupResource(taskGroupQueue)) {
            logger.info("Success acquire taskGroup, taskInstanceId: {}, taskGroupId: {}", taskId, groupId);
            return true;
        }
        logger.info("Failed to acquire taskGroup, taskInstanceId: {}, taskGroupId: {}", taskId, groupId);
        this.taskGroupQueueMapper.updateInQueue(Flag.NO.getCode(), taskGroupQueue.getId());
        return false;
    }

    /**
     * try to get the task group resource(when other task release the resource)
     */
    @Override
    public boolean robTaskGroupResource(TaskGroupQueue taskGroupQueue) {
        TaskGroup taskGroup = taskGroupMapper.selectById(taskGroupQueue.getGroupId());
        int affectedCount = taskGroupMapper.updateTaskGroupResource(taskGroup.getId(),
                taskGroupQueue.getId(),
                TaskGroupQueueStatus.WAIT_QUEUE.getCode());
        if (affectedCount > 0) {
            logger.info("Success rob taskGroup, taskInstanceId: {}, taskGroupId: {}", taskGroupQueue.getTaskId(), taskGroupQueue.getId());
            taskGroupQueue.setStatus(TaskGroupQueueStatus.ACQUIRE_SUCCESS);
            this.taskGroupQueueMapper.updateById(taskGroupQueue);
            this.taskGroupQueueMapper.updateInQueue(Flag.NO.getCode(), taskGroupQueue.getId());
            return true;
        }
        logger.info("Failed to rob taskGroup, taskInstanceId: {}, taskGroupId: {}", taskGroupQueue.getTaskId(), taskGroupQueue.getId());
        return false;
    }

    @Override
    public void releaseAllTaskGroup(int processInstanceId) {
        List<TaskInstance> taskInstances = this.taskInstanceMapper.loadAllInfosNoRelease(processInstanceId,
                TaskGroupQueueStatus.ACQUIRE_SUCCESS.getCode());
        for (TaskInstance info : taskInstances) {
            releaseTaskGroup(info);
        }
    }

    /**
     * release the TGQ resource when the corresponding task is finished.
     *
     * @return the result code and msg
     */
    @Override
    public TaskInstance releaseTaskGroup(TaskInstance taskInstance) {

        TaskGroup taskGroup;
        TaskGroupQueue thisTaskGroupQueue;
        logger.info("Begin to release task group: {}", taskInstance.getTaskGroupId());
        try {
            do {
                taskGroup = taskGroupMapper.selectById(taskInstance.getTaskGroupId());
                if (taskGroup == null) {
                    logger.error("The taskGroup is null, taskGroupId: {}", taskInstance.getTaskGroupId());
                    return null;
                }
                thisTaskGroupQueue = this.taskGroupQueueMapper.queryByTaskId(taskInstance.getId());
                if (thisTaskGroupQueue.getStatus() == TaskGroupQueueStatus.RELEASE) {
                    logger.info("The taskGroupQueue's status is release, taskInstanceId: {}", taskInstance.getId());
                    return null;
                }
            } while (thisTaskGroupQueue.getForceStart() == Flag.NO.getCode()
                    && taskGroupMapper.releaseTaskGroupResource(taskGroup.getId(),
                    taskGroup.getUseSize(),
                    thisTaskGroupQueue.getId(),
                    TaskGroupQueueStatus.ACQUIRE_SUCCESS.getCode()) != 1);
        } catch (Exception e) {
            logger.error("release the task group error", e);
            return null;
        }
        logger.info("Finished to release task group, taskGroupId: {}", taskInstance.getTaskGroupId());

        logger.info("Begin to release task group queue, taskGroupId: {}", taskInstance.getTaskGroupId());
        changeTaskGroupQueueStatus(taskInstance.getId(), TaskGroupQueueStatus.RELEASE);
        TaskGroupQueue taskGroupQueue;
        do {
            taskGroupQueue = this.taskGroupQueueMapper.queryTheHighestPriorityTasks(taskGroup.getId(),
                    TaskGroupQueueStatus.WAIT_QUEUE.getCode(),
                    Flag.NO.getCode(),
                    Flag.NO.getCode());
            if (taskGroupQueue == null) {
                logger.info("The taskGroupQueue is null, taskGroup: {}", taskGroup.getId());
                return null;
            }
        } while (this.taskGroupQueueMapper.updateInQueueCAS(Flag.NO.getCode(),
                Flag.YES.getCode(),
                taskGroupQueue.getId()) != 1);
        logger.info("Finished to release task group queue: taskGroupId: {}", taskInstance.getTaskGroupId());
        return this.taskInstanceMapper.selectById(taskGroupQueue.getTaskId());
    }

    /**
     * release the TGQ resource when the corresponding task is finished.
     *
     * @param taskId task id
     * @return the result code and msg
     */

    @Override
    public void changeTaskGroupQueueStatus(int taskId, TaskGroupQueueStatus status) {
        TaskGroupQueue taskGroupQueue = taskGroupQueueMapper.queryByTaskId(taskId);
        taskGroupQueue.setStatus(status);
        taskGroupQueue.setUpdateTime(new Date(System.currentTimeMillis()));
        taskGroupQueueMapper.updateById(taskGroupQueue);
    }

    /**
     * insert into task group queue
     *
     * @param taskId    task id
     * @param taskName  task name
     * @param groupId   group id
     * @param processId process id
     * @param priority  priority
     * @return inserted task group queue
     */
    @Override
    public TaskGroupQueue insertIntoTaskGroupQueue(Integer taskId,
                                                   String taskName, Integer groupId,
                                                   Integer processId, Integer priority, TaskGroupQueueStatus status) {
        TaskGroupQueue taskGroupQueue = new TaskGroupQueue(taskId, taskName, groupId, processId, priority, status);
        taskGroupQueue.setCreateTime(new Date());
        taskGroupQueue.setUpdateTime(new Date());
        taskGroupQueueMapper.insert(taskGroupQueue);
        return taskGroupQueue;
    }

    @Override
    public int updateTaskGroupQueueStatus(Integer taskId, int status) {
        return taskGroupQueueMapper.updateStatusByTaskId(taskId, status);
    }

    @Override
    public int updateTaskGroupQueue(TaskGroupQueue taskGroupQueue) {
        return taskGroupQueueMapper.updateById(taskGroupQueue);
    }

    @Override
    public TaskGroupQueue loadTaskGroupQueue(int taskId) {
        return this.taskGroupQueueMapper.queryByTaskId(taskId);
    }

    @Override
    public void sendStartTask2Master(ProcessInstance processInstance, int taskId,
                                     org.apache.dolphinscheduler.remote.command.CommandType taskType) {
        TaskEventChangeCommand taskEventChangeCommand = new TaskEventChangeCommand(
                processInstance.getId(), taskId);
        Host host = new Host(processInstance.getHost());
        stateEventCallbackService.sendResult(host, taskEventChangeCommand.convert2Command(taskType));
    }

    @Override
    public ProcessInstance loadNextProcess4Serial(long code, int state, int id) {
        return this.processInstanceMapper.loadNextProcess4Serial(code, state, id);
    }

    protected void deleteCommandWithCheck(int commandId) {
        int delete = this.commandMapper.deleteById(commandId);
        if (delete != 1) {
            throw new ServiceException("delete command fail, id:" + commandId);
        }
    }

    /**
     * find k8s config yaml by clusterName
     *
     * @param clusterName clusterName
     * @return datasource
     */

    @Override
    public String findConfigYamlByName(String clusterName) {
        if (Strings.isNullOrEmpty(clusterName)) {
            return null;
        }
        QueryWrapper<K8s> nodeWrapper = new QueryWrapper<>();
        nodeWrapper.eq("k8s_name", clusterName);
        K8s k8s = k8sMapper.selectOne(nodeWrapper);
        return k8s.getK8sConfig();
    }

    @Override
<<<<<<< HEAD
    public Integer createRelationTaskResourcesIfNotExist(String resourceFullName) {

        Integer resourceId = resourceTaskMapper.existResourceByFullName(resourceFullName, ResourceType.FILE);
        if ( null == resourceId) {
            // create the relation if not exist
            ResourcesTask resourcesTask = new ResourcesTask(resourceFullName, ResourceType.FILE);
            resourceTaskMapper.insert(resourcesTask);
            return resourcesTask.getId();
        }

        return resourceId;
=======
    public void forceProcessInstanceSuccessByTaskInstanceId(Integer taskInstanceId) {
        TaskInstance task = taskInstanceMapper.selectById(taskInstanceId);
        if (task == null) {
            return;
        }
        ProcessInstance processInstance = findProcessInstanceDetailById(task.getProcessInstanceId());
        if (processInstance != null
                && (processInstance.getState().isFailure() || processInstance.getState().isStop())) {
            List<TaskInstance> validTaskList = findValidTaskListByProcessId(processInstance.getId());
            List<Long> instanceTaskCodeList =
                    validTaskList.stream().map(TaskInstance::getTaskCode).collect(Collectors.toList());
            List<ProcessTaskRelation> taskRelations = findRelationByCode(processInstance.getProcessDefinitionCode(),
                    processInstance.getProcessDefinitionVersion());
            List<TaskDefinitionLog> taskDefinitionLogs = genTaskDefineList(taskRelations);
            List<Long> definiteTaskCodeList =
                    taskDefinitionLogs.stream().filter(definitionLog -> definitionLog.getFlag() == Flag.YES)
                            .map(TaskDefinitionLog::getCode).collect(Collectors.toList());
            // only all tasks have instances
            if (org.apache.dolphinscheduler.common.utils.CollectionUtils.equalLists(instanceTaskCodeList,
                    definiteTaskCodeList)) {
                List<Integer> failTaskList = validTaskList.stream()
                        .filter(instance -> instance.getState().isFailure() || instance.getState().isKill())
                        .map(TaskInstance::getId).collect(Collectors.toList());
                if (failTaskList.size() == 1 && failTaskList.contains(taskInstanceId)) {
                    processInstance.setState(WorkflowExecutionStatus.SUCCESS);
                    updateProcessInstance(processInstance);
                }
            }
        }
>>>>>>> db925f32
    }
}<|MERGE_RESOLUTION|>--- conflicted
+++ resolved
@@ -44,11 +44,7 @@
 import org.apache.dolphinscheduler.common.utils.CodeGenerateUtils.CodeGenerateException;
 import org.apache.dolphinscheduler.common.utils.DateUtils;
 import org.apache.dolphinscheduler.common.utils.JSONUtils;
-<<<<<<< HEAD
 import org.apache.dolphinscheduler.common.utils.ParameterUtils;
-import org.apache.dolphinscheduler.dao.entity.*;
-import org.apache.dolphinscheduler.dao.mapper.*;
-=======
 import org.apache.dolphinscheduler.dao.entity.Command;
 import org.apache.dolphinscheduler.dao.entity.DagData;
 import org.apache.dolphinscheduler.dao.entity.DataSource;
@@ -110,7 +106,6 @@
 import org.apache.dolphinscheduler.dao.mapper.UdfFuncMapper;
 import org.apache.dolphinscheduler.dao.mapper.UserMapper;
 import org.apache.dolphinscheduler.dao.mapper.WorkFlowLineageMapper;
->>>>>>> db925f32
 import org.apache.dolphinscheduler.dao.utils.DagHelper;
 import org.apache.dolphinscheduler.dao.utils.DqRuleUtils;
 import org.apache.dolphinscheduler.plugin.task.api.enums.Direct;
@@ -1773,7 +1768,6 @@
                 new TypeReference<Map<String, Object>>() {
                 });
         if (taskParameters != null) {
-            // TODO: relates to HIVE
             // if contains mainJar field, query resource from database
             // Flink, Spark, MR
             if (taskParameters.containsKey("mainJar")) {
@@ -2591,24 +2585,6 @@
         }
         int insertResult = 0;
         int updateResult = 0;
-<<<<<<< HEAD
-        for (TaskDefinitionLog taskDefinitionToUpdate : updateTaskDefinitionLogs) {
-            TaskDefinition task = taskDefinitionMapper.queryByCode(taskDefinitionToUpdate.getCode());
-            if (task == null) {
-                newTaskDefinitionLogs.add(taskDefinitionToUpdate);
-            } else {
-                Set<String> resourceFullNameSet = getResourceFullNames(taskDefinitionToUpdate);
-                List<Integer> resourceIdsNewSet = new ArrayList<>();
-                for (String resourceFullName: resourceFullNameSet) {
-                    resourceIdsNewSet.add(createRelationTaskResourcesIfNotExist(resourceFullName));
-                }
-                taskDefinitionToUpdate.setResourceIdsNew(Joiner.on(",").join(resourceIdsNewSet));
-
-                insertResult += taskDefinitionLogMapper.insert(taskDefinitionToUpdate);
-                if (Boolean.TRUE.equals(syncDefine)) {
-                    taskDefinitionToUpdate.setId(task.getId());
-                    updateResult += taskDefinitionMapper.updateById(taskDefinitionToUpdate);
-=======
         if (!updateTaskDefinitionLogs.isEmpty()) {
             List<TaskDefinition> taskDefinitions = taskDefinitionMapper.queryByCodeList(updateTaskDefinitionLogs.stream().map(TaskDefinition::getCode).distinct().collect(Collectors.toList()));
             for (TaskDefinitionLog taskDefinitionToUpdate : updateTaskDefinitionLogs) {
@@ -2621,15 +2597,20 @@
                 }
                 if (task == null) {
                     newTaskDefinitionLogs.add(taskDefinitionToUpdate);
->>>>>>> db925f32
                 } else {
+                    Set<String> resourceFullNameSet = getResourceFullNames(taskDefinitionToUpdate);
+                    List<Integer> resourceIdsNewSet = new ArrayList<>();
+                    for (String resourceFullName: resourceFullNameSet) {
+                        resourceIdsNewSet.add(createRelationTaskResourcesIfNotExist(resourceFullName));
+                    }
+                    taskDefinitionToUpdate.setResourceIdsNew(Joiner.on(",").join(resourceIdsNewSet));
+
                     insertResult += taskDefinitionLogMapper.insert(taskDefinitionToUpdate);
                     if (Boolean.TRUE.equals(syncDefine)) {
                         taskDefinitionToUpdate.setId(task.getId());
                         updateResult += taskDefinitionMapper.updateById(taskDefinitionToUpdate);
                     } else {
                         updateResult++;
-                    }
                 }
             }
         }
@@ -3232,7 +3213,6 @@
     }
 
     @Override
-<<<<<<< HEAD
     public Integer createRelationTaskResourcesIfNotExist(String resourceFullName) {
 
         Integer resourceId = resourceTaskMapper.existResourceByFullName(resourceFullName, ResourceType.FILE);
@@ -3244,7 +3224,9 @@
         }
 
         return resourceId;
-=======
+    }
+
+    @Override
     public void forceProcessInstanceSuccessByTaskInstanceId(Integer taskInstanceId) {
         TaskInstance task = taskInstanceMapper.selectById(taskInstanceId);
         if (task == null) {
@@ -3274,6 +3256,5 @@
                 }
             }
         }
->>>>>>> db925f32
     }
 }