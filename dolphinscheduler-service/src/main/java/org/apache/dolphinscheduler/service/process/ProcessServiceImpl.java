--- conflicted
+++ resolved
@@ -1791,11 +1791,7 @@
      * @param res origin resource info
      * @return {@link ResourceInfo}
      */
-<<<<<<< HEAD
-    private ResourceInfo updateResourceInfo(int task_id, ResourceInfo res) {
-=======
-    protected ResourceInfo updateResourceInfo(ResourceInfo res) {
->>>>>>> 6fc209ab
+    protected ResourceInfo updateResourceInfo(int task_id, ResourceInfo res) {
         ResourceInfo resourceInfo = null;
         // only if mainJar is not null and does not contains "resourceName" field
         if (res != null) {
