--- conflicted
+++ resolved
@@ -85,19 +85,11 @@
 
     @Override
     public boolean functionDisabled() {
-<<<<<<< HEAD
-        return true;
+        return false;
     }
 
     @Override
     public <T> Set<T> userOwnedResourceIdsAcquisition(AuthorizationType authorizationType, Integer userId, Logger logger) {
-=======
-        return false;
-    }
-
-    @Override
-    public <T> Set<T> userOwnedResourceIdsAcquisition(AuthorizationType authorizationType, int userId, Logger logger) {
->>>>>>> 53ab6f7b
         User user = processService.getUserById(userId);
         if (user == null){
             logger.error("user id {} doesn't exist", userId);
@@ -111,13 +103,7 @@
 
         private final ProjectMapper projectMapper;
 
-<<<<<<< HEAD
         public ProjectsResourcePermissionCheck(ProjectMapper projectMapper) {
-=======
-       
-
-        public ProjectsResourceList(ProjectMapper projectMapper) {
->>>>>>> 53ab6f7b
             this.projectMapper = projectMapper;
         }
 
@@ -127,14 +113,11 @@
         }
 
         @Override
-<<<<<<< HEAD
         public boolean permissionCheck(int userId, String permissionKey, Logger logger) {
             // all users can create projects
-=======
-        public boolean permissionCheck(int userId, String url, Logger logger) {
->>>>>>> 53ab6f7b
-            return true;
-        }
+            return true;
+        }
+
         @Override
         public Set<Integer> listAuthorizedResource(int userId, Logger logger) {
             return projectMapper.listAuthorizedProjects(userId, null).stream().map(Project::getId).collect(toSet());
@@ -242,8 +225,6 @@
 
         private final K8sNamespaceMapper k8sNamespaceMapper;
 
-       
-
         public K8sNamespaceResourceList(K8sNamespaceMapper k8sNamespaceMapper) {
             this.k8sNamespaceMapper = k8sNamespaceMapper;
         }
@@ -270,8 +251,6 @@
 
         private final EnvironmentMapper environmentMapper;
 
-       
-
         public EnvironmentResourceList(EnvironmentMapper environmentMapper) {
             this.environmentMapper = environmentMapper;
         }
@@ -297,8 +276,6 @@
 
         private final QueueMapper queueMapper;
 
-       
-
         public QueueResourceList(QueueMapper queueMapper) {
             this.queueMapper = queueMapper;
         }
@@ -325,8 +302,6 @@
 
         private final WorkerGroupMapper workerGroupMapper;
 
-       
-
         public WorkerGroupResourceList(WorkerGroupMapper workerGroupMapper) {
             this.workerGroupMapper = workerGroupMapper;
         }
@@ -356,8 +331,6 @@
 
         private final AlertPluginInstanceMapper alertPluginInstanceMapper;
 
-       
-
         public AlertPluginInstanceResourceList(AlertPluginInstanceMapper alertPluginInstanceMapper) {
             this.alertPluginInstanceMapper = alertPluginInstanceMapper;
         }
@@ -387,8 +360,6 @@
 
         private final AlertGroupMapper alertGroupMapper;
 
-       
-
         public AlertGroupResourceList(AlertGroupMapper alertGroupMapper) {
             this.alertGroupMapper = alertGroupMapper;
         }
@@ -418,8 +389,6 @@
 
         private final TenantMapper tenantMapper;
 
-       
-
         public TenantResourceList(TenantMapper tenantMapper) {
             this.tenantMapper = tenantMapper;
         }
@@ -438,37 +407,6 @@
         @Override
         public Set<Integer> listAuthorizedResource(int userId, Logger logger) {
             return Collections.emptySet();
-        }
-    }
-
-    /**
-     * User Resource
-     */
-    @Component
-    public static class UsersResourceList implements ResourceAcquisitionAndPermissionCheck<Integer> {
-
-        private final UserMapper userMapper;
-
-       
-
-        public UsersResourceList(UserMapper userMapper) {
-            this.userMapper = userMapper;
-        }
-
-        @Override
-        public List<AuthorizationType> authorizationTypes() {
-            return Collections.singletonList(AuthorizationType.USER);
-        }
-
-        @Override
-        public boolean permissionCheck(int userId, String url, Logger logger) {
-           return true;
-        }
-
-
-        @Override
-        public Set<Integer> listAuthorizedResource(int userId, Logger logger) {
-            return userMapper.listAuthorizedUsersList(userId, null).stream().map(User::getId).collect(toSet());
         }
     }
 
