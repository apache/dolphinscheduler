/*
 * Licensed to the Apache Software Foundation (ASF) under one or more
 * contributor license agreements.  See the NOTICE file distributed with
 * this work for additional information regarding copyright ownership.
 * The ASF licenses this file to You under the Apache License, Version 2.0
 * (the "License"); you may not use this file except in compliance with
 * the License.  You may obtain a copy of the License at
 *
 *    http://www.apache.org/licenses/LICENSE-2.0
 *
 * Unless required by applicable law or agreed to in writing, software
 * distributed under the License is distributed on an "AS IS" BASIS,
 * WITHOUT WARRANTIES OR CONDITIONS OF ANY KIND, either express or implied.
 * See the License for the specific language governing permissions and
 * limitations under the License.
 */

package org.apache.dolphinscheduler.service.process;

import static org.apache.dolphinscheduler.common.Constants.CMDPARAM_COMPLEMENT_DATA_END_DATE;
import static org.apache.dolphinscheduler.common.Constants.CMDPARAM_COMPLEMENT_DATA_START_DATE;
import static org.apache.dolphinscheduler.common.Constants.CMD_PARAM_EMPTY_SUB_PROCESS;
import static org.apache.dolphinscheduler.common.Constants.CMD_PARAM_FATHER_PARAMS;
import static org.apache.dolphinscheduler.common.Constants.CMD_PARAM_RECOVER_PROCESS_ID_STRING;
import static org.apache.dolphinscheduler.common.Constants.CMD_PARAM_SUB_PROCESS;
import static org.apache.dolphinscheduler.common.Constants.CMD_PARAM_SUB_PROCESS_DEFINE_ID;
import static org.apache.dolphinscheduler.common.Constants.CMD_PARAM_SUB_PROCESS_PARENT_INSTANCE_ID;
import static org.apache.dolphinscheduler.common.Constants.LOCAL_PARAMS;
import static org.apache.dolphinscheduler.common.Constants.YYYY_MM_DD_HH_MM_SS;

import static java.util.stream.Collectors.toSet;

import org.apache.dolphinscheduler.common.Constants;
import org.apache.dolphinscheduler.common.enums.AuthorizationType;
import org.apache.dolphinscheduler.common.enums.CommandType;
import org.apache.dolphinscheduler.common.enums.Direct;
import org.apache.dolphinscheduler.common.enums.ExecutionStatus;
import org.apache.dolphinscheduler.common.enums.FailureStrategy;
import org.apache.dolphinscheduler.common.enums.Flag;
import org.apache.dolphinscheduler.common.enums.ReleaseState;
import org.apache.dolphinscheduler.common.enums.ResourceType;
import org.apache.dolphinscheduler.common.enums.TaskDependType;
import org.apache.dolphinscheduler.common.enums.TimeoutFlag;
import org.apache.dolphinscheduler.common.enums.WarningType;
import org.apache.dolphinscheduler.common.graph.DAG;
import org.apache.dolphinscheduler.common.model.DateInterval;
import org.apache.dolphinscheduler.common.model.PreviousTaskNode;
import org.apache.dolphinscheduler.common.model.TaskNode;
import org.apache.dolphinscheduler.common.model.TaskNodeRelation;
import org.apache.dolphinscheduler.common.process.ProcessDag;
import org.apache.dolphinscheduler.common.process.Property;
import org.apache.dolphinscheduler.common.process.ResourceInfo;
import org.apache.dolphinscheduler.common.task.AbstractParameters;
import org.apache.dolphinscheduler.common.task.TaskTimeoutParameter;
import org.apache.dolphinscheduler.common.task.subprocess.SubProcessParameters;
import org.apache.dolphinscheduler.common.utils.CollectionUtils;
import org.apache.dolphinscheduler.common.utils.DateUtils;
import org.apache.dolphinscheduler.common.utils.JSONUtils;
import org.apache.dolphinscheduler.common.utils.ParameterUtils;
import org.apache.dolphinscheduler.common.utils.SnowFlakeUtils;
import org.apache.dolphinscheduler.common.utils.SnowFlakeUtils.SnowFlakeException;
import org.apache.dolphinscheduler.common.utils.StringUtils;
import org.apache.dolphinscheduler.common.utils.TaskParametersUtils;
import org.apache.dolphinscheduler.dao.entity.Command;
import org.apache.dolphinscheduler.dao.entity.DagData;
import org.apache.dolphinscheduler.dao.entity.DataSource;
import org.apache.dolphinscheduler.dao.entity.ErrorCommand;
import org.apache.dolphinscheduler.dao.entity.ProcessData;
import org.apache.dolphinscheduler.dao.entity.ProcessDefinition;
import org.apache.dolphinscheduler.dao.entity.ProcessDefinitionLog;
import org.apache.dolphinscheduler.dao.entity.ProcessInstance;
import org.apache.dolphinscheduler.dao.entity.ProcessInstanceMap;
import org.apache.dolphinscheduler.dao.entity.ProcessTaskRelation;
import org.apache.dolphinscheduler.dao.entity.ProcessTaskRelationLog;
import org.apache.dolphinscheduler.dao.entity.Project;
import org.apache.dolphinscheduler.dao.entity.ProjectUser;
import org.apache.dolphinscheduler.dao.entity.Resource;
import org.apache.dolphinscheduler.dao.entity.Schedule;
import org.apache.dolphinscheduler.dao.entity.TaskDefinition;
import org.apache.dolphinscheduler.dao.entity.TaskDefinitionLog;
import org.apache.dolphinscheduler.dao.entity.TaskInstance;
import org.apache.dolphinscheduler.dao.entity.Tenant;
import org.apache.dolphinscheduler.dao.entity.UdfFunc;
import org.apache.dolphinscheduler.dao.entity.User;
import org.apache.dolphinscheduler.dao.mapper.CommandMapper;
import org.apache.dolphinscheduler.dao.mapper.DataSourceMapper;
import org.apache.dolphinscheduler.dao.mapper.ErrorCommandMapper;
import org.apache.dolphinscheduler.dao.mapper.ProcessDefinitionLogMapper;
import org.apache.dolphinscheduler.dao.mapper.ProcessDefinitionMapper;
import org.apache.dolphinscheduler.dao.mapper.ProcessInstanceMapMapper;
import org.apache.dolphinscheduler.dao.mapper.ProcessInstanceMapper;
import org.apache.dolphinscheduler.dao.mapper.ProcessTaskRelationLogMapper;
import org.apache.dolphinscheduler.dao.mapper.ProcessTaskRelationMapper;
import org.apache.dolphinscheduler.dao.mapper.ProjectMapper;
import org.apache.dolphinscheduler.dao.mapper.ResourceMapper;
import org.apache.dolphinscheduler.dao.mapper.ResourceUserMapper;
import org.apache.dolphinscheduler.dao.mapper.ScheduleMapper;
import org.apache.dolphinscheduler.dao.mapper.TaskDefinitionLogMapper;
import org.apache.dolphinscheduler.dao.mapper.TaskDefinitionMapper;
import org.apache.dolphinscheduler.dao.mapper.TaskInstanceMapper;
import org.apache.dolphinscheduler.dao.mapper.TenantMapper;
import org.apache.dolphinscheduler.dao.mapper.UdfFuncMapper;
import org.apache.dolphinscheduler.dao.mapper.UserMapper;
import org.apache.dolphinscheduler.dao.utils.DagHelper;
import org.apache.dolphinscheduler.remote.utils.Host;
import org.apache.dolphinscheduler.service.log.LogClientService;

import java.util.ArrayList;
import java.util.Arrays;
import java.util.Date;
import java.util.EnumMap;
import java.util.HashMap;
import java.util.HashSet;
import java.util.Iterator;
import java.util.List;
import java.util.Map;
import java.util.Map.Entry;
import java.util.Objects;
import java.util.Set;
import java.util.stream.Collectors;

import org.slf4j.Logger;
import org.slf4j.LoggerFactory;
import org.springframework.beans.factory.annotation.Autowired;
import org.springframework.stereotype.Component;
import org.springframework.transaction.annotation.Transactional;

import com.facebook.presto.jdbc.internal.guava.collect.Lists;
import com.fasterxml.jackson.databind.JsonNode;
import com.fasterxml.jackson.databind.node.ObjectNode;

/**
 * process relative dao that some mappers in this.
 */
@Component
public class ProcessService {

    private final Logger logger = LoggerFactory.getLogger(getClass());

    private final int[] stateArray = new int[]{ExecutionStatus.SUBMITTED_SUCCESS.ordinal(),
        ExecutionStatus.RUNNING_EXECUTION.ordinal(),
        ExecutionStatus.DELAY_EXECUTION.ordinal(),
        ExecutionStatus.READY_PAUSE.ordinal(),
        ExecutionStatus.READY_STOP.ordinal()};

    @Autowired
    private UserMapper userMapper;

    @Autowired
    private ProcessDefinitionMapper processDefineMapper;

    @Autowired
    private ProcessDefinitionLogMapper processDefineLogMapper;

    @Autowired
    private ProcessInstanceMapper processInstanceMapper;

    @Autowired
    private DataSourceMapper dataSourceMapper;

    @Autowired
    private ProcessInstanceMapMapper processInstanceMapMapper;

    @Autowired
    private TaskInstanceMapper taskInstanceMapper;

    @Autowired
    private CommandMapper commandMapper;

    @Autowired
    private ScheduleMapper scheduleMapper;

    @Autowired
    private UdfFuncMapper udfFuncMapper;

    @Autowired
    private ResourceMapper resourceMapper;

    @Autowired
    private ResourceUserMapper resourceUserMapper;

    @Autowired
    private ErrorCommandMapper errorCommandMapper;

    @Autowired
    private TenantMapper tenantMapper;

    @Autowired
    private ProjectMapper projectMapper;

    @Autowired
    private TaskDefinitionMapper taskDefinitionMapper;

    @Autowired
    private TaskDefinitionLogMapper taskDefinitionLogMapper;

    @Autowired
    private ProcessTaskRelationMapper processTaskRelationMapper;

    @Autowired
    private ProcessTaskRelationLogMapper processTaskRelationLogMapper;

    /**
     * handle Command (construct ProcessInstance from Command) , wrapped in transaction
     *
     * @param logger logger
     * @param host host
     * @param validThreadNum validThreadNum
     * @param command found command
     * @return process instance
     */
    @Transactional(rollbackFor = Exception.class)
    public ProcessInstance handleCommand(Logger logger, String host, int validThreadNum, Command command) {
        ProcessInstance processInstance = constructProcessInstance(command, host);
        // cannot construct process instance, return null
        if (processInstance == null) {
            logger.error("scan command, command parameter is error: {}", command);
            moveToErrorCommand(command, "process instance is null");
            return null;
        }
        if (!checkThreadNum(command, validThreadNum)) {
            logger.info("there is not enough thread for this command: {}", command);
            return setWaitingThreadProcess(command, processInstance);
        }
        processInstance.setCommandType(command.getCommandType());
        processInstance.addHistoryCmd(command.getCommandType());
        saveProcessInstance(processInstance);
        this.setSubProcessParam(processInstance);
        this.commandMapper.deleteById(command.getId());
        return processInstance;
    }

    /**
     * save error command, and delete original command
     *
     * @param command command
     * @param message message
     */
    @Transactional(rollbackFor = Exception.class)
    public void moveToErrorCommand(Command command, String message) {
        ErrorCommand errorCommand = new ErrorCommand(command, message);
        this.errorCommandMapper.insert(errorCommand);
        this.commandMapper.deleteById(command.getId());
    }

    /**
     * set process waiting thread
     *
     * @param command command
     * @param processInstance processInstance
     * @return process instance
     */
    private ProcessInstance setWaitingThreadProcess(Command command, ProcessInstance processInstance) {
        processInstance.setState(ExecutionStatus.WAITING_THREAD);
        if (command.getCommandType() != CommandType.RECOVER_WAITING_THREAD) {
            processInstance.addHistoryCmd(command.getCommandType());
        }
        saveProcessInstance(processInstance);
        this.setSubProcessParam(processInstance);
        createRecoveryWaitingThreadCommand(command, processInstance);
        return null;
    }

    /**
     * check thread num
     *
     * @param command command
     * @param validThreadNum validThreadNum
     * @return if thread is enough
     */
    private boolean checkThreadNum(Command command, int validThreadNum) {
        int commandThreadCount = this.workProcessThreadNumCount(command.getProcessDefinitionCode());
        return validThreadNum >= commandThreadCount;
    }

    /**
     * insert one command
     *
     * @param command command
     * @return create result
     */
    public int createCommand(Command command) {
        int result = 0;
        if (command != null) {
            result = commandMapper.insert(command);
        }
        return result;
    }

    /**
     * find one command from queue list
     *
     * @return command
     */
    public Command findOneCommand() {
        return commandMapper.getOneToRun();
    }

    /**
     * check the input command exists in queue list
     *
     * @param command command
     * @return create command result
     */
    public boolean verifyIsNeedCreateCommand(Command command) {
        boolean isNeedCreate = true;
        EnumMap<CommandType, Integer> cmdTypeMap = new EnumMap<>(CommandType.class);
        cmdTypeMap.put(CommandType.REPEAT_RUNNING, 1);
        cmdTypeMap.put(CommandType.RECOVER_SUSPENDED_PROCESS, 1);
        cmdTypeMap.put(CommandType.START_FAILURE_TASK_PROCESS, 1);
        CommandType commandType = command.getCommandType();

        if (cmdTypeMap.containsKey(commandType)) {
            ObjectNode cmdParamObj = JSONUtils.parseObject(command.getCommandParam());
            int processInstanceId = cmdParamObj.path(CMD_PARAM_RECOVER_PROCESS_ID_STRING).asInt();

            List<Command> commands = commandMapper.selectList(null);
            // for all commands
            for (Command tmpCommand : commands) {
                if (cmdTypeMap.containsKey(tmpCommand.getCommandType())) {
                    ObjectNode tempObj = JSONUtils.parseObject(tmpCommand.getCommandParam());
                    if (tempObj != null && processInstanceId == tempObj.path(CMD_PARAM_RECOVER_PROCESS_ID_STRING).asInt()) {
                        isNeedCreate = false;
                        break;
                    }
                }
            }
        }
        return isNeedCreate;
    }

    /**
     * find process instance detail by id
     *
     * @param processId processId
     * @return process instance
     */
    public ProcessInstance findProcessInstanceDetailById(int processId) {
        return processInstanceMapper.queryDetailById(processId);
    }

    /**
     * get task node list by definitionId
     */
    public List<TaskDefinition> getTaskNodeListByDefinitionId(Integer defineId) {
        ProcessDefinition processDefinition = processDefineMapper.selectById(defineId);
        if (processDefinition == null) {
            logger.error("process define not exists");
            return new ArrayList<>();
        }
        List<ProcessTaskRelationLog> processTaskRelations = processTaskRelationLogMapper.queryByProcessCodeAndVersion(processDefinition.getCode(), processDefinition.getVersion());
        Set<TaskDefinition> taskDefinitionSet = new HashSet<>();
        for (ProcessTaskRelationLog processTaskRelation : processTaskRelations) {
            if (processTaskRelation.getPostTaskCode() > 0) {
                taskDefinitionSet.add(new TaskDefinition(processTaskRelation.getPostTaskCode(), processTaskRelation.getPostTaskVersion()));
            }
        }
        List<TaskDefinitionLog> taskDefinitionLogs = taskDefinitionLogMapper.queryByTaskDefinitions(taskDefinitionSet);
        return new ArrayList<>(taskDefinitionLogs);
    }

    /**
     * find process instance by id
     *
     * @param processId processId
     * @return process instance
     */
    public ProcessInstance findProcessInstanceById(int processId) {
        return processInstanceMapper.selectById(processId);
    }

    /**
     * find process define by id.
     *
     * @param processDefinitionId processDefinitionId
     * @return process definition
     */
    public ProcessDefinition findProcessDefineById(int processDefinitionId) {
        return processDefineMapper.selectById(processDefinitionId);
    }

    /**
     * find process define by code and version.
     *
     * @param processDefinitionCode processDefinitionCode
     * @return process definition
     */
    public ProcessDefinition findProcessDefinition(Long processDefinitionCode, int version) {
        ProcessDefinition processDefinition = processDefineMapper.queryByCode(processDefinitionCode);
        if (processDefinition == null || processDefinition.getVersion() != version) {
            processDefinition = processDefineLogMapper.queryByDefinitionCodeAndVersion(processDefinitionCode, version);
            if (processDefinition != null) {
                processDefinition.setId(0);
            }
        }
        return processDefinition;
    }

    /**
     * find process define by code.
     *
     * @param processDefinitionCode processDefinitionCode
     * @return process definition
     */
    public ProcessDefinition findProcessDefinitionByCode(Long processDefinitionCode) {
        return processDefineMapper.queryByCode(processDefinitionCode);
    }

    /**
     * delete work process instance by id
     *
     * @param processInstanceId processInstanceId
     * @return delete process instance result
     */
    public int deleteWorkProcessInstanceById(int processInstanceId) {
        return processInstanceMapper.deleteById(processInstanceId);
    }

    /**
     * delete all sub process by parent instance id
     *
     * @param processInstanceId processInstanceId
     * @return delete all sub process instance result
     */
    public int deleteAllSubWorkProcessByParentId(int processInstanceId) {

        List<Integer> subProcessIdList = processInstanceMapMapper.querySubIdListByParentId(processInstanceId);

        for (Integer subId : subProcessIdList) {
            deleteAllSubWorkProcessByParentId(subId);
            deleteWorkProcessMapByParentId(subId);
            removeTaskLogFile(subId);
            deleteWorkProcessInstanceById(subId);
        }
        return 1;
    }

    /**
     * remove task log file
     *
     * @param processInstanceId processInstanceId
     */
    public void removeTaskLogFile(Integer processInstanceId) {
        List<TaskInstance> taskInstanceList = findValidTaskListByProcessId(processInstanceId);
        if (CollectionUtils.isEmpty(taskInstanceList)) {
            return;
        }
        try (LogClientService logClient = new LogClientService()) {
            for (TaskInstance taskInstance : taskInstanceList) {
                String taskLogPath = taskInstance.getLogPath();
                if (StringUtils.isEmpty(taskInstance.getHost())) {
                    continue;
                }
                int port = Constants.RPC_PORT;
                String ip = "";
                try {
                    ip = Host.of(taskInstance.getHost()).getIp();
                } catch (Exception e) {
                    // compatible old version
                    ip = taskInstance.getHost();
                }
                // remove task log from loggerserver
                logClient.removeTaskLog(ip, port, taskLogPath);
            }
        }
    }

    /**
     * calculate sub process number in the process define.
     *
     * @param processDefinitionCode processDefinitionCode
     * @return process thread num count
     */
    private Integer workProcessThreadNumCount(long processDefinitionCode) {
        ProcessDefinition processDefinition = processDefineMapper.queryByCode(processDefinitionCode);

        List<Integer> ids = new ArrayList<>();
        recurseFindSubProcessId(processDefinition.getId(), ids);
        return ids.size() + 1;
    }

    /**
     * recursive query sub process definition id by parent id.
     *
     * @param parentId parentId
     * @param ids ids
     */
    public void recurseFindSubProcessId(int parentId, List<Integer> ids) {
        List<TaskDefinition> taskNodeList = this.getTaskNodeListByDefinitionId(parentId);

        if (taskNodeList != null && !taskNodeList.isEmpty()) {

            for (TaskDefinition taskNode : taskNodeList) {
                String parameter = taskNode.getTaskParams();
                ObjectNode parameterJson = JSONUtils.parseObject(parameter);
                if (parameterJson.get(CMD_PARAM_SUB_PROCESS_DEFINE_ID) != null) {
                    SubProcessParameters subProcessParam = JSONUtils.parseObject(parameter, SubProcessParameters.class);
                    ids.add(subProcessParam.getProcessDefinitionId());
                    recurseFindSubProcessId(subProcessParam.getProcessDefinitionId(), ids);
                }
            }
        }
    }

    /**
     * create recovery waiting thread command when thread pool is not enough for the process instance.
     * sub work process instance need not to create recovery command.
     * create recovery waiting thread  command and delete origin command at the same time.
     * if the recovery command is exists, only update the field update_time
     *
     * @param originCommand originCommand
     * @param processInstance processInstance
     */
    public void createRecoveryWaitingThreadCommand(Command originCommand, ProcessInstance processInstance) {

        // sub process doesnot need to create wait command
        if (processInstance.getIsSubProcess() == Flag.YES) {
            if (originCommand != null) {
                commandMapper.deleteById(originCommand.getId());
            }
            return;
        }
        Map<String, String> cmdParam = new HashMap<>();
        cmdParam.put(Constants.CMD_PARAM_RECOVERY_WAITING_THREAD, String.valueOf(processInstance.getId()));
        // process instance quit by "waiting thread" state
        if (originCommand == null) {
            Command command = new Command(
                CommandType.RECOVER_WAITING_THREAD,
                processInstance.getTaskDependType(),
                processInstance.getFailureStrategy(),
                processInstance.getExecutorId(),
                processInstance.getProcessDefinition().getCode(),
                JSONUtils.toJsonString(cmdParam),
                processInstance.getWarningType(),
                processInstance.getWarningGroupId(),
                processInstance.getScheduleTime(),
                processInstance.getWorkerGroup(),
                processInstance.getProcessInstancePriority()
            );
            saveCommand(command);
            return;
        }

        // update the command time if current command if recover from waiting
        if (originCommand.getCommandType() == CommandType.RECOVER_WAITING_THREAD) {
            originCommand.setUpdateTime(new Date());
            saveCommand(originCommand);
        } else {
            // delete old command and create new waiting thread command
            commandMapper.deleteById(originCommand.getId());
            originCommand.setId(0);
            originCommand.setCommandType(CommandType.RECOVER_WAITING_THREAD);
            originCommand.setUpdateTime(new Date());
            originCommand.setCommandParam(JSONUtils.toJsonString(cmdParam));
            originCommand.setProcessInstancePriority(processInstance.getProcessInstancePriority());
            saveCommand(originCommand);
        }
    }

    /**
     * get schedule time from command
     *
     * @param command command
     * @param cmdParam cmdParam map
     * @return date
     */
    private Date getScheduleTime(Command command, Map<String, String> cmdParam) {
        Date scheduleTime = command.getScheduleTime();
        if (scheduleTime == null && cmdParam != null && cmdParam.containsKey(CMDPARAM_COMPLEMENT_DATA_START_DATE)) {
            scheduleTime = DateUtils.stringToDate(cmdParam.get(CMDPARAM_COMPLEMENT_DATA_START_DATE));
        }
        return scheduleTime;
    }

    /**
     * generate a new work process instance from command.
     *
     * @param processDefinition processDefinition
     * @param command command
     * @param cmdParam cmdParam map
     * @return process instance
     */
    private ProcessInstance generateNewProcessInstance(ProcessDefinition processDefinition,
                                                       Command command,
                                                       Map<String, String> cmdParam) {
        ProcessInstance processInstance = new ProcessInstance(processDefinition);
        processInstance.setProcessDefinitionCode(processDefinition.getCode());
        processInstance.setProcessDefinitionVersion(processDefinition.getVersion());
        processInstance.setState(ExecutionStatus.RUNNING_EXECUTION);
        processInstance.setRecovery(Flag.NO);
        processInstance.setStartTime(new Date());
        processInstance.setRunTimes(1);
        processInstance.setMaxTryTimes(0);
        //processInstance.setProcessDefinitionId(command.getProcessDefinitionId());
        processInstance.setCommandParam(command.getCommandParam());
        processInstance.setCommandType(command.getCommandType());
        processInstance.setIsSubProcess(Flag.NO);
        processInstance.setTaskDependType(command.getTaskDependType());
        processInstance.setFailureStrategy(command.getFailureStrategy());
        processInstance.setExecutorId(command.getExecutorId());
        WarningType warningType = command.getWarningType() == null ? WarningType.NONE : command.getWarningType();
        processInstance.setWarningType(warningType);
        Integer warningGroupId = command.getWarningGroupId() == null ? 0 : command.getWarningGroupId();
        processInstance.setWarningGroupId(warningGroupId);

        // schedule time
        Date scheduleTime = getScheduleTime(command, cmdParam);
        if (scheduleTime != null) {
            processInstance.setScheduleTime(scheduleTime);
        }
        processInstance.setCommandStartTime(command.getStartTime());
        processInstance.setLocations(processDefinition.getLocations());

        // reset global params while there are start parameters
        setGlobalParamIfCommanded(processDefinition, cmdParam);

        // curing global params
        processInstance.setGlobalParams(ParameterUtils.curingGlobalParams(
            processDefinition.getGlobalParamMap(),
            processDefinition.getGlobalParamList(),
            getCommandTypeIfComplement(processInstance, command),
            processInstance.getScheduleTime()));

        // set process instance priority
        processInstance.setProcessInstancePriority(command.getProcessInstancePriority());
        String workerGroup = StringUtils.isBlank(command.getWorkerGroup()) ? Constants.DEFAULT_WORKER_GROUP : command.getWorkerGroup();
        processInstance.setWorkerGroup(workerGroup);
        processInstance.setTimeout(processDefinition.getTimeout());
        processInstance.setTenantId(processDefinition.getTenantId());
        return processInstance;
    }

    private void setGlobalParamIfCommanded(ProcessDefinition processDefinition, Map<String, String> cmdParam) {
        // get start params from command param
        Map<String, String> startParamMap = new HashMap<>();
        if (cmdParam != null && cmdParam.containsKey(Constants.CMD_PARAM_START_PARAMS)) {
            String startParamJson = cmdParam.get(Constants.CMD_PARAM_START_PARAMS);
            startParamMap = JSONUtils.toMap(startParamJson);
        }
        Map<String, String> fatherParamMap = new HashMap<>();
        if (cmdParam != null && cmdParam.containsKey(Constants.CMD_PARAM_FATHER_PARAMS)) {
            String fatherParamJson = cmdParam.get(Constants.CMD_PARAM_FATHER_PARAMS);
            fatherParamMap = JSONUtils.toMap(fatherParamJson);
        }
        startParamMap.putAll(fatherParamMap);
        // set start param into global params
        if (startParamMap.size() > 0
            && processDefinition.getGlobalParamMap() != null) {
            for (Map.Entry<String, String> param : processDefinition.getGlobalParamMap().entrySet()) {
                String val = startParamMap.get(param.getKey());
                if (val != null) {
                    param.setValue(val);
                }
            }
        }
    }

    /**
     * get process tenant
     * there is tenant id in definition, use the tenant of the definition.
     * if there is not tenant id in the definiton or the tenant not exist
     * use definition creator's tenant.
     *
     * @param tenantId tenantId
     * @param userId userId
     * @return tenant
     */
    public Tenant getTenantForProcess(int tenantId, int userId) {
        Tenant tenant = null;
        if (tenantId >= 0) {
            tenant = tenantMapper.queryById(tenantId);
        }

        if (userId == 0) {
            return null;
        }

        if (tenant == null) {
            User user = userMapper.selectById(userId);
            tenant = tenantMapper.queryById(user.getTenantId());
        }
        return tenant;
    }

    /**
     * check command parameters is valid
     *
     * @param command command
     * @param cmdParam cmdParam map
     * @return whether command param is valid
     */
    private Boolean checkCmdParam(Command command, Map<String, String> cmdParam) {
        if (command.getTaskDependType() == TaskDependType.TASK_ONLY || command.getTaskDependType() == TaskDependType.TASK_PRE) {
            if (cmdParam == null
                || !cmdParam.containsKey(Constants.CMD_PARAM_START_NODE_NAMES)
                || cmdParam.get(Constants.CMD_PARAM_START_NODE_NAMES).isEmpty()) {
                logger.error("command node depend type is {}, but start nodes is null ", command.getTaskDependType());
                return false;
            }
        }
        return true;
    }

    /**
     * construct process instance according to one command.
     *
     * @param command command
     * @param host host
     * @return process instance
     */
    private ProcessInstance constructProcessInstance(Command command, String host) {
        ProcessInstance processInstance;
        CommandType commandType = command.getCommandType();
        Map<String, String> cmdParam = JSONUtils.toMap(command.getCommandParam());

        ProcessDefinition processDefinition = getProcessDefinitionByCommand(command.getProcessDefinitionCode(), cmdParam);
        if (processDefinition == null) {
            logger.error("cannot find the work process define! define code : {}", command.getProcessDefinitionCode());
            return null;
        }

        if (cmdParam != null) {
            int processInstanceId = 0;
            // recover from failure or pause tasks
            if (cmdParam.containsKey(Constants.CMD_PARAM_RECOVER_PROCESS_ID_STRING)) {
                String processId = cmdParam.get(Constants.CMD_PARAM_RECOVER_PROCESS_ID_STRING);
                processInstanceId = Integer.parseInt(processId);
                if (processInstanceId == 0) {
                    logger.error("command parameter is error, [ ProcessInstanceId ] is 0");
                    return null;
                }
            } else if (cmdParam.containsKey(Constants.CMD_PARAM_SUB_PROCESS)) {
                // sub process map
                String pId = cmdParam.get(Constants.CMD_PARAM_SUB_PROCESS);
                processInstanceId = Integer.parseInt(pId);
            } else if (cmdParam.containsKey(Constants.CMD_PARAM_RECOVERY_WAITING_THREAD)) {
                // waiting thread command
                String pId = cmdParam.get(Constants.CMD_PARAM_RECOVERY_WAITING_THREAD);
                processInstanceId = Integer.parseInt(pId);
            }

            if (processInstanceId == 0) {
                processInstance = generateNewProcessInstance(processDefinition, command, cmdParam);
            } else {
                processInstance = this.findProcessInstanceDetailById(processInstanceId);
                CommandType commandTypeIfComplement = getCommandTypeIfComplement(processInstance, command);

                // reset global params while repeat running is needed by cmdParam
                if (commandTypeIfComplement == CommandType.REPEAT_RUNNING) {
                    setGlobalParamIfCommanded(processDefinition, cmdParam);
                }

                // Recalculate global parameters after rerun.
                processInstance.setGlobalParams(ParameterUtils.curingGlobalParams(
                    processDefinition.getGlobalParamMap(),
                    processDefinition.getGlobalParamList(),
                    commandTypeIfComplement,
                    processInstance.getScheduleTime()));
                processInstance.setProcessDefinition(processDefinition);
            }
            //reset command parameter
            if (processInstance.getCommandParam() != null) {
                Map<String, String> processCmdParam = JSONUtils.toMap(processInstance.getCommandParam());
                for (Map.Entry<String, String> entry : processCmdParam.entrySet()) {
                    if (!cmdParam.containsKey(entry.getKey())) {
                        cmdParam.put(entry.getKey(), entry.getValue());
                    }
                }
            }
            // reset command parameter if sub process
            if (cmdParam.containsKey(Constants.CMD_PARAM_SUB_PROCESS)) {
                processInstance.setCommandParam(command.getCommandParam());
            }
        } else {
            // generate one new process instance
            processInstance = generateNewProcessInstance(processDefinition, command, cmdParam);
        }
        if (Boolean.FALSE.equals(checkCmdParam(command, cmdParam))) {
            logger.error("command parameter check failed!");
            return null;
        }

        if (command.getScheduleTime() != null) {
            processInstance.setScheduleTime(command.getScheduleTime());
        }
        processInstance.setHost(host);

        ExecutionStatus runStatus = ExecutionStatus.RUNNING_EXECUTION;
        int runTime = processInstance.getRunTimes();
        switch (commandType) {
            case START_PROCESS:
                break;
            case START_FAILURE_TASK_PROCESS:
                // find failed tasks and init these tasks
                List<Integer> failedList = this.findTaskIdByInstanceState(processInstance.getId(), ExecutionStatus.FAILURE);
                List<Integer> toleranceList = this.findTaskIdByInstanceState(processInstance.getId(), ExecutionStatus.NEED_FAULT_TOLERANCE);
                List<Integer> killedList = this.findTaskIdByInstanceState(processInstance.getId(), ExecutionStatus.KILL);
                cmdParam.remove(Constants.CMD_PARAM_RECOVERY_START_NODE_STRING);

                failedList.addAll(killedList);
                failedList.addAll(toleranceList);
                for (Integer taskId : failedList) {
                    initTaskInstance(this.findTaskInstanceById(taskId));
                }
                cmdParam.put(Constants.CMD_PARAM_RECOVERY_START_NODE_STRING,
                    String.join(Constants.COMMA, convertIntListToString(failedList)));
                processInstance.setCommandParam(JSONUtils.toJsonString(cmdParam));
                processInstance.setRunTimes(runTime + 1);
                break;
            case START_CURRENT_TASK_PROCESS:
                break;
            case RECOVER_WAITING_THREAD:
                break;
            case RECOVER_SUSPENDED_PROCESS:
                // find pause tasks and init task's state
                cmdParam.remove(Constants.CMD_PARAM_RECOVERY_START_NODE_STRING);
                List<Integer> suspendedNodeList = this.findTaskIdByInstanceState(processInstance.getId(), ExecutionStatus.PAUSE);
                List<Integer> stopNodeList = findTaskIdByInstanceState(processInstance.getId(),
                    ExecutionStatus.KILL);
                suspendedNodeList.addAll(stopNodeList);
                for (Integer taskId : suspendedNodeList) {
                    // initialize the pause state
                    initTaskInstance(this.findTaskInstanceById(taskId));
                }
                cmdParam.put(Constants.CMD_PARAM_RECOVERY_START_NODE_STRING, String.join(",", convertIntListToString(suspendedNodeList)));
                processInstance.setCommandParam(JSONUtils.toJsonString(cmdParam));
                processInstance.setRunTimes(runTime + 1);
                break;
            case RECOVER_TOLERANCE_FAULT_PROCESS:
                // recover tolerance fault process
                processInstance.setRecovery(Flag.YES);
                runStatus = processInstance.getState();
                break;
            case COMPLEMENT_DATA:
                // delete all the valid tasks when complement data
                List<TaskInstance> taskInstanceList = this.findValidTaskListByProcessId(processInstance.getId());
                for (TaskInstance taskInstance : taskInstanceList) {
                    taskInstance.setFlag(Flag.NO);
                    this.updateTaskInstance(taskInstance);
                }
                initComplementDataParam(processDefinition, processInstance, cmdParam);
                break;
            case REPEAT_RUNNING:
                // delete the recover task names from command parameter
                if (cmdParam.containsKey(Constants.CMD_PARAM_RECOVERY_START_NODE_STRING)) {
                    cmdParam.remove(Constants.CMD_PARAM_RECOVERY_START_NODE_STRING);
                    processInstance.setCommandParam(JSONUtils.toJsonString(cmdParam));
                }
                // delete all the valid tasks when repeat running
                List<TaskInstance> validTaskList = findValidTaskListByProcessId(processInstance.getId());
                for (TaskInstance taskInstance : validTaskList) {
                    taskInstance.setFlag(Flag.NO);
                    updateTaskInstance(taskInstance);
                }
                processInstance.setStartTime(new Date());
                processInstance.setEndTime(null);
                processInstance.setRunTimes(runTime + 1);
                initComplementDataParam(processDefinition, processInstance, cmdParam);
                break;
            case SCHEDULER:
                break;
            default:
                break;
        }
        processInstance.setState(runStatus);
        return processInstance;
    }

    /**
     * get process definition by command
     * If it is a fault-tolerant command, get the specified version of ProcessDefinition through ProcessInstance
     * Otherwise, get the latest version of ProcessDefinition
     *
     * @return ProcessDefinition
     */
    private ProcessDefinition getProcessDefinitionByCommand(long processDefinitionCode, Map<String, String> cmdParam) {
        if (cmdParam != null) {
            int processInstanceId = 0;
            if (cmdParam.containsKey(Constants.CMD_PARAM_RECOVER_PROCESS_ID_STRING)) {
                processInstanceId = Integer.parseInt(cmdParam.get(Constants.CMD_PARAM_RECOVER_PROCESS_ID_STRING));
            } else if (cmdParam.containsKey(Constants.CMD_PARAM_SUB_PROCESS)) {
                processInstanceId = Integer.parseInt(cmdParam.get(Constants.CMD_PARAM_SUB_PROCESS));
            } else if (cmdParam.containsKey(Constants.CMD_PARAM_RECOVERY_WAITING_THREAD)) {
                processInstanceId = Integer.parseInt(cmdParam.get(Constants.CMD_PARAM_RECOVERY_WAITING_THREAD));
            }

            if (processInstanceId != 0) {
                ProcessInstance processInstance = this.findProcessInstanceDetailById(processInstanceId);
                if (processInstance == null) {
                    return null;
                }

                return processDefineLogMapper.queryByDefinitionCodeAndVersion(
                    processInstance.getProcessDefinitionCode(), processInstance.getProcessDefinitionVersion());
            }
        }

        return processDefineMapper.queryByCode(processDefinitionCode);
    }

    /**
     * return complement data if the process start with complement data
     *
     * @param processInstance processInstance
     * @param command command
     * @return command type
     */
    private CommandType getCommandTypeIfComplement(ProcessInstance processInstance, Command command) {
        if (CommandType.COMPLEMENT_DATA == processInstance.getCmdTypeIfComplement()) {
            return CommandType.COMPLEMENT_DATA;
        } else {
            return command.getCommandType();
        }
    }

    /**
     * initialize complement data parameters
     *
     * @param processDefinition processDefinition
     * @param processInstance processInstance
     * @param cmdParam cmdParam
     */
    private void initComplementDataParam(ProcessDefinition processDefinition,
                                         ProcessInstance processInstance,
                                         Map<String, String> cmdParam) {
        if (!processInstance.isComplementData()) {
            return;
        }

        Date startComplementTime = DateUtils.parse(cmdParam.get(CMDPARAM_COMPLEMENT_DATA_START_DATE),
            YYYY_MM_DD_HH_MM_SS);
        if (Flag.NO == processInstance.getIsSubProcess()) {
            processInstance.setScheduleTime(startComplementTime);
        }
        processInstance.setGlobalParams(ParameterUtils.curingGlobalParams(
            processDefinition.getGlobalParamMap(),
            processDefinition.getGlobalParamList(),
            CommandType.COMPLEMENT_DATA, processInstance.getScheduleTime()));

    }

    /**
     * set sub work process parameters.
     * handle sub work process instance, update relation table and command parameters
     * set sub work process flag, extends parent work process command parameters
     *
     * @param subProcessInstance subProcessInstance
     */
    public void setSubProcessParam(ProcessInstance subProcessInstance) {
        String cmdParam = subProcessInstance.getCommandParam();
        if (StringUtils.isEmpty(cmdParam)) {
            return;
        }
        Map<String, String> paramMap = JSONUtils.toMap(cmdParam);
        // write sub process id into cmd param.
        if (paramMap.containsKey(CMD_PARAM_SUB_PROCESS)
            && CMD_PARAM_EMPTY_SUB_PROCESS.equals(paramMap.get(CMD_PARAM_SUB_PROCESS))) {
            paramMap.remove(CMD_PARAM_SUB_PROCESS);
            paramMap.put(CMD_PARAM_SUB_PROCESS, String.valueOf(subProcessInstance.getId()));
            subProcessInstance.setCommandParam(JSONUtils.toJsonString(paramMap));
            subProcessInstance.setIsSubProcess(Flag.YES);
            this.saveProcessInstance(subProcessInstance);
        }
        // copy parent instance user def params to sub process..
        String parentInstanceId = paramMap.get(CMD_PARAM_SUB_PROCESS_PARENT_INSTANCE_ID);
        if (StringUtils.isNotEmpty(parentInstanceId)) {
            ProcessInstance parentInstance = findProcessInstanceDetailById(Integer.parseInt(parentInstanceId));
            if (parentInstance != null) {
                subProcessInstance.setGlobalParams(
                    joinGlobalParams(parentInstance.getGlobalParams(), subProcessInstance.getGlobalParams()));
                this.saveProcessInstance(subProcessInstance);
            } else {
                logger.error("sub process command params error, cannot find parent instance: {} ", cmdParam);
            }
        }
        ProcessInstanceMap processInstanceMap = JSONUtils.parseObject(cmdParam, ProcessInstanceMap.class);
        if (processInstanceMap == null || processInstanceMap.getParentProcessInstanceId() == 0) {
            return;
        }
        // update sub process id to process map table
        processInstanceMap.setProcessInstanceId(subProcessInstance.getId());

        this.updateWorkProcessInstanceMap(processInstanceMap);
    }

    /**
     * join parent global params into sub process.
     * only the keys doesn't in sub process global would be joined.
     *
     * @param parentGlobalParams parentGlobalParams
     * @param subGlobalParams subGlobalParams
     * @return global params join
     */
    private String joinGlobalParams(String parentGlobalParams, String subGlobalParams) {

        List<Property> parentPropertyList = JSONUtils.toList(parentGlobalParams, Property.class);
        List<Property> subPropertyList = JSONUtils.toList(subGlobalParams, Property.class);

        Map<String, String> subMap = subPropertyList.stream().collect(Collectors.toMap(Property::getProp, Property::getValue));

        for (Property parent : parentPropertyList) {
            if (!subMap.containsKey(parent.getProp())) {
                subPropertyList.add(parent);
            }
        }
        return JSONUtils.toJsonString(subPropertyList);
    }

    /**
     * initialize task instance
     *
     * @param taskInstance taskInstance
     */
    private void initTaskInstance(TaskInstance taskInstance) {

        if (!taskInstance.isSubProcess()
            && (taskInstance.getState().typeIsCancel() || taskInstance.getState().typeIsFailure())) {
            taskInstance.setFlag(Flag.NO);
            updateTaskInstance(taskInstance);
            return;
        }
        taskInstance.setState(ExecutionStatus.SUBMITTED_SUCCESS);
        updateTaskInstance(taskInstance);
    }

    /**
     * submit task to db
     * submit sub process to command
     *
     * @param taskInstance taskInstance
     * @return task instance
     */
    @Transactional(rollbackFor = Exception.class)
    public TaskInstance submitTask(TaskInstance taskInstance) {
        ProcessInstance processInstance = this.findProcessInstanceDetailById(taskInstance.getProcessInstanceId());
        logger.info("start submit task : {}, instance id:{}, state: {}",
            taskInstance.getName(), taskInstance.getProcessInstanceId(), processInstance.getState());
        //submit to db
        TaskInstance task = submitTaskInstanceToDB(taskInstance, processInstance);
        if (task == null) {
            logger.error("end submit task to db error, task name:{}, process id:{} state: {} ",
                taskInstance.getName(), taskInstance.getProcessInstance(), processInstance.getState());
            return task;
        }
        if (!task.getState().typeIsFinished()) {
            createSubWorkProcess(processInstance, task);
        }

        logger.info("end submit task to db successfully:{} state:{} complete, instance id:{} state: {}  ",
            taskInstance.getName(), task.getState(), processInstance.getId(), processInstance.getState());
        return task;
    }

    /**
     * set work process instance map
     * consider o
     * repeat running  does not generate new sub process instance
     * set map {parent instance id, task instance id, 0(child instance id)}
     *
     * @param parentInstance parentInstance
     * @param parentTask parentTask
     * @return process instance map
     */
    private ProcessInstanceMap setProcessInstanceMap(ProcessInstance parentInstance, TaskInstance parentTask) {
        ProcessInstanceMap processMap = findWorkProcessMapByParent(parentInstance.getId(), parentTask.getId());
        if (processMap != null) {
            return processMap;
        }
        if (parentInstance.getCommandType() == CommandType.REPEAT_RUNNING) {
            // update current task id to map
            processMap = findPreviousTaskProcessMap(parentInstance, parentTask);
            if (processMap != null) {
                processMap.setParentTaskInstanceId(parentTask.getId());
                updateWorkProcessInstanceMap(processMap);
                return processMap;
            }
        }
        // new task
        processMap = new ProcessInstanceMap();
        processMap.setParentProcessInstanceId(parentInstance.getId());
        processMap.setParentTaskInstanceId(parentTask.getId());
        createWorkProcessInstanceMap(processMap);
        return processMap;
    }

    /**
     * find previous task work process map.
     *
     * @param parentProcessInstance parentProcessInstance
     * @param parentTask parentTask
     * @return process instance map
     */
    private ProcessInstanceMap findPreviousTaskProcessMap(ProcessInstance parentProcessInstance,
                                                          TaskInstance parentTask) {

        Integer preTaskId = 0;
        List<TaskInstance> preTaskList = this.findPreviousTaskListByWorkProcessId(parentProcessInstance.getId());
        for (TaskInstance task : preTaskList) {
            if (task.getName().equals(parentTask.getName())) {
                preTaskId = task.getId();
                ProcessInstanceMap map = findWorkProcessMapByParent(parentProcessInstance.getId(), preTaskId);
                if (map != null) {
                    return map;
                }
            }
        }
        logger.info("sub process instance is not found,parent task:{},parent instance:{}",
            parentTask.getId(), parentProcessInstance.getId());
        return null;
    }

    /**
     * create sub work process command
     *
     * @param parentProcessInstance parentProcessInstance
     * @param task task
     */
    public void createSubWorkProcess(ProcessInstance parentProcessInstance, TaskInstance task) {
        if (!task.isSubProcess()) {
            return;
        }
        //check create sub work flow firstly
        ProcessInstanceMap instanceMap = findWorkProcessMapByParent(parentProcessInstance.getId(), task.getId());
        if (null != instanceMap && CommandType.RECOVER_TOLERANCE_FAULT_PROCESS == parentProcessInstance.getCommandType()) {
            // recover failover tolerance would not create a new command when the sub command already have been created
            return;
        }
        instanceMap = setProcessInstanceMap(parentProcessInstance, task);
        ProcessInstance childInstance = null;
        if (instanceMap.getProcessInstanceId() != 0) {
            childInstance = findProcessInstanceById(instanceMap.getProcessInstanceId());
        }
        Command subProcessCommand = createSubProcessCommand(parentProcessInstance, childInstance, instanceMap, task);
        updateSubProcessDefinitionByParent(parentProcessInstance, subProcessCommand.getProcessDefinitionCode());
        initSubInstanceState(childInstance);
        createCommand(subProcessCommand);
        logger.info("sub process command created: {} ", subProcessCommand);
    }

    /**
     * complement data needs transform parent parameter to child.
     */
    private String getSubWorkFlowParam(ProcessInstanceMap instanceMap, ProcessInstance parentProcessInstance, Map<String, String> fatherParams) {
        // set sub work process command
        String processMapStr = JSONUtils.toJsonString(instanceMap);
        Map<String, String> cmdParam = JSONUtils.toMap(processMapStr);
        if (parentProcessInstance.isComplementData()) {
            Map<String, String> parentParam = JSONUtils.toMap(parentProcessInstance.getCommandParam());
            String endTime = parentParam.get(CMDPARAM_COMPLEMENT_DATA_END_DATE);
            String startTime = parentParam.get(CMDPARAM_COMPLEMENT_DATA_START_DATE);
            cmdParam.put(CMDPARAM_COMPLEMENT_DATA_END_DATE, endTime);
            cmdParam.put(CMDPARAM_COMPLEMENT_DATA_START_DATE, startTime);
            processMapStr = JSONUtils.toJsonString(cmdParam);
        }
        if (fatherParams.size() != 0) {
            cmdParam.put(CMD_PARAM_FATHER_PARAMS, JSONUtils.toJsonString(fatherParams));
            processMapStr = JSONUtils.toJsonString(cmdParam);
        }
        return processMapStr;
    }

    public Map<String, String> getGlobalParamMap(String globalParams) {
        List<Property> propList;
        Map<String, String> globalParamMap = new HashMap<>();
        if (StringUtils.isNotEmpty(globalParams)) {
            propList = JSONUtils.toList(globalParams, Property.class);
            globalParamMap = propList.stream().collect(Collectors.toMap(Property::getProp, Property::getValue));
        }

        return globalParamMap;
    }

    /**
     * create sub work process command
     */
    public Command createSubProcessCommand(ProcessInstance parentProcessInstance,
                                           ProcessInstance childInstance,
                                           ProcessInstanceMap instanceMap,
                                           TaskInstance task) {
        CommandType commandType = getSubCommandType(parentProcessInstance, childInstance);
        Map<String, String> subProcessParam = JSONUtils.toMap(task.getTaskParams());
        int childDefineId = Integer.parseInt(subProcessParam.get(Constants.CMD_PARAM_SUB_PROCESS_DEFINE_ID));
        ProcessDefinition processDefinition = processDefineMapper.queryByDefineId(childDefineId);

        Object localParams = subProcessParam.get(Constants.LOCAL_PARAMS);
        List<Property> allParam = JSONUtils.toList(JSONUtils.toJsonString(localParams), Property.class);
        Map<String, String> globalMap = this.getGlobalParamMap(parentProcessInstance.getGlobalParams());
        Map<String, String> fatherParams = new HashMap<>();
        if (CollectionUtils.isNotEmpty(allParam)) {
            for (Property info : allParam) {
                fatherParams.put(info.getProp(), globalMap.get(info.getProp()));
            }
        }
        String processParam = getSubWorkFlowParam(instanceMap, parentProcessInstance, fatherParams);

        return new Command(
            commandType,
            TaskDependType.TASK_POST,
            parentProcessInstance.getFailureStrategy(),
            parentProcessInstance.getExecutorId(),
            processDefinition.getCode(),
            processParam,
            parentProcessInstance.getWarningType(),
            parentProcessInstance.getWarningGroupId(),
            parentProcessInstance.getScheduleTime(),
            task.getWorkerGroup(),
            parentProcessInstance.getProcessInstancePriority()
        );
    }

    /**
     * initialize sub work flow state
     * child instance state would be initialized when 'recovery from pause/stop/failure'
     */
    private void initSubInstanceState(ProcessInstance childInstance) {
        if (childInstance != null) {
            childInstance.setState(ExecutionStatus.RUNNING_EXECUTION);
            updateProcessInstance(childInstance);
        }
    }

    /**
     * get sub work flow command type
     * child instance exist: child command = fatherCommand
     * child instance not exists: child command = fatherCommand[0]
     */
    private CommandType getSubCommandType(ProcessInstance parentProcessInstance, ProcessInstance childInstance) {
        CommandType commandType = parentProcessInstance.getCommandType();
        if (childInstance == null) {
            String fatherHistoryCommand = parentProcessInstance.getHistoryCmd();
            commandType = CommandType.valueOf(fatherHistoryCommand.split(Constants.COMMA)[0]);
        }
        return commandType;
    }

    /**
     * update sub process definition
     *
     * @param parentProcessInstance parentProcessInstance
     * @param childDefinitionCode childDefinitionId
     */
    private void updateSubProcessDefinitionByParent(ProcessInstance parentProcessInstance, long childDefinitionCode) {
        ProcessDefinition fatherDefinition = this.findProcessDefinition(parentProcessInstance.getProcessDefinitionCode(),
            parentProcessInstance.getProcessDefinitionVersion());
        ProcessDefinition childDefinition = this.findProcessDefinitionByCode(childDefinitionCode);
        if (childDefinition != null && fatherDefinition != null) {
            childDefinition.setWarningGroupId(fatherDefinition.getWarningGroupId());
            processDefineMapper.updateById(childDefinition);
        }
    }

    /**
     * submit task to mysql
     *
     * @param taskInstance taskInstance
     * @param processInstance processInstance
     * @return task instance
     */
    public TaskInstance submitTaskInstanceToDB(TaskInstance taskInstance, ProcessInstance processInstance) {
        ExecutionStatus processInstanceState = processInstance.getState();

        if (taskInstance.getState().typeIsFailure()) {
            if (taskInstance.isSubProcess()) {
                taskInstance.setRetryTimes(taskInstance.getRetryTimes() + 1);
            } else {
                if (processInstanceState != ExecutionStatus.READY_STOP
                    && processInstanceState != ExecutionStatus.READY_PAUSE) {
                    // failure task set invalid
                    taskInstance.setFlag(Flag.NO);
                    updateTaskInstance(taskInstance);
                    // crate new task instance
                    if (taskInstance.getState() != ExecutionStatus.NEED_FAULT_TOLERANCE) {
                        taskInstance.setRetryTimes(taskInstance.getRetryTimes() + 1);
                    }
                    taskInstance.setSubmitTime(null);
                    taskInstance.setStartTime(null);
                    taskInstance.setEndTime(null);
                    taskInstance.setFlag(Flag.YES);
                    taskInstance.setHost(null);
                    taskInstance.setId(0);
                }
            }
        }
        taskInstance.setExecutorId(processInstance.getExecutorId());
        taskInstance.setProcessInstancePriority(processInstance.getProcessInstancePriority());
        taskInstance.setState(getSubmitTaskState(taskInstance, processInstanceState));
        if (taskInstance.getSubmitTime() == null) {
            taskInstance.setSubmitTime(new Date());
        }
        if (taskInstance.getFirstSubmitTime() == null) {
            taskInstance.setFirstSubmitTime(taskInstance.getSubmitTime());
        }
        boolean saveResult = saveTaskInstance(taskInstance);
        if (!saveResult) {
            return null;
        }
        return taskInstance;
    }

    /**
     * get submit task instance state by the work process state
     * cannot modify the task state when running/kill/submit success, or this
     * task instance is already exists in task queue .
     * return pause if work process state is ready pause
     * return stop if work process state is ready stop
     * if all of above are not satisfied, return submit success
     *
     * @param taskInstance taskInstance
     * @param processInstanceState processInstanceState
     * @return process instance state
     */
    public ExecutionStatus getSubmitTaskState(TaskInstance taskInstance, ExecutionStatus processInstanceState) {
        ExecutionStatus state = taskInstance.getState();
        // running, delayed or killed
        // the task already exists in task queue
        // return state
        if (
            state == ExecutionStatus.RUNNING_EXECUTION
                || state == ExecutionStatus.DELAY_EXECUTION
                || state == ExecutionStatus.KILL
        ) {
            return state;
        }
        //return pasue /stop if process instance state is ready pause / stop
        // or return submit success
        if (processInstanceState == ExecutionStatus.READY_PAUSE) {
            state = ExecutionStatus.PAUSE;
        } else if (processInstanceState == ExecutionStatus.READY_STOP
            || !checkProcessStrategy(taskInstance)) {
            state = ExecutionStatus.KILL;
        } else {
            state = ExecutionStatus.SUBMITTED_SUCCESS;
        }
        return state;
    }

    /**
     * check process instance strategy
     *
     * @param taskInstance taskInstance
     * @return check strategy result
     */
    private boolean checkProcessStrategy(TaskInstance taskInstance) {
        ProcessInstance processInstance = this.findProcessInstanceById(taskInstance.getProcessInstanceId());
        FailureStrategy failureStrategy = processInstance.getFailureStrategy();
        if (failureStrategy == FailureStrategy.CONTINUE) {
            return true;
        }
        List<TaskInstance> taskInstances = this.findValidTaskListByProcessId(taskInstance.getProcessInstanceId());

        for (TaskInstance task : taskInstances) {
            if (task.getState() == ExecutionStatus.FAILURE
                && task.getRetryTimes() >= task.getMaxRetryTimes()) {
                return false;
            }
        }
        return true;
    }

    /**
     * insert or update work process instance to data base
     *
     * @param processInstance processInstance
     */
    public void saveProcessInstance(ProcessInstance processInstance) {
        if (processInstance == null) {
            logger.error("save error, process instance is null!");
            return;
        }
        if (processInstance.getId() != 0) {
            processInstanceMapper.updateById(processInstance);
        } else {
            processInstanceMapper.insert(processInstance);
        }
    }

    /**
     * insert or update command
     *
     * @param command command
     * @return save command result
     */
    public int saveCommand(Command command) {
        if (command.getId() != 0) {
            return commandMapper.updateById(command);
        } else {
            return commandMapper.insert(command);
        }
    }

    /**
     * insert or update task instance
     *
     * @param taskInstance taskInstance
     * @return save task instance result
     */
    public boolean saveTaskInstance(TaskInstance taskInstance) {
        if (taskInstance.getId() != 0) {
            return updateTaskInstance(taskInstance);
        } else {
            return createTaskInstance(taskInstance);
        }
    }

    /**
     * insert task instance
     *
     * @param taskInstance taskInstance
     * @return create task instance result
     */
    public boolean createTaskInstance(TaskInstance taskInstance) {
        int count = taskInstanceMapper.insert(taskInstance);
        return count > 0;
    }

    /**
     * update task instance
     *
     * @param taskInstance taskInstance
     * @return update task instance result
     */
    public boolean updateTaskInstance(TaskInstance taskInstance) {
        int count = taskInstanceMapper.updateById(taskInstance);
        return count > 0;
    }

    /**
     * find task instance by id
     *
     * @param taskId task id
     * @return task intance
     */
    public TaskInstance findTaskInstanceById(Integer taskId) {
        return taskInstanceMapper.selectById(taskId);
    }

    /**
     * package task instance，associate processInstance and processDefine
     *
     * @param taskInstId taskInstId
     * @return task instance
     */
    public TaskInstance getTaskInstanceDetailByTaskId(int taskInstId) {
        // get task instance
        TaskInstance taskInstance = findTaskInstanceById(taskInstId);
        if (taskInstance == null) {
            return null;
        }
        // get process instance
        ProcessInstance processInstance = findProcessInstanceDetailById(taskInstance.getProcessInstanceId());
        // get process define
        ProcessDefinition processDefine = findProcessDefinition(processInstance.getProcessDefinitionCode(),
            processInstance.getProcessDefinitionVersion());
        taskInstance.setProcessInstance(processInstance);
        taskInstance.setProcessDefine(processDefine);
        TaskDefinition taskDefinition = taskDefinitionLogMapper.queryByDefinitionCodeAndVersion(
            taskInstance.getTaskCode(),
            taskInstance.getTaskDefinitionVersion());
        taskInstance.setTaskDefine(taskDefinition);
        return taskInstance;
    }

    /**
     * get id list by task state
     *
     * @param instanceId instanceId
     * @param state state
     * @return task instance states
     */
    public List<Integer> findTaskIdByInstanceState(int instanceId, ExecutionStatus state) {
        return taskInstanceMapper.queryTaskByProcessIdAndState(instanceId, state.ordinal());
    }

    /**
     * find valid task list by process definition id
     *
     * @param processInstanceId processInstanceId
     * @return task instance list
     */
    public List<TaskInstance> findValidTaskListByProcessId(Integer processInstanceId) {
        return taskInstanceMapper.findValidTaskListByProcessId(processInstanceId, Flag.YES);
    }

    /**
     * find previous task list by work process id
     *
     * @param processInstanceId processInstanceId
     * @return task instance list
     */
    public List<TaskInstance> findPreviousTaskListByWorkProcessId(Integer processInstanceId) {
        return taskInstanceMapper.findValidTaskListByProcessId(processInstanceId, Flag.NO);
    }

    /**
     * update work process instance map
     *
     * @param processInstanceMap processInstanceMap
     * @return update process instance result
     */
    public int updateWorkProcessInstanceMap(ProcessInstanceMap processInstanceMap) {
        return processInstanceMapMapper.updateById(processInstanceMap);
    }

    /**
     * create work process instance map
     *
     * @param processInstanceMap processInstanceMap
     * @return create process instance result
     */
    public int createWorkProcessInstanceMap(ProcessInstanceMap processInstanceMap) {
        int count = 0;
        if (processInstanceMap != null) {
            return processInstanceMapMapper.insert(processInstanceMap);
        }
        return count;
    }

    /**
     * find work process map by parent process id and parent task id.
     *
     * @param parentWorkProcessId parentWorkProcessId
     * @param parentTaskId parentTaskId
     * @return process instance map
     */
    public ProcessInstanceMap findWorkProcessMapByParent(Integer parentWorkProcessId, Integer parentTaskId) {
        return processInstanceMapMapper.queryByParentId(parentWorkProcessId, parentTaskId);
    }

    /**
     * delete work process map by parent process id
     *
     * @param parentWorkProcessId parentWorkProcessId
     * @return delete process map result
     */
    public int deleteWorkProcessMapByParentId(int parentWorkProcessId) {
        return processInstanceMapMapper.deleteByParentProcessId(parentWorkProcessId);

    }

    /**
     * find sub process instance
     *
     * @param parentProcessId parentProcessId
     * @param parentTaskId parentTaskId
     * @return process instance
     */
    public ProcessInstance findSubProcessInstance(Integer parentProcessId, Integer parentTaskId) {
        ProcessInstance processInstance = null;
        ProcessInstanceMap processInstanceMap = processInstanceMapMapper.queryByParentId(parentProcessId, parentTaskId);
        if (processInstanceMap == null || processInstanceMap.getProcessInstanceId() == 0) {
            return processInstance;
        }
        processInstance = findProcessInstanceById(processInstanceMap.getProcessInstanceId());
        return processInstance;
    }

    /**
     * find parent process instance
     *
     * @param subProcessId subProcessId
     * @return process instance
     */
    public ProcessInstance findParentProcessInstance(Integer subProcessId) {
        ProcessInstance processInstance = null;
        ProcessInstanceMap processInstanceMap = processInstanceMapMapper.queryBySubProcessId(subProcessId);
        if (processInstanceMap == null || processInstanceMap.getProcessInstanceId() == 0) {
            return processInstance;
        }
        processInstance = findProcessInstanceById(processInstanceMap.getParentProcessInstanceId());
        return processInstance;
    }

    /**
     * change task state
     *
     * @param state state
     * @param startTime startTime
     * @param host host
     * @param executePath executePath
     * @param logPath logPath
     * @param taskInstId taskInstId
     */
    public void changeTaskState(TaskInstance taskInstance, ExecutionStatus state, Date startTime, String host,
                                String executePath,
                                String logPath,
                                int taskInstId) {
        taskInstance.setState(state);
        taskInstance.setStartTime(startTime);
        taskInstance.setHost(host);
        taskInstance.setExecutePath(executePath);
        taskInstance.setLogPath(logPath);
        saveTaskInstance(taskInstance);
    }

    /**
     * update process instance
     *
     * @param processInstance processInstance
     * @return update process instance result
     */
    public int updateProcessInstance(ProcessInstance processInstance) {
        return processInstanceMapper.updateById(processInstance);
    }

    /**
     * change task state
     *
     * @param state state
     * @param endTime endTime
     * @param taskInstId taskInstId
     * @param varPool varPool
     */
    public void changeTaskState(TaskInstance taskInstance, ExecutionStatus state,
                                Date endTime,
                                int processId,
                                String appIds,
                                int taskInstId,
                                String varPool) {
        taskInstance.setPid(processId);
        taskInstance.setAppLink(appIds);
        taskInstance.setState(state);
        taskInstance.setEndTime(endTime);
        taskInstance.setVarPool(varPool);
        changeOutParam(taskInstance);
        saveTaskInstance(taskInstance);
    }

    /**
     * for show in page of taskInstance
     */
    public void changeOutParam(TaskInstance taskInstance) {
        if (StringUtils.isEmpty(taskInstance.getVarPool())) {
            return;
        }
        List<Property> properties = JSONUtils.toList(taskInstance.getVarPool(), Property.class);
        if (CollectionUtils.isEmpty(properties)) {
            return;
        }
        //if the result more than one line,just get the first .
        Map<String, Object> taskParams = JSONUtils.toMap(taskInstance.getTaskParams(), String.class, Object.class);
        Object localParams = taskParams.get(LOCAL_PARAMS);
        if (localParams == null) {
            return;
        }
        List<Property> allParam = JSONUtils.toList(JSONUtils.toJsonString(localParams), Property.class);
        Map<String, String> outProperty = new HashMap<>();
        for (Property info : properties) {
            if (info.getDirect() == Direct.OUT) {
                outProperty.put(info.getProp(), info.getValue());
            }
        }
        for (Property info : allParam) {
            if (info.getDirect() == Direct.OUT) {
                String paramName = info.getProp();
                info.setValue(outProperty.get(paramName));
            }
        }
        taskParams.put(LOCAL_PARAMS, allParam);
        taskInstance.setTaskParams(JSONUtils.toJsonString(taskParams));
    }

    /**
     * convert integer list to string list
     *
     * @param intList intList
     * @return string list
     */
    public List<String> convertIntListToString(List<Integer> intList) {
        if (intList == null) {
            return new ArrayList<>();
        }
        List<String> result = new ArrayList<>(intList.size());
        for (Integer intVar : intList) {
            result.add(String.valueOf(intVar));
        }
        return result;
    }

    /**
     * query schedule by id
     *
     * @param id id
     * @return schedule
     */
    public Schedule querySchedule(int id) {
        return scheduleMapper.selectById(id);
    }

    /**
     * query Schedule by processDefinitionCode
     *
     * @param processDefinitionCode processDefinitionCode
     * @see Schedule
     */
    public List<Schedule> queryReleaseSchedulerListByProcessDefinitionCode(long processDefinitionCode) {
        return scheduleMapper.queryReleaseSchedulerListByProcessDefinitionCode(processDefinitionCode);
    }

    /**
     * query need failover process instance
     *
     * @param host host
     * @return process instance list
     */
    public List<ProcessInstance> queryNeedFailoverProcessInstances(String host) {
        return processInstanceMapper.queryByHostAndStatus(host, stateArray);
    }

    /**
     * process need failover process instance
     *
     * @param processInstance processInstance
     */
    @Transactional(rollbackFor = RuntimeException.class)
    public void processNeedFailoverProcessInstances(ProcessInstance processInstance) {
        //1 update processInstance host is null
        processInstance.setHost(Constants.NULL);
        processInstanceMapper.updateById(processInstance);

        ProcessDefinition processDefinition = findProcessDefinition(processInstance.getProcessDefinitionCode(), processInstance.getProcessDefinitionVersion());

        //2 insert into recover command
        Command cmd = new Command();
        cmd.setProcessDefinitionCode(processDefinition.getCode());
        cmd.setCommandParam(String.format("{\"%s\":%d}", Constants.CMD_PARAM_RECOVER_PROCESS_ID_STRING, processInstance.getId()));
        cmd.setExecutorId(processInstance.getExecutorId());
        cmd.setCommandType(CommandType.RECOVER_TOLERANCE_FAULT_PROCESS);
        createCommand(cmd);
    }

    /**
     * query all need failover task instances by host
     *
     * @param host host
     * @return task instance list
     */
    public List<TaskInstance> queryNeedFailoverTaskInstances(String host) {
        return taskInstanceMapper.queryByHostAndStatus(host,
            stateArray);
    }

    /**
     * find data source by id
     *
     * @param id id
     * @return datasource
     */
    public DataSource findDataSourceById(int id) {
        return dataSourceMapper.selectById(id);
    }

    /**
     * update process instance state by id
     *
     * @param processInstanceId processInstanceId
     * @param executionStatus executionStatus
     * @return update process result
     */
    public int updateProcessInstanceState(Integer processInstanceId, ExecutionStatus executionStatus) {
        ProcessInstance instance = processInstanceMapper.selectById(processInstanceId);
        instance.setState(executionStatus);
        return processInstanceMapper.updateById(instance);
    }

    /**
     * find process instance by the task id
     *
     * @param taskId taskId
     * @return process instance
     */
    public ProcessInstance findProcessInstanceByTaskId(int taskId) {
        TaskInstance taskInstance = taskInstanceMapper.selectById(taskId);
        if (taskInstance != null) {
            return processInstanceMapper.selectById(taskInstance.getProcessInstanceId());
        }
        return null;
    }

    /**
     * find udf function list by id list string
     *
     * @param ids ids
     * @return udf function list
     */
    public List<UdfFunc> queryUdfFunListByIds(int[] ids) {
        return udfFuncMapper.queryUdfByIdStr(ids, null);
    }

    /**
     * find tenant code by resource name
     *
     * @param resName resource name
     * @param resourceType resource type
     * @return tenant code
     */
    public String queryTenantCodeByResName(String resName, ResourceType resourceType) {
        // in order to query tenant code successful although the version is older
        String fullName = resName.startsWith("/") ? resName : String.format("/%s", resName);

        List<Resource> resourceList = resourceMapper.queryResource(fullName, resourceType.ordinal());
        if (CollectionUtils.isEmpty(resourceList)) {
            return StringUtils.EMPTY;
        }
        int userId = resourceList.get(0).getUserId();
        User user = userMapper.selectById(userId);
        if (Objects.isNull(user)) {
            return StringUtils.EMPTY;
        }
        Tenant tenant = tenantMapper.selectById(user.getTenantId());
        if (Objects.isNull(tenant)) {
            return StringUtils.EMPTY;
        }
        return tenant.getTenantCode();
    }

    /**
     * find schedule list by process define codes.
     *
     * @param codes codes
     * @return schedule list
     */
    public List<Schedule> selectAllByProcessDefineCode(long[] codes) {
        return scheduleMapper.selectAllByProcessDefineArray(codes);
    }

    /**
     * find last scheduler process instance in the date interval
     *
     * @param definitionCode definitionCode
     * @param dateInterval dateInterval
     * @return process instance
     */
    public ProcessInstance findLastSchedulerProcessInterval(Long definitionCode, DateInterval dateInterval) {
        return processInstanceMapper.queryLastSchedulerProcess(definitionCode,
            dateInterval.getStartTime(),
            dateInterval.getEndTime());
    }

    /**
     * find last manual process instance interval
     *
     * @param definitionCode process definition code
     * @param dateInterval dateInterval
     * @return process instance
     */
    public ProcessInstance findLastManualProcessInterval(Long definitionCode, DateInterval dateInterval) {
        return processInstanceMapper.queryLastManualProcess(definitionCode,
            dateInterval.getStartTime(),
            dateInterval.getEndTime());
    }

    /**
     * find last running process instance
     *
     * @param definitionCode process definition code
     * @param startTime start time
     * @param endTime end time
     * @return process instance
     */
    public ProcessInstance findLastRunningProcess(Long definitionCode, Date startTime, Date endTime) {
        return processInstanceMapper.queryLastRunningProcess(definitionCode,
            startTime,
            endTime,
            stateArray);
    }

    /**
     * query user queue by process instance id
     *
     * @param processInstanceId processInstanceId
     * @return queue
     */
    public String queryUserQueueByProcessInstanceId(int processInstanceId) {

        String queue = "";
        ProcessInstance processInstance = processInstanceMapper.selectById(processInstanceId);
        if (processInstance == null) {
            return queue;
        }
        User executor = userMapper.selectById(processInstance.getExecutorId());
        if (executor != null) {
            queue = executor.getQueue();
        }
        return queue;
    }

    /**
     * query project name and user name by processInstanceId.
     *
     * @param processInstanceId processInstanceId
     * @return projectName and userName
     */
    public ProjectUser queryProjectWithUserByProcessInstanceId(int processInstanceId) {
        return projectMapper.queryProjectWithUserByProcessInstanceId(processInstanceId);
    }

    /**
     * get task worker group
     *
     * @param taskInstance taskInstance
     * @return workerGroupId
     */
    public String getTaskWorkerGroup(TaskInstance taskInstance) {
        String workerGroup = taskInstance.getWorkerGroup();

        if (StringUtils.isNotBlank(workerGroup)) {
            return workerGroup;
        }
        int processInstanceId = taskInstance.getProcessInstanceId();
        ProcessInstance processInstance = findProcessInstanceById(processInstanceId);

        if (processInstance != null) {
            return processInstance.getWorkerGroup();
        }
        logger.info("task : {} will use default worker group", taskInstance.getId());
        return Constants.DEFAULT_WORKER_GROUP;
    }

    /**
     * get have perm project list
     *
     * @param userId userId
     * @return project list
     */
    public List<Project> getProjectListHavePerm(int userId) {
        List<Project> createProjects = projectMapper.queryProjectCreatedByUser(userId);
        List<Project> authedProjects = projectMapper.queryAuthedProjectListByUserId(userId);

        if (createProjects == null) {
            createProjects = new ArrayList<>();
        }

        if (authedProjects != null) {
            createProjects.addAll(authedProjects);
        }
        return createProjects;
    }

    /**
     * list unauthorized udf function
     *
     * @param userId user id
     * @param needChecks data source id array
     * @return unauthorized udf function list
     */
    public <T> List<T> listUnauthorized(int userId, T[] needChecks, AuthorizationType authorizationType) {
        List<T> resultList = new ArrayList<>();

        if (Objects.nonNull(needChecks) && needChecks.length > 0) {
            Set<T> originResSet = new HashSet<>(Arrays.asList(needChecks));

            switch (authorizationType) {
                case RESOURCE_FILE_ID:
                case UDF_FILE:
                    List<Resource> ownUdfResources = resourceMapper.listAuthorizedResourceById(userId, needChecks);
                    addAuthorizedResources(ownUdfResources, userId);
                    Set<Integer> authorizedResourceFiles = ownUdfResources.stream().map(Resource::getId).collect(toSet());
                    originResSet.removeAll(authorizedResourceFiles);
                    break;
                case RESOURCE_FILE_NAME:
                    List<Resource> ownResources = resourceMapper.listAuthorizedResource(userId, needChecks);
                    addAuthorizedResources(ownResources, userId);
                    Set<String> authorizedResources = ownResources.stream().map(Resource::getFullName).collect(toSet());
                    originResSet.removeAll(authorizedResources);
                    break;
                case DATASOURCE:
                    Set<Integer> authorizedDatasources = dataSourceMapper.listAuthorizedDataSource(userId, needChecks).stream().map(DataSource::getId).collect(toSet());
                    originResSet.removeAll(authorizedDatasources);
                    break;
                case UDF:
                    Set<Integer> authorizedUdfs = udfFuncMapper.listAuthorizedUdfFunc(userId, needChecks).stream().map(UdfFunc::getId).collect(toSet());
                    originResSet.removeAll(authorizedUdfs);
                    break;
                default:
                    break;
            }

            resultList.addAll(originResSet);
        }

        return resultList;
    }

    /**
     * get user by user id
     *
     * @param userId user id
     * @return User
     */
    public User getUserById(int userId) {
        return userMapper.selectById(userId);
    }

    /**
     * get resource by resource id
     *
     * @param resourceId resource id
     * @return Resource
     */
    public Resource getResourceById(int resourceId) {
        return resourceMapper.selectById(resourceId);
    }

    /**
     * list resources by ids
     *
     * @param resIds resIds
     * @return resource list
     */
    public List<Resource> listResourceByIds(Integer[] resIds) {
        return resourceMapper.listResourceByIds(resIds);
    }

    /**
     * format task app id in task instance
     */
    public String formatTaskAppId(TaskInstance taskInstance) {
        ProcessInstance processInstance = findProcessInstanceById(taskInstance.getProcessInstanceId());
        if (processInstance == null) {
            return "";
        }
        ProcessDefinition definition = findProcessDefinition(processInstance.getProcessDefinitionCode(), processInstance.getProcessDefinitionVersion());
        if (definition == null) {
            return "";
        }
        return String.format("%s_%s_%s", definition.getId(), processInstance.getId(), taskInstance.getId());
    }

    /**
     * switch process definition version to process definition log version
     */
    public int processDefinitionToDB(ProcessDefinition processDefinition, ProcessDefinitionLog processDefinitionLog, Boolean isFromProcessDefine) {
        if (null == processDefinition || null == processDefinitionLog) {
            return Constants.DEFINITION_FAILURE;
        }

        processDefinitionLog.setId(processDefinition.getId());
        processDefinitionLog.setReleaseState(isFromProcessDefine ? ReleaseState.OFFLINE : ReleaseState.ONLINE);
        processDefinitionLog.setFlag(Flag.YES);

        int result;
        if (0 == processDefinition.getId()) {
            result = processDefineMapper.insert(processDefinitionLog);
        } else {
            result = processDefineMapper.updateById(processDefinitionLog);
        }
        return result;
    }

    /**
     * switch process definition version to process definition log version
     */
    public int switchVersion(ProcessDefinition processDefinition, ProcessDefinitionLog processDefinitionLog) {
        int switchResult = processDefinitionToDB(processDefinition, processDefinitionLog, true);
        if (switchResult != Constants.DEFINITION_FAILURE) {
            switchResult = switchProcessTaskRelationVersion(processDefinition);
        }
        return switchResult;
    }

    public int switchProcessTaskRelationVersion(ProcessDefinition processDefinition) {
        List<ProcessTaskRelation> processTaskRelationList = processTaskRelationMapper.queryByProcessCode(processDefinition.getProjectCode(), processDefinition.getCode());
        if (!processTaskRelationList.isEmpty()) {
            processTaskRelationMapper.deleteByCode(processDefinition.getProjectCode(), processDefinition.getCode());
        }
        int result = 0;
        List<ProcessTaskRelationLog> processTaskRelationLogList = processTaskRelationLogMapper.queryByProcessCodeAndVersion(processDefinition.getCode(), processDefinition.getVersion());
        for (ProcessTaskRelationLog processTaskRelationLog : processTaskRelationLogList) {
            result += processTaskRelationMapper.insert(processTaskRelationLog);
        }
        return result;
    }

    /**
     * get resource ids
     *
     * @param taskDefinition taskDefinition
     * @return resource ids
     */
    public String getResourceIds(TaskDefinition taskDefinition) {
        Set<Integer> resourceIds = null;
        AbstractParameters params = TaskParametersUtils.getParameters(taskDefinition.getTaskType(), taskDefinition.getTaskParams());
        if (params != null && CollectionUtils.isNotEmpty(params.getResourceFilesList())) {
            resourceIds = params.getResourceFilesList().
                stream()
                .filter(t -> t.getId() != 0)
                .map(ResourceInfo::getId)
                .collect(Collectors.toSet());
        }
        if (CollectionUtils.isEmpty(resourceIds)) {
            return StringUtils.EMPTY;
        }
        return StringUtils.join(resourceIds, ",");
    }

    public boolean saveTaskDefine(User operator, long projectCode, List<TaskDefinitionLog> taskDefinitionLogs) {
        Date now = new Date();
        List<TaskDefinitionLog> newTaskDefinitionLogs = new ArrayList<>();
        List<TaskDefinitionLog> updateTaskDefinitionLogs = new ArrayList<>();
        for (TaskDefinitionLog taskDefinitionLog : taskDefinitionLogs) {
            taskDefinitionLog.setProjectCode(projectCode);
            taskDefinitionLog.setUpdateTime(now);
            taskDefinitionLog.setOperateTime(now);
            taskDefinitionLog.setOperator(operator.getId());
            taskDefinitionLog.setResourceIds(getResourceIds(taskDefinitionLog));
            if (taskDefinitionLog.getCode() > 0 && taskDefinitionLog.getVersion() > 0) {
                TaskDefinitionLog definitionCodeAndVersion = taskDefinitionLogMapper
                    .queryByDefinitionCodeAndVersion(taskDefinitionLog.getCode(), taskDefinitionLog.getVersion());
                if (definitionCodeAndVersion != null) {
                    if (!taskDefinitionLog.equals(definitionCodeAndVersion)) {
                        taskDefinitionLog.setUserId(definitionCodeAndVersion.getUserId());
                        Integer version = taskDefinitionLogMapper.queryMaxVersionForDefinition(taskDefinitionLog.getCode());
                        taskDefinitionLog.setVersion(version + 1);
                        taskDefinitionLog.setCreateTime(definitionCodeAndVersion.getCreateTime());
                        updateTaskDefinitionLogs.add(taskDefinitionLog);
                    }
                    continue;
                }
            }
            taskDefinitionLog.setUserId(operator.getId());
            taskDefinitionLog.setVersion(Constants.VERSION_FIRST);
            taskDefinitionLog.setCreateTime(now);
            if (taskDefinitionLog.getCode() == 0) {
                try {
                    taskDefinitionLog.setCode(SnowFlakeUtils.getInstance().nextId());
                } catch (SnowFlakeException e) {
                    logger.error("Task code get error, ", e);
                    return false;
                }
            }
            newTaskDefinitionLogs.add(taskDefinitionLog);
        }
        for (TaskDefinitionLog taskDefinitionToUpdate : updateTaskDefinitionLogs) {
            TaskDefinition task = taskDefinitionMapper.queryByCode(taskDefinitionToUpdate.getCode());
            if (task == null) {
                newTaskDefinitionLogs.add(taskDefinitionToUpdate);
            } else {
<<<<<<< HEAD
                int insert = taskDefinitionLogMapper.insert(taskDefinitionToUpdate);
                taskDefinitionToUpdate.setId(task.getId());
                int update = taskDefinitionMapper.updateById(taskDefinitionToUpdate);
=======
                int update = taskDefinitionMapper.updateById(taskDefinitionToUpdate);
                int insert = taskDefinitionLogMapper.insert(taskDefinitionToUpdate);
>>>>>>> ee4e64a9
                if ((update & insert) != 1) {
                    return false;
                }
            }
        }
        if (!newTaskDefinitionLogs.isEmpty()) {
            int insert = taskDefinitionMapper.batchInsert(newTaskDefinitionLogs);
            int logInsert = taskDefinitionLogMapper.batchInsert(newTaskDefinitionLogs);
            return (logInsert & insert) != 0;
        }
        return true;
    }

    /**
     * save processDefinition (including create or update processDefinition)
     */
    public int saveProcessDefine(User operator, ProcessDefinition processDefinition, Boolean isFromProcessDefine) {
        ProcessDefinitionLog processDefinitionLog = new ProcessDefinitionLog(processDefinition);
        Integer version = processDefineLogMapper.queryMaxVersionForDefinition(processDefinition.getCode());
        int insertVersion = version == null || version == 0 ? Constants.VERSION_FIRST : version + 1;
        processDefinitionLog.setVersion(insertVersion);
        processDefinitionLog.setReleaseState(isFromProcessDefine ? ReleaseState.OFFLINE : ReleaseState.ONLINE);
        processDefinitionLog.setOperator(operator.getId());
        processDefinitionLog.setOperateTime(processDefinition.getUpdateTime());
        int insertLog = processDefineLogMapper.insert(processDefinitionLog);
        int result;
        if (0 == processDefinition.getId()) {
            result = processDefineMapper.insert(processDefinitionLog);
        } else {
            processDefinitionLog.setId(processDefinition.getId());
            result = processDefineMapper.updateById(processDefinitionLog);
        }
        return (insertLog & result) > 0 ? insertVersion : 0;
    }

    /**
     * save task relations
     */
    public int saveTaskRelation(User operator, long projectCode, long processDefinitionCode, int processDefinitionVersion,
                                List<ProcessTaskRelationLog> taskRelationList, List<TaskDefinitionLog> taskDefinitionLogs) {
<<<<<<< HEAD
        Map<Long, TaskDefinitionLog> taskDefinitionLogMap = null;
        if (CollectionUtils.isNotEmpty(taskDefinitionLogs)) {
            taskDefinitionLogMap = taskDefinitionLogs.stream()
                .collect(Collectors.toMap(TaskDefinition::getCode, taskDefinitionLog -> taskDefinitionLog));
=======
        List<ProcessTaskRelation> processTaskRelationList = processTaskRelationMapper.queryByProcessCode(projectCode, processDefinitionCode);
        if (!processTaskRelationList.isEmpty()) {
            processTaskRelationMapper.deleteByCode(projectCode, processDefinitionCode);
>>>>>>> ee4e64a9
        }
        Map<Long, TaskDefinitionLog> taskDefinitionLogMap = null;
        if (CollectionUtils.isNotEmpty(taskDefinitionLogs)) {
            taskDefinitionLogMap = taskDefinitionLogs.stream()
                .collect(Collectors.toMap(TaskDefinition::getCode, taskDefinitionLog -> taskDefinitionLog));
        }
        Date now = new Date();
        for (ProcessTaskRelationLog processTaskRelationLog : taskRelationList) {
            processTaskRelationLog.setProjectCode(projectCode);
            processTaskRelationLog.setProcessDefinitionCode(processDefinitionCode);
            processTaskRelationLog.setProcessDefinitionVersion(processDefinitionVersion);
            if (taskDefinitionLogMap != null) {
                TaskDefinitionLog taskDefinitionLog = taskDefinitionLogMap.get(processTaskRelationLog.getPreTaskCode());
                if (taskDefinitionLog != null) {
                    processTaskRelationLog.setPreTaskVersion(taskDefinitionLog.getVersion());
                }
                processTaskRelationLog.setPostTaskVersion(taskDefinitionLogMap.get(processTaskRelationLog.getPostTaskCode()).getVersion());
            }
            processTaskRelationLog.setCreateTime(now);
            processTaskRelationLog.setUpdateTime(now);
            processTaskRelationLog.setOperator(operator.getId());
            processTaskRelationLog.setOperateTime(now);
        }
<<<<<<< HEAD
        List<ProcessTaskRelation> processTaskRelationList = processTaskRelationMapper.queryByProcessCode(projectCode, processDefinitionCode);
        if (!processTaskRelationList.isEmpty()) {
            Set<Integer> processTaskRelationSet = processTaskRelationList.stream().map(ProcessTaskRelation::hashCode).collect(toSet());
            Set<Integer> taskRelationSet = taskRelationList.stream().map(ProcessTaskRelationLog::hashCode).collect(toSet());
            if (CollectionUtils.isEqualCollection(processTaskRelationSet, taskRelationSet)) {
                return Constants.EXIT_CODE_SUCCESS;
            }
            processTaskRelationMapper.deleteByCode(projectCode, processDefinitionCode);
        }
=======
>>>>>>> ee4e64a9
        int result = processTaskRelationMapper.batchInsert(taskRelationList);
        int resultLog = processTaskRelationLogMapper.batchInsert(taskRelationList);
        return (result & resultLog) > 0 ? Constants.EXIT_CODE_SUCCESS : Constants.EXIT_CODE_FAILURE;
    }

    public boolean isTaskOnline(Long taskCode) {
        List<ProcessTaskRelation> processTaskRelationList = processTaskRelationMapper.queryByTaskCode(taskCode);
        if (!processTaskRelationList.isEmpty()) {
            Set<Long> processDefinitionCodes = processTaskRelationList
                .stream()
                .map(ProcessTaskRelation::getProcessDefinitionCode)
                .collect(Collectors.toSet());
            List<ProcessDefinition> processDefinitionList = processDefineMapper.queryByCodes(processDefinitionCodes);
            // check process definition is already online
            for (ProcessDefinition processDefinition : processDefinitionList) {
                if (processDefinition.getReleaseState() == ReleaseState.ONLINE) {
                    return true;
                }
            }
        }
        return false;
    }

    /**
     * Generate the DAG Graph based on the process definition id
     *
     * @param processDefinition process definition
     * @return dag graph
     */
    public DAG<String, TaskNode, TaskNodeRelation> genDagGraph(ProcessDefinition processDefinition) {
        List<ProcessTaskRelationLog> processTaskRelations = processTaskRelationLogMapper.queryByProcessCodeAndVersion(processDefinition.getCode(), processDefinition.getVersion());
        List<TaskNode> taskNodeList = transformTask(processTaskRelations, Lists.newArrayList());
        ProcessDag processDag = DagHelper.getProcessDag(taskNodeList, new ArrayList<>(processTaskRelations));
        // Generate concrete Dag to be executed
        return DagHelper.buildDagGraph(processDag);
    }

    /**
     * generate DagData
     */
    public DagData genDagData(ProcessDefinition processDefinition) {
        List<ProcessTaskRelationLog> processTaskRelations = processTaskRelationLogMapper.queryByProcessCodeAndVersion(processDefinition.getCode(), processDefinition.getVersion());
        return new DagData(processDefinition, processTaskRelations, genTaskDefineList(processTaskRelations));
    }

    private List<TaskDefinitionLog> genTaskDefineList(List<ProcessTaskRelationLog> processTaskRelations) {
        Set<TaskDefinition> taskDefinitionSet = new HashSet<>();
        for (ProcessTaskRelationLog processTaskRelation : processTaskRelations) {
            if (processTaskRelation.getPreTaskCode() > 0) {
                taskDefinitionSet.add(new TaskDefinition(processTaskRelation.getPreTaskCode(), processTaskRelation.getPreTaskVersion()));
            }
            if (processTaskRelation.getPostTaskCode() > 0) {
                taskDefinitionSet.add(new TaskDefinition(processTaskRelation.getPostTaskCode(), processTaskRelation.getPostTaskVersion()));
            }
        }
        return taskDefinitionLogMapper.queryByTaskDefinitions(taskDefinitionSet);
    }

    @Deprecated
    public List<TaskNode> genTaskNodeList(Long processCode, int processVersion, Map<String, String> locationMap) {
        List<ProcessTaskRelationLog> processTaskRelations = processTaskRelationLogMapper.queryByProcessCodeAndVersion(processCode, processVersion);
        Set<TaskDefinition> taskDefinitionSet = new HashSet<>();
        Map<Long, TaskNode> taskNodeMap = new HashMap<>();
        for (ProcessTaskRelationLog processTaskRelation : processTaskRelations) {
            if (processTaskRelation.getPreTaskCode() > 0) {
                taskDefinitionSet.add(new TaskDefinition(processTaskRelation.getPreTaskCode(), processTaskRelation.getPreTaskVersion()));
            }
            if (processTaskRelation.getPostTaskCode() > 0) {
                taskDefinitionSet.add(new TaskDefinition(processTaskRelation.getPostTaskCode(), processTaskRelation.getPostTaskVersion()));
            }
            taskNodeMap.compute(processTaskRelation.getPostTaskCode(), (k, v) -> {
                if (v == null) {
                    v = new TaskNode();
                    v.setCode(processTaskRelation.getPostTaskCode());
                    v.setVersion(processTaskRelation.getPostTaskVersion());
                    List<PreviousTaskNode> preTaskNodeList = new ArrayList<>();
                    if (processTaskRelation.getPreTaskCode() > 0) {
                        preTaskNodeList.add(new PreviousTaskNode(processTaskRelation.getPreTaskCode(), "", processTaskRelation.getPreTaskVersion()));
                    }
                    v.setPreTaskNodeList(preTaskNodeList);
                } else {
                    List<PreviousTaskNode> preTaskDefinitionList = v.getPreTaskNodeList();
                    preTaskDefinitionList.add(new PreviousTaskNode(processTaskRelation.getPreTaskCode(), "", processTaskRelation.getPreTaskVersion()));
                }
                return v;
            });
        }
        List<TaskDefinitionLog> taskDefinitionLogs = taskDefinitionLogMapper.queryByTaskDefinitions(taskDefinitionSet);
        Map<Long, TaskDefinitionLog> taskDefinitionLogMap = taskDefinitionLogs.stream().collect(Collectors.toMap(TaskDefinitionLog::getCode, log -> log));
        taskNodeMap.forEach((k, v) -> {
            TaskDefinitionLog taskDefinitionLog = taskDefinitionLogMap.get(k);
            v.setId(locationMap.get(taskDefinitionLog.getName()));
            v.setCode(taskDefinitionLog.getCode());
            v.setName(taskDefinitionLog.getName());
            v.setDesc(taskDefinitionLog.getDescription());
            v.setType(taskDefinitionLog.getTaskType().toUpperCase());
            v.setRunFlag(taskDefinitionLog.getFlag() == Flag.YES ? Constants.FLOWNODE_RUN_FLAG_NORMAL : Constants.FLOWNODE_RUN_FLAG_FORBIDDEN);
            v.setMaxRetryTimes(taskDefinitionLog.getFailRetryTimes());
            v.setRetryInterval(taskDefinitionLog.getFailRetryInterval());
            Map<String, Object> taskParamsMap = v.taskParamsToJsonObj(taskDefinitionLog.getTaskParams());
            v.setConditionResult((String) taskParamsMap.get(Constants.CONDITION_RESULT));
            v.setDependence((String) taskParamsMap.get(Constants.DEPENDENCE));
            taskParamsMap.remove(Constants.CONDITION_RESULT);
            taskParamsMap.remove(Constants.DEPENDENCE);
            v.setParams(JSONUtils.toJsonString(taskParamsMap));
            v.setTaskInstancePriority(taskDefinitionLog.getTaskPriority());
            v.setWorkerGroup(taskDefinitionLog.getWorkerGroup());
            v.setTimeout(JSONUtils.toJsonString(new TaskTimeoutParameter(taskDefinitionLog.getTimeoutFlag() == TimeoutFlag.OPEN,
                taskDefinitionLog.getTimeoutNotifyStrategy(),
                taskDefinitionLog.getTimeout())));
            v.setDelayTime(taskDefinitionLog.getDelayTime());
            v.getPreTaskNodeList().forEach(task -> task.setName(taskDefinitionLogMap.get(task.getCode()).getName()));
            v.setPreTasks(JSONUtils.toJsonString(v.getPreTaskNodeList().stream().map(PreviousTaskNode::getName).collect(Collectors.toList())));
        });
        return new ArrayList<>(taskNodeMap.values());
    }

    /**
     * find task definition by code and version
     */
    public TaskDefinition findTaskDefinition(long taskCode, int taskDefinitionVersion) {
        return taskDefinitionLogMapper.queryByDefinitionCodeAndVersion(taskCode, taskDefinitionVersion);
    }

    /**
     * query tasks definition list by process code and process version
     */
    public List<TaskDefinitionLog> queryTaskDefinitionListByProcess(long processCode, int processVersion) {
        List<ProcessTaskRelationLog> processTaskRelationLogs =
            processTaskRelationLogMapper.queryByProcessCodeAndVersion(processCode, processVersion);
        Set<TaskDefinition> taskDefinitionSet = new HashSet<>();
        for (ProcessTaskRelationLog processTaskRelationLog : processTaskRelationLogs) {
            if (processTaskRelationLog.getPreTaskCode() > 0) {
                taskDefinitionSet.add(new TaskDefinition(processTaskRelationLog.getPreTaskCode(), processTaskRelationLog.getPreTaskVersion()));
            }
            if (processTaskRelationLog.getPostTaskCode() > 0) {
                taskDefinitionSet.add(new TaskDefinition(processTaskRelationLog.getPostTaskCode(), processTaskRelationLog.getPostTaskVersion()));
            }
        }
        return taskDefinitionLogMapper.queryByTaskDefinitions(taskDefinitionSet);
    }

    /**
     * add authorized resources
     *
     * @param ownResources own resources
     * @param userId userId
     */
    private void addAuthorizedResources(List<Resource> ownResources, int userId) {
        List<Integer> relationResourceIds = resourceUserMapper.queryResourcesIdListByUserIdAndPerm(userId, 7);
        List<Resource> relationResources = CollectionUtils.isNotEmpty(relationResourceIds) ? resourceMapper.queryResourceListById(relationResourceIds) : new ArrayList<>();
        ownResources.addAll(relationResources);
    }

    /**
     * Use temporarily before refactoring taskNode
     */
    public List<TaskNode> transformTask(List<ProcessTaskRelationLog> taskRelationList, List<TaskDefinitionLog> taskDefinitionLogs) {
        Map<Long, List<Long>> taskCodeMap = new HashMap<>();
        for (ProcessTaskRelationLog processTaskRelation : taskRelationList) {
            taskCodeMap.compute(processTaskRelation.getPostTaskCode(), (k, v) -> {
                if (v == null) {
                    v = new ArrayList<>();
                }
                if (processTaskRelation.getPreTaskCode() != 0L) {
                    v.add(processTaskRelation.getPreTaskCode());
                }
                return v;
            });
        }
        if (CollectionUtils.isEmpty(taskDefinitionLogs)) {
            taskDefinitionLogs = genTaskDefineList(taskRelationList);
        }
        Map<Long, TaskDefinitionLog> taskDefinitionLogMap = taskDefinitionLogs.stream()
            .collect(Collectors.toMap(TaskDefinitionLog::getCode, taskDefinitionLog -> taskDefinitionLog));
        List<TaskNode> taskNodeList = new ArrayList<>();
        for (Entry<Long, List<Long>> code : taskCodeMap.entrySet()) {
            TaskDefinitionLog taskDefinitionLog = taskDefinitionLogMap.get(code.getKey());
            if (taskDefinitionLog != null) {
                TaskNode taskNode = new TaskNode();
                taskNode.setCode(taskDefinitionLog.getCode());
                taskNode.setVersion(taskDefinitionLog.getVersion());
                taskNode.setName(taskDefinitionLog.getName());
                taskNode.setDesc(taskDefinitionLog.getDescription());
                taskNode.setType(taskDefinitionLog.getTaskType().toUpperCase());
                taskNode.setRunFlag(taskDefinitionLog.getFlag() == Flag.YES ? Constants.FLOWNODE_RUN_FLAG_NORMAL : Constants.FLOWNODE_RUN_FLAG_FORBIDDEN);
                taskNode.setMaxRetryTimes(taskDefinitionLog.getFailRetryTimes());
                taskNode.setRetryInterval(taskDefinitionLog.getFailRetryInterval());
                Map<String, Object> taskParamsMap = taskNode.taskParamsToJsonObj(taskDefinitionLog.getTaskParams());
                taskNode.setConditionResult(JSONUtils.toJsonString(taskParamsMap.get(Constants.CONDITION_RESULT)));
                taskNode.setDependence(JSONUtils.toJsonString(taskParamsMap.get(Constants.DEPENDENCE)));
                taskParamsMap.remove(Constants.CONDITION_RESULT);
                taskParamsMap.remove(Constants.DEPENDENCE);
                taskNode.setParams(JSONUtils.toJsonString(taskParamsMap));
                taskNode.setTaskInstancePriority(taskDefinitionLog.getTaskPriority());
                taskNode.setWorkerGroup(taskDefinitionLog.getWorkerGroup());
                taskNode.setTimeout(JSONUtils.toJsonString(new TaskTimeoutParameter(taskDefinitionLog.getTimeoutFlag() == TimeoutFlag.OPEN,
                    taskDefinitionLog.getTimeoutNotifyStrategy(),
                    taskDefinitionLog.getTimeout())));
                taskNode.setDelayTime(taskDefinitionLog.getDelayTime());
                taskNode.setPreTasks(JSONUtils.toJsonString(code.getValue().stream().map(taskDefinitionLogMap::get).map(TaskDefinition::getName).collect(Collectors.toList())));
                taskNodeList.add(taskNode);
            }
        }
        return taskNodeList;
    }
}<|MERGE_RESOLUTION|>--- conflicted
+++ resolved
@@ -2135,14 +2135,9 @@
             if (task == null) {
                 newTaskDefinitionLogs.add(taskDefinitionToUpdate);
             } else {
-<<<<<<< HEAD
                 int insert = taskDefinitionLogMapper.insert(taskDefinitionToUpdate);
                 taskDefinitionToUpdate.setId(task.getId());
                 int update = taskDefinitionMapper.updateById(taskDefinitionToUpdate);
-=======
-                int update = taskDefinitionMapper.updateById(taskDefinitionToUpdate);
-                int insert = taskDefinitionLogMapper.insert(taskDefinitionToUpdate);
->>>>>>> ee4e64a9
                 if ((update & insert) != 1) {
                     return false;
                 }
@@ -2183,17 +2178,6 @@
      */
     public int saveTaskRelation(User operator, long projectCode, long processDefinitionCode, int processDefinitionVersion,
                                 List<ProcessTaskRelationLog> taskRelationList, List<TaskDefinitionLog> taskDefinitionLogs) {
-<<<<<<< HEAD
-        Map<Long, TaskDefinitionLog> taskDefinitionLogMap = null;
-        if (CollectionUtils.isNotEmpty(taskDefinitionLogs)) {
-            taskDefinitionLogMap = taskDefinitionLogs.stream()
-                .collect(Collectors.toMap(TaskDefinition::getCode, taskDefinitionLog -> taskDefinitionLog));
-=======
-        List<ProcessTaskRelation> processTaskRelationList = processTaskRelationMapper.queryByProcessCode(projectCode, processDefinitionCode);
-        if (!processTaskRelationList.isEmpty()) {
-            processTaskRelationMapper.deleteByCode(projectCode, processDefinitionCode);
->>>>>>> ee4e64a9
-        }
         Map<Long, TaskDefinitionLog> taskDefinitionLogMap = null;
         if (CollectionUtils.isNotEmpty(taskDefinitionLogs)) {
             taskDefinitionLogMap = taskDefinitionLogs.stream()
@@ -2216,7 +2200,6 @@
             processTaskRelationLog.setOperator(operator.getId());
             processTaskRelationLog.setOperateTime(now);
         }
-<<<<<<< HEAD
         List<ProcessTaskRelation> processTaskRelationList = processTaskRelationMapper.queryByProcessCode(projectCode, processDefinitionCode);
         if (!processTaskRelationList.isEmpty()) {
             Set<Integer> processTaskRelationSet = processTaskRelationList.stream().map(ProcessTaskRelation::hashCode).collect(toSet());
@@ -2226,14 +2209,12 @@
             }
             processTaskRelationMapper.deleteByCode(projectCode, processDefinitionCode);
         }
-=======
->>>>>>> ee4e64a9
         int result = processTaskRelationMapper.batchInsert(taskRelationList);
         int resultLog = processTaskRelationLogMapper.batchInsert(taskRelationList);
         return (result & resultLog) > 0 ? Constants.EXIT_CODE_SUCCESS : Constants.EXIT_CODE_FAILURE;
     }
 
-    public boolean isTaskOnline(Long taskCode) {
+    public boolean isTaskOnline(long taskCode) {
         List<ProcessTaskRelation> processTaskRelationList = processTaskRelationMapper.queryByTaskCode(taskCode);
         if (!processTaskRelationList.isEmpty()) {
             Set<Long> processDefinitionCodes = processTaskRelationList
