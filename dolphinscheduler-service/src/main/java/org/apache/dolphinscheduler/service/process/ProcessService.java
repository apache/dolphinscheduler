/*
 * Licensed to the Apache Software Foundation (ASF) under one or more
 * contributor license agreements.  See the NOTICE file distributed with
 * this work for additional information regarding copyright ownership.
 * The ASF licenses this file to You under the Apache License, Version 2.0
 * (the "License"); you may not use this file except in compliance with
 * the License.  You may obtain a copy of the License at
 *
 *    http://www.apache.org/licenses/LICENSE-2.0
 *
 * Unless required by applicable law or agreed to in writing, software
 * distributed under the License is distributed on an "AS IS" BASIS,
 * WITHOUT WARRANTIES OR CONDITIONS OF ANY KIND, either express or implied.
 * See the License for the specific language governing permissions and
 * limitations under the License.
 */

package org.apache.dolphinscheduler.service.process;

import static org.apache.dolphinscheduler.common.Constants.CMDPARAM_COMPLEMENT_DATA_END_DATE;
import static org.apache.dolphinscheduler.common.Constants.CMDPARAM_COMPLEMENT_DATA_START_DATE;
import static org.apache.dolphinscheduler.common.Constants.CMD_PARAM_EMPTY_SUB_PROCESS;
import static org.apache.dolphinscheduler.common.Constants.CMD_PARAM_FATHER_PARAMS;
import static org.apache.dolphinscheduler.common.Constants.CMD_PARAM_RECOVER_PROCESS_ID_STRING;
import static org.apache.dolphinscheduler.common.Constants.CMD_PARAM_SUB_PROCESS;
import static org.apache.dolphinscheduler.common.Constants.CMD_PARAM_SUB_PROCESS_DEFINE_ID;
import static org.apache.dolphinscheduler.common.Constants.CMD_PARAM_SUB_PROCESS_PARENT_INSTANCE_ID;
import static org.apache.dolphinscheduler.common.Constants.LOCAL_PARAMS;
import static org.apache.dolphinscheduler.common.Constants.YYYY_MM_DD_HH_MM_SS;

import static java.util.stream.Collectors.toSet;

import org.apache.dolphinscheduler.common.Constants;
import org.apache.dolphinscheduler.common.enums.AuthorizationType;
import org.apache.dolphinscheduler.common.enums.CommandType;
import org.apache.dolphinscheduler.common.enums.Direct;
import org.apache.dolphinscheduler.common.enums.ExecutionStatus;
import org.apache.dolphinscheduler.common.enums.FailureStrategy;
import org.apache.dolphinscheduler.common.enums.Flag;
import org.apache.dolphinscheduler.common.enums.ReleaseState;
import org.apache.dolphinscheduler.common.enums.ResourceType;
import org.apache.dolphinscheduler.common.enums.TaskDependType;
import org.apache.dolphinscheduler.common.enums.TimeoutFlag;
import org.apache.dolphinscheduler.common.enums.WarningType;
import org.apache.dolphinscheduler.common.graph.DAG;
import org.apache.dolphinscheduler.common.model.DateInterval;
import org.apache.dolphinscheduler.common.model.TaskNode;
import org.apache.dolphinscheduler.common.model.TaskNodeRelation;
import org.apache.dolphinscheduler.common.process.ProcessDag;
import org.apache.dolphinscheduler.common.process.Property;
import org.apache.dolphinscheduler.common.process.ResourceInfo;
import org.apache.dolphinscheduler.common.task.AbstractParameters;
import org.apache.dolphinscheduler.common.task.TaskTimeoutParameter;
import org.apache.dolphinscheduler.common.task.subprocess.SubProcessParameters;
import org.apache.dolphinscheduler.common.utils.CollectionUtils;
import org.apache.dolphinscheduler.common.utils.DateUtils;
import org.apache.dolphinscheduler.common.utils.JSONUtils;
import org.apache.dolphinscheduler.common.utils.ParameterUtils;
import org.apache.dolphinscheduler.common.utils.SnowFlakeUtils;
import org.apache.dolphinscheduler.common.utils.SnowFlakeUtils.SnowFlakeException;
import org.apache.dolphinscheduler.common.utils.TaskParametersUtils;
import org.apache.dolphinscheduler.dao.entity.Command;
import org.apache.dolphinscheduler.dao.entity.DagData;
import org.apache.dolphinscheduler.dao.entity.DataSource;
import org.apache.dolphinscheduler.dao.entity.Environment;
import org.apache.dolphinscheduler.dao.entity.ErrorCommand;
import org.apache.dolphinscheduler.dao.entity.ProcessDefinition;
import org.apache.dolphinscheduler.dao.entity.ProcessDefinitionLog;
import org.apache.dolphinscheduler.dao.entity.ProcessInstance;
import org.apache.dolphinscheduler.dao.entity.ProcessInstanceMap;
import org.apache.dolphinscheduler.dao.entity.ProcessTaskRelation;
import org.apache.dolphinscheduler.dao.entity.ProcessTaskRelationLog;
import org.apache.dolphinscheduler.dao.entity.Project;
import org.apache.dolphinscheduler.dao.entity.ProjectUser;
import org.apache.dolphinscheduler.dao.entity.Resource;
import org.apache.dolphinscheduler.dao.entity.Schedule;
import org.apache.dolphinscheduler.dao.entity.TaskDefinition;
import org.apache.dolphinscheduler.dao.entity.TaskDefinitionLog;
import org.apache.dolphinscheduler.dao.entity.TaskInstance;
import org.apache.dolphinscheduler.dao.entity.Tenant;
import org.apache.dolphinscheduler.dao.entity.UdfFunc;
import org.apache.dolphinscheduler.dao.entity.User;
import org.apache.dolphinscheduler.dao.mapper.CommandMapper;
import org.apache.dolphinscheduler.dao.mapper.DataSourceMapper;
import org.apache.dolphinscheduler.dao.mapper.EnvironmentMapper;
import org.apache.dolphinscheduler.dao.mapper.ErrorCommandMapper;
import org.apache.dolphinscheduler.dao.mapper.ProcessDefinitionLogMapper;
import org.apache.dolphinscheduler.dao.mapper.ProcessDefinitionMapper;
import org.apache.dolphinscheduler.dao.mapper.ProcessInstanceMapMapper;
import org.apache.dolphinscheduler.dao.mapper.ProcessInstanceMapper;
import org.apache.dolphinscheduler.dao.mapper.ProcessTaskRelationLogMapper;
import org.apache.dolphinscheduler.dao.mapper.ProcessTaskRelationMapper;
import org.apache.dolphinscheduler.dao.mapper.ProjectMapper;
import org.apache.dolphinscheduler.dao.mapper.ResourceMapper;
import org.apache.dolphinscheduler.dao.mapper.ResourceUserMapper;
import org.apache.dolphinscheduler.dao.mapper.ScheduleMapper;
import org.apache.dolphinscheduler.dao.mapper.TaskDefinitionLogMapper;
import org.apache.dolphinscheduler.dao.mapper.TaskDefinitionMapper;
import org.apache.dolphinscheduler.dao.mapper.TaskInstanceMapper;
import org.apache.dolphinscheduler.dao.mapper.TenantMapper;
import org.apache.dolphinscheduler.dao.mapper.UdfFuncMapper;
import org.apache.dolphinscheduler.dao.mapper.UserMapper;
import org.apache.dolphinscheduler.dao.utils.DagHelper;
import org.apache.dolphinscheduler.remote.utils.Host;
import org.apache.dolphinscheduler.service.log.LogClientService;

import org.apache.commons.lang.StringUtils;

import java.util.ArrayList;
import java.util.Arrays;
import java.util.Date;
import java.util.EnumMap;
import java.util.HashMap;
import java.util.HashSet;
import java.util.List;
import java.util.Map;
import java.util.Map.Entry;
import java.util.Objects;
import java.util.Set;
import java.util.stream.Collectors;

import org.slf4j.Logger;
import org.slf4j.LoggerFactory;
import org.springframework.beans.factory.annotation.Autowired;
import org.springframework.stereotype.Component;
import org.springframework.transaction.annotation.Transactional;

import com.baomidou.mybatisplus.extension.plugins.pagination.Page;
import com.facebook.presto.jdbc.internal.guava.collect.Lists;
import com.fasterxml.jackson.databind.node.ObjectNode;

/**
 * process relative dao that some mappers in this.
 */
@Component
public class ProcessService {

    private final Logger logger = LoggerFactory.getLogger(getClass());

    private final int[] stateArray = new int[]{ExecutionStatus.SUBMITTED_SUCCESS.ordinal(),
        ExecutionStatus.RUNNING_EXECUTION.ordinal(),
        ExecutionStatus.DELAY_EXECUTION.ordinal(),
        ExecutionStatus.READY_PAUSE.ordinal(),
        ExecutionStatus.READY_STOP.ordinal()};

    @Autowired
    private UserMapper userMapper;

    @Autowired
    private ProcessDefinitionMapper processDefineMapper;

    @Autowired
    private ProcessDefinitionLogMapper processDefineLogMapper;

    @Autowired
    private ProcessInstanceMapper processInstanceMapper;

    @Autowired
    private DataSourceMapper dataSourceMapper;

    @Autowired
    private ProcessInstanceMapMapper processInstanceMapMapper;

    @Autowired
    private TaskInstanceMapper taskInstanceMapper;

    @Autowired
    private CommandMapper commandMapper;

    @Autowired
    private ScheduleMapper scheduleMapper;

    @Autowired
    private UdfFuncMapper udfFuncMapper;

    @Autowired
    private ResourceMapper resourceMapper;

    @Autowired
    private ResourceUserMapper resourceUserMapper;

    @Autowired
    private ErrorCommandMapper errorCommandMapper;

    @Autowired
    private TenantMapper tenantMapper;

    @Autowired
    private ProjectMapper projectMapper;

    @Autowired
    private TaskDefinitionMapper taskDefinitionMapper;

    @Autowired
    private TaskDefinitionLogMapper taskDefinitionLogMapper;

    @Autowired
    private ProcessTaskRelationMapper processTaskRelationMapper;

    @Autowired
    private ProcessTaskRelationLogMapper processTaskRelationLogMapper;

    @Autowired
    private EnvironmentMapper environmentMapper;

    /**
     * handle Command (construct ProcessInstance from Command) , wrapped in transaction
     *
     * @param logger logger
     * @param host host
     * @param validThreadNum validThreadNum
     * @param command found command
     * @return process instance
     */
    @Transactional(rollbackFor = Exception.class)
    public ProcessInstance handleCommand(Logger logger, String host, int validThreadNum, Command command) {
        ProcessInstance processInstance = constructProcessInstance(command, host);
        // cannot construct process instance, return null
        if (processInstance == null) {
            logger.error("scan command, command parameter is error: {}", command);
            moveToErrorCommand(command, "process instance is null");
            return null;
        }
        if (!checkThreadNum(command, validThreadNum)) {
            logger.info("there is not enough thread for this command: {}", command);
            return setWaitingThreadProcess(command, processInstance);
        }
        processInstance.setCommandType(command.getCommandType());
        processInstance.addHistoryCmd(command.getCommandType());
        saveProcessInstance(processInstance);
        this.setSubProcessParam(processInstance);
        this.commandMapper.deleteById(command.getId());
        return processInstance;
    }

    /**
     * save error command, and delete original command
     *
     * @param command command
     * @param message message
     */
    @Transactional(rollbackFor = Exception.class)
    public void moveToErrorCommand(Command command, String message) {
        ErrorCommand errorCommand = new ErrorCommand(command, message);
        this.errorCommandMapper.insert(errorCommand);
        this.commandMapper.deleteById(command.getId());
    }

    /**
     * set process waiting thread
     *
     * @param command command
     * @param processInstance processInstance
     * @return process instance
     */
    private ProcessInstance setWaitingThreadProcess(Command command, ProcessInstance processInstance) {
        processInstance.setState(ExecutionStatus.WAITING_THREAD);
        if (command.getCommandType() != CommandType.RECOVER_WAITING_THREAD) {
            processInstance.addHistoryCmd(command.getCommandType());
        }
        saveProcessInstance(processInstance);
        this.setSubProcessParam(processInstance);
        createRecoveryWaitingThreadCommand(command, processInstance);
        return null;
    }

    /**
     * check thread num
     *
     * @param command command
     * @param validThreadNum validThreadNum
     * @return if thread is enough
     */
    private boolean checkThreadNum(Command command, int validThreadNum) {
        int commandThreadCount = this.workProcessThreadNumCount(command.getProcessDefinitionCode());
        return validThreadNum >= commandThreadCount;
    }

    /**
     * insert one command
     *
     * @param command command
     * @return create result
     */
    public int createCommand(Command command) {
        int result = 0;
        if (command != null) {
            result = commandMapper.insert(command);
        }
        return result;
    }

    /**
     * find one command from queue list
     *
     * @return command
     */
    public Command findOneCommand() {
        return commandMapper.getOneToRun();
    }

    /**
     * get command page
     *
     * @param pageSize
     * @param pageNumber
     * @return
     */
    public List<Command> findCommandPage(int pageSize, int pageNumber) {
        Page<Command> commandPage = new Page<>(pageNumber, pageSize);
        return commandMapper.queryCommandPage(commandPage).getRecords();
    }

    /**
     * check the input command exists in queue list
     *
     * @param command command
     * @return create command result
     */
    public boolean verifyIsNeedCreateCommand(Command command) {
        boolean isNeedCreate = true;
        EnumMap<CommandType, Integer> cmdTypeMap = new EnumMap<>(CommandType.class);
        cmdTypeMap.put(CommandType.REPEAT_RUNNING, 1);
        cmdTypeMap.put(CommandType.RECOVER_SUSPENDED_PROCESS, 1);
        cmdTypeMap.put(CommandType.START_FAILURE_TASK_PROCESS, 1);
        CommandType commandType = command.getCommandType();

        if (cmdTypeMap.containsKey(commandType)) {
            ObjectNode cmdParamObj = JSONUtils.parseObject(command.getCommandParam());
            int processInstanceId = cmdParamObj.path(CMD_PARAM_RECOVER_PROCESS_ID_STRING).asInt();

            List<Command> commands = commandMapper.selectList(null);
            // for all commands
            for (Command tmpCommand : commands) {
                if (cmdTypeMap.containsKey(tmpCommand.getCommandType())) {
                    ObjectNode tempObj = JSONUtils.parseObject(tmpCommand.getCommandParam());
                    if (tempObj != null && processInstanceId == tempObj.path(CMD_PARAM_RECOVER_PROCESS_ID_STRING).asInt()) {
                        isNeedCreate = false;
                        break;
                    }
                }
            }
        }
        return isNeedCreate;
    }

    /**
     * find process instance detail by id
     *
     * @param processId processId
     * @return process instance
     */
    public ProcessInstance findProcessInstanceDetailById(int processId) {
        return processInstanceMapper.queryDetailById(processId);
    }

    /**
     * get task node list by definitionId
     */
    public List<TaskDefinition> getTaskNodeListByDefinitionId(Integer defineId) {
        ProcessDefinition processDefinition = processDefineMapper.selectById(defineId);
        if (processDefinition == null) {
            logger.error("process define not exists");
            return new ArrayList<>();
        }
        List<ProcessTaskRelationLog> processTaskRelations = processTaskRelationLogMapper.queryByProcessCodeAndVersion(processDefinition.getCode(), processDefinition.getVersion());
        Set<TaskDefinition> taskDefinitionSet = new HashSet<>();
        for (ProcessTaskRelationLog processTaskRelation : processTaskRelations) {
            if (processTaskRelation.getPostTaskCode() > 0) {
                taskDefinitionSet.add(new TaskDefinition(processTaskRelation.getPostTaskCode(), processTaskRelation.getPostTaskVersion()));
            }
        }
        List<TaskDefinitionLog> taskDefinitionLogs = taskDefinitionLogMapper.queryByTaskDefinitions(taskDefinitionSet);
        return new ArrayList<>(taskDefinitionLogs);
    }

    /**
     * find process instance by id
     *
     * @param processId processId
     * @return process instance
     */
    public ProcessInstance findProcessInstanceById(int processId) {
        return processInstanceMapper.selectById(processId);
    }

    /**
     * find process define by id.
     *
     * @param processDefinitionId processDefinitionId
     * @return process definition
     */
    public ProcessDefinition findProcessDefineById(int processDefinitionId) {
        return processDefineMapper.selectById(processDefinitionId);
    }

    /**
     * find process define by code and version.
     *
     * @param processDefinitionCode processDefinitionCode
     * @return process definition
     */
    public ProcessDefinition findProcessDefinition(Long processDefinitionCode, int version) {
        ProcessDefinition processDefinition = processDefineMapper.queryByCode(processDefinitionCode);
        if (processDefinition == null || processDefinition.getVersion() != version) {
            processDefinition = processDefineLogMapper.queryByDefinitionCodeAndVersion(processDefinitionCode, version);
            if (processDefinition != null) {
                processDefinition.setId(0);
            }
        }
        return processDefinition;
    }

    /**
     * find process define by code.
     *
     * @param processDefinitionCode processDefinitionCode
     * @return process definition
     */
    public ProcessDefinition findProcessDefinitionByCode(Long processDefinitionCode) {
        return processDefineMapper.queryByCode(processDefinitionCode);
    }

    /**
     * delete work process instance by id
     *
     * @param processInstanceId processInstanceId
     * @return delete process instance result
     */
    public int deleteWorkProcessInstanceById(int processInstanceId) {
        return processInstanceMapper.deleteById(processInstanceId);
    }

    /**
     * delete all sub process by parent instance id
     *
     * @param processInstanceId processInstanceId
     * @return delete all sub process instance result
     */
    public int deleteAllSubWorkProcessByParentId(int processInstanceId) {

        List<Integer> subProcessIdList = processInstanceMapMapper.querySubIdListByParentId(processInstanceId);

        for (Integer subId : subProcessIdList) {
            deleteAllSubWorkProcessByParentId(subId);
            deleteWorkProcessMapByParentId(subId);
            removeTaskLogFile(subId);
            deleteWorkProcessInstanceById(subId);
        }
        return 1;
    }

    /**
     * remove task log file
     *
     * @param processInstanceId processInstanceId
     */
    public void removeTaskLogFile(Integer processInstanceId) {
        List<TaskInstance> taskInstanceList = findValidTaskListByProcessId(processInstanceId);
        if (CollectionUtils.isEmpty(taskInstanceList)) {
            return;
        }
        try (LogClientService logClient = new LogClientService()) {
            for (TaskInstance taskInstance : taskInstanceList) {
                String taskLogPath = taskInstance.getLogPath();
                if (StringUtils.isEmpty(taskInstance.getHost())) {
                    continue;
                }
                int port = Constants.RPC_PORT;
                String ip = "";
                try {
                    ip = Host.of(taskInstance.getHost()).getIp();
                } catch (Exception e) {
                    // compatible old version
                    ip = taskInstance.getHost();
                }
                // remove task log from loggerserver
                logClient.removeTaskLog(ip, port, taskLogPath);
            }
        }
    }

    /**
     * calculate sub process number in the process define.
     *
     * @param processDefinitionCode processDefinitionCode
     * @return process thread num count
     */
    private Integer workProcessThreadNumCount(long processDefinitionCode) {
        ProcessDefinition processDefinition = processDefineMapper.queryByCode(processDefinitionCode);

        List<Integer> ids = new ArrayList<>();
        recurseFindSubProcessId(processDefinition.getId(), ids);
        return ids.size() + 1;
    }

    /**
     * recursive query sub process definition id by parent id.
     *
     * @param parentId parentId
     * @param ids ids
     */
    public void recurseFindSubProcessId(int parentId, List<Integer> ids) {
        List<TaskDefinition> taskNodeList = this.getTaskNodeListByDefinitionId(parentId);

        if (taskNodeList != null && !taskNodeList.isEmpty()) {

            for (TaskDefinition taskNode : taskNodeList) {
                String parameter = taskNode.getTaskParams();
                ObjectNode parameterJson = JSONUtils.parseObject(parameter);
                if (parameterJson.get(CMD_PARAM_SUB_PROCESS_DEFINE_ID) != null) {
                    SubProcessParameters subProcessParam = JSONUtils.parseObject(parameter, SubProcessParameters.class);
                    ids.add(subProcessParam.getProcessDefinitionId());
                    recurseFindSubProcessId(subProcessParam.getProcessDefinitionId(), ids);
                }
            }
        }
    }

    /**
     * create recovery waiting thread command when thread pool is not enough for the process instance.
     * sub work process instance need not to create recovery command.
     * create recovery waiting thread  command and delete origin command at the same time.
     * if the recovery command is exists, only update the field update_time
     *
     * @param originCommand originCommand
     * @param processInstance processInstance
     */
    public void createRecoveryWaitingThreadCommand(Command originCommand, ProcessInstance processInstance) {

        // sub process doesnot need to create wait command
        if (processInstance.getIsSubProcess() == Flag.YES) {
            if (originCommand != null) {
                commandMapper.deleteById(originCommand.getId());
            }
            return;
        }
        Map<String, String> cmdParam = new HashMap<>();
        cmdParam.put(Constants.CMD_PARAM_RECOVERY_WAITING_THREAD, String.valueOf(processInstance.getId()));
        // process instance quit by "waiting thread" state
        if (originCommand == null) {
            Command command = new Command(
<<<<<<< HEAD
                    CommandType.RECOVER_WAITING_THREAD,
                    processInstance.getTaskDependType(),
                    processInstance.getFailureStrategy(),
                    processInstance.getExecutorId(),
                    processInstance.getProcessDefinition().getId(),
                    JSONUtils.toJsonString(cmdParam),
                    processInstance.getWarningType(),
                    processInstance.getWarningGroupId(),
                    processInstance.getScheduleTime(),
                    processInstance.getWorkerGroup(),
                    processInstance.getProcessInstancePriority(),
                    processInstance.getDryRun()
=======
                CommandType.RECOVER_WAITING_THREAD,
                processInstance.getTaskDependType(),
                processInstance.getFailureStrategy(),
                processInstance.getExecutorId(),
                processInstance.getProcessDefinition().getCode(),
                JSONUtils.toJsonString(cmdParam),
                processInstance.getWarningType(),
                processInstance.getWarningGroupId(),
                processInstance.getScheduleTime(),
                processInstance.getWorkerGroup(),
                processInstance.getEnvironmentCode(),
                processInstance.getProcessInstancePriority()
>>>>>>> d7160874
            );
            saveCommand(command);
            return;
        }

        // update the command time if current command if recover from waiting
        if (originCommand.getCommandType() == CommandType.RECOVER_WAITING_THREAD) {
            originCommand.setUpdateTime(new Date());
            saveCommand(originCommand);
        } else {
            // delete old command and create new waiting thread command
            commandMapper.deleteById(originCommand.getId());
            originCommand.setId(0);
            originCommand.setCommandType(CommandType.RECOVER_WAITING_THREAD);
            originCommand.setUpdateTime(new Date());
            originCommand.setCommandParam(JSONUtils.toJsonString(cmdParam));
            originCommand.setProcessInstancePriority(processInstance.getProcessInstancePriority());
            saveCommand(originCommand);
        }
    }

    /**
     * get schedule time from command
     *
     * @param command command
     * @param cmdParam cmdParam map
     * @return date
     */
    private Date getScheduleTime(Command command, Map<String, String> cmdParam) {
        Date scheduleTime = command.getScheduleTime();
        if (scheduleTime == null && cmdParam != null && cmdParam.containsKey(CMDPARAM_COMPLEMENT_DATA_START_DATE)) {
            scheduleTime = DateUtils.stringToDate(cmdParam.get(CMDPARAM_COMPLEMENT_DATA_START_DATE));
        }
        return scheduleTime;
    }

    /**
     * generate a new work process instance from command.
     *
     * @param processDefinition processDefinition
     * @param command command
     * @param cmdParam cmdParam map
     * @return process instance
     */
    private ProcessInstance generateNewProcessInstance(ProcessDefinition processDefinition,
                                                       Command command,
                                                       Map<String, String> cmdParam) {
        ProcessInstance processInstance = new ProcessInstance(processDefinition);
        processInstance.setProcessDefinitionCode(processDefinition.getCode());
        processInstance.setProcessDefinitionVersion(processDefinition.getVersion());
        processInstance.setState(ExecutionStatus.RUNNING_EXECUTION);
        processInstance.setRecovery(Flag.NO);
        processInstance.setStartTime(new Date());
        processInstance.setRunTimes(1);
        processInstance.setMaxTryTimes(0);
        //processInstance.setProcessDefinitionId(command.getProcessDefinitionId());
        processInstance.setCommandParam(command.getCommandParam());
        processInstance.setCommandType(command.getCommandType());
        processInstance.setIsSubProcess(Flag.NO);
        processInstance.setTaskDependType(command.getTaskDependType());
        processInstance.setFailureStrategy(command.getFailureStrategy());
        processInstance.setExecutorId(command.getExecutorId());
        WarningType warningType = command.getWarningType() == null ? WarningType.NONE : command.getWarningType();
        processInstance.setWarningType(warningType);
        Integer warningGroupId = command.getWarningGroupId() == null ? 0 : command.getWarningGroupId();
        processInstance.setWarningGroupId(warningGroupId);
        processInstance.setDryRun(command.getDryRun());

        // schedule time
        Date scheduleTime = getScheduleTime(command, cmdParam);
        if (scheduleTime != null) {
            processInstance.setScheduleTime(scheduleTime);
        }
        processInstance.setCommandStartTime(command.getStartTime());
        processInstance.setLocations(processDefinition.getLocations());

        // reset global params while there are start parameters
        setGlobalParamIfCommanded(processDefinition, cmdParam);

        // curing global params
        processInstance.setGlobalParams(ParameterUtils.curingGlobalParams(
            processDefinition.getGlobalParamMap(),
            processDefinition.getGlobalParamList(),
            getCommandTypeIfComplement(processInstance, command),
            processInstance.getScheduleTime()));

        // set process instance priority
        processInstance.setProcessInstancePriority(command.getProcessInstancePriority());
        String workerGroup = StringUtils.isBlank(command.getWorkerGroup()) ? Constants.DEFAULT_WORKER_GROUP : command.getWorkerGroup();
        processInstance.setWorkerGroup(workerGroup);
        processInstance.setEnvironmentCode(Objects.isNull(command.getEnvironmentCode()) ? -1 : command.getEnvironmentCode());
        processInstance.setTimeout(processDefinition.getTimeout());
        processInstance.setTenantId(processDefinition.getTenantId());
        return processInstance;
    }

    private void setGlobalParamIfCommanded(ProcessDefinition processDefinition, Map<String, String> cmdParam) {
        // get start params from command param
        Map<String, String> startParamMap = new HashMap<>();
        if (cmdParam != null && cmdParam.containsKey(Constants.CMD_PARAM_START_PARAMS)) {
            String startParamJson = cmdParam.get(Constants.CMD_PARAM_START_PARAMS);
            startParamMap = JSONUtils.toMap(startParamJson);
        }
        Map<String, String> fatherParamMap = new HashMap<>();
        if (cmdParam != null && cmdParam.containsKey(Constants.CMD_PARAM_FATHER_PARAMS)) {
            String fatherParamJson = cmdParam.get(Constants.CMD_PARAM_FATHER_PARAMS);
            fatherParamMap = JSONUtils.toMap(fatherParamJson);
        }
        startParamMap.putAll(fatherParamMap);
        // set start param into global params
        if (startParamMap.size() > 0
            && processDefinition.getGlobalParamMap() != null) {
            for (Map.Entry<String, String> param : processDefinition.getGlobalParamMap().entrySet()) {
                String val = startParamMap.get(param.getKey());
                if (val != null) {
                    param.setValue(val);
                }
            }
        }
    }

    /**
     * get process tenant
     * there is tenant id in definition, use the tenant of the definition.
     * if there is not tenant id in the definiton or the tenant not exist
     * use definition creator's tenant.
     *
     * @param tenantId tenantId
     * @param userId userId
     * @return tenant
     */
    public Tenant getTenantForProcess(int tenantId, int userId) {
        Tenant tenant = null;
        if (tenantId >= 0) {
            tenant = tenantMapper.queryById(tenantId);
        }

        if (userId == 0) {
            return null;
        }

        if (tenant == null) {
            User user = userMapper.selectById(userId);
            tenant = tenantMapper.queryById(user.getTenantId());
        }
        return tenant;
    }

    /**
     * get an environment
     * use the code of the environment to find a environment.
     *
     * @param environmentCode environmentCode
     * @return Environment
     */
    public Environment findEnvironmentByCode(Long environmentCode) {
        Environment environment = null;
        if (environmentCode >= 0) {
            environment = environmentMapper.queryByEnvironmentCode(environmentCode);
        }
        return environment;
    }

    /**
     * check command parameters is valid
     *
     * @param command command
     * @param cmdParam cmdParam map
     * @return whether command param is valid
     */
    private Boolean checkCmdParam(Command command, Map<String, String> cmdParam) {
        if (command.getTaskDependType() == TaskDependType.TASK_ONLY || command.getTaskDependType() == TaskDependType.TASK_PRE) {
            if (cmdParam == null
                || !cmdParam.containsKey(Constants.CMD_PARAM_START_NODE_NAMES)
                || cmdParam.get(Constants.CMD_PARAM_START_NODE_NAMES).isEmpty()) {
                logger.error("command node depend type is {}, but start nodes is null ", command.getTaskDependType());
                return false;
            }
        }
        return true;
    }

    /**
     * construct process instance according to one command.
     *
     * @param command command
     * @param host host
     * @return process instance
     */
    private ProcessInstance constructProcessInstance(Command command, String host) {
        ProcessInstance processInstance;
        CommandType commandType = command.getCommandType();
        Map<String, String> cmdParam = JSONUtils.toMap(command.getCommandParam());

        ProcessDefinition processDefinition = getProcessDefinitionByCommand(command.getProcessDefinitionCode(), cmdParam);
        if (processDefinition == null) {
            logger.error("cannot find the work process define! define code : {}", command.getProcessDefinitionCode());
            return null;
        }

        if (cmdParam != null) {
            int processInstanceId = 0;
            // recover from failure or pause tasks
            if (cmdParam.containsKey(Constants.CMD_PARAM_RECOVER_PROCESS_ID_STRING)) {
                String processId = cmdParam.get(Constants.CMD_PARAM_RECOVER_PROCESS_ID_STRING);
                processInstanceId = Integer.parseInt(processId);
                if (processInstanceId == 0) {
                    logger.error("command parameter is error, [ ProcessInstanceId ] is 0");
                    return null;
                }
            } else if (cmdParam.containsKey(Constants.CMD_PARAM_SUB_PROCESS)) {
                // sub process map
                String pId = cmdParam.get(Constants.CMD_PARAM_SUB_PROCESS);
                processInstanceId = Integer.parseInt(pId);
            } else if (cmdParam.containsKey(Constants.CMD_PARAM_RECOVERY_WAITING_THREAD)) {
                // waiting thread command
                String pId = cmdParam.get(Constants.CMD_PARAM_RECOVERY_WAITING_THREAD);
                processInstanceId = Integer.parseInt(pId);
            }

            if (processInstanceId == 0) {
                processInstance = generateNewProcessInstance(processDefinition, command, cmdParam);
            } else {
                processInstance = this.findProcessInstanceDetailById(processInstanceId);
                if (processInstance == null) {
                    return processInstance;
                }
                CommandType commandTypeIfComplement = getCommandTypeIfComplement(processInstance, command);

                // reset global params while repeat running is needed by cmdParam
                if (commandTypeIfComplement == CommandType.REPEAT_RUNNING) {
                    setGlobalParamIfCommanded(processDefinition, cmdParam);
                }

                // Recalculate global parameters after rerun.
                processInstance.setGlobalParams(ParameterUtils.curingGlobalParams(
                    processDefinition.getGlobalParamMap(),
                    processDefinition.getGlobalParamList(),
                    commandTypeIfComplement,
                    processInstance.getScheduleTime()));
                processInstance.setProcessDefinition(processDefinition);
            }
            //reset command parameter
            if (processInstance.getCommandParam() != null) {
                Map<String, String> processCmdParam = JSONUtils.toMap(processInstance.getCommandParam());
                for (Map.Entry<String, String> entry : processCmdParam.entrySet()) {
                    if (!cmdParam.containsKey(entry.getKey())) {
                        cmdParam.put(entry.getKey(), entry.getValue());
                    }
                }
            }
            // reset command parameter if sub process
            if (cmdParam.containsKey(Constants.CMD_PARAM_SUB_PROCESS)) {
                processInstance.setCommandParam(command.getCommandParam());
            }
        } else {
            // generate one new process instance
            processInstance = generateNewProcessInstance(processDefinition, command, cmdParam);
        }
        if (Boolean.FALSE.equals(checkCmdParam(command, cmdParam))) {
            logger.error("command parameter check failed!");
            return null;
        }

        if (command.getScheduleTime() != null) {
            processInstance.setScheduleTime(command.getScheduleTime());
        }
        processInstance.setHost(host);

        ExecutionStatus runStatus = ExecutionStatus.RUNNING_EXECUTION;
        int runTime = processInstance.getRunTimes();
        switch (commandType) {
            case START_PROCESS:
                break;
            case START_FAILURE_TASK_PROCESS:
                // find failed tasks and init these tasks
                List<Integer> failedList = this.findTaskIdByInstanceState(processInstance.getId(), ExecutionStatus.FAILURE);
                List<Integer> toleranceList = this.findTaskIdByInstanceState(processInstance.getId(), ExecutionStatus.NEED_FAULT_TOLERANCE);
                List<Integer> killedList = this.findTaskIdByInstanceState(processInstance.getId(), ExecutionStatus.KILL);
                cmdParam.remove(Constants.CMD_PARAM_RECOVERY_START_NODE_STRING);

                failedList.addAll(killedList);
                failedList.addAll(toleranceList);
                for (Integer taskId : failedList) {
                    initTaskInstance(this.findTaskInstanceById(taskId));
                }
                cmdParam.put(Constants.CMD_PARAM_RECOVERY_START_NODE_STRING,
                    String.join(Constants.COMMA, convertIntListToString(failedList)));
                processInstance.setCommandParam(JSONUtils.toJsonString(cmdParam));
                processInstance.setRunTimes(runTime + 1);
                break;
            case START_CURRENT_TASK_PROCESS:
                break;
            case RECOVER_WAITING_THREAD:
                break;
            case RECOVER_SUSPENDED_PROCESS:
                // find pause tasks and init task's state
                cmdParam.remove(Constants.CMD_PARAM_RECOVERY_START_NODE_STRING);
                List<Integer> suspendedNodeList = this.findTaskIdByInstanceState(processInstance.getId(), ExecutionStatus.PAUSE);
                List<Integer> stopNodeList = findTaskIdByInstanceState(processInstance.getId(),
                    ExecutionStatus.KILL);
                suspendedNodeList.addAll(stopNodeList);
                for (Integer taskId : suspendedNodeList) {
                    // initialize the pause state
                    initTaskInstance(this.findTaskInstanceById(taskId));
                }
                cmdParam.put(Constants.CMD_PARAM_RECOVERY_START_NODE_STRING, String.join(",", convertIntListToString(suspendedNodeList)));
                processInstance.setCommandParam(JSONUtils.toJsonString(cmdParam));
                processInstance.setRunTimes(runTime + 1);
                break;
            case RECOVER_TOLERANCE_FAULT_PROCESS:
                // recover tolerance fault process
                processInstance.setRecovery(Flag.YES);
                runStatus = processInstance.getState();
                break;
            case COMPLEMENT_DATA:
                // delete all the valid tasks when complement data
                List<TaskInstance> taskInstanceList = this.findValidTaskListByProcessId(processInstance.getId());
                for (TaskInstance taskInstance : taskInstanceList) {
                    taskInstance.setFlag(Flag.NO);
                    this.updateTaskInstance(taskInstance);
                }
                initComplementDataParam(processDefinition, processInstance, cmdParam);
                break;
            case REPEAT_RUNNING:
                // delete the recover task names from command parameter
                if (cmdParam.containsKey(Constants.CMD_PARAM_RECOVERY_START_NODE_STRING)) {
                    cmdParam.remove(Constants.CMD_PARAM_RECOVERY_START_NODE_STRING);
                    processInstance.setCommandParam(JSONUtils.toJsonString(cmdParam));
                }
                // delete all the valid tasks when repeat running
                List<TaskInstance> validTaskList = findValidTaskListByProcessId(processInstance.getId());
                for (TaskInstance taskInstance : validTaskList) {
                    taskInstance.setFlag(Flag.NO);
                    updateTaskInstance(taskInstance);
                }
                processInstance.setStartTime(new Date());
                processInstance.setEndTime(null);
                processInstance.setRunTimes(runTime + 1);
                initComplementDataParam(processDefinition, processInstance, cmdParam);
                break;
            case SCHEDULER:
                break;
            default:
                break;
        }
        processInstance.setState(runStatus);
        return processInstance;
    }

    /**
     * get process definition by command
     * If it is a fault-tolerant command, get the specified version of ProcessDefinition through ProcessInstance
     * Otherwise, get the latest version of ProcessDefinition
     *
     * @return ProcessDefinition
     */
    private ProcessDefinition getProcessDefinitionByCommand(long processDefinitionCode, Map<String, String> cmdParam) {
        if (cmdParam != null) {
            int processInstanceId = 0;
            if (cmdParam.containsKey(Constants.CMD_PARAM_RECOVER_PROCESS_ID_STRING)) {
                processInstanceId = Integer.parseInt(cmdParam.get(Constants.CMD_PARAM_RECOVER_PROCESS_ID_STRING));
            } else if (cmdParam.containsKey(Constants.CMD_PARAM_SUB_PROCESS)) {
                processInstanceId = Integer.parseInt(cmdParam.get(Constants.CMD_PARAM_SUB_PROCESS));
            } else if (cmdParam.containsKey(Constants.CMD_PARAM_RECOVERY_WAITING_THREAD)) {
                processInstanceId = Integer.parseInt(cmdParam.get(Constants.CMD_PARAM_RECOVERY_WAITING_THREAD));
            }

            if (processInstanceId != 0) {
                ProcessInstance processInstance = this.findProcessInstanceDetailById(processInstanceId);
                if (processInstance == null) {
                    return null;
                }

                return processDefineLogMapper.queryByDefinitionCodeAndVersion(
                    processInstance.getProcessDefinitionCode(), processInstance.getProcessDefinitionVersion());
            }
        }

        return processDefineMapper.queryByCode(processDefinitionCode);
    }

    /**
     * return complement data if the process start with complement data
     *
     * @param processInstance processInstance
     * @param command command
     * @return command type
     */
    private CommandType getCommandTypeIfComplement(ProcessInstance processInstance, Command command) {
        if (CommandType.COMPLEMENT_DATA == processInstance.getCmdTypeIfComplement()) {
            return CommandType.COMPLEMENT_DATA;
        } else {
            return command.getCommandType();
        }
    }

    /**
     * initialize complement data parameters
     *
     * @param processDefinition processDefinition
     * @param processInstance processInstance
     * @param cmdParam cmdParam
     */
    private void initComplementDataParam(ProcessDefinition processDefinition,
                                         ProcessInstance processInstance,
                                         Map<String, String> cmdParam) {
        if (!processInstance.isComplementData()) {
            return;
        }

        Date startComplementTime = DateUtils.parse(cmdParam.get(CMDPARAM_COMPLEMENT_DATA_START_DATE),
            YYYY_MM_DD_HH_MM_SS);
        if (Flag.NO == processInstance.getIsSubProcess()) {
            processInstance.setScheduleTime(startComplementTime);
        }
        processInstance.setGlobalParams(ParameterUtils.curingGlobalParams(
            processDefinition.getGlobalParamMap(),
            processDefinition.getGlobalParamList(),
            CommandType.COMPLEMENT_DATA, processInstance.getScheduleTime()));

    }

    /**
     * set sub work process parameters.
     * handle sub work process instance, update relation table and command parameters
     * set sub work process flag, extends parent work process command parameters
     *
     * @param subProcessInstance subProcessInstance
     */
    public void setSubProcessParam(ProcessInstance subProcessInstance) {
        String cmdParam = subProcessInstance.getCommandParam();
        if (StringUtils.isEmpty(cmdParam)) {
            return;
        }
        Map<String, String> paramMap = JSONUtils.toMap(cmdParam);
        // write sub process id into cmd param.
        if (paramMap.containsKey(CMD_PARAM_SUB_PROCESS)
            && CMD_PARAM_EMPTY_SUB_PROCESS.equals(paramMap.get(CMD_PARAM_SUB_PROCESS))) {
            paramMap.remove(CMD_PARAM_SUB_PROCESS);
            paramMap.put(CMD_PARAM_SUB_PROCESS, String.valueOf(subProcessInstance.getId()));
            subProcessInstance.setCommandParam(JSONUtils.toJsonString(paramMap));
            subProcessInstance.setIsSubProcess(Flag.YES);
            this.saveProcessInstance(subProcessInstance);
        }
        // copy parent instance user def params to sub process..
        String parentInstanceId = paramMap.get(CMD_PARAM_SUB_PROCESS_PARENT_INSTANCE_ID);
        if (StringUtils.isNotEmpty(parentInstanceId)) {
            ProcessInstance parentInstance = findProcessInstanceDetailById(Integer.parseInt(parentInstanceId));
            if (parentInstance != null) {
                subProcessInstance.setGlobalParams(
                    joinGlobalParams(parentInstance.getGlobalParams(), subProcessInstance.getGlobalParams()));
                this.saveProcessInstance(subProcessInstance);
            } else {
                logger.error("sub process command params error, cannot find parent instance: {} ", cmdParam);
            }
        }
        ProcessInstanceMap processInstanceMap = JSONUtils.parseObject(cmdParam, ProcessInstanceMap.class);
        if (processInstanceMap == null || processInstanceMap.getParentProcessInstanceId() == 0) {
            return;
        }
        // update sub process id to process map table
        processInstanceMap.setProcessInstanceId(subProcessInstance.getId());

        this.updateWorkProcessInstanceMap(processInstanceMap);
    }

    /**
     * join parent global params into sub process.
     * only the keys doesn't in sub process global would be joined.
     *
     * @param parentGlobalParams parentGlobalParams
     * @param subGlobalParams subGlobalParams
     * @return global params join
     */
    private String joinGlobalParams(String parentGlobalParams, String subGlobalParams) {

        List<Property> parentPropertyList = JSONUtils.toList(parentGlobalParams, Property.class);
        List<Property> subPropertyList = JSONUtils.toList(subGlobalParams, Property.class);

        Map<String, String> subMap = subPropertyList.stream().collect(Collectors.toMap(Property::getProp, Property::getValue));

        for (Property parent : parentPropertyList) {
            if (!subMap.containsKey(parent.getProp())) {
                subPropertyList.add(parent);
            }
        }
        return JSONUtils.toJsonString(subPropertyList);
    }

    /**
     * initialize task instance
     *
     * @param taskInstance taskInstance
     */
    private void initTaskInstance(TaskInstance taskInstance) {

        if (!taskInstance.isSubProcess()
            && (taskInstance.getState().typeIsCancel() || taskInstance.getState().typeIsFailure())) {
            taskInstance.setFlag(Flag.NO);
            updateTaskInstance(taskInstance);
            return;
        }
        taskInstance.setState(ExecutionStatus.SUBMITTED_SUCCESS);
        updateTaskInstance(taskInstance);
    }

    /**
     * retry submit task to db
     *
     * @param taskInstance
     * @param commitRetryTimes
     * @param commitInterval
     * @return
     */
    public TaskInstance submitTask(TaskInstance taskInstance, int commitRetryTimes, int commitInterval) {

        int retryTimes = 1;
        boolean submitDB = false;
        TaskInstance task = null;
        while (retryTimes <= commitRetryTimes) {
            try {
                if (!submitDB) {
                    // submit task to db
                    task = submitTask(taskInstance);
                    if (task != null && task.getId() != 0) {
                        submitDB = true;
                        break;
                    }
                }
                if (!submitDB) {
                    logger.error("task commit to db failed , taskId {} has already retry {} times, please check the database", taskInstance.getId(), retryTimes);
                }
                Thread.sleep(commitInterval);
            } catch (Exception e) {
                logger.error("task commit to mysql failed", e);
            }
            retryTimes += 1;
        }
        return task;
    }

    /**
     * submit task to db
     * submit sub process to command
     *
     * @param taskInstance taskInstance
     * @return task instance
     */
    @Transactional(rollbackFor = Exception.class)
    public TaskInstance submitTask(TaskInstance taskInstance) {
        ProcessInstance processInstance = this.findProcessInstanceDetailById(taskInstance.getProcessInstanceId());
        logger.info("start submit task : {}, instance id:{}, state: {}",
            taskInstance.getName(), taskInstance.getProcessInstanceId(), processInstance.getState());
        //submit to db
        TaskInstance task = submitTaskInstanceToDB(taskInstance, processInstance);
        if (task == null) {
            logger.error("end submit task to db error, task name:{}, process id:{} state: {} ",
                taskInstance.getName(), taskInstance.getProcessInstance(), processInstance.getState());
            return task;
        }
        if (!task.getState().typeIsFinished()) {
            createSubWorkProcess(processInstance, task);
        }

        logger.info("end submit task to db successfully:{} {} state:{} complete, instance id:{} state: {}  ",
                taskInstance.getId(), taskInstance.getName(), task.getState(), processInstance.getId(), processInstance.getState());
        return task;
    }

    /**
     * set work process instance map
     * consider o
     * repeat running  does not generate new sub process instance
     * set map {parent instance id, task instance id, 0(child instance id)}
     *
     * @param parentInstance parentInstance
     * @param parentTask parentTask
     * @return process instance map
     */
    private ProcessInstanceMap setProcessInstanceMap(ProcessInstance parentInstance, TaskInstance parentTask) {
        ProcessInstanceMap processMap = findWorkProcessMapByParent(parentInstance.getId(), parentTask.getId());
        if (processMap != null) {
            return processMap;
        }
        if (parentInstance.getCommandType() == CommandType.REPEAT_RUNNING) {
            // update current task id to map
            processMap = findPreviousTaskProcessMap(parentInstance, parentTask);
            if (processMap != null) {
                processMap.setParentTaskInstanceId(parentTask.getId());
                updateWorkProcessInstanceMap(processMap);
                return processMap;
            }
        }
        // new task
        processMap = new ProcessInstanceMap();
        processMap.setParentProcessInstanceId(parentInstance.getId());
        processMap.setParentTaskInstanceId(parentTask.getId());
        createWorkProcessInstanceMap(processMap);
        return processMap;
    }

    /**
     * find previous task work process map.
     *
     * @param parentProcessInstance parentProcessInstance
     * @param parentTask parentTask
     * @return process instance map
     */
    private ProcessInstanceMap findPreviousTaskProcessMap(ProcessInstance parentProcessInstance,
                                                          TaskInstance parentTask) {

        Integer preTaskId = 0;
        List<TaskInstance> preTaskList = this.findPreviousTaskListByWorkProcessId(parentProcessInstance.getId());
        for (TaskInstance task : preTaskList) {
            if (task.getName().equals(parentTask.getName())) {
                preTaskId = task.getId();
                ProcessInstanceMap map = findWorkProcessMapByParent(parentProcessInstance.getId(), preTaskId);
                if (map != null) {
                    return map;
                }
            }
        }
        logger.info("sub process instance is not found,parent task:{},parent instance:{}",
            parentTask.getId(), parentProcessInstance.getId());
        return null;
    }

    /**
     * create sub work process command
     *
     * @param parentProcessInstance parentProcessInstance
     * @param task task
     */
    public void createSubWorkProcess(ProcessInstance parentProcessInstance, TaskInstance task) {
        if (!task.isSubProcess()) {
            return;
        }
        //check create sub work flow firstly
        ProcessInstanceMap instanceMap = findWorkProcessMapByParent(parentProcessInstance.getId(), task.getId());
        if (null != instanceMap && CommandType.RECOVER_TOLERANCE_FAULT_PROCESS == parentProcessInstance.getCommandType()) {
            // recover failover tolerance would not create a new command when the sub command already have been created
            return;
        }
        instanceMap = setProcessInstanceMap(parentProcessInstance, task);
        ProcessInstance childInstance = null;
        if (instanceMap.getProcessInstanceId() != 0) {
            childInstance = findProcessInstanceById(instanceMap.getProcessInstanceId());
        }
        Command subProcessCommand = createSubProcessCommand(parentProcessInstance, childInstance, instanceMap, task);
        updateSubProcessDefinitionByParent(parentProcessInstance, subProcessCommand.getProcessDefinitionCode());
        initSubInstanceState(childInstance);
        createCommand(subProcessCommand);
        logger.info("sub process command created: {} ", subProcessCommand);
    }

    /**
     * complement data needs transform parent parameter to child.
     */
    private String getSubWorkFlowParam(ProcessInstanceMap instanceMap, ProcessInstance parentProcessInstance, Map<String, String> fatherParams) {
        // set sub work process command
        String processMapStr = JSONUtils.toJsonString(instanceMap);
        Map<String, String> cmdParam = JSONUtils.toMap(processMapStr);
        if (parentProcessInstance.isComplementData()) {
            Map<String, String> parentParam = JSONUtils.toMap(parentProcessInstance.getCommandParam());
            String endTime = parentParam.get(CMDPARAM_COMPLEMENT_DATA_END_DATE);
            String startTime = parentParam.get(CMDPARAM_COMPLEMENT_DATA_START_DATE);
            cmdParam.put(CMDPARAM_COMPLEMENT_DATA_END_DATE, endTime);
            cmdParam.put(CMDPARAM_COMPLEMENT_DATA_START_DATE, startTime);
            processMapStr = JSONUtils.toJsonString(cmdParam);
        }
        if (fatherParams.size() != 0) {
            cmdParam.put(CMD_PARAM_FATHER_PARAMS, JSONUtils.toJsonString(fatherParams));
            processMapStr = JSONUtils.toJsonString(cmdParam);
        }
        return processMapStr;
    }

    public Map<String, String> getGlobalParamMap(String globalParams) {
        List<Property> propList;
        Map<String, String> globalParamMap = new HashMap<>();
        if (StringUtils.isNotEmpty(globalParams)) {
            propList = JSONUtils.toList(globalParams, Property.class);
            globalParamMap = propList.stream().collect(Collectors.toMap(Property::getProp, Property::getValue));
        }

        return globalParamMap;
    }

    /**
     * create sub work process command
     */
    public Command createSubProcessCommand(ProcessInstance parentProcessInstance,
                                           ProcessInstance childInstance,
                                           ProcessInstanceMap instanceMap,
                                           TaskInstance task) {
        CommandType commandType = getSubCommandType(parentProcessInstance, childInstance);
        Map<String, String> subProcessParam = JSONUtils.toMap(task.getTaskParams());
        int childDefineId = Integer.parseInt(subProcessParam.get(Constants.CMD_PARAM_SUB_PROCESS_DEFINE_ID));
        ProcessDefinition processDefinition = processDefineMapper.queryByDefineId(childDefineId);

        Object localParams = subProcessParam.get(Constants.LOCAL_PARAMS);
        List<Property> allParam = JSONUtils.toList(JSONUtils.toJsonString(localParams), Property.class);
        Map<String, String> globalMap = this.getGlobalParamMap(parentProcessInstance.getGlobalParams());
        Map<String, String> fatherParams = new HashMap<>();
        if (CollectionUtils.isNotEmpty(allParam)) {
            for (Property info : allParam) {
                fatherParams.put(info.getProp(), globalMap.get(info.getProp()));
            }
        }
        String processParam = getSubWorkFlowParam(instanceMap, parentProcessInstance, fatherParams);

        return new Command(
<<<<<<< HEAD
                commandType,
                TaskDependType.TASK_POST,
                parentProcessInstance.getFailureStrategy(),
                parentProcessInstance.getExecutorId(),
                childDefineId,
                processParam,
                parentProcessInstance.getWarningType(),
                parentProcessInstance.getWarningGroupId(),
                parentProcessInstance.getScheduleTime(),
                task.getWorkerGroup(),
                parentProcessInstance.getProcessInstancePriority(),
                parentProcessInstance.getDryRun()
=======
            commandType,
            TaskDependType.TASK_POST,
            parentProcessInstance.getFailureStrategy(),
            parentProcessInstance.getExecutorId(),
            processDefinition.getCode(),
            processParam,
            parentProcessInstance.getWarningType(),
            parentProcessInstance.getWarningGroupId(),
            parentProcessInstance.getScheduleTime(),
            task.getWorkerGroup(),
            task.getEnvironmentCode(),
            parentProcessInstance.getProcessInstancePriority()
>>>>>>> d7160874
        );
    }

    /**
     * initialize sub work flow state
     * child instance state would be initialized when 'recovery from pause/stop/failure'
     */
    private void initSubInstanceState(ProcessInstance childInstance) {
        if (childInstance != null) {
            childInstance.setState(ExecutionStatus.RUNNING_EXECUTION);
            updateProcessInstance(childInstance);
        }
    }

    /**
     * get sub work flow command type
     * child instance exist: child command = fatherCommand
     * child instance not exists: child command = fatherCommand[0]
     */
    private CommandType getSubCommandType(ProcessInstance parentProcessInstance, ProcessInstance childInstance) {
        CommandType commandType = parentProcessInstance.getCommandType();
        if (childInstance == null) {
            String fatherHistoryCommand = parentProcessInstance.getHistoryCmd();
            commandType = CommandType.valueOf(fatherHistoryCommand.split(Constants.COMMA)[0]);
        }
        return commandType;
    }

    /**
     * update sub process definition
     *
     * @param parentProcessInstance parentProcessInstance
     * @param childDefinitionCode childDefinitionId
     */
    private void updateSubProcessDefinitionByParent(ProcessInstance parentProcessInstance, long childDefinitionCode) {
        ProcessDefinition fatherDefinition = this.findProcessDefinition(parentProcessInstance.getProcessDefinitionCode(),
            parentProcessInstance.getProcessDefinitionVersion());
        ProcessDefinition childDefinition = this.findProcessDefinitionByCode(childDefinitionCode);
        if (childDefinition != null && fatherDefinition != null) {
            childDefinition.setWarningGroupId(fatherDefinition.getWarningGroupId());
            processDefineMapper.updateById(childDefinition);
        }
    }

    /**
     * submit task to mysql
     *
     * @param taskInstance taskInstance
     * @param processInstance processInstance
     * @return task instance
     */
    public TaskInstance submitTaskInstanceToDB(TaskInstance taskInstance, ProcessInstance processInstance) {
        ExecutionStatus processInstanceState = processInstance.getState();

        if (taskInstance.getState().typeIsFailure()) {
            if (taskInstance.isSubProcess()) {
                taskInstance.setRetryTimes(taskInstance.getRetryTimes() + 1);
            } else {
                if (processInstanceState != ExecutionStatus.READY_STOP
                    && processInstanceState != ExecutionStatus.READY_PAUSE) {
                    // failure task set invalid
                    taskInstance.setFlag(Flag.NO);
                    updateTaskInstance(taskInstance);
                    // crate new task instance
                    if (taskInstance.getState() != ExecutionStatus.NEED_FAULT_TOLERANCE) {
                        taskInstance.setRetryTimes(taskInstance.getRetryTimes() + 1);
                    }
                    taskInstance.setSubmitTime(null);
                    taskInstance.setStartTime(null);
                    taskInstance.setEndTime(null);
                    taskInstance.setFlag(Flag.YES);
                    taskInstance.setHost(null);
                    taskInstance.setId(0);
                }
            }
        }
        taskInstance.setExecutorId(processInstance.getExecutorId());
        taskInstance.setProcessInstancePriority(processInstance.getProcessInstancePriority());
        taskInstance.setState(getSubmitTaskState(taskInstance, processInstanceState));
        if (taskInstance.getSubmitTime() == null) {
            taskInstance.setSubmitTime(new Date());
        }
        if (taskInstance.getFirstSubmitTime() == null) {
            taskInstance.setFirstSubmitTime(taskInstance.getSubmitTime());
        }
        boolean saveResult = saveTaskInstance(taskInstance);
        if (!saveResult) {
            return null;
        }
        return taskInstance;
    }

    /**
     * get submit task instance state by the work process state
     * cannot modify the task state when running/kill/submit success, or this
     * task instance is already exists in task queue .
     * return pause if work process state is ready pause
     * return stop if work process state is ready stop
     * if all of above are not satisfied, return submit success
     *
     * @param taskInstance taskInstance
     * @param processInstanceState processInstanceState
     * @return process instance state
     */
    public ExecutionStatus getSubmitTaskState(TaskInstance taskInstance, ExecutionStatus processInstanceState) {
        ExecutionStatus state = taskInstance.getState();
        // running, delayed or killed
        // the task already exists in task queue
        // return state
        if (
            state == ExecutionStatus.RUNNING_EXECUTION
                || state == ExecutionStatus.DELAY_EXECUTION
                || state == ExecutionStatus.KILL
        ) {
            return state;
        }
        //return pasue /stop if process instance state is ready pause / stop
        // or return submit success
        if (processInstanceState == ExecutionStatus.READY_PAUSE) {
            state = ExecutionStatus.PAUSE;
        } else if (processInstanceState == ExecutionStatus.READY_STOP
            || !checkProcessStrategy(taskInstance)) {
            state = ExecutionStatus.KILL;
        } else {
            state = ExecutionStatus.SUBMITTED_SUCCESS;
        }
        return state;
    }

    /**
     * check process instance strategy
     *
     * @param taskInstance taskInstance
     * @return check strategy result
     */
    private boolean checkProcessStrategy(TaskInstance taskInstance) {
        ProcessInstance processInstance = this.findProcessInstanceById(taskInstance.getProcessInstanceId());
        FailureStrategy failureStrategy = processInstance.getFailureStrategy();
        if (failureStrategy == FailureStrategy.CONTINUE) {
            return true;
        }
        List<TaskInstance> taskInstances = this.findValidTaskListByProcessId(taskInstance.getProcessInstanceId());

        for (TaskInstance task : taskInstances) {
            if (task.getState() == ExecutionStatus.FAILURE
                && task.getRetryTimes() >= task.getMaxRetryTimes()) {
                return false;
            }
        }
        return true;
    }

    /**
     * insert or update work process instance to data base
     *
     * @param processInstance processInstance
     */
    public void saveProcessInstance(ProcessInstance processInstance) {
        if (processInstance == null) {
            logger.error("save error, process instance is null!");
            return;
        }
        if (processInstance.getId() != 0) {
            processInstanceMapper.updateById(processInstance);
        } else {
            processInstanceMapper.insert(processInstance);
        }
    }

    /**
     * insert or update command
     *
     * @param command command
     * @return save command result
     */
    public int saveCommand(Command command) {
        if (command.getId() != 0) {
            return commandMapper.updateById(command);
        } else {
            return commandMapper.insert(command);
        }
    }

    /**
     * insert or update task instance
     *
     * @param taskInstance taskInstance
     * @return save task instance result
     */
    public boolean saveTaskInstance(TaskInstance taskInstance) {
        if (taskInstance.getId() != 0) {
            return updateTaskInstance(taskInstance);
        } else {
            return createTaskInstance(taskInstance);
        }
    }

    /**
     * insert task instance
     *
     * @param taskInstance taskInstance
     * @return create task instance result
     */
    public boolean createTaskInstance(TaskInstance taskInstance) {
        int count = taskInstanceMapper.insert(taskInstance);
        return count > 0;
    }

    /**
     * update task instance
     *
     * @param taskInstance taskInstance
     * @return update task instance result
     */
    public boolean updateTaskInstance(TaskInstance taskInstance) {
        int count = taskInstanceMapper.updateById(taskInstance);
        return count > 0;
    }

    /**
     * find task instance by id
     *
     * @param taskId task id
     * @return task intance
     */
    public TaskInstance findTaskInstanceById(Integer taskId) {
        return taskInstanceMapper.selectById(taskId);
    }

    /**
     * package task instance，associate processInstance and processDefine
     *
     * @param taskInstId taskInstId
     * @return task instance
     */
    public TaskInstance getTaskInstanceDetailByTaskId(int taskInstId) {
        // get task instance
        TaskInstance taskInstance = findTaskInstanceById(taskInstId);
        if (taskInstance == null) {
            return null;
        }
        // get process instance
        ProcessInstance processInstance = findProcessInstanceDetailById(taskInstance.getProcessInstanceId());
        // get process define
        ProcessDefinition processDefine = findProcessDefinition(processInstance.getProcessDefinitionCode(),
            processInstance.getProcessDefinitionVersion());
        taskInstance.setProcessInstance(processInstance);
        taskInstance.setProcessDefine(processDefine);
        TaskDefinition taskDefinition = taskDefinitionLogMapper.queryByDefinitionCodeAndVersion(
            taskInstance.getTaskCode(),
            taskInstance.getTaskDefinitionVersion());
        taskInstance.setTaskDefine(taskDefinition);
        return taskInstance;
    }

    /**
     * get id list by task state
     *
     * @param instanceId instanceId
     * @param state state
     * @return task instance states
     */
    public List<Integer> findTaskIdByInstanceState(int instanceId, ExecutionStatus state) {
        return taskInstanceMapper.queryTaskByProcessIdAndState(instanceId, state.ordinal());
    }

    /**
     * find valid task list by process definition id
     *
     * @param processInstanceId processInstanceId
     * @return task instance list
     */
    public List<TaskInstance> findValidTaskListByProcessId(Integer processInstanceId) {
        return taskInstanceMapper.findValidTaskListByProcessId(processInstanceId, Flag.YES);
    }

    /**
     * find previous task list by work process id
     *
     * @param processInstanceId processInstanceId
     * @return task instance list
     */
    public List<TaskInstance> findPreviousTaskListByWorkProcessId(Integer processInstanceId) {
        return taskInstanceMapper.findValidTaskListByProcessId(processInstanceId, Flag.NO);
    }

    /**
     * update work process instance map
     *
     * @param processInstanceMap processInstanceMap
     * @return update process instance result
     */
    public int updateWorkProcessInstanceMap(ProcessInstanceMap processInstanceMap) {
        return processInstanceMapMapper.updateById(processInstanceMap);
    }

    /**
     * create work process instance map
     *
     * @param processInstanceMap processInstanceMap
     * @return create process instance result
     */
    public int createWorkProcessInstanceMap(ProcessInstanceMap processInstanceMap) {
        int count = 0;
        if (processInstanceMap != null) {
            return processInstanceMapMapper.insert(processInstanceMap);
        }
        return count;
    }

    /**
     * find work process map by parent process id and parent task id.
     *
     * @param parentWorkProcessId parentWorkProcessId
     * @param parentTaskId parentTaskId
     * @return process instance map
     */
    public ProcessInstanceMap findWorkProcessMapByParent(Integer parentWorkProcessId, Integer parentTaskId) {
        return processInstanceMapMapper.queryByParentId(parentWorkProcessId, parentTaskId);
    }

    /**
     * delete work process map by parent process id
     *
     * @param parentWorkProcessId parentWorkProcessId
     * @return delete process map result
     */
    public int deleteWorkProcessMapByParentId(int parentWorkProcessId) {
        return processInstanceMapMapper.deleteByParentProcessId(parentWorkProcessId);

    }

    /**
     * find sub process instance
     *
     * @param parentProcessId parentProcessId
     * @param parentTaskId parentTaskId
     * @return process instance
     */
    public ProcessInstance findSubProcessInstance(Integer parentProcessId, Integer parentTaskId) {
        ProcessInstance processInstance = null;
        ProcessInstanceMap processInstanceMap = processInstanceMapMapper.queryByParentId(parentProcessId, parentTaskId);
        if (processInstanceMap == null || processInstanceMap.getProcessInstanceId() == 0) {
            return processInstance;
        }
        processInstance = findProcessInstanceById(processInstanceMap.getProcessInstanceId());
        return processInstance;
    }

    /**
     * find parent process instance
     *
     * @param subProcessId subProcessId
     * @return process instance
     */
    public ProcessInstance findParentProcessInstance(Integer subProcessId) {
        ProcessInstance processInstance = null;
        ProcessInstanceMap processInstanceMap = processInstanceMapMapper.queryBySubProcessId(subProcessId);
        if (processInstanceMap == null || processInstanceMap.getProcessInstanceId() == 0) {
            return processInstance;
        }
        processInstance = findProcessInstanceById(processInstanceMap.getParentProcessInstanceId());
        return processInstance;
    }

    /**
     * change task state
     *
     * @param state state
     * @param startTime startTime
     * @param host host
     * @param executePath executePath
     * @param logPath logPath
     * @param taskInstId taskInstId
     */
    public void changeTaskState(TaskInstance taskInstance, ExecutionStatus state, Date startTime, String host,
                                String executePath,
                                String logPath,
                                int taskInstId) {
        taskInstance.setState(state);
        taskInstance.setStartTime(startTime);
        taskInstance.setHost(host);
        taskInstance.setExecutePath(executePath);
        taskInstance.setLogPath(logPath);
        saveTaskInstance(taskInstance);
    }

    /**
     * update process instance
     *
     * @param processInstance processInstance
     * @return update process instance result
     */
    public int updateProcessInstance(ProcessInstance processInstance) {
        return processInstanceMapper.updateById(processInstance);
    }

    /**
     * change task state
     *
     * @param state state
     * @param endTime endTime
     * @param taskInstId taskInstId
     * @param varPool varPool
     */
    public void changeTaskState(TaskInstance taskInstance, ExecutionStatus state,
                                Date endTime,
                                int processId,
                                String appIds,
                                int taskInstId,
                                String varPool) {
        taskInstance.setPid(processId);
        taskInstance.setAppLink(appIds);
        taskInstance.setState(state);
        taskInstance.setEndTime(endTime);
        taskInstance.setVarPool(varPool);
        changeOutParam(taskInstance);
        saveTaskInstance(taskInstance);
    }

    /**
     * for show in page of taskInstance
     *
     * @param taskInstance
     */
    public void changeOutParam(TaskInstance taskInstance) {
        if (StringUtils.isEmpty(taskInstance.getVarPool())) {
            return;
        }
        List<Property> properties = JSONUtils.toList(taskInstance.getVarPool(), Property.class);
        if (CollectionUtils.isEmpty(properties)) {
            return;
        }
        //if the result more than one line,just get the first .
        Map<String, Object> taskParams = JSONUtils.toMap(taskInstance.getTaskParams(), String.class, Object.class);
        Object localParams = taskParams.get(LOCAL_PARAMS);
        if (localParams == null) {
            return;
        }
        List<Property> allParam = JSONUtils.toList(JSONUtils.toJsonString(localParams), Property.class);
        Map<String, String> outProperty = new HashMap<>();
        for (Property info : properties) {
            if (info.getDirect() == Direct.OUT) {
                outProperty.put(info.getProp(), info.getValue());
            }
        }
        for (Property info : allParam) {
            if (info.getDirect() == Direct.OUT) {
                String paramName = info.getProp();
                info.setValue(outProperty.get(paramName));
            }
        }
        taskParams.put(LOCAL_PARAMS, allParam);
        taskInstance.setTaskParams(JSONUtils.toJsonString(taskParams));
    }

    /**
     * convert integer list to string list
     *
     * @param intList intList
     * @return string list
     */
    public List<String> convertIntListToString(List<Integer> intList) {
        if (intList == null) {
            return new ArrayList<>();
        }
        List<String> result = new ArrayList<>(intList.size());
        for (Integer intVar : intList) {
            result.add(String.valueOf(intVar));
        }
        return result;
    }

    /**
     * query schedule by id
     *
     * @param id id
     * @return schedule
     */
    public Schedule querySchedule(int id) {
        return scheduleMapper.selectById(id);
    }

    /**
     * query Schedule by processDefinitionCode
     *
     * @param processDefinitionCode processDefinitionCode
     * @see Schedule
     */
    public List<Schedule> queryReleaseSchedulerListByProcessDefinitionCode(long processDefinitionCode) {
        return scheduleMapper.queryReleaseSchedulerListByProcessDefinitionCode(processDefinitionCode);
    }

    /**
     * query need failover process instance
     *
     * @param host host
     * @return process instance list
     */
    public List<ProcessInstance> queryNeedFailoverProcessInstances(String host) {
        return processInstanceMapper.queryByHostAndStatus(host, stateArray);
    }

    /**
     * process need failover process instance
     *
     * @param processInstance processInstance
     */
    @Transactional(rollbackFor = RuntimeException.class)
    public void processNeedFailoverProcessInstances(ProcessInstance processInstance) {
        //1 update processInstance host is null
        processInstance.setHost(Constants.NULL);
        processInstanceMapper.updateById(processInstance);

        ProcessDefinition processDefinition = findProcessDefinition(processInstance.getProcessDefinitionCode(), processInstance.getProcessDefinitionVersion());

        //2 insert into recover command
        Command cmd = new Command();
        cmd.setProcessDefinitionCode(processDefinition.getCode());
        cmd.setCommandParam(String.format("{\"%s\":%d}", Constants.CMD_PARAM_RECOVER_PROCESS_ID_STRING, processInstance.getId()));
        cmd.setExecutorId(processInstance.getExecutorId());
        cmd.setCommandType(CommandType.RECOVER_TOLERANCE_FAULT_PROCESS);
        createCommand(cmd);
    }

    /**
     * query all need failover task instances by host
     *
     * @param host host
     * @return task instance list
     */
    public List<TaskInstance> queryNeedFailoverTaskInstances(String host) {
        return taskInstanceMapper.queryByHostAndStatus(host,
            stateArray);
    }

    /**
     * find data source by id
     *
     * @param id id
     * @return datasource
     */
    public DataSource findDataSourceById(int id) {
        return dataSourceMapper.selectById(id);
    }

    /**
     * update process instance state by id
     *
     * @param processInstanceId processInstanceId
     * @param executionStatus executionStatus
     * @return update process result
     */
    public int updateProcessInstanceState(Integer processInstanceId, ExecutionStatus executionStatus) {
        ProcessInstance instance = processInstanceMapper.selectById(processInstanceId);
        instance.setState(executionStatus);
        return processInstanceMapper.updateById(instance);
    }

    /**
     * find process instance by the task id
     *
     * @param taskId taskId
     * @return process instance
     */
    public ProcessInstance findProcessInstanceByTaskId(int taskId) {
        TaskInstance taskInstance = taskInstanceMapper.selectById(taskId);
        if (taskInstance != null) {
            return processInstanceMapper.selectById(taskInstance.getProcessInstanceId());
        }
        return null;
    }

    /**
     * find udf function list by id list string
     *
     * @param ids ids
     * @return udf function list
     */
    public List<UdfFunc> queryUdfFunListByIds(int[] ids) {
        return udfFuncMapper.queryUdfByIdStr(ids, null);
    }

    /**
     * find tenant code by resource name
     *
     * @param resName resource name
     * @param resourceType resource type
     * @return tenant code
     */
    public String queryTenantCodeByResName(String resName, ResourceType resourceType) {
        // in order to query tenant code successful although the version is older
        String fullName = resName.startsWith("/") ? resName : String.format("/%s", resName);

        List<Resource> resourceList = resourceMapper.queryResource(fullName, resourceType.ordinal());
        if (CollectionUtils.isEmpty(resourceList)) {
            return StringUtils.EMPTY;
        }
        int userId = resourceList.get(0).getUserId();
        User user = userMapper.selectById(userId);
        if (Objects.isNull(user)) {
            return StringUtils.EMPTY;
        }
        Tenant tenant = tenantMapper.selectById(user.getTenantId());
        if (Objects.isNull(tenant)) {
            return StringUtils.EMPTY;
        }
        return tenant.getTenantCode();
    }

    /**
     * find schedule list by process define codes.
     *
     * @param codes codes
     * @return schedule list
     */
    public List<Schedule> selectAllByProcessDefineCode(long[] codes) {
        return scheduleMapper.selectAllByProcessDefineArray(codes);
    }

    /**
     * find last scheduler process instance in the date interval
     *
     * @param definitionCode definitionCode
     * @param dateInterval dateInterval
     * @return process instance
     */
    public ProcessInstance findLastSchedulerProcessInterval(Long definitionCode, DateInterval dateInterval) {
        return processInstanceMapper.queryLastSchedulerProcess(definitionCode,
            dateInterval.getStartTime(),
            dateInterval.getEndTime());
    }

    /**
     * find last manual process instance interval
     *
     * @param definitionCode process definition code
     * @param dateInterval dateInterval
     * @return process instance
     */
    public ProcessInstance findLastManualProcessInterval(Long definitionCode, DateInterval dateInterval) {
        return processInstanceMapper.queryLastManualProcess(definitionCode,
            dateInterval.getStartTime(),
            dateInterval.getEndTime());
    }

    /**
     * find last running process instance
     *
     * @param definitionCode process definition code
     * @param startTime start time
     * @param endTime end time
     * @return process instance
     */
    public ProcessInstance findLastRunningProcess(Long definitionCode, Date startTime, Date endTime) {
        return processInstanceMapper.queryLastRunningProcess(definitionCode,
            startTime,
            endTime,
            stateArray);
    }

    /**
     * query user queue by process instance id
     *
     * @param processInstanceId processInstanceId
     * @return queue
     */
    public String queryUserQueueByProcessInstanceId(int processInstanceId) {

        String queue = "";
        ProcessInstance processInstance = processInstanceMapper.selectById(processInstanceId);
        if (processInstance == null) {
            return queue;
        }
        User executor = userMapper.selectById(processInstance.getExecutorId());
        if (executor != null) {
            queue = executor.getQueue();
        }
        return queue;
    }

    /**
     * query project name and user name by processInstanceId.
     *
     * @param processInstanceId processInstanceId
     * @return projectName and userName
     */
    public ProjectUser queryProjectWithUserByProcessInstanceId(int processInstanceId) {
        return projectMapper.queryProjectWithUserByProcessInstanceId(processInstanceId);
    }

    /**
     * get task worker group
     *
     * @param taskInstance taskInstance
     * @return workerGroupId
     */
    public String getTaskWorkerGroup(TaskInstance taskInstance) {
        String workerGroup = taskInstance.getWorkerGroup();

        if (StringUtils.isNotBlank(workerGroup)) {
            return workerGroup;
        }
        int processInstanceId = taskInstance.getProcessInstanceId();
        ProcessInstance processInstance = findProcessInstanceById(processInstanceId);

        if (processInstance != null) {
            return processInstance.getWorkerGroup();
        }
        logger.info("task : {} will use default worker group", taskInstance.getId());
        return Constants.DEFAULT_WORKER_GROUP;
    }

    /**
     * get have perm project list
     *
     * @param userId userId
     * @return project list
     */
    public List<Project> getProjectListHavePerm(int userId) {
        List<Project> createProjects = projectMapper.queryProjectCreatedByUser(userId);
        List<Project> authedProjects = projectMapper.queryAuthedProjectListByUserId(userId);

        if (createProjects == null) {
            createProjects = new ArrayList<>();
        }

        if (authedProjects != null) {
            createProjects.addAll(authedProjects);
        }
        return createProjects;
    }

    /**
     * list unauthorized udf function
     *
     * @param userId user id
     * @param needChecks data source id array
     * @return unauthorized udf function list
     */
    public <T> List<T> listUnauthorized(int userId, T[] needChecks, AuthorizationType authorizationType) {
        List<T> resultList = new ArrayList<>();

        if (Objects.nonNull(needChecks) && needChecks.length > 0) {
            Set<T> originResSet = new HashSet<>(Arrays.asList(needChecks));

            switch (authorizationType) {
                case RESOURCE_FILE_ID:
                case UDF_FILE:
                    List<Resource> ownUdfResources = resourceMapper.listAuthorizedResourceById(userId, needChecks);
                    addAuthorizedResources(ownUdfResources, userId);
                    Set<Integer> authorizedResourceFiles = ownUdfResources.stream().map(Resource::getId).collect(toSet());
                    originResSet.removeAll(authorizedResourceFiles);
                    break;
                case RESOURCE_FILE_NAME:
                    List<Resource> ownResources = resourceMapper.listAuthorizedResource(userId, needChecks);
                    addAuthorizedResources(ownResources, userId);
                    Set<String> authorizedResources = ownResources.stream().map(Resource::getFullName).collect(toSet());
                    originResSet.removeAll(authorizedResources);
                    break;
                case DATASOURCE:
                    Set<Integer> authorizedDatasources = dataSourceMapper.listAuthorizedDataSource(userId, needChecks).stream().map(DataSource::getId).collect(toSet());
                    originResSet.removeAll(authorizedDatasources);
                    break;
                case UDF:
                    Set<Integer> authorizedUdfs = udfFuncMapper.listAuthorizedUdfFunc(userId, needChecks).stream().map(UdfFunc::getId).collect(toSet());
                    originResSet.removeAll(authorizedUdfs);
                    break;
                default:
                    break;
            }

            resultList.addAll(originResSet);
        }

        return resultList;
    }

    /**
     * get user by user id
     *
     * @param userId user id
     * @return User
     */
    public User getUserById(int userId) {
        return userMapper.selectById(userId);
    }

    /**
     * get resource by resource id
     *
     * @param resourceId resource id
     * @return Resource
     */
    public Resource getResourceById(int resourceId) {
        return resourceMapper.selectById(resourceId);
    }

    /**
     * list resources by ids
     *
     * @param resIds resIds
     * @return resource list
     */
    public List<Resource> listResourceByIds(Integer[] resIds) {
        return resourceMapper.listResourceByIds(resIds);
    }

    /**
     * format task app id in task instance
     */
    public String formatTaskAppId(TaskInstance taskInstance) {
        ProcessInstance processInstance = findProcessInstanceById(taskInstance.getProcessInstanceId());
        if (processInstance == null) {
            return "";
        }
        ProcessDefinition definition = findProcessDefinition(processInstance.getProcessDefinitionCode(), processInstance.getProcessDefinitionVersion());
        if (definition == null) {
            return "";
        }
        return String.format("%s_%s_%s", definition.getId(), processInstance.getId(), taskInstance.getId());
    }

    /**
     * switch process definition version to process definition log version
     */
    public int switchVersion(ProcessDefinition processDefinition, ProcessDefinitionLog processDefinitionLog) {
        if (null == processDefinition || null == processDefinitionLog) {
            return Constants.DEFINITION_FAILURE;
        }
        processDefinitionLog.setId(processDefinition.getId());
        processDefinitionLog.setReleaseState(ReleaseState.OFFLINE);
        processDefinitionLog.setFlag(Flag.YES);

        int result = processDefineMapper.updateById(processDefinitionLog);
        if (result > 0) {
            result = switchProcessTaskRelationVersion(processDefinition);
            if (result <= 0) {
                return Constants.DEFINITION_FAILURE;
            }
        }
        return result;
    }

    public int switchProcessTaskRelationVersion(ProcessDefinition processDefinition) {
        List<ProcessTaskRelation> processTaskRelationList = processTaskRelationMapper.queryByProcessCode(processDefinition.getProjectCode(), processDefinition.getCode());
        if (!processTaskRelationList.isEmpty()) {
            processTaskRelationMapper.deleteByCode(processDefinition.getProjectCode(), processDefinition.getCode());
        }
        List<ProcessTaskRelationLog> processTaskRelationLogList = processTaskRelationLogMapper.queryByProcessCodeAndVersion(processDefinition.getCode(), processDefinition.getVersion());
        return processTaskRelationMapper.batchInsert(processTaskRelationLogList);
    }

    /**
     * get resource ids
     *
     * @param taskDefinition taskDefinition
     * @return resource ids
     */
    public String getResourceIds(TaskDefinition taskDefinition) {
        Set<Integer> resourceIds = null;
        AbstractParameters params = TaskParametersUtils.getParameters(taskDefinition.getTaskType(), taskDefinition.getTaskParams());
        if (params != null && CollectionUtils.isNotEmpty(params.getResourceFilesList())) {
            resourceIds = params.getResourceFilesList().
                stream()
                .filter(t -> t.getId() != 0)
                .map(ResourceInfo::getId)
                .collect(Collectors.toSet());
        }
        if (CollectionUtils.isEmpty(resourceIds)) {
            return StringUtils.EMPTY;
        }
        return StringUtils.join(resourceIds, ",");
    }

    public int saveTaskDefine(User operator, long projectCode, List<TaskDefinitionLog> taskDefinitionLogs) {
        Date now = new Date();
        List<TaskDefinitionLog> newTaskDefinitionLogs = new ArrayList<>();
        List<TaskDefinitionLog> updateTaskDefinitionLogs = new ArrayList<>();
        for (TaskDefinitionLog taskDefinitionLog : taskDefinitionLogs) {
            taskDefinitionLog.setProjectCode(projectCode);
            taskDefinitionLog.setUpdateTime(now);
            taskDefinitionLog.setOperateTime(now);
            taskDefinitionLog.setOperator(operator.getId());
            taskDefinitionLog.setResourceIds(getResourceIds(taskDefinitionLog));
            if (taskDefinitionLog.getCode() > 0 && taskDefinitionLog.getVersion() > 0) {
                TaskDefinitionLog definitionCodeAndVersion = taskDefinitionLogMapper
                    .queryByDefinitionCodeAndVersion(taskDefinitionLog.getCode(), taskDefinitionLog.getVersion());
                if (definitionCodeAndVersion != null) {
                    if (!taskDefinitionLog.equals(definitionCodeAndVersion)) {
                        taskDefinitionLog.setUserId(definitionCodeAndVersion.getUserId());
                        Integer version = taskDefinitionLogMapper.queryMaxVersionForDefinition(taskDefinitionLog.getCode());
                        taskDefinitionLog.setVersion(version + 1);
                        taskDefinitionLog.setCreateTime(definitionCodeAndVersion.getCreateTime());
                        updateTaskDefinitionLogs.add(taskDefinitionLog);
                    }
                    continue;
                }
            }
            taskDefinitionLog.setUserId(operator.getId());
            taskDefinitionLog.setVersion(Constants.VERSION_FIRST);
            taskDefinitionLog.setCreateTime(now);
            if (taskDefinitionLog.getCode() == 0) {
                try {
                    taskDefinitionLog.setCode(SnowFlakeUtils.getInstance().nextId());
                } catch (SnowFlakeException e) {
                    logger.error("Task code get error, ", e);
                    return Constants.DEFINITION_FAILURE;
                }
            }
            newTaskDefinitionLogs.add(taskDefinitionLog);
        }
        for (TaskDefinitionLog taskDefinitionToUpdate : updateTaskDefinitionLogs) {
            TaskDefinition task = taskDefinitionMapper.queryByCode(taskDefinitionToUpdate.getCode());
            if (task == null) {
                newTaskDefinitionLogs.add(taskDefinitionToUpdate);
            } else {
                int insert = taskDefinitionLogMapper.insert(taskDefinitionToUpdate);
                taskDefinitionToUpdate.setId(task.getId());
                int update = taskDefinitionMapper.updateById(taskDefinitionToUpdate);
                return update & insert;
            }
        }
        if (!newTaskDefinitionLogs.isEmpty()) {
            int insert = taskDefinitionMapper.batchInsert(newTaskDefinitionLogs);
            int logInsert = taskDefinitionLogMapper.batchInsert(newTaskDefinitionLogs);
            return logInsert & insert;
        }
        return Constants.EXIT_CODE_SUCCESS;
    }

    /**
     * save processDefinition (including create or update processDefinition)
     */
    public int saveProcessDefine(User operator, ProcessDefinition processDefinition, Boolean isFromProcessDefine) {
        ProcessDefinitionLog processDefinitionLog = new ProcessDefinitionLog(processDefinition);
        Integer version = processDefineLogMapper.queryMaxVersionForDefinition(processDefinition.getCode());
        int insertVersion = version == null || version == 0 ? Constants.VERSION_FIRST : version + 1;
        processDefinitionLog.setVersion(insertVersion);
        processDefinitionLog.setReleaseState(isFromProcessDefine ? ReleaseState.OFFLINE : ReleaseState.ONLINE);
        processDefinitionLog.setOperator(operator.getId());
        processDefinitionLog.setOperateTime(processDefinition.getUpdateTime());
        int insertLog = processDefineLogMapper.insert(processDefinitionLog);
        int result;
        if (0 == processDefinition.getId()) {
            result = processDefineMapper.insert(processDefinitionLog);
        } else {
            processDefinitionLog.setId(processDefinition.getId());
            result = processDefineMapper.updateById(processDefinitionLog);
        }
        return (insertLog & result) > 0 ? insertVersion : 0;
    }

    /**
     * save task relations
     */
    public int saveTaskRelation(User operator, long projectCode, long processDefinitionCode, int processDefinitionVersion,
                                List<ProcessTaskRelationLog> taskRelationList, List<TaskDefinitionLog> taskDefinitionLogs) {
        Map<Long, TaskDefinitionLog> taskDefinitionLogMap = null;
        if (CollectionUtils.isNotEmpty(taskDefinitionLogs)) {
            taskDefinitionLogMap = taskDefinitionLogs.stream()
                .collect(Collectors.toMap(TaskDefinition::getCode, taskDefinitionLog -> taskDefinitionLog));
        }
        Date now = new Date();
        for (ProcessTaskRelationLog processTaskRelationLog : taskRelationList) {
            processTaskRelationLog.setProjectCode(projectCode);
            processTaskRelationLog.setProcessDefinitionCode(processDefinitionCode);
            processTaskRelationLog.setProcessDefinitionVersion(processDefinitionVersion);
            if (taskDefinitionLogMap != null) {
                TaskDefinitionLog taskDefinitionLog = taskDefinitionLogMap.get(processTaskRelationLog.getPreTaskCode());
                if (taskDefinitionLog != null) {
                    processTaskRelationLog.setPreTaskVersion(taskDefinitionLog.getVersion());
                }
                processTaskRelationLog.setPostTaskVersion(taskDefinitionLogMap.get(processTaskRelationLog.getPostTaskCode()).getVersion());
            }
            processTaskRelationLog.setCreateTime(now);
            processTaskRelationLog.setUpdateTime(now);
            processTaskRelationLog.setOperator(operator.getId());
            processTaskRelationLog.setOperateTime(now);
        }
        List<ProcessTaskRelation> processTaskRelationList = processTaskRelationMapper.queryByProcessCode(projectCode, processDefinitionCode);
        if (!processTaskRelationList.isEmpty()) {
            Set<Integer> processTaskRelationSet = processTaskRelationList.stream().map(ProcessTaskRelation::hashCode).collect(toSet());
            Set<Integer> taskRelationSet = taskRelationList.stream().map(ProcessTaskRelationLog::hashCode).collect(toSet());
            if (CollectionUtils.isEqualCollection(processTaskRelationSet, taskRelationSet)) {
                return Constants.EXIT_CODE_SUCCESS;
            }
            processTaskRelationMapper.deleteByCode(projectCode, processDefinitionCode);
        }
        int result = processTaskRelationMapper.batchInsert(taskRelationList);
        int resultLog = processTaskRelationLogMapper.batchInsert(taskRelationList);
        return (result & resultLog) > 0 ? Constants.EXIT_CODE_SUCCESS : Constants.EXIT_CODE_FAILURE;
    }

    public boolean isTaskOnline(long taskCode) {
        List<ProcessTaskRelation> processTaskRelationList = processTaskRelationMapper.queryByTaskCode(taskCode);
        if (!processTaskRelationList.isEmpty()) {
            Set<Long> processDefinitionCodes = processTaskRelationList
                .stream()
                .map(ProcessTaskRelation::getProcessDefinitionCode)
                .collect(Collectors.toSet());
            List<ProcessDefinition> processDefinitionList = processDefineMapper.queryByCodes(processDefinitionCodes);
            // check process definition is already online
            for (ProcessDefinition processDefinition : processDefinitionList) {
                if (processDefinition.getReleaseState() == ReleaseState.ONLINE) {
                    return true;
                }
            }
        }
        return false;
    }

    /**
     * Generate the DAG Graph based on the process definition id
     *
     * @param processDefinition process definition
     * @return dag graph
     */
    public DAG<String, TaskNode, TaskNodeRelation> genDagGraph(ProcessDefinition processDefinition) {
        List<ProcessTaskRelation> processTaskRelations = processTaskRelationMapper.queryByProcessCode(processDefinition.getProjectCode(), processDefinition.getCode());
        List<TaskNode> taskNodeList = transformTask(processTaskRelations, Lists.newArrayList());
        ProcessDag processDag = DagHelper.getProcessDag(taskNodeList, new ArrayList<>(processTaskRelations));
        // Generate concrete Dag to be executed
        return DagHelper.buildDagGraph(processDag);
    }

    /**
     * generate DagData
     */
    public DagData genDagData(ProcessDefinition processDefinition) {
        List<ProcessTaskRelation> processTaskRelations = processTaskRelationMapper.queryByProcessCode(processDefinition.getProjectCode(), processDefinition.getCode());
        List<TaskDefinitionLog> taskDefinitionLogList = genTaskDefineList(processTaskRelations);
        List<TaskDefinition> taskDefinitions = taskDefinitionLogList.stream()
            .map(taskDefinitionLog -> JSONUtils.parseObject(JSONUtils.toJsonString(taskDefinitionLog), TaskDefinition.class))
            .collect(Collectors.toList());
        return new DagData(processDefinition, processTaskRelations, taskDefinitions);
    }

    public List<TaskDefinitionLog> genTaskDefineList(List<ProcessTaskRelation> processTaskRelations) {
        Set<TaskDefinition> taskDefinitionSet = new HashSet<>();
        for (ProcessTaskRelation processTaskRelation : processTaskRelations) {
            if (processTaskRelation.getPreTaskCode() > 0) {
                taskDefinitionSet.add(new TaskDefinition(processTaskRelation.getPreTaskCode(), processTaskRelation.getPreTaskVersion()));
            }
            if (processTaskRelation.getPostTaskCode() > 0) {
                taskDefinitionSet.add(new TaskDefinition(processTaskRelation.getPostTaskCode(), processTaskRelation.getPostTaskVersion()));
            }
        }
        return taskDefinitionLogMapper.queryByTaskDefinitions(taskDefinitionSet);
    }

    /**
     * find task definition by code and version
     */
    public TaskDefinition findTaskDefinition(long taskCode, int taskDefinitionVersion) {
        return taskDefinitionLogMapper.queryByDefinitionCodeAndVersion(taskCode, taskDefinitionVersion);
    }

    /**
     * find process task relation list by projectCode and processDefinitionCode
     */
    public List<ProcessTaskRelation> findRelationByCode(long projectCode, long processDefinitionCode) {
        return processTaskRelationMapper.queryByProcessCode(projectCode, processDefinitionCode);
    }

    /**
     * add authorized resources
     *
     * @param ownResources own resources
     * @param userId userId
     */
    private void addAuthorizedResources(List<Resource> ownResources, int userId) {
        List<Integer> relationResourceIds = resourceUserMapper.queryResourcesIdListByUserIdAndPerm(userId, 7);
        List<Resource> relationResources = CollectionUtils.isNotEmpty(relationResourceIds) ? resourceMapper.queryResourceListById(relationResourceIds) : new ArrayList<>();
        ownResources.addAll(relationResources);
    }

    /**
     * Use temporarily before refactoring taskNode
     */
    public List<TaskNode> transformTask(List<ProcessTaskRelation> taskRelationList, List<TaskDefinitionLog> taskDefinitionLogs) {
        Map<Long, List<Long>> taskCodeMap = new HashMap<>();
        for (ProcessTaskRelation processTaskRelation : taskRelationList) {
            taskCodeMap.compute(processTaskRelation.getPostTaskCode(), (k, v) -> {
                if (v == null) {
                    v = new ArrayList<>();
                }
                if (processTaskRelation.getPreTaskCode() != 0L) {
                    v.add(processTaskRelation.getPreTaskCode());
                }
                return v;
            });
        }
        if (CollectionUtils.isEmpty(taskDefinitionLogs)) {
            taskDefinitionLogs = genTaskDefineList(taskRelationList);
        }
        Map<Long, TaskDefinitionLog> taskDefinitionLogMap = taskDefinitionLogs.stream()
            .collect(Collectors.toMap(TaskDefinitionLog::getCode, taskDefinitionLog -> taskDefinitionLog));
        List<TaskNode> taskNodeList = new ArrayList<>();
        for (Entry<Long, List<Long>> code : taskCodeMap.entrySet()) {
            TaskDefinitionLog taskDefinitionLog = taskDefinitionLogMap.get(code.getKey());
            if (taskDefinitionLog != null) {
                TaskNode taskNode = new TaskNode();
                taskNode.setCode(taskDefinitionLog.getCode());
                taskNode.setVersion(taskDefinitionLog.getVersion());
                taskNode.setName(taskDefinitionLog.getName());
                taskNode.setDesc(taskDefinitionLog.getDescription());
                taskNode.setType(taskDefinitionLog.getTaskType().toUpperCase());
                taskNode.setRunFlag(taskDefinitionLog.getFlag() == Flag.YES ? Constants.FLOWNODE_RUN_FLAG_NORMAL : Constants.FLOWNODE_RUN_FLAG_FORBIDDEN);
                taskNode.setMaxRetryTimes(taskDefinitionLog.getFailRetryTimes());
                taskNode.setRetryInterval(taskDefinitionLog.getFailRetryInterval());
                Map<String, Object> taskParamsMap = taskNode.taskParamsToJsonObj(taskDefinitionLog.getTaskParams());
                taskNode.setConditionResult(JSONUtils.toJsonString(taskParamsMap.get(Constants.CONDITION_RESULT)));
                taskNode.setSwitchResult(JSONUtils.toJsonString(taskParamsMap.get(Constants.SWITCH_RESULT)));
                taskNode.setDependence(JSONUtils.toJsonString(taskParamsMap.get(Constants.DEPENDENCE)));
                taskParamsMap.remove(Constants.CONDITION_RESULT);
                taskParamsMap.remove(Constants.DEPENDENCE);
                taskNode.setParams(JSONUtils.toJsonString(taskParamsMap));
                taskNode.setTaskInstancePriority(taskDefinitionLog.getTaskPriority());
                taskNode.setWorkerGroup(taskDefinitionLog.getWorkerGroup());
                taskNode.setEnvironmentCode(taskDefinitionLog.getEnvironmentCode());
                taskNode.setTimeout(JSONUtils.toJsonString(new TaskTimeoutParameter(taskDefinitionLog.getTimeoutFlag() == TimeoutFlag.OPEN,
                    taskDefinitionLog.getTimeoutNotifyStrategy(),
                    taskDefinitionLog.getTimeout())));
                taskNode.setDelayTime(taskDefinitionLog.getDelayTime());
                taskNode.setPreTasks(JSONUtils.toJsonString(code.getValue().stream().map(taskDefinitionLogMap::get).map(TaskDefinition::getName).collect(Collectors.toList())));
                taskNodeList.add(taskNode);
            }
        }
        return taskNodeList;
    }

    public Map<ProcessInstance, TaskInstance> notifyProcessList(int processId, int taskId) {
        HashMap<ProcessInstance, TaskInstance> processTaskMap = new HashMap<>();
        //find sub tasks
        ProcessInstanceMap processInstanceMap = processInstanceMapMapper.queryBySubProcessId(processId);
        if (processInstanceMap == null) {
            return processTaskMap;
        }
        ProcessInstance fatherProcess = this.findProcessInstanceById(processInstanceMap.getParentProcessInstanceId());
        TaskInstance fatherTask = this.findTaskInstanceById(processInstanceMap.getParentTaskInstanceId());

        if (fatherProcess != null) {
            processTaskMap.put(fatherProcess, fatherTask);
        }
        return processTaskMap;
    }
}<|MERGE_RESOLUTION|>--- conflicted
+++ resolved
@@ -540,20 +540,6 @@
         // process instance quit by "waiting thread" state
         if (originCommand == null) {
             Command command = new Command(
-<<<<<<< HEAD
-                    CommandType.RECOVER_WAITING_THREAD,
-                    processInstance.getTaskDependType(),
-                    processInstance.getFailureStrategy(),
-                    processInstance.getExecutorId(),
-                    processInstance.getProcessDefinition().getId(),
-                    JSONUtils.toJsonString(cmdParam),
-                    processInstance.getWarningType(),
-                    processInstance.getWarningGroupId(),
-                    processInstance.getScheduleTime(),
-                    processInstance.getWorkerGroup(),
-                    processInstance.getProcessInstancePriority(),
-                    processInstance.getDryRun()
-=======
                 CommandType.RECOVER_WAITING_THREAD,
                 processInstance.getTaskDependType(),
                 processInstance.getFailureStrategy(),
@@ -565,8 +551,8 @@
                 processInstance.getScheduleTime(),
                 processInstance.getWorkerGroup(),
                 processInstance.getEnvironmentCode(),
-                processInstance.getProcessInstancePriority()
->>>>>>> d7160874
+                processInstance.getProcessInstancePriority(),
+                processInstance.getDryRun()
             );
             saveCommand(command);
             return;
@@ -1280,20 +1266,6 @@
         String processParam = getSubWorkFlowParam(instanceMap, parentProcessInstance, fatherParams);
 
         return new Command(
-<<<<<<< HEAD
-                commandType,
-                TaskDependType.TASK_POST,
-                parentProcessInstance.getFailureStrategy(),
-                parentProcessInstance.getExecutorId(),
-                childDefineId,
-                processParam,
-                parentProcessInstance.getWarningType(),
-                parentProcessInstance.getWarningGroupId(),
-                parentProcessInstance.getScheduleTime(),
-                task.getWorkerGroup(),
-                parentProcessInstance.getProcessInstancePriority(),
-                parentProcessInstance.getDryRun()
-=======
             commandType,
             TaskDependType.TASK_POST,
             parentProcessInstance.getFailureStrategy(),
@@ -1305,8 +1277,8 @@
             parentProcessInstance.getScheduleTime(),
             task.getWorkerGroup(),
             task.getEnvironmentCode(),
-            parentProcessInstance.getProcessInstancePriority()
->>>>>>> d7160874
+            parentProcessInstance.getProcessInstancePriority(),
+            parentProcessInstance.getDryRun()
         );
     }
 
