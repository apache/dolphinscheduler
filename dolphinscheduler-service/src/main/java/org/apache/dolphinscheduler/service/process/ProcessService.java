--- conflicted
+++ resolved
@@ -38,15 +38,6 @@
 import org.slf4j.Logger;
 import org.springframework.transaction.annotation.Transactional;
 
-<<<<<<< HEAD
-=======
-import org.apache.commons.collections.CollectionUtils;
-import org.apache.commons.lang.StringUtils;
-import org.apache.commons.lang.math.NumberUtils;
-
-import java.util.ArrayList;
-import java.util.Arrays;
->>>>>>> 2bab12f2
 import java.util.Date;
 import java.util.List;
 import java.util.Map;
@@ -61,16 +52,9 @@
 
     List<Command> findCommandPage(int pageSize, int pageNumber);
 
-<<<<<<< HEAD
+    List<Command> findCommandPageBySlot(int pageSize, int pageNumber, int masterCount, int thisMasterSlot);
+
     boolean verifyIsNeedCreateCommand(Command command);
-=======
-    private final int[] stateArray = new int[]{ExecutionStatus.SUBMITTED_SUCCESS.ordinal(),
-            ExecutionStatus.DISPATCH.ordinal(),
-            ExecutionStatus.RUNNING_EXECUTION.ordinal(),
-            ExecutionStatus.DELAY_EXECUTION.ordinal(),
-            ExecutionStatus.READY_PAUSE.ordinal(),
-            ExecutionStatus.READY_STOP.ordinal()};
->>>>>>> 2bab12f2
 
     ProcessInstance findProcessInstanceDetailById(int processId);
 
@@ -156,21 +140,8 @@
 
     ProcessInstance findParentProcessInstance(Integer subProcessId);
 
-    void changeTaskState(TaskInstance taskInstance,
-                         ExecutionStatus state,
-                         Date startTime,
-                         String host,
-                         String executePath,
-                         String logPath);
-
     int updateProcessInstance(ProcessInstance processInstance);
 
-    void changeTaskState(TaskInstance taskInstance, ExecutionStatus state,
-                         Date endTime,
-                         int processId,
-                         String appIds,
-                         String varPool);
-
     void changeOutParam(TaskInstance taskInstance);
 
     List<String> convertIntListToString(List<Integer> intList);
@@ -187,7 +158,6 @@
 
     List<String> queryNeedFailoverProcessInstanceHost();
 
-<<<<<<< HEAD
     @Transactional(rollbackFor = RuntimeException.class)
     void processNeedFailoverProcessInstances(ProcessInstance processInstance);
 
@@ -309,2617 +279,4 @@
                               org.apache.dolphinscheduler.remote.command.CommandType taskType);
 
     ProcessInstance loadNextProcess4Serial(long code, int state);
-=======
-    /**
-     * handle Command (construct ProcessInstance from Command) , wrapped in transaction
-     *
-     * @param logger logger
-     * @param host host
-     * @param command found command
-     * @return process instance
-     */
-    @Transactional
-    public ProcessInstance handleCommand(Logger logger, String host, Command command) {
-        ProcessInstance processInstance = constructProcessInstance(command, host);
-        // cannot construct process instance, return null
-        if (processInstance == null) {
-            logger.error("scan command, command parameter is error: {}", command);
-            moveToErrorCommand(command, "process instance is null");
-            return null;
-        }
-        processInstance.setCommandType(command.getCommandType());
-        processInstance.addHistoryCmd(command.getCommandType());
-        //if the processDefinition is serial
-        ProcessDefinition processDefinition = this.findProcessDefinition(processInstance.getProcessDefinitionCode(), processInstance.getProcessDefinitionVersion());
-        if (processDefinition.getExecutionType().typeIsSerial()) {
-            saveSerialProcess(processInstance, processDefinition);
-            if (processInstance.getState() != ExecutionStatus.SUBMITTED_SUCCESS) {
-                setSubProcessParam(processInstance);
-                deleteCommandWithCheck(command.getId());
-                return null;
-            }
-        } else {
-            saveProcessInstance(processInstance);
-        }
-        setSubProcessParam(processInstance);
-        deleteCommandWithCheck(command.getId());
-        return processInstance;
-    }
-
-    protected void saveSerialProcess(ProcessInstance processInstance, ProcessDefinition processDefinition) {
-        processInstance.setState(ExecutionStatus.SERIAL_WAIT);
-        saveProcessInstance(processInstance);
-        //serial wait
-        //when we get the running instance(or waiting instance) only get the priority instance(by id)
-        if (processDefinition.getExecutionType().typeIsSerialWait()) {
-            while (true) {
-                List<ProcessInstance> runningProcessInstances = this.processInstanceMapper.queryByProcessDefineCodeAndStatusAndNextId(processInstance.getProcessDefinitionCode(),
-                        Constants.RUNNING_PROCESS_STATE, processInstance.getId());
-                if (CollectionUtils.isEmpty(runningProcessInstances)) {
-                    processInstance.setState(ExecutionStatus.SUBMITTED_SUCCESS);
-                    saveProcessInstance(processInstance);
-                    return;
-                }
-                ProcessInstance runningProcess = runningProcessInstances.get(0);
-                if (this.processInstanceMapper.updateNextProcessIdById(processInstance.getId(), runningProcess.getId())) {
-                    return;
-                }
-            }
-        } else if (processDefinition.getExecutionType().typeIsSerialDiscard()) {
-            List<ProcessInstance> runningProcessInstances = this.processInstanceMapper.queryByProcessDefineCodeAndStatusAndNextId(processInstance.getProcessDefinitionCode(),
-                    Constants.RUNNING_PROCESS_STATE, processInstance.getId());
-            if (CollectionUtils.isEmpty(runningProcessInstances)) {
-                processInstance.setState(ExecutionStatus.STOP);
-                saveProcessInstance(processInstance);
-            }
-        } else if (processDefinition.getExecutionType().typeIsSerialPriority()) {
-            List<ProcessInstance> runningProcessInstances = this.processInstanceMapper.queryByProcessDefineCodeAndStatusAndNextId(processInstance.getProcessDefinitionCode(),
-                    Constants.RUNNING_PROCESS_STATE, processInstance.getId());
-            if (CollectionUtils.isNotEmpty(runningProcessInstances)) {
-                for (ProcessInstance info : runningProcessInstances) {
-                    info.setCommandType(CommandType.STOP);
-                    info.addHistoryCmd(CommandType.STOP);
-                    info.setState(ExecutionStatus.READY_STOP);
-                    int update = updateProcessInstance(info);
-                    // determine whether the process is normal
-                    if (update > 0) {
-                        String host = info.getHost();
-                        String address = host.split(":")[0];
-                        int port = Integer.parseInt(host.split(":")[1]);
-                        StateEventChangeCommand stateEventChangeCommand = new StateEventChangeCommand(
-                                info.getId(), 0, info.getState(), info.getId(), 0
-                        );
-                        try {
-                            stateEventCallbackService.sendResult(address, port, stateEventChangeCommand.convert2Command());
-                        } catch (Exception e) {
-                            logger.error("sendResultError");
-                        }
-                    }
-                }
-            }
-        }
-    }
-
-    /**
-     * save error command, and delete original command
-     *
-     * @param command command
-     * @param message message
-     */
-    public void moveToErrorCommand(Command command, String message) {
-        ErrorCommand errorCommand = new ErrorCommand(command, message);
-        this.errorCommandMapper.insert(errorCommand);
-        this.commandMapper.deleteById(command.getId());
-    }
-
-    /**
-     * set process waiting thread
-     *
-     * @param command command
-     * @param processInstance processInstance
-     * @return process instance
-     */
-    private ProcessInstance setWaitingThreadProcess(Command command, ProcessInstance processInstance) {
-        processInstance.setState(ExecutionStatus.WAITING_THREAD);
-        if (command.getCommandType() != CommandType.RECOVER_WAITING_THREAD) {
-            processInstance.addHistoryCmd(command.getCommandType());
-        }
-        saveProcessInstance(processInstance);
-        this.setSubProcessParam(processInstance);
-        createRecoveryWaitingThreadCommand(command, processInstance);
-        return null;
-    }
-
-    /**
-     * insert one command
-     *
-     * @param command command
-     * @return create result
-     */
-    public int createCommand(Command command) {
-        int result = 0;
-        if (command != null) {
-            result = commandMapper.insert(command);
-        }
-        return result;
-    }
-
-    /**
-     * get command page
-     */
-    public List<Command> findCommandPage(int pageSize, int pageNumber) {
-        return commandMapper.queryCommandPage(pageSize, pageNumber * pageSize);
-    }
-
-    /**
-     * get command page
-     */
-    public List<Command> findCommandPageBySlot(int pageSize, int pageNumber, int masterCount, int thisMasterSlot) {
-        if (masterCount <= 0) {
-            return Lists.newArrayList();
-        }
-        return commandMapper.queryCommandPageBySlot(pageSize, pageNumber * pageSize, masterCount, thisMasterSlot);
-    }
-
-    /**
-     * check the input command exists in queue list
-     *
-     * @param command command
-     * @return create command result
-     */
-    public boolean verifyIsNeedCreateCommand(Command command) {
-        boolean isNeedCreate = true;
-        EnumMap<CommandType, Integer> cmdTypeMap = new EnumMap<>(CommandType.class);
-        cmdTypeMap.put(CommandType.REPEAT_RUNNING, 1);
-        cmdTypeMap.put(CommandType.RECOVER_SUSPENDED_PROCESS, 1);
-        cmdTypeMap.put(CommandType.START_FAILURE_TASK_PROCESS, 1);
-        CommandType commandType = command.getCommandType();
-
-        if (cmdTypeMap.containsKey(commandType)) {
-            ObjectNode cmdParamObj = JSONUtils.parseObject(command.getCommandParam());
-            int processInstanceId = cmdParamObj.path(CMD_PARAM_RECOVER_PROCESS_ID_STRING).asInt();
-
-            List<Command> commands = commandMapper.selectList(null);
-            // for all commands
-            for (Command tmpCommand : commands) {
-                if (cmdTypeMap.containsKey(tmpCommand.getCommandType())) {
-                    ObjectNode tempObj = JSONUtils.parseObject(tmpCommand.getCommandParam());
-                    if (tempObj != null && processInstanceId == tempObj.path(CMD_PARAM_RECOVER_PROCESS_ID_STRING).asInt()) {
-                        isNeedCreate = false;
-                        break;
-                    }
-                }
-            }
-        }
-        return isNeedCreate;
-    }
-
-    /**
-     * find process instance detail by id
-     *
-     * @param processId processId
-     * @return process instance
-     */
-    public ProcessInstance findProcessInstanceDetailById(int processId) {
-        return processInstanceMapper.queryDetailById(processId);
-    }
-
-    /**
-     * get task node list by definitionId
-     */
-    public List<TaskDefinition> getTaskNodeListByDefinition(long defineCode) {
-        ProcessDefinition processDefinition = processDefineMapper.queryByCode(defineCode);
-        if (processDefinition == null) {
-            logger.error("process define not exists");
-            return Lists.newArrayList();
-        }
-        List<ProcessTaskRelationLog> processTaskRelations = processTaskRelationLogMapper.queryByProcessCodeAndVersion(processDefinition.getCode(), processDefinition.getVersion());
-        Set<TaskDefinition> taskDefinitionSet = new HashSet<>();
-        for (ProcessTaskRelationLog processTaskRelation : processTaskRelations) {
-            if (processTaskRelation.getPostTaskCode() > 0) {
-                taskDefinitionSet.add(new TaskDefinition(processTaskRelation.getPostTaskCode(), processTaskRelation.getPostTaskVersion()));
-            }
-        }
-        if (taskDefinitionSet.isEmpty()) {
-            return Lists.newArrayList();
-        }
-        List<TaskDefinitionLog> taskDefinitionLogs = taskDefinitionLogMapper.queryByTaskDefinitions(taskDefinitionSet);
-        return Lists.newArrayList(taskDefinitionLogs);
-    }
-
-    /**
-     * find process instance by id
-     *
-     * @param processId processId
-     * @return process instance
-     */
-    public ProcessInstance findProcessInstanceById(int processId) {
-        return processInstanceMapper.selectById(processId);
-    }
-
-    /**
-     * find process define by id.
-     *
-     * @param processDefinitionId processDefinitionId
-     * @return process definition
-     */
-    public ProcessDefinition findProcessDefineById(int processDefinitionId) {
-        return processDefineMapper.selectById(processDefinitionId);
-    }
-
-    /**
-     * find process define by code and version.
-     *
-     * @param processDefinitionCode processDefinitionCode
-     * @return process definition
-     */
-    public ProcessDefinition findProcessDefinition(Long processDefinitionCode, int version) {
-        ProcessDefinition processDefinition = processDefineMapper.queryByCode(processDefinitionCode);
-        if (processDefinition == null || processDefinition.getVersion() != version) {
-            processDefinition = processDefineLogMapper.queryByDefinitionCodeAndVersion(processDefinitionCode, version);
-            if (processDefinition != null) {
-                processDefinition.setId(0);
-            }
-        }
-        return processDefinition;
-    }
-
-    /**
-     * find process define by code.
-     *
-     * @param processDefinitionCode processDefinitionCode
-     * @return process definition
-     */
-    public ProcessDefinition findProcessDefinitionByCode(Long processDefinitionCode) {
-        return processDefineMapper.queryByCode(processDefinitionCode);
-    }
-
-    /**
-     * delete work process instance by id
-     *
-     * @param processInstanceId processInstanceId
-     * @return delete process instance result
-     */
-    public int deleteWorkProcessInstanceById(int processInstanceId) {
-        return processInstanceMapper.deleteById(processInstanceId);
-    }
-
-    /**
-     * delete all sub process by parent instance id
-     *
-     * @param processInstanceId processInstanceId
-     * @return delete all sub process instance result
-     */
-    public int deleteAllSubWorkProcessByParentId(int processInstanceId) {
-
-        List<Integer> subProcessIdList = processInstanceMapMapper.querySubIdListByParentId(processInstanceId);
-
-        for (Integer subId : subProcessIdList) {
-            deleteAllSubWorkProcessByParentId(subId);
-            deleteWorkProcessMapByParentId(subId);
-            removeTaskLogFile(subId);
-            deleteWorkProcessInstanceById(subId);
-        }
-        return 1;
-    }
-
-    /**
-     * remove task log file
-     *
-     * @param processInstanceId processInstanceId
-     */
-    public void removeTaskLogFile(Integer processInstanceId) {
-        List<TaskInstance> taskInstanceList = findValidTaskListByProcessId(processInstanceId);
-        if (CollectionUtils.isEmpty(taskInstanceList)) {
-            return;
-        }
-        try (LogClientService logClient = new LogClientService()) {
-            for (TaskInstance taskInstance : taskInstanceList) {
-                String taskLogPath = taskInstance.getLogPath();
-                if (StringUtils.isEmpty(taskInstance.getHost())) {
-                    continue;
-                }
-                Host host = Host.of(taskInstance.getHost());
-                // remove task log from loggerserver
-                logClient.removeTaskLog(host.getIp(), host.getPort(), taskLogPath);
-            }
-        }
-    }
-
-    /**
-     * recursive delete all task instance by process instance id
-     */
-    public void deleteWorkTaskInstanceByProcessInstanceId(int processInstanceId) {
-        List<TaskInstance> taskInstanceList = findValidTaskListByProcessId(processInstanceId);
-        if (CollectionUtils.isEmpty(taskInstanceList)) {
-            return;
-        }
-
-        List<Integer> taskInstanceIdList = new ArrayList<>();
-
-        for (TaskInstance taskInstance : taskInstanceList) {
-            taskInstanceIdList.add(taskInstance.getId());
-        }
-
-        taskInstanceMapper.deleteBatchIds(taskInstanceIdList);
-    }
-
-    /**
-     * recursive query sub process definition id by parent id.
-     *
-     * @param parentCode parentCode
-     * @param ids ids
-     */
-    public void recurseFindSubProcess(long parentCode, List<Long> ids) {
-        List<TaskDefinition> taskNodeList = this.getTaskNodeListByDefinition(parentCode);
-
-        if (taskNodeList != null && !taskNodeList.isEmpty()) {
-
-            for (TaskDefinition taskNode : taskNodeList) {
-                String parameter = taskNode.getTaskParams();
-                ObjectNode parameterJson = JSONUtils.parseObject(parameter);
-                if (parameterJson.get(CMD_PARAM_SUB_PROCESS_DEFINE_CODE) != null) {
-                    SubProcessParameters subProcessParam = JSONUtils.parseObject(parameter, SubProcessParameters.class);
-                    ids.add(subProcessParam.getProcessDefinitionCode());
-                    recurseFindSubProcess(subProcessParam.getProcessDefinitionCode(), ids);
-                }
-            }
-        }
-    }
-
-    /**
-     * create recovery waiting thread command when thread pool is not enough for the process instance.
-     * sub work process instance need not to create recovery command.
-     * create recovery waiting thread  command and delete origin command at the same time.
-     * if the recovery command is exists, only update the field update_time
-     *
-     * @param originCommand originCommand
-     * @param processInstance processInstance
-     */
-    public void createRecoveryWaitingThreadCommand(Command originCommand, ProcessInstance processInstance) {
-
-        // sub process doesnot need to create wait command
-        if (processInstance.getIsSubProcess() == Flag.YES) {
-            if (originCommand != null) {
-                commandMapper.deleteById(originCommand.getId());
-            }
-            return;
-        }
-        Map<String, String> cmdParam = new HashMap<>();
-        cmdParam.put(Constants.CMD_PARAM_RECOVERY_WAITING_THREAD, String.valueOf(processInstance.getId()));
-        // process instance quit by "waiting thread" state
-        if (originCommand == null) {
-            Command command = new Command(
-                    CommandType.RECOVER_WAITING_THREAD,
-                    processInstance.getTaskDependType(),
-                    processInstance.getFailureStrategy(),
-                    processInstance.getExecutorId(),
-                    processInstance.getProcessDefinition().getCode(),
-                    JSONUtils.toJsonString(cmdParam),
-                    processInstance.getWarningType(),
-                    processInstance.getWarningGroupId(),
-                    processInstance.getScheduleTime(),
-                    processInstance.getWorkerGroup(),
-                    processInstance.getEnvironmentCode(),
-                    processInstance.getProcessInstancePriority(),
-                    processInstance.getDryRun(),
-                    processInstance.getId(),
-                    processInstance.getProcessDefinitionVersion()
-            );
-            saveCommand(command);
-            return;
-        }
-
-        // update the command time if current command if recover from waiting
-        if (originCommand.getCommandType() == CommandType.RECOVER_WAITING_THREAD) {
-            originCommand.setUpdateTime(new Date());
-            saveCommand(originCommand);
-        } else {
-            // delete old command and create new waiting thread command
-            commandMapper.deleteById(originCommand.getId());
-            originCommand.setId(0);
-            originCommand.setCommandType(CommandType.RECOVER_WAITING_THREAD);
-            originCommand.setUpdateTime(new Date());
-            originCommand.setCommandParam(JSONUtils.toJsonString(cmdParam));
-            originCommand.setProcessInstancePriority(processInstance.getProcessInstancePriority());
-            saveCommand(originCommand);
-        }
-    }
-
-    /**
-     * get schedule time from command
-     *
-     * @param command command
-     * @param cmdParam cmdParam map
-     * @return date
-     */
-    private Date getScheduleTime(Command command, Map<String, String> cmdParam) {
-        Date scheduleTime = command.getScheduleTime();
-        if (scheduleTime == null
-                && cmdParam != null
-                && cmdParam.containsKey(CMDPARAM_COMPLEMENT_DATA_START_DATE)) {
-
-            Date start = DateUtils.stringToDate(cmdParam.get(CMDPARAM_COMPLEMENT_DATA_START_DATE));
-            Date end = DateUtils.stringToDate(cmdParam.get(CMDPARAM_COMPLEMENT_DATA_END_DATE));
-            List<Schedule> schedules = queryReleaseSchedulerListByProcessDefinitionCode(command.getProcessDefinitionCode());
-            List<Date> complementDateList = CronUtils.getSelfFireDateList(start, end, schedules);
-
-            if (complementDateList.size() > 0) {
-                scheduleTime = complementDateList.get(0);
-            } else {
-                logger.error("set scheduler time error: complement date list is empty, command: {}",
-                        command.toString());
-            }
-        }
-        return scheduleTime;
-    }
-
-    /**
-     * generate a new work process instance from command.
-     *
-     * @param processDefinition processDefinition
-     * @param command command
-     * @param cmdParam cmdParam map
-     * @return process instance
-     */
-    private ProcessInstance generateNewProcessInstance(ProcessDefinition processDefinition,
-                                                       Command command,
-                                                       Map<String, String> cmdParam) {
-        ProcessInstance processInstance = new ProcessInstance(processDefinition);
-        processInstance.setProcessDefinitionCode(processDefinition.getCode());
-        processInstance.setProcessDefinitionVersion(processDefinition.getVersion());
-        processInstance.setState(ExecutionStatus.RUNNING_EXECUTION);
-        processInstance.setRecovery(Flag.NO);
-        processInstance.setStartTime(new Date());
-        processInstance.setRestartTime(processInstance.getStartTime());
-        processInstance.setRunTimes(1);
-        processInstance.setMaxTryTimes(0);
-        processInstance.setCommandParam(command.getCommandParam());
-        processInstance.setCommandType(command.getCommandType());
-        processInstance.setIsSubProcess(Flag.NO);
-        processInstance.setTaskDependType(command.getTaskDependType());
-        processInstance.setFailureStrategy(command.getFailureStrategy());
-        processInstance.setExecutorId(command.getExecutorId());
-        WarningType warningType = command.getWarningType() == null ? WarningType.NONE : command.getWarningType();
-        processInstance.setWarningType(warningType);
-        Integer warningGroupId = command.getWarningGroupId() == null ? 0 : command.getWarningGroupId();
-        processInstance.setWarningGroupId(warningGroupId);
-        processInstance.setDryRun(command.getDryRun());
-
-        if (command.getScheduleTime() != null) {
-            processInstance.setScheduleTime(command.getScheduleTime());
-        }
-        processInstance.setCommandStartTime(command.getStartTime());
-        processInstance.setLocations(processDefinition.getLocations());
-
-        // reset global params while there are start parameters
-        setGlobalParamIfCommanded(processDefinition, cmdParam);
-
-        // curing global params
-        processInstance.setGlobalParams(ParameterUtils.curingGlobalParams(
-                processDefinition.getGlobalParamMap(),
-                processDefinition.getGlobalParamList(),
-                getCommandTypeIfComplement(processInstance, command),
-                processInstance.getScheduleTime()));
-
-        // set process instance priority
-        processInstance.setProcessInstancePriority(command.getProcessInstancePriority());
-        String workerGroup = StringUtils.isBlank(command.getWorkerGroup()) ? Constants.DEFAULT_WORKER_GROUP : command.getWorkerGroup();
-        processInstance.setWorkerGroup(workerGroup);
-        processInstance.setEnvironmentCode(Objects.isNull(command.getEnvironmentCode()) ? -1 : command.getEnvironmentCode());
-        processInstance.setTimeout(processDefinition.getTimeout());
-        processInstance.setTenantId(processDefinition.getTenantId());
-        return processInstance;
-    }
-
-    private void setGlobalParamIfCommanded(ProcessDefinition processDefinition, Map<String, String> cmdParam) {
-        // get start params from command param
-        Map<String, String> startParamMap = new HashMap<>();
-        if (cmdParam != null && cmdParam.containsKey(Constants.CMD_PARAM_START_PARAMS)) {
-            String startParamJson = cmdParam.get(Constants.CMD_PARAM_START_PARAMS);
-            startParamMap = JSONUtils.toMap(startParamJson);
-        }
-        Map<String, String> fatherParamMap = new HashMap<>();
-        if (cmdParam != null && cmdParam.containsKey(Constants.CMD_PARAM_FATHER_PARAMS)) {
-            String fatherParamJson = cmdParam.get(Constants.CMD_PARAM_FATHER_PARAMS);
-            fatherParamMap = JSONUtils.toMap(fatherParamJson);
-        }
-        startParamMap.putAll(fatherParamMap);
-        // set start param into global params
-        if (startParamMap.size() > 0
-                && processDefinition.getGlobalParamMap() != null) {
-            for (Map.Entry<String, String> param : processDefinition.getGlobalParamMap().entrySet()) {
-                String val = startParamMap.get(param.getKey());
-                if (val != null) {
-                    param.setValue(val);
-                }
-            }
-        }
-    }
-
-    /**
-     * get process tenant
-     * there is tenant id in definition, use the tenant of the definition.
-     * if there is not tenant id in the definiton or the tenant not exist
-     * use definition creator's tenant.
-     *
-     * @param tenantId tenantId
-     * @param userId userId
-     * @return tenant
-     */
-    public Tenant getTenantForProcess(int tenantId, int userId) {
-        Tenant tenant = null;
-        if (tenantId >= 0) {
-            tenant = tenantMapper.queryById(tenantId);
-        }
-
-        if (userId == 0) {
-            return null;
-        }
-
-        if (tenant == null) {
-            User user = userMapper.selectById(userId);
-            tenant = tenantMapper.queryById(user.getTenantId());
-        }
-        return tenant;
-    }
-
-    /**
-     * get an environment
-     * use the code of the environment to find a environment.
-     *
-     * @param environmentCode environmentCode
-     * @return Environment
-     */
-    public Environment findEnvironmentByCode(Long environmentCode) {
-        Environment environment = null;
-        if (environmentCode >= 0) {
-            environment = environmentMapper.queryByEnvironmentCode(environmentCode);
-        }
-        return environment;
-    }
-
-    /**
-     * check command parameters is valid
-     *
-     * @param command command
-     * @param cmdParam cmdParam map
-     * @return whether command param is valid
-     */
-    private Boolean checkCmdParam(Command command, Map<String, String> cmdParam) {
-        if (command.getTaskDependType() == TaskDependType.TASK_ONLY || command.getTaskDependType() == TaskDependType.TASK_PRE) {
-            if (cmdParam == null
-                    || !cmdParam.containsKey(Constants.CMD_PARAM_START_NODES)
-                    || cmdParam.get(Constants.CMD_PARAM_START_NODES).isEmpty()) {
-                logger.error("command node depend type is {}, but start nodes is null ", command.getTaskDependType());
-                return false;
-            }
-        }
-        return true;
-    }
-
-    /**
-     * construct process instance according to one command.
-     *
-     * @param command command
-     * @param host host
-     * @return process instance
-     */
-    protected ProcessInstance constructProcessInstance(Command command, String host) {
-        ProcessInstance processInstance;
-        ProcessDefinition processDefinition;
-        CommandType commandType = command.getCommandType();
-
-        processDefinition = this.findProcessDefinition(command.getProcessDefinitionCode(), command.getProcessDefinitionVersion());
-        if (processDefinition == null) {
-            logger.error("cannot find the work process define! define code : {}", command.getProcessDefinitionCode());
-            return null;
-        }
-        Map<String, String> cmdParam = JSONUtils.toMap(command.getCommandParam());
-        int processInstanceId = command.getProcessInstanceId();
-        if (processInstanceId == 0) {
-            processInstance = generateNewProcessInstance(processDefinition, command, cmdParam);
-        } else {
-            processInstance = this.findProcessInstanceDetailById(processInstanceId);
-            if (processInstance == null) {
-                return processInstance;
-            }
-        }
-        if (cmdParam != null) {
-            CommandType commandTypeIfComplement = getCommandTypeIfComplement(processInstance, command);
-            // reset global params while repeat running is needed by cmdParam
-            if (commandTypeIfComplement == CommandType.REPEAT_RUNNING) {
-                setGlobalParamIfCommanded(processDefinition, cmdParam);
-            }
-
-            // Recalculate global parameters after rerun.
-            processInstance.setGlobalParams(ParameterUtils.curingGlobalParams(
-                    processDefinition.getGlobalParamMap(),
-                    processDefinition.getGlobalParamList(),
-                    commandTypeIfComplement,
-                    processInstance.getScheduleTime()));
-            processInstance.setProcessDefinition(processDefinition);
-        }
-        //reset command parameter
-        if (processInstance.getCommandParam() != null) {
-            Map<String, String> processCmdParam = JSONUtils.toMap(processInstance.getCommandParam());
-            processCmdParam.forEach((key, value) -> {
-                if (!cmdParam.containsKey(key)) {
-                    cmdParam.put(key, value);
-                }
-            });
-        }
-        // reset command parameter if sub process
-        if (cmdParam != null && cmdParam.containsKey(Constants.CMD_PARAM_SUB_PROCESS)) {
-            processInstance.setCommandParam(command.getCommandParam());
-        }
-        if (Boolean.FALSE.equals(checkCmdParam(command, cmdParam))) {
-            logger.error("command parameter check failed!");
-            return null;
-        }
-        if (command.getScheduleTime() != null) {
-            processInstance.setScheduleTime(command.getScheduleTime());
-        }
-        processInstance.setHost(host);
-        processInstance.setRestartTime(new Date());
-        ExecutionStatus runStatus = ExecutionStatus.RUNNING_EXECUTION;
-        int runTime = processInstance.getRunTimes();
-        switch (commandType) {
-            case START_PROCESS:
-                break;
-            case START_FAILURE_TASK_PROCESS:
-                // find failed tasks and init these tasks
-                List<Integer> failedList = this.findTaskIdByInstanceState(processInstance.getId(), ExecutionStatus.FAILURE);
-                List<Integer> toleranceList = this.findTaskIdByInstanceState(processInstance.getId(), ExecutionStatus.NEED_FAULT_TOLERANCE);
-                List<Integer> killedList = this.findTaskIdByInstanceState(processInstance.getId(), ExecutionStatus.KILL);
-                cmdParam.remove(Constants.CMD_PARAM_RECOVERY_START_NODE_STRING);
-
-                failedList.addAll(killedList);
-                failedList.addAll(toleranceList);
-                for (Integer taskId : failedList) {
-                    initTaskInstance(this.findTaskInstanceById(taskId));
-                }
-                cmdParam.put(Constants.CMD_PARAM_RECOVERY_START_NODE_STRING,
-                        String.join(Constants.COMMA, convertIntListToString(failedList)));
-                processInstance.setCommandParam(JSONUtils.toJsonString(cmdParam));
-                processInstance.setRunTimes(runTime + 1);
-                break;
-            case START_CURRENT_TASK_PROCESS:
-                break;
-            case RECOVER_WAITING_THREAD:
-                break;
-            case RECOVER_SUSPENDED_PROCESS:
-                // find pause tasks and init task's state
-                cmdParam.remove(Constants.CMD_PARAM_RECOVERY_START_NODE_STRING);
-                List<Integer> suspendedNodeList = this.findTaskIdByInstanceState(processInstance.getId(), ExecutionStatus.PAUSE);
-                List<Integer> stopNodeList = findTaskIdByInstanceState(processInstance.getId(),
-                        ExecutionStatus.KILL);
-                suspendedNodeList.addAll(stopNodeList);
-                for (Integer taskId : suspendedNodeList) {
-                    // initialize the pause state
-                    initTaskInstance(this.findTaskInstanceById(taskId));
-                }
-                cmdParam.put(Constants.CMD_PARAM_RECOVERY_START_NODE_STRING, String.join(",", convertIntListToString(suspendedNodeList)));
-                processInstance.setCommandParam(JSONUtils.toJsonString(cmdParam));
-                processInstance.setRunTimes(runTime + 1);
-                break;
-            case RECOVER_TOLERANCE_FAULT_PROCESS:
-                // recover tolerance fault process
-                processInstance.setRecovery(Flag.YES);
-                runStatus = processInstance.getState();
-                break;
-            case COMPLEMENT_DATA:
-                // delete all the valid tasks when complement data if id is not null
-                if (processInstance.getId() != 0) {
-                    List<TaskInstance> taskInstanceList = this.findValidTaskListByProcessId(processInstance.getId());
-                    for (TaskInstance taskInstance : taskInstanceList) {
-                        taskInstance.setFlag(Flag.NO);
-                        this.updateTaskInstance(taskInstance);
-                    }
-                }
-                break;
-            case REPEAT_RUNNING:
-                // delete the recover task names from command parameter
-                if (cmdParam.containsKey(Constants.CMD_PARAM_RECOVERY_START_NODE_STRING)) {
-                    cmdParam.remove(Constants.CMD_PARAM_RECOVERY_START_NODE_STRING);
-                    processInstance.setCommandParam(JSONUtils.toJsonString(cmdParam));
-                }
-                // delete all the valid tasks when repeat running
-                List<TaskInstance> validTaskList = findValidTaskListByProcessId(processInstance.getId());
-                for (TaskInstance taskInstance : validTaskList) {
-                    taskInstance.setFlag(Flag.NO);
-                    updateTaskInstance(taskInstance);
-                }
-                processInstance.setStartTime(new Date());
-                processInstance.setRestartTime(processInstance.getStartTime());
-                processInstance.setEndTime(null);
-                processInstance.setRunTimes(runTime + 1);
-                initComplementDataParam(processDefinition, processInstance, cmdParam);
-                break;
-            case SCHEDULER:
-                break;
-            default:
-                break;
-        }
-        processInstance.setState(runStatus);
-        return processInstance;
-    }
-
-    /**
-     * get process definition by command
-     * If it is a fault-tolerant command, get the specified version of ProcessDefinition through ProcessInstance
-     * Otherwise, get the latest version of ProcessDefinition
-     *
-     * @return ProcessDefinition
-     */
-    private ProcessDefinition getProcessDefinitionByCommand(long processDefinitionCode, Map<String, String> cmdParam) {
-        if (cmdParam != null) {
-            int processInstanceId = 0;
-            if (cmdParam.containsKey(Constants.CMD_PARAM_RECOVER_PROCESS_ID_STRING)) {
-                processInstanceId = Integer.parseInt(cmdParam.get(Constants.CMD_PARAM_RECOVER_PROCESS_ID_STRING));
-            } else if (cmdParam.containsKey(Constants.CMD_PARAM_SUB_PROCESS)) {
-                processInstanceId = Integer.parseInt(cmdParam.get(Constants.CMD_PARAM_SUB_PROCESS));
-            } else if (cmdParam.containsKey(Constants.CMD_PARAM_RECOVERY_WAITING_THREAD)) {
-                processInstanceId = Integer.parseInt(cmdParam.get(Constants.CMD_PARAM_RECOVERY_WAITING_THREAD));
-            }
-
-            if (processInstanceId != 0) {
-                ProcessInstance processInstance = this.findProcessInstanceDetailById(processInstanceId);
-                if (processInstance == null) {
-                    return null;
-                }
-
-                return processDefineLogMapper.queryByDefinitionCodeAndVersion(
-                        processInstance.getProcessDefinitionCode(), processInstance.getProcessDefinitionVersion());
-            }
-        }
-
-        return processDefineMapper.queryByCode(processDefinitionCode);
-    }
-
-    /**
-     * return complement data if the process start with complement data
-     *
-     * @param processInstance processInstance
-     * @param command command
-     * @return command type
-     */
-    private CommandType getCommandTypeIfComplement(ProcessInstance processInstance, Command command) {
-        if (CommandType.COMPLEMENT_DATA == processInstance.getCmdTypeIfComplement()) {
-            return CommandType.COMPLEMENT_DATA;
-        } else {
-            return command.getCommandType();
-        }
-    }
-
-    /**
-     * initialize complement data parameters
-     *
-     * @param processDefinition processDefinition
-     * @param processInstance processInstance
-     * @param cmdParam cmdParam
-     */
-    private void initComplementDataParam(ProcessDefinition processDefinition,
-                                         ProcessInstance processInstance,
-                                         Map<String, String> cmdParam) {
-        if (!processInstance.isComplementData()) {
-            return;
-        }
-
-        Date start = DateUtils.stringToDate(cmdParam.get(CMDPARAM_COMPLEMENT_DATA_START_DATE));
-        Date end = DateUtils.stringToDate(cmdParam.get(CMDPARAM_COMPLEMENT_DATA_END_DATE));
-        List<Schedule> listSchedules = queryReleaseSchedulerListByProcessDefinitionCode(processInstance.getProcessDefinitionCode());
-        List<Date> complementDate = CronUtils.getSelfFireDateList(start, end, listSchedules);
-
-        if (complementDate.size() > 0
-                && Flag.NO == processInstance.getIsSubProcess()) {
-            processInstance.setScheduleTime(complementDate.get(0));
-        }
-        processInstance.setGlobalParams(ParameterUtils.curingGlobalParams(
-                processDefinition.getGlobalParamMap(),
-                processDefinition.getGlobalParamList(),
-                CommandType.COMPLEMENT_DATA, processInstance.getScheduleTime()));
-    }
-
-    /**
-     * set sub work process parameters.
-     * handle sub work process instance, update relation table and command parameters
-     * set sub work process flag, extends parent work process command parameters
-     *
-     * @param subProcessInstance subProcessInstance
-     */
-    public void setSubProcessParam(ProcessInstance subProcessInstance) {
-        String cmdParam = subProcessInstance.getCommandParam();
-        if (StringUtils.isEmpty(cmdParam)) {
-            return;
-        }
-        Map<String, String> paramMap = JSONUtils.toMap(cmdParam);
-        // write sub process id into cmd param.
-        if (paramMap.containsKey(CMD_PARAM_SUB_PROCESS)
-                && CMD_PARAM_EMPTY_SUB_PROCESS.equals(paramMap.get(CMD_PARAM_SUB_PROCESS))) {
-            paramMap.remove(CMD_PARAM_SUB_PROCESS);
-            paramMap.put(CMD_PARAM_SUB_PROCESS, String.valueOf(subProcessInstance.getId()));
-            subProcessInstance.setCommandParam(JSONUtils.toJsonString(paramMap));
-            subProcessInstance.setIsSubProcess(Flag.YES);
-            this.saveProcessInstance(subProcessInstance);
-        }
-        // copy parent instance user def params to sub process..
-        String parentInstanceId = paramMap.get(CMD_PARAM_SUB_PROCESS_PARENT_INSTANCE_ID);
-        if (StringUtils.isNotEmpty(parentInstanceId)) {
-            ProcessInstance parentInstance = findProcessInstanceDetailById(Integer.parseInt(parentInstanceId));
-            if (parentInstance != null) {
-                subProcessInstance.setGlobalParams(
-                        joinGlobalParams(parentInstance.getGlobalParams(), subProcessInstance.getGlobalParams()));
-                this.saveProcessInstance(subProcessInstance);
-            } else {
-                logger.error("sub process command params error, cannot find parent instance: {} ", cmdParam);
-            }
-        }
-        ProcessInstanceMap processInstanceMap = JSONUtils.parseObject(cmdParam, ProcessInstanceMap.class);
-        if (processInstanceMap == null || processInstanceMap.getParentProcessInstanceId() == 0) {
-            return;
-        }
-        // update sub process id to process map table
-        processInstanceMap.setProcessInstanceId(subProcessInstance.getId());
-
-        this.updateWorkProcessInstanceMap(processInstanceMap);
-    }
-
-    /**
-     * join parent global params into sub process.
-     * only the keys doesn't in sub process global would be joined.
-     *
-     * @param parentGlobalParams parentGlobalParams
-     * @param subGlobalParams subGlobalParams
-     * @return global params join
-     */
-    private String joinGlobalParams(String parentGlobalParams, String subGlobalParams) {
-
-        // Since JSONUtils.toList return unmodified list, we need to creat a new List here.
-        List<Property> parentParams = Lists.newArrayList(JSONUtils.toList(parentGlobalParams, Property.class));
-        List<Property> subParams = JSONUtils.toList(subGlobalParams, Property.class);
-
-        Set<String> parentParamKeys = parentParams.stream().map(Property::getProp).collect(toSet());
-
-        // We will combine the params of parent workflow and sub workflow
-        // If the params are defined in both, we will use parent's params to override the sub workflow(ISSUE-7962)
-        // todo: Do we need to consider the other attribute of Property?
-        //      e.g. the subProp's type is not equals with parent, or subProp's direct is not equals with parent
-        //      It's suggested to add node name in property, this kind of problem can be solved.
-        List<Property> extraSubParams = subParams.stream()
-                .filter(subProp -> !parentParamKeys.contains(subProp.getProp())).collect(Collectors.toList());
-        parentParams.addAll(extraSubParams);
-        return JSONUtils.toJsonString(parentParams);
-    }
-
-    /**
-     * initialize task instance
-     *
-     * @param taskInstance taskInstance
-     */
-    private void initTaskInstance(TaskInstance taskInstance) {
-
-        if (!taskInstance.isSubProcess()
-                && (taskInstance.getState().typeIsCancel() || taskInstance.getState().typeIsFailure())) {
-            taskInstance.setFlag(Flag.NO);
-            updateTaskInstance(taskInstance);
-            return;
-        }
-        taskInstance.setState(ExecutionStatus.SUBMITTED_SUCCESS);
-        updateTaskInstance(taskInstance);
-    }
-
-    /**
-     * retry submit task to db
-     */
-    public TaskInstance submitTaskWithRetry(ProcessInstance processInstance, TaskInstance taskInstance, int commitRetryTimes, int commitInterval) {
-        int retryTimes = 1;
-        TaskInstance task = null;
-        while (retryTimes <= commitRetryTimes) {
-            try {
-                // submit task to db
-                task = SpringApplicationContext.getBean(ProcessService.class).submitTask(processInstance, taskInstance);
-                if (task != null && task.getId() != 0) {
-                    break;
-                }
-                logger.error("task commit to db failed , taskId {} has already retry {} times, please check the database", taskInstance.getId(), retryTimes);
-                Thread.sleep(commitInterval);
-            } catch (Exception e) {
-                logger.error("task commit to db failed", e);
-            }
-            retryTimes += 1;
-        }
-        return task;
-    }
-
-    /**
-     * submit task to db
-     * submit sub process to command
-     *
-     * @param processInstance processInstance
-     * @param taskInstance taskInstance
-     * @return task instance
-     */
-    @Transactional(rollbackFor = Exception.class)
-    public TaskInstance submitTask(ProcessInstance processInstance, TaskInstance taskInstance) {
-        logger.info("start submit task : {}, instance id:{}, state: {}",
-                taskInstance.getName(), taskInstance.getProcessInstanceId(), processInstance.getState());
-        //submit to db
-        TaskInstance task = submitTaskInstanceToDB(taskInstance, processInstance);
-        if (task == null) {
-            logger.error("end submit task to db error, task name:{}, process id:{} state: {} ",
-                    taskInstance.getName(), taskInstance.getProcessInstance(), processInstance.getState());
-            return null;
-        }
-
-        if (!task.getState().typeIsFinished()) {
-            createSubWorkProcess(processInstance, task);
-        }
-
-        logger.info("end submit task to db successfully:{} {} state:{} complete, instance id:{} state: {}  ",
-                taskInstance.getId(), taskInstance.getName(), task.getState(), processInstance.getId(), processInstance.getState());
-        return task;
-    }
-
-    /**
-     * set work process instance map
-     * consider o
-     * repeat running  does not generate new sub process instance
-     * set map {parent instance id, task instance id, 0(child instance id)}
-     *
-     * @param parentInstance parentInstance
-     * @param parentTask parentTask
-     * @return process instance map
-     */
-    private ProcessInstanceMap setProcessInstanceMap(ProcessInstance parentInstance, TaskInstance parentTask) {
-        ProcessInstanceMap processMap = findWorkProcessMapByParent(parentInstance.getId(), parentTask.getId());
-        if (processMap != null) {
-            return processMap;
-        }
-        if (parentInstance.getCommandType() == CommandType.REPEAT_RUNNING) {
-            // update current task id to map
-            processMap = findPreviousTaskProcessMap(parentInstance, parentTask);
-            if (processMap != null) {
-                processMap.setParentTaskInstanceId(parentTask.getId());
-                updateWorkProcessInstanceMap(processMap);
-                return processMap;
-            }
-        }
-        // new task
-        processMap = new ProcessInstanceMap();
-        processMap.setParentProcessInstanceId(parentInstance.getId());
-        processMap.setParentTaskInstanceId(parentTask.getId());
-        createWorkProcessInstanceMap(processMap);
-        return processMap;
-    }
-
-    /**
-     * find previous task work process map.
-     *
-     * @param parentProcessInstance parentProcessInstance
-     * @param parentTask parentTask
-     * @return process instance map
-     */
-    private ProcessInstanceMap findPreviousTaskProcessMap(ProcessInstance parentProcessInstance,
-                                                          TaskInstance parentTask) {
-
-        Integer preTaskId = 0;
-        List<TaskInstance> preTaskList = this.findPreviousTaskListByWorkProcessId(parentProcessInstance.getId());
-        for (TaskInstance task : preTaskList) {
-            if (task.getName().equals(parentTask.getName())) {
-                preTaskId = task.getId();
-                ProcessInstanceMap map = findWorkProcessMapByParent(parentProcessInstance.getId(), preTaskId);
-                if (map != null) {
-                    return map;
-                }
-            }
-        }
-        logger.info("sub process instance is not found,parent task:{},parent instance:{}",
-                parentTask.getId(), parentProcessInstance.getId());
-        return null;
-    }
-
-    /**
-     * create sub work process command
-     *
-     * @param parentProcessInstance parentProcessInstance
-     * @param task task
-     */
-    public void createSubWorkProcess(ProcessInstance parentProcessInstance, TaskInstance task) {
-        if (!task.isSubProcess()) {
-            return;
-        }
-        //check create sub work flow firstly
-        ProcessInstanceMap instanceMap = findWorkProcessMapByParent(parentProcessInstance.getId(), task.getId());
-        if (null != instanceMap && CommandType.RECOVER_TOLERANCE_FAULT_PROCESS == parentProcessInstance.getCommandType()) {
-            // recover failover tolerance would not create a new command when the sub command already have been created
-            return;
-        }
-        instanceMap = setProcessInstanceMap(parentProcessInstance, task);
-        ProcessInstance childInstance = null;
-        if (instanceMap.getProcessInstanceId() != 0) {
-            childInstance = findProcessInstanceById(instanceMap.getProcessInstanceId());
-        }
-        Command subProcessCommand = createSubProcessCommand(parentProcessInstance, childInstance, instanceMap, task);
-        updateSubProcessDefinitionByParent(parentProcessInstance, subProcessCommand.getProcessDefinitionCode());
-        initSubInstanceState(childInstance);
-        createCommand(subProcessCommand);
-        logger.info("sub process command created: {} ", subProcessCommand);
-    }
-
-    /**
-     * complement data needs transform parent parameter to child.
-     */
-    protected String getSubWorkFlowParam(ProcessInstanceMap instanceMap, ProcessInstance parentProcessInstance, Map<String, String> fatherParams) {
-        // set sub work process command
-        String processMapStr = JSONUtils.toJsonString(instanceMap);
-        Map<String, String> cmdParam = JSONUtils.toMap(processMapStr);
-        if (parentProcessInstance.isComplementData()) {
-            Map<String, String> parentParam = JSONUtils.toMap(parentProcessInstance.getCommandParam());
-            String endTime = parentParam.get(CMDPARAM_COMPLEMENT_DATA_END_DATE);
-            String startTime = parentParam.get(CMDPARAM_COMPLEMENT_DATA_START_DATE);
-            cmdParam.put(CMDPARAM_COMPLEMENT_DATA_END_DATE, endTime);
-            cmdParam.put(CMDPARAM_COMPLEMENT_DATA_START_DATE, startTime);
-            processMapStr = JSONUtils.toJsonString(cmdParam);
-        }
-        if (fatherParams.size() != 0) {
-            cmdParam.put(CMD_PARAM_FATHER_PARAMS, JSONUtils.toJsonString(fatherParams));
-            processMapStr = JSONUtils.toJsonString(cmdParam);
-        }
-        return processMapStr;
-    }
-
-    public Map<String, String> getGlobalParamMap(String globalParams) {
-        List<Property> propList;
-        Map<String, String> globalParamMap = new HashMap<>();
-        if (StringUtils.isNotEmpty(globalParams)) {
-            propList = JSONUtils.toList(globalParams, Property.class);
-            globalParamMap = propList.stream().collect(Collectors.toMap(Property::getProp, Property::getValue));
-        }
-
-        return globalParamMap;
-    }
-
-    /**
-     * create sub work process command
-     */
-    public Command createSubProcessCommand(ProcessInstance parentProcessInstance,
-                                           ProcessInstance childInstance,
-                                           ProcessInstanceMap instanceMap,
-                                           TaskInstance task) {
-        CommandType commandType = getSubCommandType(parentProcessInstance, childInstance);
-        Map<String, Object> subProcessParam = JSONUtils.toMap(task.getTaskParams(), String.class, Object.class);
-        long childDefineCode = 0L;
-        if (subProcessParam.containsKey(Constants.CMD_PARAM_SUB_PROCESS_DEFINE_CODE)) {
-            childDefineCode = NumberUtils.toLong(String.valueOf(subProcessParam.get(Constants.CMD_PARAM_SUB_PROCESS_DEFINE_CODE)));
-        }
-        ProcessDefinition subProcessDefinition = processDefineMapper.queryByCode(childDefineCode);
-
-        Object localParams = subProcessParam.get(Constants.LOCAL_PARAMS);
-        List<Property> allParam = JSONUtils.toList(JSONUtils.toJsonString(localParams), Property.class);
-        Map<String, String> globalMap = this.getGlobalParamMap(task.getVarPool());
-        Map<String, String> fatherParams = new HashMap<>();
-        if (CollectionUtils.isNotEmpty(allParam)) {
-            for (Property info : allParam) {
-                if (Direct.OUT == info.getDirect()) {
-                    continue;
-                }
-                fatherParams.put(info.getProp(), globalMap.get(info.getProp()));
-            }
-        }
-        String processParam = getSubWorkFlowParam(instanceMap, parentProcessInstance, fatherParams);
-        int subProcessInstanceId = childInstance == null ? 0 : childInstance.getId();
-        return new Command(
-                commandType,
-                TaskDependType.TASK_POST,
-                parentProcessInstance.getFailureStrategy(),
-                parentProcessInstance.getExecutorId(),
-                subProcessDefinition.getCode(),
-                processParam,
-                parentProcessInstance.getWarningType(),
-                parentProcessInstance.getWarningGroupId(),
-                parentProcessInstance.getScheduleTime(),
-                task.getWorkerGroup(),
-                task.getEnvironmentCode(),
-                parentProcessInstance.getProcessInstancePriority(),
-                parentProcessInstance.getDryRun(),
-                subProcessInstanceId,
-                subProcessDefinition.getVersion()
-        );
-    }
-
-    /**
-     * initialize sub work flow state
-     * child instance state would be initialized when 'recovery from pause/stop/failure'
-     */
-    private void initSubInstanceState(ProcessInstance childInstance) {
-        if (childInstance != null) {
-            childInstance.setState(ExecutionStatus.RUNNING_EXECUTION);
-            updateProcessInstance(childInstance);
-        }
-    }
-
-    /**
-     * get sub work flow command type
-     * child instance exist: child command = fatherCommand
-     * child instance not exists: child command = fatherCommand[0]
-     */
-    private CommandType getSubCommandType(ProcessInstance parentProcessInstance, ProcessInstance childInstance) {
-        CommandType commandType = parentProcessInstance.getCommandType();
-        if (childInstance == null) {
-            String fatherHistoryCommand = parentProcessInstance.getHistoryCmd();
-            commandType = CommandType.valueOf(fatherHistoryCommand.split(Constants.COMMA)[0]);
-        }
-        return commandType;
-    }
-
-    /**
-     * update sub process definition
-     *
-     * @param parentProcessInstance parentProcessInstance
-     * @param childDefinitionCode childDefinitionId
-     */
-    private void updateSubProcessDefinitionByParent(ProcessInstance parentProcessInstance, long childDefinitionCode) {
-        ProcessDefinition fatherDefinition = this.findProcessDefinition(parentProcessInstance.getProcessDefinitionCode(),
-                parentProcessInstance.getProcessDefinitionVersion());
-        ProcessDefinition childDefinition = this.findProcessDefinitionByCode(childDefinitionCode);
-        if (childDefinition != null && fatherDefinition != null) {
-            childDefinition.setWarningGroupId(fatherDefinition.getWarningGroupId());
-            processDefineMapper.updateById(childDefinition);
-        }
-    }
-
-    /**
-     * submit task to mysql
-     *
-     * @param taskInstance taskInstance
-     * @param processInstance processInstance
-     * @return task instance
-     */
-    public TaskInstance submitTaskInstanceToDB(TaskInstance taskInstance, ProcessInstance processInstance) {
-        ExecutionStatus processInstanceState = processInstance.getState();
-        if (processInstanceState.typeIsFinished()
-                || processInstanceState == ExecutionStatus.READY_PAUSE
-                || processInstanceState == ExecutionStatus.READY_STOP) {
-            logger.warn("processInstance {} was {}, skip submit task", processInstance.getProcessDefinitionCode(), processInstanceState);
-            return null;
-        }
-        taskInstance.setExecutorId(processInstance.getExecutorId());
-        taskInstance.setProcessInstancePriority(processInstance.getProcessInstancePriority());
-        taskInstance.setState(getSubmitTaskState(taskInstance, processInstance));
-        if (taskInstance.getSubmitTime() == null) {
-            taskInstance.setSubmitTime(new Date());
-        }
-        if (taskInstance.getFirstSubmitTime() == null) {
-            taskInstance.setFirstSubmitTime(taskInstance.getSubmitTime());
-        }
-        boolean saveResult = saveTaskInstance(taskInstance);
-        if (!saveResult) {
-            return null;
-        }
-        return taskInstance;
-    }
-
-    /**
-     * get submit task instance state by the work process state
-     * cannot modify the task state when running/kill/submit success, or this
-     * task instance is already exists in task queue .
-     * return pause if work process state is ready pause
-     * return stop if work process state is ready stop
-     * if all of above are not satisfied, return submit success
-     *
-     * @param taskInstance taskInstance
-     * @param processInstance processInstance
-     * @return process instance state
-     */
-    public ExecutionStatus getSubmitTaskState(TaskInstance taskInstance, ProcessInstance processInstance) {
-        ExecutionStatus state = taskInstance.getState();
-        // running, delayed or killed
-        // the task already exists in task queue
-        // return state
-        if (
-                state == ExecutionStatus.RUNNING_EXECUTION
-                        || state == ExecutionStatus.DELAY_EXECUTION
-                        || state == ExecutionStatus.KILL
-                        || state == ExecutionStatus.DISPATCH
-        ) {
-            return state;
-        }
-        //return pasue /stop if process instance state is ready pause / stop
-        // or return submit success
-        if (processInstance.getState() == ExecutionStatus.READY_PAUSE) {
-            state = ExecutionStatus.PAUSE;
-        } else if (processInstance.getState() == ExecutionStatus.READY_STOP
-                || !checkProcessStrategy(taskInstance, processInstance)) {
-            state = ExecutionStatus.KILL;
-        } else {
-            state = ExecutionStatus.SUBMITTED_SUCCESS;
-        }
-        return state;
-    }
-
-    /**
-     * check process instance strategy
-     *
-     * @param taskInstance taskInstance
-     * @return check strategy result
-     */
-    private boolean checkProcessStrategy(TaskInstance taskInstance, ProcessInstance processInstance) {
-        FailureStrategy failureStrategy = processInstance.getFailureStrategy();
-        if (failureStrategy == FailureStrategy.CONTINUE) {
-            return true;
-        }
-        List<TaskInstance> taskInstances = this.findValidTaskListByProcessId(taskInstance.getProcessInstanceId());
-
-        for (TaskInstance task : taskInstances) {
-            if (task.getState() == ExecutionStatus.FAILURE
-                    && task.getRetryTimes() >= task.getMaxRetryTimes()) {
-                return false;
-            }
-        }
-        return true;
-    }
-
-    /**
-     * insert or update work process instance to data base
-     *
-     * @param processInstance processInstance
-     */
-    public void saveProcessInstance(ProcessInstance processInstance) {
-        if (processInstance == null) {
-            logger.error("save error, process instance is null!");
-            return;
-        }
-        if (processInstance.getId() != 0) {
-            processInstanceMapper.updateById(processInstance);
-        } else {
-            processInstanceMapper.insert(processInstance);
-        }
-    }
-
-    /**
-     * insert or update command
-     *
-     * @param command command
-     * @return save command result
-     */
-    public int saveCommand(Command command) {
-        if (command.getId() != 0) {
-            return commandMapper.updateById(command);
-        } else {
-            return commandMapper.insert(command);
-        }
-    }
-
-    /**
-     * insert or update task instance
-     *
-     * @param taskInstance taskInstance
-     * @return save task instance result
-     */
-    public boolean saveTaskInstance(TaskInstance taskInstance) {
-        if (taskInstance.getId() != 0) {
-            return updateTaskInstance(taskInstance);
-        } else {
-            return createTaskInstance(taskInstance);
-        }
-    }
-
-    /**
-     * insert task instance
-     *
-     * @param taskInstance taskInstance
-     * @return create task instance result
-     */
-    public boolean createTaskInstance(TaskInstance taskInstance) {
-        int count = taskInstanceMapper.insert(taskInstance);
-        return count > 0;
-    }
-
-    /**
-     * update task instance
-     *
-     * @param taskInstance taskInstance
-     * @return update task instance result
-     */
-    public boolean updateTaskInstance(TaskInstance taskInstance) {
-        int count = taskInstanceMapper.updateById(taskInstance);
-        return count > 0;
-    }
-
-    /**
-     * find task instance by id
-     *
-     * @param taskId task id
-     * @return task instance
-     */
-    public TaskInstance findTaskInstanceById(Integer taskId) {
-        return taskInstanceMapper.selectById(taskId);
-    }
-
-    /**
-     * find task instance list by id list
-     *
-     * @param idList task id list
-     * @return task instance list
-     */
-    public List<TaskInstance> findTaskInstanceByIdList(List<Integer> idList) {
-        if (CollectionUtils.isEmpty(idList)) {
-            return new ArrayList<>();
-        }
-        return taskInstanceMapper.selectBatchIds(idList);
-    }
-
-    /**
-     * package task instance
-     */
-    public void packageTaskInstance(TaskInstance taskInstance, ProcessInstance processInstance) {
-        taskInstance.setProcessInstance(processInstance);
-        taskInstance.setProcessDefine(processInstance.getProcessDefinition());
-        TaskDefinition taskDefinition = this.findTaskDefinition(
-                taskInstance.getTaskCode(),
-                taskInstance.getTaskDefinitionVersion());
-        this.updateTaskDefinitionResources(taskDefinition);
-        taskInstance.setTaskDefine(taskDefinition);
-    }
-
-    /**
-     * Update {@link ResourceInfo} information in {@link TaskDefinition}
-     *
-     * @param taskDefinition the given {@link TaskDefinition}
-     */
-    public void updateTaskDefinitionResources(TaskDefinition taskDefinition) {
-        Map<String, Object> taskParameters = JSONUtils.parseObject(
-                taskDefinition.getTaskParams(),
-                new TypeReference<Map<String, Object>>() {
-                });
-        if (taskParameters != null) {
-            // if contains mainJar field, query resource from database
-            // Flink, Spark, MR
-            if (taskParameters.containsKey("mainJar")) {
-                Object mainJarObj = taskParameters.get("mainJar");
-                ResourceInfo mainJar = JSONUtils.parseObject(
-                        JSONUtils.toJsonString(mainJarObj),
-                        ResourceInfo.class);
-                ResourceInfo resourceInfo = updateResourceInfo(mainJar);
-                if (resourceInfo != null) {
-                    taskParameters.put("mainJar", resourceInfo);
-                }
-            }
-            // update resourceList information
-            if (taskParameters.containsKey("resourceList")) {
-                String resourceListStr = JSONUtils.toJsonString(taskParameters.get("resourceList"));
-                List<ResourceInfo> resourceInfos = JSONUtils.toList(resourceListStr, ResourceInfo.class);
-                List<ResourceInfo> updatedResourceInfos = resourceInfos
-                        .stream()
-                        .map(this::updateResourceInfo)
-                        .filter(Objects::nonNull)
-                        .collect(Collectors.toList());
-                taskParameters.put("resourceList", updatedResourceInfos);
-            }
-            // set task parameters
-            taskDefinition.setTaskParams(JSONUtils.toJsonString(taskParameters));
-        }
-    }
-
-    /**
-     * update {@link ResourceInfo} by given original ResourceInfo
-     *
-     * @param res origin resource info
-     * @return {@link ResourceInfo}
-     */
-    private ResourceInfo updateResourceInfo(ResourceInfo res) {
-        ResourceInfo resourceInfo = null;
-        // only if mainJar is not null and does not contains "resourceName" field
-        if (res != null) {
-            int resourceId = res.getId();
-            if (resourceId <= 0) {
-                logger.error("invalid resourceId, {}", resourceId);
-                return null;
-            }
-            resourceInfo = new ResourceInfo();
-            // get resource from database, only one resource should be returned
-            Resource resource = getResourceById(resourceId);
-            resourceInfo.setId(resourceId);
-            resourceInfo.setRes(resource.getFileName());
-            resourceInfo.setResourceName(resource.getFullName());
-            if (logger.isInfoEnabled()) {
-                logger.info("updated resource info {}",
-                        JSONUtils.toJsonString(resourceInfo));
-            }
-        }
-        return resourceInfo;
-    }
-
-    /**
-     * get id list by task state
-     *
-     * @param instanceId instanceId
-     * @param state state
-     * @return task instance states
-     */
-    public List<Integer> findTaskIdByInstanceState(int instanceId, ExecutionStatus state) {
-        return taskInstanceMapper.queryTaskByProcessIdAndState(instanceId, state.ordinal());
-    }
-
-    /**
-     * find valid task list by process definition id
-     *
-     * @param processInstanceId processInstanceId
-     * @return task instance list
-     */
-    public List<TaskInstance> findValidTaskListByProcessId(Integer processInstanceId) {
-        return taskInstanceMapper.findValidTaskListByProcessId(processInstanceId, Flag.YES);
-    }
-
-    /**
-     * find previous task list by work process id
-     *
-     * @param processInstanceId processInstanceId
-     * @return task instance list
-     */
-    public List<TaskInstance> findPreviousTaskListByWorkProcessId(Integer processInstanceId) {
-        return taskInstanceMapper.findValidTaskListByProcessId(processInstanceId, Flag.NO);
-    }
-
-    /**
-     * update work process instance map
-     *
-     * @param processInstanceMap processInstanceMap
-     * @return update process instance result
-     */
-    public int updateWorkProcessInstanceMap(ProcessInstanceMap processInstanceMap) {
-        return processInstanceMapMapper.updateById(processInstanceMap);
-    }
-
-    /**
-     * create work process instance map
-     *
-     * @param processInstanceMap processInstanceMap
-     * @return create process instance result
-     */
-    public int createWorkProcessInstanceMap(ProcessInstanceMap processInstanceMap) {
-        int count = 0;
-        if (processInstanceMap != null) {
-            return processInstanceMapMapper.insert(processInstanceMap);
-        }
-        return count;
-    }
-
-    /**
-     * find work process map by parent process id and parent task id.
-     *
-     * @param parentWorkProcessId parentWorkProcessId
-     * @param parentTaskId parentTaskId
-     * @return process instance map
-     */
-    public ProcessInstanceMap findWorkProcessMapByParent(Integer parentWorkProcessId, Integer parentTaskId) {
-        return processInstanceMapMapper.queryByParentId(parentWorkProcessId, parentTaskId);
-    }
-
-    /**
-     * delete work process map by parent process id
-     *
-     * @param parentWorkProcessId parentWorkProcessId
-     * @return delete process map result
-     */
-    public int deleteWorkProcessMapByParentId(int parentWorkProcessId) {
-        return processInstanceMapMapper.deleteByParentProcessId(parentWorkProcessId);
-
-    }
-
-    /**
-     * find sub process instance
-     *
-     * @param parentProcessId parentProcessId
-     * @param parentTaskId parentTaskId
-     * @return process instance
-     */
-    public ProcessInstance findSubProcessInstance(Integer parentProcessId, Integer parentTaskId) {
-        ProcessInstance processInstance = null;
-        ProcessInstanceMap processInstanceMap = processInstanceMapMapper.queryByParentId(parentProcessId, parentTaskId);
-        if (processInstanceMap == null || processInstanceMap.getProcessInstanceId() == 0) {
-            return processInstance;
-        }
-        processInstance = findProcessInstanceById(processInstanceMap.getProcessInstanceId());
-        return processInstance;
-    }
-
-    /**
-     * find parent process instance
-     *
-     * @param subProcessId subProcessId
-     * @return process instance
-     */
-    public ProcessInstance findParentProcessInstance(Integer subProcessId) {
-        ProcessInstance processInstance = null;
-        ProcessInstanceMap processInstanceMap = processInstanceMapMapper.queryBySubProcessId(subProcessId);
-        if (processInstanceMap == null || processInstanceMap.getProcessInstanceId() == 0) {
-            return processInstance;
-        }
-        processInstance = findProcessInstanceById(processInstanceMap.getParentProcessInstanceId());
-        return processInstance;
-    }
-
-    /**
-     * update process instance
-     *
-     * @param processInstance processInstance
-     * @return update process instance result
-     */
-    public int updateProcessInstance(ProcessInstance processInstance) {
-        return processInstanceMapper.updateById(processInstance);
-    }
-
-    /**
-     * for show in page of taskInstance
-     */
-    public void changeOutParam(TaskInstance taskInstance) {
-        if (StringUtils.isEmpty(taskInstance.getVarPool())) {
-            return;
-        }
-        List<Property> properties = JSONUtils.toList(taskInstance.getVarPool(), Property.class);
-        if (CollectionUtils.isEmpty(properties)) {
-            return;
-        }
-        //if the result more than one line,just get the first .
-        Map<String, Object> taskParams = JSONUtils.parseObject(taskInstance.getTaskParams(), new TypeReference<Map<String, Object>>() {
-        });
-        Object localParams = taskParams.get(LOCAL_PARAMS);
-        if (localParams == null) {
-            return;
-        }
-        List<Property> allParam = JSONUtils.toList(JSONUtils.toJsonString(localParams), Property.class);
-        Map<String, String> outProperty = new HashMap<>();
-        for (Property info : properties) {
-            if (info.getDirect() == Direct.OUT) {
-                outProperty.put(info.getProp(), info.getValue());
-            }
-        }
-        for (Property info : allParam) {
-            if (info.getDirect() == Direct.OUT) {
-                String paramName = info.getProp();
-                info.setValue(outProperty.get(paramName));
-            }
-        }
-        taskParams.put(LOCAL_PARAMS, allParam);
-        taskInstance.setTaskParams(JSONUtils.toJsonString(taskParams));
-    }
-
-    /**
-     * convert integer list to string list
-     *
-     * @param intList intList
-     * @return string list
-     */
-    public List<String> convertIntListToString(List<Integer> intList) {
-        if (intList == null) {
-            return new ArrayList<>();
-        }
-        List<String> result = new ArrayList<>(intList.size());
-        for (Integer intVar : intList) {
-            result.add(String.valueOf(intVar));
-        }
-        return result;
-    }
-
-    /**
-     * query schedule by id
-     *
-     * @param id id
-     * @return schedule
-     */
-    public Schedule querySchedule(int id) {
-        return scheduleMapper.selectById(id);
-    }
-
-    /**
-     * query Schedule by processDefinitionCode
-     *
-     * @param processDefinitionCode processDefinitionCode
-     * @see Schedule
-     */
-    public List<Schedule> queryReleaseSchedulerListByProcessDefinitionCode(long processDefinitionCode) {
-        return scheduleMapper.queryReleaseSchedulerListByProcessDefinitionCode(processDefinitionCode);
-    }
-
-    /**
-     * query Schedule by processDefinitionCode
-     *
-     * @param processDefinitionCodeList processDefinitionCodeList
-     * @see Schedule
-     */
-    public Map<Long, String> queryWorkerGroupByProcessDefinitionCodes(List<Long> processDefinitionCodeList) {
-        List<Schedule> processDefinitionScheduleList = scheduleMapper.querySchedulesByProcessDefinitionCodes(processDefinitionCodeList);
-        return processDefinitionScheduleList.stream().collect(Collectors.toMap(Schedule::getProcessDefinitionCode,
-                Schedule::getWorkerGroup));
-    }
-
-    /**
-     * query dependent process definition by process definition code
-     *
-     * @param processDefinitionCode processDefinitionCode
-     * @see DependentProcessDefinition
-     */
-    public List<DependentProcessDefinition> queryDependentProcessDefinitionByProcessDefinitionCode(long processDefinitionCode) {
-        return workFlowLineageMapper.queryDependentProcessDefinitionByProcessDefinitionCode(processDefinitionCode);
-    }
-
-    /**
-     * query need failover process instance
-     *
-     * @param host host
-     * @return process instance list
-     */
-    public List<ProcessInstance> queryNeedFailoverProcessInstances(String host) {
-        return processInstanceMapper.queryByHostAndStatus(host, stateArray);
-    }
-
-    public List<String> queryNeedFailoverProcessInstanceHost() {
-        return processInstanceMapper.queryNeedFailoverProcessInstanceHost(stateArray);
-    }
-
-    /**
-     * process need failover process instance
-     *
-     * @param processInstance processInstance
-     */
-    @Transactional(rollbackFor = RuntimeException.class)
-    public void processNeedFailoverProcessInstances(ProcessInstance processInstance) {
-        //1 update processInstance host is null
-        processInstance.setHost(Constants.NULL);
-        processInstanceMapper.updateById(processInstance);
-
-        ProcessDefinition processDefinition = findProcessDefinition(processInstance.getProcessDefinitionCode(), processInstance.getProcessDefinitionVersion());
-
-        //2 insert into recover command
-        Command cmd = new Command();
-        cmd.setProcessDefinitionCode(processDefinition.getCode());
-        cmd.setProcessDefinitionVersion(processDefinition.getVersion());
-        cmd.setProcessInstanceId(processInstance.getId());
-        cmd.setCommandParam(String.format("{\"%s\":%d}", Constants.CMD_PARAM_RECOVER_PROCESS_ID_STRING, processInstance.getId()));
-        cmd.setExecutorId(processInstance.getExecutorId());
-        cmd.setCommandType(CommandType.RECOVER_TOLERANCE_FAULT_PROCESS);
-        createCommand(cmd);
-    }
-
-    /**
-     * query all need failover task instances by host
-     *
-     * @param host host
-     * @return task instance list
-     */
-    public List<TaskInstance> queryNeedFailoverTaskInstances(String host) {
-        return taskInstanceMapper.queryByHostAndStatus(host,
-                stateArray);
-    }
-
-    /**
-     * find data source by id
-     *
-     * @param id id
-     * @return datasource
-     */
-    public DataSource findDataSourceById(int id) {
-        return dataSourceMapper.selectById(id);
-    }
-
-    /**
-     * update process instance state by id
-     *
-     * @param processInstanceId processInstanceId
-     * @param executionStatus executionStatus
-     * @return update process result
-     */
-    public int updateProcessInstanceState(Integer processInstanceId, ExecutionStatus executionStatus) {
-        ProcessInstance instance = processInstanceMapper.selectById(processInstanceId);
-        instance.setState(executionStatus);
-        return processInstanceMapper.updateById(instance);
-    }
-
-    /**
-     * find process instance by the task id
-     *
-     * @param taskId taskId
-     * @return process instance
-     */
-    public ProcessInstance findProcessInstanceByTaskId(int taskId) {
-        TaskInstance taskInstance = taskInstanceMapper.selectById(taskId);
-        if (taskInstance != null) {
-            return processInstanceMapper.selectById(taskInstance.getProcessInstanceId());
-        }
-        return null;
-    }
-
-    /**
-     * find udf function list by id list string
-     *
-     * @param ids ids
-     * @return udf function list
-     */
-    public List<UdfFunc> queryUdfFunListByIds(Integer[] ids) {
-        return udfFuncMapper.queryUdfByIdStr(ids, null);
-    }
-
-    /**
-     * find tenant code by resource name
-     *
-     * @param resName resource name
-     * @param resourceType resource type
-     * @return tenant code
-     */
-    public String queryTenantCodeByResName(String resName, ResourceType resourceType) {
-        // in order to query tenant code successful although the version is older
-        String fullName = resName.startsWith("/") ? resName : String.format("/%s", resName);
-
-        List<Resource> resourceList = resourceMapper.queryResource(fullName, resourceType.ordinal());
-        if (CollectionUtils.isEmpty(resourceList)) {
-            return StringUtils.EMPTY;
-        }
-        int userId = resourceList.get(0).getUserId();
-        User user = userMapper.selectById(userId);
-        if (Objects.isNull(user)) {
-            return StringUtils.EMPTY;
-        }
-        Tenant tenant = tenantMapper.queryById(user.getTenantId());
-        if (Objects.isNull(tenant)) {
-            return StringUtils.EMPTY;
-        }
-        return tenant.getTenantCode();
-    }
-
-    /**
-     * find schedule list by process define codes.
-     *
-     * @param codes codes
-     * @return schedule list
-     */
-    public List<Schedule> selectAllByProcessDefineCode(long[] codes) {
-        return scheduleMapper.selectAllByProcessDefineArray(codes);
-    }
-
-    /**
-     * find last scheduler process instance in the date interval
-     *
-     * @param definitionCode definitionCode
-     * @param dateInterval dateInterval
-     * @return process instance
-     */
-    public ProcessInstance findLastSchedulerProcessInterval(Long definitionCode, DateInterval dateInterval) {
-        return processInstanceMapper.queryLastSchedulerProcess(definitionCode,
-                dateInterval.getStartTime(),
-                dateInterval.getEndTime());
-    }
-
-    /**
-     * find last manual process instance interval
-     *
-     * @param definitionCode process definition code
-     * @param dateInterval dateInterval
-     * @return process instance
-     */
-    public ProcessInstance findLastManualProcessInterval(Long definitionCode, DateInterval dateInterval) {
-        return processInstanceMapper.queryLastManualProcess(definitionCode,
-                dateInterval.getStartTime(),
-                dateInterval.getEndTime());
-    }
-
-    /**
-     * find last running process instance
-     *
-     * @param definitionCode process definition code
-     * @param startTime start time
-     * @param endTime end time
-     * @return process instance
-     */
-    public ProcessInstance findLastRunningProcess(Long definitionCode, Date startTime, Date endTime) {
-        return processInstanceMapper.queryLastRunningProcess(definitionCode,
-                startTime,
-                endTime,
-                stateArray);
-    }
-
-    /**
-     * query user queue by process instance
-     *
-     * @param processInstance processInstance
-     * @return queue
-     */
-    public String queryUserQueueByProcessInstance(ProcessInstance processInstance) {
-
-        String queue = "";
-        if (processInstance == null) {
-            return queue;
-        }
-        User executor = userMapper.selectById(processInstance.getExecutorId());
-        if (executor != null) {
-            queue = executor.getQueue();
-        }
-        return queue;
-    }
-
-    /**
-     * query project name and user name by processInstanceId.
-     *
-     * @param processInstanceId processInstanceId
-     * @return projectName and userName
-     */
-    public ProjectUser queryProjectWithUserByProcessInstanceId(int processInstanceId) {
-        return projectMapper.queryProjectWithUserByProcessInstanceId(processInstanceId);
-    }
-
-    /**
-     * get task worker group
-     *
-     * @param taskInstance taskInstance
-     * @return workerGroupId
-     */
-    public String getTaskWorkerGroup(TaskInstance taskInstance) {
-        String workerGroup = taskInstance.getWorkerGroup();
-
-        if (StringUtils.isNotBlank(workerGroup)) {
-            return workerGroup;
-        }
-        int processInstanceId = taskInstance.getProcessInstanceId();
-        ProcessInstance processInstance = findProcessInstanceById(processInstanceId);
-
-        if (processInstance != null) {
-            return processInstance.getWorkerGroup();
-        }
-        logger.info("task : {} will use default worker group", taskInstance.getId());
-        return Constants.DEFAULT_WORKER_GROUP;
-    }
-
-    /**
-     * get have perm project list
-     *
-     * @param userId userId
-     * @return project list
-     */
-    public List<Project> getProjectListHavePerm(int userId) {
-        List<Project> createProjects = projectMapper.queryProjectCreatedByUser(userId);
-        List<Project> authedProjects = projectMapper.queryAuthedProjectListByUserId(userId);
-
-        if (createProjects == null) {
-            createProjects = new ArrayList<>();
-        }
-
-        if (authedProjects != null) {
-            createProjects.addAll(authedProjects);
-        }
-        return createProjects;
-    }
-
-    /**
-     * list unauthorized udf function
-     *
-     * @param userId user id
-     * @param needChecks data source id array
-     * @return unauthorized udf function list
-     */
-    public <T> List<T> listUnauthorized(int userId, T[] needChecks, AuthorizationType authorizationType) {
-        List<T> resultList = new ArrayList<>();
-
-        if (Objects.nonNull(needChecks) && needChecks.length > 0) {
-            Set<T> originResSet = new HashSet<>(Arrays.asList(needChecks));
-
-            switch (authorizationType) {
-                case RESOURCE_FILE_ID:
-                case UDF_FILE:
-                    List<Resource> ownUdfResources = resourceMapper.listAuthorizedResourceById(userId, needChecks);
-                    addAuthorizedResources(ownUdfResources, userId);
-                    Set<Integer> authorizedResourceFiles = ownUdfResources.stream().map(Resource::getId).collect(toSet());
-                    originResSet.removeAll(authorizedResourceFiles);
-                    break;
-                case RESOURCE_FILE_NAME:
-                    List<Resource> ownResources = resourceMapper.listAuthorizedResource(userId, needChecks);
-                    addAuthorizedResources(ownResources, userId);
-                    Set<String> authorizedResources = ownResources.stream().map(Resource::getFullName).collect(toSet());
-                    originResSet.removeAll(authorizedResources);
-                    break;
-                case DATASOURCE:
-                    Set<Integer> authorizedDatasources = dataSourceMapper.listAuthorizedDataSource(userId, needChecks).stream().map(DataSource::getId).collect(toSet());
-                    originResSet.removeAll(authorizedDatasources);
-                    break;
-                case UDF:
-                    Set<Integer> authorizedUdfs = udfFuncMapper.listAuthorizedUdfFunc(userId, needChecks).stream().map(UdfFunc::getId).collect(toSet());
-                    originResSet.removeAll(authorizedUdfs);
-                    break;
-                default:
-                    break;
-            }
-
-            resultList.addAll(originResSet);
-        }
-
-        return resultList;
-    }
-
-    /**
-     * get user by user id
-     *
-     * @param userId user id
-     * @return User
-     */
-    public User getUserById(int userId) {
-        return userMapper.selectById(userId);
-    }
-
-    /**
-     * get resource by resource id
-     *
-     * @param resourceId resource id
-     * @return Resource
-     */
-    public Resource getResourceById(int resourceId) {
-        return resourceMapper.selectById(resourceId);
-    }
-
-    /**
-     * list resources by ids
-     *
-     * @param resIds resIds
-     * @return resource list
-     */
-    public List<Resource> listResourceByIds(Integer[] resIds) {
-        return resourceMapper.listResourceByIds(resIds);
-    }
-
-    /**
-     * format task app id in task instance
-     */
-    public String formatTaskAppId(TaskInstance taskInstance) {
-        ProcessInstance processInstance = findProcessInstanceById(taskInstance.getProcessInstanceId());
-        if (processInstance == null) {
-            return "";
-        }
-        ProcessDefinition definition = findProcessDefinition(processInstance.getProcessDefinitionCode(), processInstance.getProcessDefinitionVersion());
-        if (definition == null) {
-            return "";
-        }
-        return String.format("%s_%s_%s", definition.getId(), processInstance.getId(), taskInstance.getId());
-    }
-
-    /**
-     * switch process definition version to process definition log version
-     */
-    public int switchVersion(ProcessDefinition processDefinition, ProcessDefinitionLog processDefinitionLog) {
-        if (null == processDefinition || null == processDefinitionLog) {
-            return Constants.DEFINITION_FAILURE;
-        }
-        processDefinitionLog.setId(processDefinition.getId());
-        processDefinitionLog.setReleaseState(ReleaseState.OFFLINE);
-        processDefinitionLog.setFlag(Flag.YES);
-
-        int result = processDefineMapper.updateById(processDefinitionLog);
-        if (result > 0) {
-            result = switchProcessTaskRelationVersion(processDefinitionLog);
-            if (result <= 0) {
-                return Constants.EXIT_CODE_FAILURE;
-            }
-        }
-        return result;
-    }
-
-    public int switchProcessTaskRelationVersion(ProcessDefinition processDefinition) {
-        List<ProcessTaskRelation> processTaskRelationList = processTaskRelationMapper.queryByProcessCode(processDefinition.getProjectCode(), processDefinition.getCode());
-        if (!processTaskRelationList.isEmpty()) {
-            processTaskRelationMapper.deleteByCode(processDefinition.getProjectCode(), processDefinition.getCode());
-        }
-        List<ProcessTaskRelationLog> processTaskRelationLogList = processTaskRelationLogMapper.queryByProcessCodeAndVersion(processDefinition.getCode(), processDefinition.getVersion());
-        int batchInsert = processTaskRelationMapper.batchInsert(processTaskRelationLogList);
-        if (batchInsert == 0) {
-            return Constants.EXIT_CODE_FAILURE;
-        } else {
-            int result = 0;
-            for (ProcessTaskRelationLog taskRelationLog : processTaskRelationLogList) {
-                int switchResult = switchTaskDefinitionVersion(taskRelationLog.getPostTaskCode(), taskRelationLog.getPostTaskVersion());
-                if (switchResult != Constants.EXIT_CODE_FAILURE) {
-                    result++;
-                }
-            }
-            return result;
-        }
-    }
-
-    public int switchTaskDefinitionVersion(long taskCode, int taskVersion) {
-        TaskDefinition taskDefinition = taskDefinitionMapper.queryByCode(taskCode);
-        if (taskDefinition == null) {
-            return Constants.EXIT_CODE_FAILURE;
-        }
-        if (taskDefinition.getVersion() == taskVersion) {
-            return Constants.EXIT_CODE_SUCCESS;
-        }
-        TaskDefinitionLog taskDefinitionUpdate = taskDefinitionLogMapper.queryByDefinitionCodeAndVersion(taskCode, taskVersion);
-        if (taskDefinitionUpdate == null) {
-            return Constants.EXIT_CODE_FAILURE;
-        }
-        taskDefinitionUpdate.setUpdateTime(new Date());
-        taskDefinitionUpdate.setId(taskDefinition.getId());
-        return taskDefinitionMapper.updateById(taskDefinitionUpdate);
-    }
-
-    /**
-     * get resource ids
-     *
-     * @param taskDefinition taskDefinition
-     * @return resource ids
-     */
-    public String getResourceIds(TaskDefinition taskDefinition) {
-        Set<Integer> resourceIds = null;
-        AbstractParameters params = taskPluginManager.getParameters(ParametersNode.builder().taskType(taskDefinition.getTaskType()).taskParams(taskDefinition.getTaskParams()).build());
-
-        if (params != null && CollectionUtils.isNotEmpty(params.getResourceFilesList())) {
-            resourceIds = params.getResourceFilesList().
-                    stream()
-                    .filter(t -> t.getId() != 0)
-                    .map(ResourceInfo::getId)
-                    .collect(Collectors.toSet());
-        }
-        if (CollectionUtils.isEmpty(resourceIds)) {
-            return StringUtils.EMPTY;
-        }
-        return StringUtils.join(resourceIds, ",");
-    }
-
-    public int saveTaskDefine(User operator, long projectCode, List<TaskDefinitionLog> taskDefinitionLogs, Boolean syncDefine) {
-        Date now = new Date();
-        List<TaskDefinitionLog> newTaskDefinitionLogs = new ArrayList<>();
-        List<TaskDefinitionLog> updateTaskDefinitionLogs = new ArrayList<>();
-        for (TaskDefinitionLog taskDefinitionLog : taskDefinitionLogs) {
-            taskDefinitionLog.setProjectCode(projectCode);
-            taskDefinitionLog.setUpdateTime(now);
-            taskDefinitionLog.setOperateTime(now);
-            taskDefinitionLog.setOperator(operator.getId());
-            taskDefinitionLog.setResourceIds(getResourceIds(taskDefinitionLog));
-            if (taskDefinitionLog.getCode() == 0) {
-                try {
-                    taskDefinitionLog.setCode(CodeGenerateUtils.getInstance().genCode());
-                } catch (CodeGenerateException e) {
-                    logger.error("Task code get error, ", e);
-                    return Constants.DEFINITION_FAILURE;
-                }
-            }
-            if (taskDefinitionLog.getVersion() == 0) {
-                // init first version
-                taskDefinitionLog.setVersion(Constants.VERSION_FIRST);
-            }
-
-            TaskDefinitionLog definitionCodeAndVersion = taskDefinitionLogMapper
-                    .queryByDefinitionCodeAndVersion(taskDefinitionLog.getCode(), taskDefinitionLog.getVersion());
-            if (definitionCodeAndVersion == null) {
-                taskDefinitionLog.setUserId(operator.getId());
-                taskDefinitionLog.setCreateTime(now);
-                newTaskDefinitionLogs.add(taskDefinitionLog);
-                continue;
-            }
-            if (taskDefinitionLog.equals(definitionCodeAndVersion)) {
-                // do nothing if equals
-                continue;
-            }
-            taskDefinitionLog.setUserId(definitionCodeAndVersion.getUserId());
-            Integer version = taskDefinitionLogMapper.queryMaxVersionForDefinition(taskDefinitionLog.getCode());
-            taskDefinitionLog.setVersion(version + 1);
-            taskDefinitionLog.setCreateTime(definitionCodeAndVersion.getCreateTime());
-            updateTaskDefinitionLogs.add(taskDefinitionLog);
-        }
-        int insertResult = 0;
-        int updateResult = 0;
-        for (TaskDefinitionLog taskDefinitionToUpdate : updateTaskDefinitionLogs) {
-            TaskDefinition task = taskDefinitionMapper.queryByCode(taskDefinitionToUpdate.getCode());
-            if (task == null) {
-                newTaskDefinitionLogs.add(taskDefinitionToUpdate);
-            } else {
-                insertResult += taskDefinitionLogMapper.insert(taskDefinitionToUpdate);
-                if (Boolean.TRUE.equals(syncDefine)) {
-                    taskDefinitionToUpdate.setId(task.getId());
-                    updateResult += taskDefinitionMapper.updateById(taskDefinitionToUpdate);
-                } else {
-                    updateResult++;
-                }
-            }
-        }
-        if (!newTaskDefinitionLogs.isEmpty()) {
-            insertResult += taskDefinitionLogMapper.batchInsert(newTaskDefinitionLogs);
-            if (Boolean.TRUE.equals(syncDefine)) {
-                updateResult += taskDefinitionMapper.batchInsert(newTaskDefinitionLogs);
-            } else {
-                updateResult += newTaskDefinitionLogs.size();
-            }
-        }
-        return (insertResult & updateResult) > 0 ? 1 : Constants.EXIT_CODE_SUCCESS;
-    }
-
-    /**
-     * save processDefinition (including create or update processDefinition)
-     */
-    public int saveProcessDefine(User operator, ProcessDefinition processDefinition, Boolean syncDefine, Boolean isFromProcessDefine) {
-        ProcessDefinitionLog processDefinitionLog = new ProcessDefinitionLog(processDefinition);
-        Integer version = processDefineLogMapper.queryMaxVersionForDefinition(processDefinition.getCode());
-        int insertVersion = version == null || version == 0 ? Constants.VERSION_FIRST : version + 1;
-        processDefinitionLog.setVersion(insertVersion);
-        processDefinitionLog.setReleaseState(!isFromProcessDefine || processDefinitionLog.getReleaseState() == ReleaseState.ONLINE ? ReleaseState.ONLINE : ReleaseState.OFFLINE);
-        processDefinitionLog.setOperator(operator.getId());
-        processDefinitionLog.setOperateTime(processDefinition.getUpdateTime());
-        int insertLog = processDefineLogMapper.insert(processDefinitionLog);
-        int result = 1;
-        if (Boolean.TRUE.equals(syncDefine)) {
-            if (0 == processDefinition.getId()) {
-                result = processDefineMapper.insert(processDefinitionLog);
-            } else {
-                processDefinitionLog.setId(processDefinition.getId());
-                result = processDefineMapper.updateById(processDefinitionLog);
-            }
-        }
-        return (insertLog & result) > 0 ? insertVersion : 0;
-    }
-
-    /**
-     * save task relations
-     */
-    public int saveTaskRelation(User operator, long projectCode, long processDefinitionCode, int processDefinitionVersion,
-                                List<ProcessTaskRelationLog> taskRelationList, List<TaskDefinitionLog> taskDefinitionLogs,
-                                Boolean syncDefine) {
-        if (taskRelationList.isEmpty()) {
-            return Constants.EXIT_CODE_SUCCESS;
-        }
-        Map<Long, TaskDefinitionLog> taskDefinitionLogMap = null;
-        if (CollectionUtils.isNotEmpty(taskDefinitionLogs)) {
-            taskDefinitionLogMap = taskDefinitionLogs.stream()
-                    .collect(Collectors.toMap(TaskDefinition::getCode, taskDefinitionLog -> taskDefinitionLog));
-        }
-        Date now = new Date();
-        for (ProcessTaskRelationLog processTaskRelationLog : taskRelationList) {
-            processTaskRelationLog.setProjectCode(projectCode);
-            processTaskRelationLog.setProcessDefinitionCode(processDefinitionCode);
-            processTaskRelationLog.setProcessDefinitionVersion(processDefinitionVersion);
-            if (taskDefinitionLogMap != null) {
-                TaskDefinitionLog preTaskDefinitionLog = taskDefinitionLogMap.get(processTaskRelationLog.getPreTaskCode());
-                if (preTaskDefinitionLog != null) {
-                    processTaskRelationLog.setPreTaskVersion(preTaskDefinitionLog.getVersion());
-                }
-                TaskDefinitionLog postTaskDefinitionLog = taskDefinitionLogMap.get(processTaskRelationLog.getPostTaskCode());
-                if (postTaskDefinitionLog != null) {
-                    processTaskRelationLog.setPostTaskVersion(postTaskDefinitionLog.getVersion());
-                }
-            }
-            processTaskRelationLog.setCreateTime(now);
-            processTaskRelationLog.setUpdateTime(now);
-            processTaskRelationLog.setOperator(operator.getId());
-            processTaskRelationLog.setOperateTime(now);
-        }
-        int insert = taskRelationList.size();
-        if (Boolean.TRUE.equals(syncDefine)) {
-            List<ProcessTaskRelation> processTaskRelationList = processTaskRelationMapper.queryByProcessCode(projectCode, processDefinitionCode);
-            if (!processTaskRelationList.isEmpty()) {
-                Set<Integer> processTaskRelationSet = processTaskRelationList.stream().map(ProcessTaskRelation::hashCode).collect(toSet());
-                Set<Integer> taskRelationSet = taskRelationList.stream().map(ProcessTaskRelationLog::hashCode).collect(toSet());
-                boolean result = CollectionUtils.isEqualCollection(processTaskRelationSet, taskRelationSet);
-                if (result) {
-                    return Constants.EXIT_CODE_SUCCESS;
-                }
-                processTaskRelationMapper.deleteByCode(projectCode, processDefinitionCode);
-            }
-            insert = processTaskRelationMapper.batchInsert(taskRelationList);
-        }
-        int resultLog = processTaskRelationLogMapper.batchInsert(taskRelationList);
-        return (insert & resultLog) > 0 ? Constants.EXIT_CODE_SUCCESS : Constants.EXIT_CODE_FAILURE;
-    }
-
-    public boolean isTaskOnline(long taskCode) {
-        List<ProcessTaskRelation> processTaskRelationList = processTaskRelationMapper.queryByTaskCode(taskCode);
-        if (!processTaskRelationList.isEmpty()) {
-            Set<Long> processDefinitionCodes = processTaskRelationList
-                    .stream()
-                    .map(ProcessTaskRelation::getProcessDefinitionCode)
-                    .collect(Collectors.toSet());
-            List<ProcessDefinition> processDefinitionList = processDefineMapper.queryByCodes(processDefinitionCodes);
-            // check process definition is already online
-            for (ProcessDefinition processDefinition : processDefinitionList) {
-                if (processDefinition.getReleaseState() == ReleaseState.ONLINE) {
-                    return true;
-                }
-            }
-        }
-        return false;
-    }
-
-    /**
-     * Generate the DAG Graph based on the process definition id
-     * Use temporarily before refactoring taskNode
-     *
-     * @param processDefinition process definition
-     * @return dag graph
-     */
-    public DAG<String, TaskNode, TaskNodeRelation> genDagGraph(ProcessDefinition processDefinition) {
-        List<ProcessTaskRelation> taskRelations = this.findRelationByCode(processDefinition.getCode(), processDefinition.getVersion());
-        List<TaskNode> taskNodeList = transformTask(taskRelations, Lists.newArrayList());
-        ProcessDag processDag = DagHelper.getProcessDag(taskNodeList, new ArrayList<>(taskRelations));
-        // Generate concrete Dag to be executed
-        return DagHelper.buildDagGraph(processDag);
-    }
-
-    /**
-     * generate DagData
-     */
-    public DagData genDagData(ProcessDefinition processDefinition) {
-        List<ProcessTaskRelation> taskRelations = this.findRelationByCode(processDefinition.getCode(), processDefinition.getVersion());
-        List<TaskDefinitionLog> taskDefinitionLogList = genTaskDefineList(taskRelations);
-        List<TaskDefinition> taskDefinitions = taskDefinitionLogList.stream().map(t -> (TaskDefinition) t).collect(Collectors.toList());
-        return new DagData(processDefinition, taskRelations, taskDefinitions);
-    }
-
-    public List<TaskDefinitionLog> genTaskDefineList(List<ProcessTaskRelation> processTaskRelations) {
-        Set<TaskDefinition> taskDefinitionSet = new HashSet<>();
-        for (ProcessTaskRelation processTaskRelation : processTaskRelations) {
-            if (processTaskRelation.getPreTaskCode() > 0) {
-                taskDefinitionSet.add(new TaskDefinition(processTaskRelation.getPreTaskCode(), processTaskRelation.getPreTaskVersion()));
-            }
-            if (processTaskRelation.getPostTaskCode() > 0) {
-                taskDefinitionSet.add(new TaskDefinition(processTaskRelation.getPostTaskCode(), processTaskRelation.getPostTaskVersion()));
-            }
-        }
-        if (taskDefinitionSet.isEmpty()) {
-            return Lists.newArrayList();
-        }
-        return taskDefinitionLogMapper.queryByTaskDefinitions(taskDefinitionSet);
-    }
-
-    public List<TaskDefinitionLog> getTaskDefineLogListByRelation(List<ProcessTaskRelation> processTaskRelations) {
-        List<TaskDefinitionLog> taskDefinitionLogs = new ArrayList<>();
-        Map<Long, Integer> taskCodeVersionMap = new HashMap<>();
-        for (ProcessTaskRelation processTaskRelation : processTaskRelations) {
-            if (processTaskRelation.getPreTaskCode() > 0) {
-                taskCodeVersionMap.put(processTaskRelation.getPreTaskCode(), processTaskRelation.getPreTaskVersion());
-            }
-            if (processTaskRelation.getPostTaskCode() > 0) {
-                taskCodeVersionMap.put(processTaskRelation.getPostTaskCode(), processTaskRelation.getPostTaskVersion());
-            }
-        }
-        taskCodeVersionMap.forEach((code, version) -> {
-            taskDefinitionLogs.add((TaskDefinitionLog) this.findTaskDefinition(code, version));
-        });
-        return taskDefinitionLogs;
-    }
-
-    /**
-     * find task definition by code and version
-     */
-    public TaskDefinition findTaskDefinition(long taskCode, int taskDefinitionVersion) {
-        return taskDefinitionLogMapper.queryByDefinitionCodeAndVersion(taskCode, taskDefinitionVersion);
-    }
-
-    /**
-     * find process task relation list by process
-     */
-    public List<ProcessTaskRelation> findRelationByCode(long processDefinitionCode, int processDefinitionVersion) {
-        List<ProcessTaskRelationLog> processTaskRelationLogList = processTaskRelationLogMapper.queryByProcessCodeAndVersion(processDefinitionCode, processDefinitionVersion);
-        return processTaskRelationLogList.stream().map(r -> (ProcessTaskRelation) r).collect(Collectors.toList());
-    }
-
-    /**
-     * add authorized resources
-     *
-     * @param ownResources own resources
-     * @param userId userId
-     */
-    private void addAuthorizedResources(List<Resource> ownResources, int userId) {
-        List<Integer> relationResourceIds = resourceUserMapper.queryResourcesIdListByUserIdAndPerm(userId, 7);
-        List<Resource> relationResources = CollectionUtils.isNotEmpty(relationResourceIds) ? resourceMapper.queryResourceListById(relationResourceIds) : new ArrayList<>();
-        ownResources.addAll(relationResources);
-    }
-
-    /**
-     * Use temporarily before refactoring taskNode
-     */
-    public List<TaskNode> transformTask(List<ProcessTaskRelation> taskRelationList, List<TaskDefinitionLog> taskDefinitionLogs) {
-        Map<Long, List<Long>> taskCodeMap = new HashMap<>();
-        for (ProcessTaskRelation processTaskRelation : taskRelationList) {
-            taskCodeMap.compute(processTaskRelation.getPostTaskCode(), (k, v) -> {
-                if (v == null) {
-                    v = new ArrayList<>();
-                }
-                if (processTaskRelation.getPreTaskCode() != 0L) {
-                    v.add(processTaskRelation.getPreTaskCode());
-                }
-                return v;
-            });
-        }
-        if (CollectionUtils.isEmpty(taskDefinitionLogs)) {
-            taskDefinitionLogs = genTaskDefineList(taskRelationList);
-        }
-        Map<Long, TaskDefinitionLog> taskDefinitionLogMap = taskDefinitionLogs.stream()
-                .collect(Collectors.toMap(TaskDefinitionLog::getCode, taskDefinitionLog -> taskDefinitionLog));
-        List<TaskNode> taskNodeList = new ArrayList<>();
-        for (Entry<Long, List<Long>> code : taskCodeMap.entrySet()) {
-            TaskDefinitionLog taskDefinitionLog = taskDefinitionLogMap.get(code.getKey());
-            if (taskDefinitionLog != null) {
-                TaskNode taskNode = new TaskNode();
-                taskNode.setCode(taskDefinitionLog.getCode());
-                taskNode.setVersion(taskDefinitionLog.getVersion());
-                taskNode.setName(taskDefinitionLog.getName());
-                taskNode.setDesc(taskDefinitionLog.getDescription());
-                taskNode.setType(taskDefinitionLog.getTaskType().toUpperCase());
-                taskNode.setRunFlag(taskDefinitionLog.getFlag() == Flag.YES ? Constants.FLOWNODE_RUN_FLAG_NORMAL : Constants.FLOWNODE_RUN_FLAG_FORBIDDEN);
-                taskNode.setMaxRetryTimes(taskDefinitionLog.getFailRetryTimes());
-                taskNode.setRetryInterval(taskDefinitionLog.getFailRetryInterval());
-                Map<String, Object> taskParamsMap = taskNode.taskParamsToJsonObj(taskDefinitionLog.getTaskParams());
-                taskNode.setConditionResult(JSONUtils.toJsonString(taskParamsMap.get(Constants.CONDITION_RESULT)));
-                taskNode.setSwitchResult(JSONUtils.toJsonString(taskParamsMap.get(Constants.SWITCH_RESULT)));
-                taskNode.setDependence(JSONUtils.toJsonString(taskParamsMap.get(Constants.DEPENDENCE)));
-                taskParamsMap.remove(Constants.CONDITION_RESULT);
-                taskParamsMap.remove(Constants.DEPENDENCE);
-                taskNode.setParams(JSONUtils.toJsonString(taskParamsMap));
-                taskNode.setTaskInstancePriority(taskDefinitionLog.getTaskPriority());
-                taskNode.setWorkerGroup(taskDefinitionLog.getWorkerGroup());
-                taskNode.setEnvironmentCode(taskDefinitionLog.getEnvironmentCode());
-                taskNode.setTimeout(JSONUtils.toJsonString(new TaskTimeoutParameter(taskDefinitionLog.getTimeoutFlag() == TimeoutFlag.OPEN,
-                        taskDefinitionLog.getTimeoutNotifyStrategy(),
-                        taskDefinitionLog.getTimeout())));
-                taskNode.setDelayTime(taskDefinitionLog.getDelayTime());
-                taskNode.setPreTasks(JSONUtils.toJsonString(code.getValue().stream().map(taskDefinitionLogMap::get).map(TaskDefinition::getCode).collect(Collectors.toList())));
-                taskNode.setTaskGroupId(taskDefinitionLog.getTaskGroupId());
-                taskNode.setTaskGroupPriority(taskDefinitionLog.getTaskGroupPriority());
-                taskNodeList.add(taskNode);
-            }
-        }
-        return taskNodeList;
-    }
-
-    public Map<ProcessInstance, TaskInstance> notifyProcessList(int processId) {
-        HashMap<ProcessInstance, TaskInstance> processTaskMap = new HashMap<>();
-        //find sub tasks
-        ProcessInstanceMap processInstanceMap = processInstanceMapMapper.queryBySubProcessId(processId);
-        if (processInstanceMap == null) {
-            return processTaskMap;
-        }
-        ProcessInstance fatherProcess = this.findProcessInstanceById(processInstanceMap.getParentProcessInstanceId());
-        TaskInstance fatherTask = this.findTaskInstanceById(processInstanceMap.getParentTaskInstanceId());
-
-        if (fatherProcess != null) {
-            processTaskMap.put(fatherProcess, fatherTask);
-        }
-        return processTaskMap;
-    }
-
-    public DqExecuteResult getDqExecuteResultByTaskInstanceId(int taskInstanceId) {
-        return dqExecuteResultMapper.getExecuteResultById(taskInstanceId);
-    }
-
-    public int updateDqExecuteResultUserId(int taskInstanceId) {
-        DqExecuteResult dqExecuteResult =
-                dqExecuteResultMapper.selectOne(new QueryWrapper<DqExecuteResult>().eq(TASK_INSTANCE_ID, taskInstanceId));
-        if (dqExecuteResult == null) {
-            return -1;
-        }
-
-        ProcessInstance processInstance = processInstanceMapper.selectById(dqExecuteResult.getProcessInstanceId());
-        if (processInstance == null) {
-            return -1;
-        }
-
-        ProcessDefinition processDefinition = processDefineMapper.queryByCode(processInstance.getProcessDefinitionCode());
-        if (processDefinition == null) {
-            return -1;
-        }
-
-        dqExecuteResult.setProcessDefinitionId(processDefinition.getId());
-        dqExecuteResult.setUserId(processDefinition.getUserId());
-        dqExecuteResult.setState(DqTaskState.DEFAULT.getCode());
-        return dqExecuteResultMapper.updateById(dqExecuteResult);
-    }
-
-    public int updateDqExecuteResultState(DqExecuteResult dqExecuteResult) {
-        return dqExecuteResultMapper.updateById(dqExecuteResult);
-    }
-
-    public int deleteDqExecuteResultByTaskInstanceId(int taskInstanceId) {
-        return dqExecuteResultMapper.delete(
-                new QueryWrapper<DqExecuteResult>()
-                        .eq(TASK_INSTANCE_ID, taskInstanceId));
-    }
-
-    public int deleteTaskStatisticsValueByTaskInstanceId(int taskInstanceId) {
-        return dqTaskStatisticsValueMapper.delete(
-                new QueryWrapper<DqTaskStatisticsValue>()
-                        .eq(TASK_INSTANCE_ID, taskInstanceId));
-    }
-
-    public DqRule getDqRule(int ruleId) {
-        return dqRuleMapper.selectById(ruleId);
-    }
-
-    public List<DqRuleInputEntry> getRuleInputEntry(int ruleId) {
-        return DqRuleUtils.transformInputEntry(dqRuleInputEntryMapper.getRuleInputEntryList(ruleId));
-    }
-
-    public List<DqRuleExecuteSql> getDqExecuteSql(int ruleId) {
-        return dqRuleExecuteSqlMapper.getExecuteSqlList(ruleId);
-    }
-
-    public DqComparisonType getComparisonTypeById(int id) {
-        return dqComparisonTypeMapper.selectById(id);
-    }
-
-    /**
-     * the first time (when submit the task ) get the resource of the task group
-     *
-     * @param taskId task id
-     */
-    public boolean acquireTaskGroup(int taskId,
-                                    String taskName, int groupId,
-                                    int processId, int priority) {
-        TaskGroup taskGroup = taskGroupMapper.selectById(groupId);
-        if (taskGroup == null) {
-            return true;
-        }
-        // if task group is not applicable
-        if (taskGroup.getStatus() == Flag.NO.getCode()) {
-            return true;
-        }
-        TaskGroupQueue taskGroupQueue = this.taskGroupQueueMapper.queryByTaskId(taskId);
-        if (taskGroupQueue == null) {
-            taskGroupQueue = insertIntoTaskGroupQueue(taskId, taskName, groupId, processId, priority, TaskGroupQueueStatus.WAIT_QUEUE);
-        } else {
-            if (taskGroupQueue.getStatus() == TaskGroupQueueStatus.ACQUIRE_SUCCESS) {
-                return true;
-            }
-            taskGroupQueue.setInQueue(Flag.NO.getCode());
-            taskGroupQueue.setStatus(TaskGroupQueueStatus.WAIT_QUEUE);
-            this.taskGroupQueueMapper.updateById(taskGroupQueue);
-        }
-        //check priority
-        List<TaskGroupQueue> highPriorityTasks = taskGroupQueueMapper.queryHighPriorityTasks(groupId, priority, TaskGroupQueueStatus.WAIT_QUEUE.getCode());
-        if (CollectionUtils.isNotEmpty(highPriorityTasks)) {
-            this.taskGroupQueueMapper.updateInQueue(Flag.NO.getCode(), taskGroupQueue.getId());
-            return false;
-        }
-        //try to get taskGroup
-        int count = taskGroupMapper.selectAvailableCountById(groupId);
-        if (count == 1 && robTaskGroupResouce(taskGroupQueue)) {
-            return true;
-        }
-        this.taskGroupQueueMapper.updateInQueue(Flag.NO.getCode(), taskGroupQueue.getId());
-        return false;
-    }
-
-    /**
-     * try to get the task group resource(when other task release the resource)
-     */
-    public boolean robTaskGroupResouce(TaskGroupQueue taskGroupQueue) {
-        TaskGroup taskGroup = taskGroupMapper.selectById(taskGroupQueue.getGroupId());
-        int affectedCount = taskGroupMapper.updateTaskGroupResource(taskGroup.getId(), taskGroupQueue.getId(),
-                TaskGroupQueueStatus.WAIT_QUEUE.getCode());
-        if (affectedCount > 0) {
-            taskGroupQueue.setStatus(TaskGroupQueueStatus.ACQUIRE_SUCCESS);
-            this.taskGroupQueueMapper.updateById(taskGroupQueue);
-            this.taskGroupQueueMapper.updateInQueue(Flag.NO.getCode(), taskGroupQueue.getId());
-            return true;
-        }
-        return false;
-    }
-
-    public boolean acquireTaskGroupAgain(TaskGroupQueue taskGroupQueue) {
-        return robTaskGroupResouce(taskGroupQueue);
-    }
-
-    public void releaseAllTaskGroup(int processInstanceId) {
-        List<TaskInstance> taskInstances = this.taskInstanceMapper.loadAllInfosNoRelease(processInstanceId, TaskGroupQueueStatus.ACQUIRE_SUCCESS.getCode());
-        for (TaskInstance info : taskInstances) {
-            releaseTaskGroup(info);
-        }
-    }
-
-    /**
-     * release the TGQ resource when the corresponding task is finished.
-     *
-     * @return the result code and msg
-     */
-    public TaskInstance releaseTaskGroup(TaskInstance taskInstance) {
-
-        TaskGroup taskGroup = taskGroupMapper.selectById(taskInstance.getTaskGroupId());
-        if (taskGroup == null) {
-            return null;
-        }
-        TaskGroupQueue thisTaskGroupQueue = this.taskGroupQueueMapper.queryByTaskId(taskInstance.getId());
-        if (thisTaskGroupQueue.getStatus() == TaskGroupQueueStatus.RELEASE) {
-            return null;
-        }
-        try {
-            while (taskGroupMapper.releaseTaskGroupResource(taskGroup.getId(), taskGroup.getUseSize()
-                    , thisTaskGroupQueue.getId(), TaskGroupQueueStatus.ACQUIRE_SUCCESS.getCode()) != 1) {
-                thisTaskGroupQueue = this.taskGroupQueueMapper.queryByTaskId(taskInstance.getId());
-                if (thisTaskGroupQueue.getStatus() == TaskGroupQueueStatus.RELEASE) {
-                    return null;
-                }
-                taskGroup = taskGroupMapper.selectById(taskInstance.getTaskGroupId());
-            }
-        } catch (Exception e) {
-            logger.error("release the task group error", e);
-        }
-        logger.info("updateTask:{}", taskInstance.getName());
-        changeTaskGroupQueueStatus(taskInstance.getId(), TaskGroupQueueStatus.RELEASE);
-        TaskGroupQueue taskGroupQueue = this.taskGroupQueueMapper.queryTheHighestPriorityTasks(taskGroup.getId(),
-                TaskGroupQueueStatus.WAIT_QUEUE.getCode(), Flag.NO.getCode(), Flag.NO.getCode());
-        if (taskGroupQueue == null) {
-            return null;
-        }
-        while (this.taskGroupQueueMapper.updateInQueueCAS(Flag.NO.getCode(), Flag.YES.getCode(), taskGroupQueue.getId()) != 1) {
-            taskGroupQueue = this.taskGroupQueueMapper.queryTheHighestPriorityTasks(taskGroup.getId(),
-                    TaskGroupQueueStatus.WAIT_QUEUE.getCode(), Flag.NO.getCode(), Flag.NO.getCode());
-            if (taskGroupQueue == null) {
-                return null;
-            }
-        }
-        return this.taskInstanceMapper.selectById(taskGroupQueue.getTaskId());
-    }
-
-    /**
-     * release the TGQ resource when the corresponding task is finished.
-     *
-     * @param taskId task id
-     * @return the result code and msg
-     */
-
-    public void changeTaskGroupQueueStatus(int taskId, TaskGroupQueueStatus status) {
-        TaskGroupQueue taskGroupQueue = taskGroupQueueMapper.queryByTaskId(taskId);
-        taskGroupQueue.setStatus(status);
-        taskGroupQueue.setUpdateTime(new Date(System.currentTimeMillis()));
-        taskGroupQueueMapper.updateById(taskGroupQueue);
-    }
-
-    /**
-     * insert into task group queue
-     *
-     * @param taskId task id
-     * @param taskName task name
-     * @param groupId group id
-     * @param processId process id
-     * @param priority priority
-     * @return result and msg code
-     */
-    public TaskGroupQueue insertIntoTaskGroupQueue(Integer taskId,
-                                                   String taskName, Integer groupId,
-                                                   Integer processId, Integer priority, TaskGroupQueueStatus status) {
-        TaskGroupQueue taskGroupQueue = new TaskGroupQueue(taskId, taskName, groupId, processId, priority, status);
-        taskGroupQueue.setCreateTime(new Date());
-        taskGroupQueue.setUpdateTime(new Date());
-        taskGroupQueueMapper.insert(taskGroupQueue);
-        return taskGroupQueue;
-    }
-
-    public int updateTaskGroupQueueStatus(Integer taskId, int status) {
-        return taskGroupQueueMapper.updateStatusByTaskId(taskId, status);
-    }
-
-    public int updateTaskGroupQueue(TaskGroupQueue taskGroupQueue) {
-        return taskGroupQueueMapper.updateById(taskGroupQueue);
-    }
-
-    public TaskGroupQueue loadTaskGroupQueue(int taskId) {
-        return this.taskGroupQueueMapper.queryByTaskId(taskId);
-    }
-
-    public void sendStartTask2Master(ProcessInstance processInstance, int taskId,
-                                     org.apache.dolphinscheduler.remote.command.CommandType taskType) {
-        String host = processInstance.getHost();
-        String address = host.split(":")[0];
-        int port = Integer.parseInt(host.split(":")[1]);
-        TaskEventChangeCommand taskEventChangeCommand = new TaskEventChangeCommand(
-                processInstance.getId(), taskId
-        );
-        stateEventCallbackService.sendResult(address, port, taskEventChangeCommand.convert2Command(taskType));
-    }
-
-    public ProcessInstance loadNextProcess4Serial(long code, int state) {
-        return this.processInstanceMapper.loadNextProcess4Serial(code, state);
-    }
-
-    protected void deleteCommandWithCheck(int commandId) {
-        int delete = this.commandMapper.deleteById(commandId);
-        if (delete != 1) {
-            throw new ServiceException("delete command fail, id:" + commandId);
-        }
-    }
->>>>>>> 2bab12f2
 }