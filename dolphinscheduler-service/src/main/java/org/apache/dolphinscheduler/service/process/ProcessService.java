/*
 * Licensed to the Apache Software Foundation (ASF) under one or more
 * contributor license agreements.  See the NOTICE file distributed with
 * this work for additional information regarding copyright ownership.
 * The ASF licenses this file to You under the Apache License, Version 2.0
 * (the "License"); you may not use this file except in compliance with
 * the License.  You may obtain a copy of the License at
 *
 *    http://www.apache.org/licenses/LICENSE-2.0
 *
 * Unless required by applicable law or agreed to in writing, software
 * distributed under the License is distributed on an "AS IS" BASIS,
 * WITHOUT WARRANTIES OR CONDITIONS OF ANY KIND, either express or implied.
 * See the License for the specific language governing permissions and
 * limitations under the License.
 */

package org.apache.dolphinscheduler.service.process;

import static org.apache.dolphinscheduler.common.Constants.CMDPARAM_COMPLEMENT_DATA_END_DATE;
import static org.apache.dolphinscheduler.common.Constants.CMDPARAM_COMPLEMENT_DATA_START_DATE;
import static org.apache.dolphinscheduler.common.Constants.CMD_PARAM_EMPTY_SUB_PROCESS;
import static org.apache.dolphinscheduler.common.Constants.CMD_PARAM_FATHER_PARAMS;
import static org.apache.dolphinscheduler.common.Constants.CMD_PARAM_RECOVER_PROCESS_ID_STRING;
import static org.apache.dolphinscheduler.common.Constants.CMD_PARAM_SUB_PROCESS;
import static org.apache.dolphinscheduler.common.Constants.CMD_PARAM_SUB_PROCESS_DEFINE_CODE;
import static org.apache.dolphinscheduler.common.Constants.CMD_PARAM_SUB_PROCESS_PARENT_INSTANCE_ID;
import static org.apache.dolphinscheduler.common.Constants.LOCAL_PARAMS;
import static org.apache.dolphinscheduler.spi.task.dq.utils.DataQualityConstants.TASK_INSTANCE_ID;

import static java.util.stream.Collectors.toSet;

import org.apache.dolphinscheduler.common.Constants;
import org.apache.dolphinscheduler.common.enums.AuthorizationType;
import org.apache.dolphinscheduler.common.enums.CommandType;
import org.apache.dolphinscheduler.common.enums.Direct;
import org.apache.dolphinscheduler.common.enums.ExecutionStatus;
import org.apache.dolphinscheduler.common.enums.FailureStrategy;
import org.apache.dolphinscheduler.common.enums.Flag;
import org.apache.dolphinscheduler.common.enums.ReleaseState;
import org.apache.dolphinscheduler.common.enums.TaskDependType;
import org.apache.dolphinscheduler.common.enums.TaskGroupQueueStatus;
import org.apache.dolphinscheduler.common.enums.TimeoutFlag;
import org.apache.dolphinscheduler.common.enums.WarningType;
import org.apache.dolphinscheduler.common.graph.DAG;
import org.apache.dolphinscheduler.common.model.DateInterval;
import org.apache.dolphinscheduler.common.model.TaskNode;
import org.apache.dolphinscheduler.common.model.TaskNodeRelation;
import org.apache.dolphinscheduler.common.process.ProcessDag;
import org.apache.dolphinscheduler.common.process.Property;
import org.apache.dolphinscheduler.common.process.ResourceInfo;
import org.apache.dolphinscheduler.common.task.AbstractParameters;
import org.apache.dolphinscheduler.common.task.TaskTimeoutParameter;
import org.apache.dolphinscheduler.common.task.subprocess.SubProcessParameters;
import org.apache.dolphinscheduler.common.utils.CodeGenerateUtils;
import org.apache.dolphinscheduler.common.utils.CodeGenerateUtils.CodeGenerateException;
import org.apache.dolphinscheduler.common.utils.DateUtils;
import org.apache.dolphinscheduler.common.utils.JSONUtils;
import org.apache.dolphinscheduler.common.utils.ParameterUtils;
import org.apache.dolphinscheduler.common.utils.PropertyUtils;
import org.apache.dolphinscheduler.common.utils.TaskParametersUtils;
import org.apache.dolphinscheduler.dao.entity.Command;
import org.apache.dolphinscheduler.dao.entity.DagData;
import org.apache.dolphinscheduler.dao.entity.DataSource;
import org.apache.dolphinscheduler.dao.entity.DqComparisonType;
import org.apache.dolphinscheduler.dao.entity.DqExecuteResult;
import org.apache.dolphinscheduler.dao.entity.DqRule;
import org.apache.dolphinscheduler.dao.entity.DqRuleExecuteSql;
import org.apache.dolphinscheduler.dao.entity.DqRuleInputEntry;
import org.apache.dolphinscheduler.dao.entity.DqTaskStatisticsValue;
import org.apache.dolphinscheduler.dao.entity.Environment;
import org.apache.dolphinscheduler.dao.entity.ErrorCommand;
import org.apache.dolphinscheduler.dao.entity.ProcessDefinition;
import org.apache.dolphinscheduler.dao.entity.ProcessDefinitionLog;
import org.apache.dolphinscheduler.dao.entity.ProcessInstance;
import org.apache.dolphinscheduler.dao.entity.ProcessInstanceMap;
import org.apache.dolphinscheduler.dao.entity.ProcessTaskRelation;
import org.apache.dolphinscheduler.dao.entity.ProcessTaskRelationLog;
import org.apache.dolphinscheduler.dao.entity.Project;
import org.apache.dolphinscheduler.dao.entity.ProjectUser;
import org.apache.dolphinscheduler.dao.entity.Resource;
import org.apache.dolphinscheduler.dao.entity.Schedule;
import org.apache.dolphinscheduler.dao.entity.TaskDefinition;
import org.apache.dolphinscheduler.dao.entity.TaskDefinitionLog;
import org.apache.dolphinscheduler.dao.entity.TaskGroup;
import org.apache.dolphinscheduler.dao.entity.TaskGroupQueue;
import org.apache.dolphinscheduler.dao.entity.TaskInstance;
import org.apache.dolphinscheduler.dao.entity.Tenant;
import org.apache.dolphinscheduler.dao.entity.UdfFunc;
import org.apache.dolphinscheduler.dao.entity.User;
import org.apache.dolphinscheduler.dao.mapper.CommandMapper;
import org.apache.dolphinscheduler.dao.mapper.DataSourceMapper;
import org.apache.dolphinscheduler.dao.mapper.DqComparisonTypeMapper;
import org.apache.dolphinscheduler.dao.mapper.DqExecuteResultMapper;
import org.apache.dolphinscheduler.dao.mapper.DqRuleExecuteSqlMapper;
import org.apache.dolphinscheduler.dao.mapper.DqRuleInputEntryMapper;
import org.apache.dolphinscheduler.dao.mapper.DqRuleMapper;
import org.apache.dolphinscheduler.dao.mapper.DqTaskStatisticsValueMapper;
import org.apache.dolphinscheduler.dao.mapper.EnvironmentMapper;
import org.apache.dolphinscheduler.dao.mapper.ErrorCommandMapper;
import org.apache.dolphinscheduler.dao.mapper.ProcessDefinitionLogMapper;
import org.apache.dolphinscheduler.dao.mapper.ProcessDefinitionMapper;
import org.apache.dolphinscheduler.dao.mapper.ProcessInstanceMapMapper;
import org.apache.dolphinscheduler.dao.mapper.ProcessInstanceMapper;
import org.apache.dolphinscheduler.dao.mapper.ProcessTaskRelationLogMapper;
import org.apache.dolphinscheduler.dao.mapper.ProcessTaskRelationMapper;
import org.apache.dolphinscheduler.dao.mapper.ProjectMapper;
import org.apache.dolphinscheduler.dao.mapper.ResourceMapper;
import org.apache.dolphinscheduler.dao.mapper.ResourceUserMapper;
import org.apache.dolphinscheduler.dao.mapper.ScheduleMapper;
import org.apache.dolphinscheduler.dao.mapper.TaskDefinitionLogMapper;
import org.apache.dolphinscheduler.dao.mapper.TaskDefinitionMapper;
import org.apache.dolphinscheduler.dao.mapper.TaskGroupMapper;
import org.apache.dolphinscheduler.dao.mapper.TaskGroupQueueMapper;
import org.apache.dolphinscheduler.dao.mapper.TaskInstanceMapper;
import org.apache.dolphinscheduler.dao.mapper.TenantMapper;
import org.apache.dolphinscheduler.dao.mapper.UdfFuncMapper;
import org.apache.dolphinscheduler.dao.mapper.UserMapper;
import org.apache.dolphinscheduler.dao.utils.DagHelper;
import org.apache.dolphinscheduler.dao.utils.DqRuleUtils;
import org.apache.dolphinscheduler.remote.command.StateEventChangeCommand;
import org.apache.dolphinscheduler.remote.command.TaskEventChangeCommand;
import org.apache.dolphinscheduler.remote.processor.StateEventCallbackService;
import org.apache.dolphinscheduler.remote.utils.Host;
import org.apache.dolphinscheduler.service.bean.SpringApplicationContext;
import org.apache.dolphinscheduler.service.exceptions.ServiceException;
import org.apache.dolphinscheduler.service.log.LogClientService;
import org.apache.dolphinscheduler.service.quartz.cron.CronUtils;
import org.apache.dolphinscheduler.spi.enums.ResourceType;
import org.apache.dolphinscheduler.spi.task.dq.enums.DqTaskState;

import org.apache.commons.collections.CollectionUtils;
import org.apache.commons.lang.StringUtils;

import java.util.ArrayList;
import java.util.Arrays;
import java.util.Date;
import java.util.EnumMap;
import java.util.HashMap;
import java.util.HashSet;
import java.util.List;
import java.util.Map;
import java.util.Map.Entry;
import java.util.Objects;
import java.util.Set;
import java.util.stream.Collectors;

import org.slf4j.Logger;
import org.slf4j.LoggerFactory;
import org.springframework.beans.factory.annotation.Autowired;
import org.springframework.stereotype.Component;
import org.springframework.transaction.annotation.Transactional;

<<<<<<< HEAD
import com.baomidou.mybatisplus.core.conditions.query.QueryWrapper;
import com.facebook.presto.jdbc.internal.guava.collect.Lists;
=======
>>>>>>> 6562bc91
import com.fasterxml.jackson.core.type.TypeReference;
import com.fasterxml.jackson.databind.node.ObjectNode;
import com.google.common.collect.Lists;

/**
 * process relative dao that some mappers in this.
 */
@Component
public class ProcessService {

    private final Logger logger = LoggerFactory.getLogger(getClass());

    private final int[] stateArray = new int[]{ExecutionStatus.SUBMITTED_SUCCESS.ordinal(),
            ExecutionStatus.RUNNING_EXECUTION.ordinal(),
            ExecutionStatus.DELAY_EXECUTION.ordinal(),
            ExecutionStatus.READY_PAUSE.ordinal(),
            ExecutionStatus.READY_STOP.ordinal()};

    @Autowired
    private UserMapper userMapper;

    @Autowired
    private ProcessDefinitionMapper processDefineMapper;

    @Autowired
    private ProcessDefinitionLogMapper processDefineLogMapper;

    @Autowired
    private ProcessInstanceMapper processInstanceMapper;

    @Autowired
    private DataSourceMapper dataSourceMapper;

    @Autowired
    private ProcessInstanceMapMapper processInstanceMapMapper;

    @Autowired
    private TaskInstanceMapper taskInstanceMapper;

    @Autowired
    private CommandMapper commandMapper;

    @Autowired
    private ScheduleMapper scheduleMapper;

    @Autowired
    private UdfFuncMapper udfFuncMapper;

    @Autowired
    private ResourceMapper resourceMapper;

    @Autowired
    private ResourceUserMapper resourceUserMapper;

    @Autowired
    private ErrorCommandMapper errorCommandMapper;

    @Autowired
    private TenantMapper tenantMapper;

    @Autowired
    private ProjectMapper projectMapper;

    @Autowired
    private DqExecuteResultMapper dqExecuteResultMapper;

    @Autowired
    private DqRuleMapper dqRuleMapper;

    @Autowired
    private DqRuleInputEntryMapper dqRuleInputEntryMapper;

    @Autowired
    private DqRuleExecuteSqlMapper dqRuleExecuteSqlMapper;

    @Autowired
    private DqComparisonTypeMapper dqComparisonTypeMapper;

    @Autowired
    private DqTaskStatisticsValueMapper dqTaskStatisticsValueMapper;

    @Autowired
    private TaskDefinitionMapper taskDefinitionMapper;

    @Autowired
    private TaskDefinitionLogMapper taskDefinitionLogMapper;

    @Autowired
    private ProcessTaskRelationMapper processTaskRelationMapper;

    @Autowired
    private ProcessTaskRelationLogMapper processTaskRelationLogMapper;


    @Autowired
    StateEventCallbackService stateEventCallbackService;

    @Autowired
    private EnvironmentMapper environmentMapper;

    @Autowired
    private TaskGroupQueueMapper taskGroupQueueMapper;

    @Autowired
    private TaskGroupMapper taskGroupMapper;

    /**
     * handle Command (construct ProcessInstance from Command) , wrapped in transaction
     *
     * @param logger logger
     * @param host host
     * @param command found command
     * @return process instance
     */
    @Transactional
    public ProcessInstance handleCommand(Logger logger, String host, Command command) {
        ProcessInstance processInstance = constructProcessInstance(command, host);
        // cannot construct process instance, return null
        if (processInstance == null) {
            logger.error("scan command, command parameter is error: {}", command);
            moveToErrorCommand(command, "process instance is null");
            return null;
        }
        processInstance.setCommandType(command.getCommandType());
        processInstance.addHistoryCmd(command.getCommandType());
        //if the processDefination is serial
        ProcessDefinition processDefinition = this.findProcessDefinition(processInstance.getProcessDefinitionCode(), processInstance.getProcessDefinitionVersion());
        if (processDefinition.getExecutionType().typeIsSerial()) {
            saveSerialProcess(processInstance, processDefinition);
            if (processInstance.getState() != ExecutionStatus.SUBMITTED_SUCCESS) {
                setSubProcessParam(processInstance);
                deleteCommandWithCheck(command.getId());
                return null;
            }
        } else {
            saveProcessInstance(processInstance);
        }
        setSubProcessParam(processInstance);
        deleteCommandWithCheck(command.getId());
        return processInstance;
    }

    private void saveSerialProcess(ProcessInstance processInstance, ProcessDefinition processDefinition) {
        processInstance.setState(ExecutionStatus.SERIAL_WAIT);
        saveProcessInstance(processInstance);
        //serial wait
        //when we get the running instance(or waiting instance) only get the priority instance(by id)
        if (processDefinition.getExecutionType().typeIsSerialWait()) {
            while (true) {
                List<ProcessInstance> runningProcessInstances = this.processInstanceMapper.queryByProcessDefineCodeAndStatusAndNextId(processInstance.getProcessDefinitionCode(),
                        Constants.RUNNING_PROCESS_STATE, processInstance.getId());
                if (CollectionUtils.isEmpty(runningProcessInstances)) {
                    processInstance.setState(ExecutionStatus.SUBMITTED_SUCCESS);
                    saveProcessInstance(processInstance);
                    return;
                }
                ProcessInstance runningProcess = runningProcessInstances.get(0);
                if (this.processInstanceMapper.updateNextProcessIdById(processInstance.getId(), runningProcess.getId())) {
                    return;
                }
            }
        } else if (processDefinition.getExecutionType().typeIsSerialDiscard()) {
            List<ProcessInstance> runningProcessInstances = this.processInstanceMapper.queryByProcessDefineCodeAndStatusAndNextId(processInstance.getProcessDefinitionCode(),
                    Constants.RUNNING_PROCESS_STATE, processInstance.getId());
            if (CollectionUtils.isEmpty(runningProcessInstances)) {
                processInstance.setState(ExecutionStatus.STOP);
                saveProcessInstance(processInstance);
            }
        } else if (processDefinition.getExecutionType().typeIsSerialPriority()) {
            List<ProcessInstance> runningProcessInstances = this.processInstanceMapper.queryByProcessDefineCodeAndStatusAndNextId(processInstance.getProcessDefinitionCode(),
                    Constants.RUNNING_PROCESS_STATE, processInstance.getId());
            if (CollectionUtils.isNotEmpty(runningProcessInstances)) {
                for (ProcessInstance info : runningProcessInstances) {
                    info.setCommandType(CommandType.STOP);
                    info.addHistoryCmd(CommandType.STOP);
                    info.setState(ExecutionStatus.READY_STOP);
                    int update = updateProcessInstance(info);
                    // determine whether the process is normal
                    if (update > 0) {
                        String host = info.getHost();
                        String address = host.split(":")[0];
                        int port = Integer.parseInt(host.split(":")[1]);
                        StateEventChangeCommand stateEventChangeCommand = new StateEventChangeCommand(
                                info.getId(), 0, info.getState(), info.getId(), 0
                        );
                        try {
                            stateEventCallbackService.sendResult(address, port, stateEventChangeCommand.convert2Command());
                        } catch (Exception e) {
                            logger.error("sendResultError");
                        }
                    }
                }
            }
        }
    }

    /**
     * save error command, and delete original command
     *
     * @param command command
     * @param message message
     */
    public void moveToErrorCommand(Command command, String message) {
        ErrorCommand errorCommand = new ErrorCommand(command, message);
        this.errorCommandMapper.insert(errorCommand);
        this.commandMapper.deleteById(command.getId());
    }

    /**
     * set process waiting thread
     *
     * @param command command
     * @param processInstance processInstance
     * @return process instance
     */
    private ProcessInstance setWaitingThreadProcess(Command command, ProcessInstance processInstance) {
        processInstance.setState(ExecutionStatus.WAITING_THREAD);
        if (command.getCommandType() != CommandType.RECOVER_WAITING_THREAD) {
            processInstance.addHistoryCmd(command.getCommandType());
        }
        saveProcessInstance(processInstance);
        this.setSubProcessParam(processInstance);
        createRecoveryWaitingThreadCommand(command, processInstance);
        return null;
    }

    /**
     * insert one command
     *
     * @param command command
     * @return create result
     */
    public int createCommand(Command command) {
        int result = 0;
        if (command != null) {
            result = commandMapper.insert(command);
        }
        return result;
    }

    /**
     * get command page
     */
    public List<Command> findCommandPage(int pageSize, int pageNumber) {
        return commandMapper.queryCommandPage(pageSize, pageNumber * pageSize);
    }

    /**
     * check the input command exists in queue list
     *
     * @param command command
     * @return create command result
     */
    public boolean verifyIsNeedCreateCommand(Command command) {
        boolean isNeedCreate = true;
        EnumMap<CommandType, Integer> cmdTypeMap = new EnumMap<>(CommandType.class);
        cmdTypeMap.put(CommandType.REPEAT_RUNNING, 1);
        cmdTypeMap.put(CommandType.RECOVER_SUSPENDED_PROCESS, 1);
        cmdTypeMap.put(CommandType.START_FAILURE_TASK_PROCESS, 1);
        CommandType commandType = command.getCommandType();

        if (cmdTypeMap.containsKey(commandType)) {
            ObjectNode cmdParamObj = JSONUtils.parseObject(command.getCommandParam());
            int processInstanceId = cmdParamObj.path(CMD_PARAM_RECOVER_PROCESS_ID_STRING).asInt();

            List<Command> commands = commandMapper.selectList(null);
            // for all commands
            for (Command tmpCommand : commands) {
                if (cmdTypeMap.containsKey(tmpCommand.getCommandType())) {
                    ObjectNode tempObj = JSONUtils.parseObject(tmpCommand.getCommandParam());
                    if (tempObj != null && processInstanceId == tempObj.path(CMD_PARAM_RECOVER_PROCESS_ID_STRING).asInt()) {
                        isNeedCreate = false;
                        break;
                    }
                }
            }
        }
        return isNeedCreate;
    }

    /**
     * find process instance detail by id
     *
     * @param processId processId
     * @return process instance
     */
    public ProcessInstance findProcessInstanceDetailById(int processId) {
        return processInstanceMapper.queryDetailById(processId);
    }

    /**
     * get task node list by definitionId
     */
    public List<TaskDefinition> getTaskNodeListByDefinition(long defineCode) {
        ProcessDefinition processDefinition = processDefineMapper.queryByCode(defineCode);
        if (processDefinition == null) {
            logger.error("process define not exists");
            return Lists.newArrayList();
        }
        List<ProcessTaskRelationLog> processTaskRelations = processTaskRelationLogMapper.queryByProcessCodeAndVersion(processDefinition.getCode(), processDefinition.getVersion());
        Set<TaskDefinition> taskDefinitionSet = new HashSet<>();
        for (ProcessTaskRelationLog processTaskRelation : processTaskRelations) {
            if (processTaskRelation.getPostTaskCode() > 0) {
                taskDefinitionSet.add(new TaskDefinition(processTaskRelation.getPostTaskCode(), processTaskRelation.getPostTaskVersion()));
            }
        }
        if (taskDefinitionSet.isEmpty()) {
            return Lists.newArrayList();
        }
        List<TaskDefinitionLog> taskDefinitionLogs = taskDefinitionLogMapper.queryByTaskDefinitions(taskDefinitionSet);
        return Lists.newArrayList(taskDefinitionLogs);
    }

    /**
     * find process instance by id
     *
     * @param processId processId
     * @return process instance
     */
    public ProcessInstance findProcessInstanceById(int processId) {
        return processInstanceMapper.selectById(processId);
    }

    /**
     * find process define by id.
     *
     * @param processDefinitionId processDefinitionId
     * @return process definition
     */
    public ProcessDefinition findProcessDefineById(int processDefinitionId) {
        return processDefineMapper.selectById(processDefinitionId);
    }

    /**
     * find process define by code and version.
     *
     * @param processDefinitionCode processDefinitionCode
     * @return process definition
     */
    public ProcessDefinition findProcessDefinition(Long processDefinitionCode, int version) {
        ProcessDefinition processDefinition = processDefineMapper.queryByCode(processDefinitionCode);
        if (processDefinition == null || processDefinition.getVersion() != version) {
            processDefinition = processDefineLogMapper.queryByDefinitionCodeAndVersion(processDefinitionCode, version);
            if (processDefinition != null) {
                processDefinition.setId(0);
            }
        }
        return processDefinition;
    }

    /**
     * find process define by code.
     *
     * @param processDefinitionCode processDefinitionCode
     * @return process definition
     */
    public ProcessDefinition findProcessDefinitionByCode(Long processDefinitionCode) {
        return processDefineMapper.queryByCode(processDefinitionCode);
    }

    /**
     * delete work process instance by id
     *
     * @param processInstanceId processInstanceId
     * @return delete process instance result
     */
    public int deleteWorkProcessInstanceById(int processInstanceId) {
        return processInstanceMapper.deleteById(processInstanceId);
    }

    /**
     * delete all sub process by parent instance id
     *
     * @param processInstanceId processInstanceId
     * @return delete all sub process instance result
     */
    public int deleteAllSubWorkProcessByParentId(int processInstanceId) {

        List<Integer> subProcessIdList = processInstanceMapMapper.querySubIdListByParentId(processInstanceId);

        for (Integer subId : subProcessIdList) {
            deleteAllSubWorkProcessByParentId(subId);
            deleteWorkProcessMapByParentId(subId);
            removeTaskLogFile(subId);
            deleteWorkProcessInstanceById(subId);
        }
        return 1;
    }

    /**
     * remove task log file
     *
     * @param processInstanceId processInstanceId
     */
    public void removeTaskLogFile(Integer processInstanceId) {
        List<TaskInstance> taskInstanceList = findValidTaskListByProcessId(processInstanceId);
        if (CollectionUtils.isEmpty(taskInstanceList)) {
            return;
        }
        try (LogClientService logClient = new LogClientService()) {
            for (TaskInstance taskInstance : taskInstanceList) {
                String taskLogPath = taskInstance.getLogPath();
                if (StringUtils.isEmpty(taskInstance.getHost())) {
                    continue;
                }
                int port = PropertyUtils.getInt(Constants.RPC_PORT, 50051);
                String ip = "";
                try {
                    ip = Host.of(taskInstance.getHost()).getIp();
                } catch (Exception e) {
                    // compatible old version
                    ip = taskInstance.getHost();
                }
                // remove task log from loggerserver
                logClient.removeTaskLog(ip, port, taskLogPath);
            }
        }
    }

    /**
     * recursive query sub process definition id by parent id.
     *
     * @param parentCode parentCode
     * @param ids ids
     */
    public void recurseFindSubProcess(long parentCode, List<Long> ids) {
        List<TaskDefinition> taskNodeList = this.getTaskNodeListByDefinition(parentCode);

        if (taskNodeList != null && !taskNodeList.isEmpty()) {

            for (TaskDefinition taskNode : taskNodeList) {
                String parameter = taskNode.getTaskParams();
                ObjectNode parameterJson = JSONUtils.parseObject(parameter);
                if (parameterJson.get(CMD_PARAM_SUB_PROCESS_DEFINE_CODE) != null) {
                    SubProcessParameters subProcessParam = JSONUtils.parseObject(parameter, SubProcessParameters.class);
                    ids.add(subProcessParam.getProcessDefinitionCode());
                    recurseFindSubProcess(subProcessParam.getProcessDefinitionCode(), ids);
                }
            }
        }
    }

    /**
     * create recovery waiting thread command when thread pool is not enough for the process instance.
     * sub work process instance need not to create recovery command.
     * create recovery waiting thread  command and delete origin command at the same time.
     * if the recovery command is exists, only update the field update_time
     *
     * @param originCommand originCommand
     * @param processInstance processInstance
     */
    public void createRecoveryWaitingThreadCommand(Command originCommand, ProcessInstance processInstance) {

        // sub process doesnot need to create wait command
        if (processInstance.getIsSubProcess() == Flag.YES) {
            if (originCommand != null) {
                commandMapper.deleteById(originCommand.getId());
            }
            return;
        }
        Map<String, String> cmdParam = new HashMap<>();
        cmdParam.put(Constants.CMD_PARAM_RECOVERY_WAITING_THREAD, String.valueOf(processInstance.getId()));
        // process instance quit by "waiting thread" state
        if (originCommand == null) {
            Command command = new Command(
                    CommandType.RECOVER_WAITING_THREAD,
                    processInstance.getTaskDependType(),
                    processInstance.getFailureStrategy(),
                    processInstance.getExecutorId(),
                    processInstance.getProcessDefinition().getCode(),
                    JSONUtils.toJsonString(cmdParam),
                    processInstance.getWarningType(),
                    processInstance.getWarningGroupId(),
                    processInstance.getScheduleTime(),
                    processInstance.getWorkerGroup(),
                    processInstance.getEnvironmentCode(),
                    processInstance.getProcessInstancePriority(),
                    processInstance.getDryRun(),
                    processInstance.getId(),
                    processInstance.getProcessDefinitionVersion()
            );
            saveCommand(command);
            return;
        }

        // update the command time if current command if recover from waiting
        if (originCommand.getCommandType() == CommandType.RECOVER_WAITING_THREAD) {
            originCommand.setUpdateTime(new Date());
            saveCommand(originCommand);
        } else {
            // delete old command and create new waiting thread command
            commandMapper.deleteById(originCommand.getId());
            originCommand.setId(0);
            originCommand.setCommandType(CommandType.RECOVER_WAITING_THREAD);
            originCommand.setUpdateTime(new Date());
            originCommand.setCommandParam(JSONUtils.toJsonString(cmdParam));
            originCommand.setProcessInstancePriority(processInstance.getProcessInstancePriority());
            saveCommand(originCommand);
        }
    }

    /**
     * get schedule time from command
     *
     * @param command command
     * @param cmdParam cmdParam map
     * @return date
     */
    private Date getScheduleTime(Command command, Map<String, String> cmdParam) {
        Date scheduleTime = command.getScheduleTime();
        if (scheduleTime == null
                && cmdParam != null
                && cmdParam.containsKey(CMDPARAM_COMPLEMENT_DATA_START_DATE)) {

            Date start = DateUtils.stringToDate(cmdParam.get(CMDPARAM_COMPLEMENT_DATA_START_DATE));
            Date end = DateUtils.stringToDate(cmdParam.get(CMDPARAM_COMPLEMENT_DATA_END_DATE));
            List<Schedule> schedules = queryReleaseSchedulerListByProcessDefinitionCode(command.getProcessDefinitionCode());
            List<Date> complementDateList = CronUtils.getSelfFireDateList(start, end, schedules);

            if (complementDateList.size() > 0) {
                scheduleTime = complementDateList.get(0);
            } else {
                logger.error("set scheduler time error: complement date list is empty, command: {}",
                        command.toString());
            }
        }
        return scheduleTime;
    }

    /**
     * generate a new work process instance from command.
     *
     * @param processDefinition processDefinition
     * @param command command
     * @param cmdParam cmdParam map
     * @return process instance
     */
    private ProcessInstance generateNewProcessInstance(ProcessDefinition processDefinition,
                                                       Command command,
                                                       Map<String, String> cmdParam) {
        ProcessInstance processInstance = new ProcessInstance(processDefinition);
        processInstance.setProcessDefinitionCode(processDefinition.getCode());
        processInstance.setProcessDefinitionVersion(processDefinition.getVersion());
        processInstance.setState(ExecutionStatus.RUNNING_EXECUTION);
        processInstance.setRecovery(Flag.NO);
        processInstance.setStartTime(new Date());
        processInstance.setRunTimes(1);
        processInstance.setMaxTryTimes(0);
        processInstance.setCommandParam(command.getCommandParam());
        processInstance.setCommandType(command.getCommandType());
        processInstance.setIsSubProcess(Flag.NO);
        processInstance.setTaskDependType(command.getTaskDependType());
        processInstance.setFailureStrategy(command.getFailureStrategy());
        processInstance.setExecutorId(command.getExecutorId());
        WarningType warningType = command.getWarningType() == null ? WarningType.NONE : command.getWarningType();
        processInstance.setWarningType(warningType);
        Integer warningGroupId = command.getWarningGroupId() == null ? 0 : command.getWarningGroupId();
        processInstance.setWarningGroupId(warningGroupId);
        processInstance.setDryRun(command.getDryRun());

        if (command.getScheduleTime() != null) {
            processInstance.setScheduleTime(command.getScheduleTime());
        }
        processInstance.setCommandStartTime(command.getStartTime());
        processInstance.setLocations(processDefinition.getLocations());

        // reset global params while there are start parameters
        setGlobalParamIfCommanded(processDefinition, cmdParam);

        // curing global params
        processInstance.setGlobalParams(ParameterUtils.curingGlobalParams(
                processDefinition.getGlobalParamMap(),
                processDefinition.getGlobalParamList(),
                getCommandTypeIfComplement(processInstance, command),
                processInstance.getScheduleTime()));

        // set process instance priority
        processInstance.setProcessInstancePriority(command.getProcessInstancePriority());
        String workerGroup = StringUtils.isBlank(command.getWorkerGroup()) ? Constants.DEFAULT_WORKER_GROUP : command.getWorkerGroup();
        processInstance.setWorkerGroup(workerGroup);
        processInstance.setEnvironmentCode(Objects.isNull(command.getEnvironmentCode()) ? -1 : command.getEnvironmentCode());
        processInstance.setTimeout(processDefinition.getTimeout());
        processInstance.setTenantId(processDefinition.getTenantId());
        return processInstance;
    }

    private void setGlobalParamIfCommanded(ProcessDefinition processDefinition, Map<String, String> cmdParam) {
        // get start params from command param
        Map<String, String> startParamMap = new HashMap<>();
        if (cmdParam != null && cmdParam.containsKey(Constants.CMD_PARAM_START_PARAMS)) {
            String startParamJson = cmdParam.get(Constants.CMD_PARAM_START_PARAMS);
            startParamMap = JSONUtils.toMap(startParamJson);
        }
        Map<String, String> fatherParamMap = new HashMap<>();
        if (cmdParam != null && cmdParam.containsKey(Constants.CMD_PARAM_FATHER_PARAMS)) {
            String fatherParamJson = cmdParam.get(Constants.CMD_PARAM_FATHER_PARAMS);
            fatherParamMap = JSONUtils.toMap(fatherParamJson);
        }
        startParamMap.putAll(fatherParamMap);
        // set start param into global params
        if (startParamMap.size() > 0
                && processDefinition.getGlobalParamMap() != null) {
            for (Map.Entry<String, String> param : processDefinition.getGlobalParamMap().entrySet()) {
                String val = startParamMap.get(param.getKey());
                if (val != null) {
                    param.setValue(val);
                }
            }
        }
    }

    /**
     * get process tenant
     * there is tenant id in definition, use the tenant of the definition.
     * if there is not tenant id in the definiton or the tenant not exist
     * use definition creator's tenant.
     *
     * @param tenantId tenantId
     * @param userId userId
     * @return tenant
     */
    public Tenant getTenantForProcess(int tenantId, int userId) {
        Tenant tenant = null;
        if (tenantId >= 0) {
            tenant = tenantMapper.queryById(tenantId);
        }

        if (userId == 0) {
            return null;
        }

        if (tenant == null) {
            User user = userMapper.selectById(userId);
            tenant = tenantMapper.queryById(user.getTenantId());
        }
        return tenant;
    }

    /**
     * get an environment
     * use the code of the environment to find a environment.
     *
     * @param environmentCode environmentCode
     * @return Environment
     */
    public Environment findEnvironmentByCode(Long environmentCode) {
        Environment environment = null;
        if (environmentCode >= 0) {
            environment = environmentMapper.queryByEnvironmentCode(environmentCode);
        }
        return environment;
    }

    /**
     * check command parameters is valid
     *
     * @param command command
     * @param cmdParam cmdParam map
     * @return whether command param is valid
     */
    private Boolean checkCmdParam(Command command, Map<String, String> cmdParam) {
        if (command.getTaskDependType() == TaskDependType.TASK_ONLY || command.getTaskDependType() == TaskDependType.TASK_PRE) {
            if (cmdParam == null
                    || !cmdParam.containsKey(Constants.CMD_PARAM_START_NODES)
                    || cmdParam.get(Constants.CMD_PARAM_START_NODES).isEmpty()) {
                logger.error("command node depend type is {}, but start nodes is null ", command.getTaskDependType());
                return false;
            }
        }
        return true;
    }

    /**
     * construct process instance according to one command.
     *
     * @param command command
     * @param host host
     * @return process instance
     */
    private ProcessInstance constructProcessInstance(Command command, String host) {
        ProcessInstance processInstance;
        ProcessDefinition processDefinition;
        CommandType commandType = command.getCommandType();

        processDefinition = this.findProcessDefinition(command.getProcessDefinitionCode(), command.getProcessDefinitionVersion());
        if (processDefinition == null) {
            logger.error("cannot find the work process define! define code : {}", command.getProcessDefinitionCode());
            return null;
        }
        Map<String, String> cmdParam = JSONUtils.toMap(command.getCommandParam());
        int processInstanceId = command.getProcessInstanceId();
        if (processInstanceId == 0) {
            processInstance = generateNewProcessInstance(processDefinition, command, cmdParam);
        } else {
            processInstance = this.findProcessInstanceDetailById(processInstanceId);
            if (processInstance == null) {
                return processInstance;
            }
        }
        if (cmdParam != null) {
            CommandType commandTypeIfComplement = getCommandTypeIfComplement(processInstance, command);
            // reset global params while repeat running is needed by cmdParam
            if (commandTypeIfComplement == CommandType.REPEAT_RUNNING) {
                setGlobalParamIfCommanded(processDefinition, cmdParam);
            }

            // Recalculate global parameters after rerun.
            processInstance.setGlobalParams(ParameterUtils.curingGlobalParams(
                    processDefinition.getGlobalParamMap(),
                    processDefinition.getGlobalParamList(),
                    commandTypeIfComplement,
                    processInstance.getScheduleTime()));
            processInstance.setProcessDefinition(processDefinition);
        }
        //reset command parameter
        if (processInstance.getCommandParam() != null) {
            Map<String, String> processCmdParam = JSONUtils.toMap(processInstance.getCommandParam());
            for (Map.Entry<String, String> entry : processCmdParam.entrySet()) {
                if (!cmdParam.containsKey(entry.getKey())) {
                    cmdParam.put(entry.getKey(), entry.getValue());
                }
            }
        }
        // reset command parameter if sub process
        if (cmdParam != null && cmdParam.containsKey(Constants.CMD_PARAM_SUB_PROCESS)) {
            processInstance.setCommandParam(command.getCommandParam());
        }
        if (Boolean.FALSE.equals(checkCmdParam(command, cmdParam))) {
            logger.error("command parameter check failed!");
            return null;
        }
        if (command.getScheduleTime() != null) {
            processInstance.setScheduleTime(command.getScheduleTime());
        }
        processInstance.setHost(host);
        ExecutionStatus runStatus = ExecutionStatus.RUNNING_EXECUTION;
        int runTime = processInstance.getRunTimes();
        switch (commandType) {
            case START_PROCESS:
                break;
            case START_FAILURE_TASK_PROCESS:
                // find failed tasks and init these tasks
                List<Integer> failedList = this.findTaskIdByInstanceState(processInstance.getId(), ExecutionStatus.FAILURE);
                List<Integer> toleranceList = this.findTaskIdByInstanceState(processInstance.getId(), ExecutionStatus.NEED_FAULT_TOLERANCE);
                List<Integer> killedList = this.findTaskIdByInstanceState(processInstance.getId(), ExecutionStatus.KILL);
                cmdParam.remove(Constants.CMD_PARAM_RECOVERY_START_NODE_STRING);

                failedList.addAll(killedList);
                failedList.addAll(toleranceList);
                for (Integer taskId : failedList) {
                    initTaskInstance(this.findTaskInstanceById(taskId));
                }
                cmdParam.put(Constants.CMD_PARAM_RECOVERY_START_NODE_STRING,
                        String.join(Constants.COMMA, convertIntListToString(failedList)));
                processInstance.setCommandParam(JSONUtils.toJsonString(cmdParam));
                processInstance.setRunTimes(runTime + 1);
                break;
            case START_CURRENT_TASK_PROCESS:
                break;
            case RECOVER_WAITING_THREAD:
                break;
            case RECOVER_SUSPENDED_PROCESS:
                // find pause tasks and init task's state
                cmdParam.remove(Constants.CMD_PARAM_RECOVERY_START_NODE_STRING);
                List<Integer> suspendedNodeList = this.findTaskIdByInstanceState(processInstance.getId(), ExecutionStatus.PAUSE);
                List<Integer> stopNodeList = findTaskIdByInstanceState(processInstance.getId(),
                        ExecutionStatus.KILL);
                suspendedNodeList.addAll(stopNodeList);
                for (Integer taskId : suspendedNodeList) {
                    // initialize the pause state
                    initTaskInstance(this.findTaskInstanceById(taskId));
                }
                cmdParam.put(Constants.CMD_PARAM_RECOVERY_START_NODE_STRING, String.join(",", convertIntListToString(suspendedNodeList)));
                processInstance.setCommandParam(JSONUtils.toJsonString(cmdParam));
                processInstance.setRunTimes(runTime + 1);
                break;
            case RECOVER_TOLERANCE_FAULT_PROCESS:
                // recover tolerance fault process
                processInstance.setRecovery(Flag.YES);
                runStatus = processInstance.getState();
                break;
            case COMPLEMENT_DATA:
                // delete all the valid tasks when complement data if id is not null
                if (processInstance.getId() != 0) {
                    List<TaskInstance> taskInstanceList = this.findValidTaskListByProcessId(processInstance.getId());
                    for (TaskInstance taskInstance : taskInstanceList) {
                        taskInstance.setFlag(Flag.NO);
                        this.updateTaskInstance(taskInstance);
                    }
                }
                break;
            case REPEAT_RUNNING:
                // delete the recover task names from command parameter
                if (cmdParam.containsKey(Constants.CMD_PARAM_RECOVERY_START_NODE_STRING)) {
                    cmdParam.remove(Constants.CMD_PARAM_RECOVERY_START_NODE_STRING);
                    processInstance.setCommandParam(JSONUtils.toJsonString(cmdParam));
                }
                // delete all the valid tasks when repeat running
                List<TaskInstance> validTaskList = findValidTaskListByProcessId(processInstance.getId());
                for (TaskInstance taskInstance : validTaskList) {
                    taskInstance.setFlag(Flag.NO);
                    updateTaskInstance(taskInstance);
                }
                processInstance.setStartTime(new Date());
                processInstance.setEndTime(null);
                processInstance.setRunTimes(runTime + 1);
                initComplementDataParam(processDefinition, processInstance, cmdParam);
                break;
            case SCHEDULER:
                break;
            default:
                break;
        }
        processInstance.setState(runStatus);
        return processInstance;
    }

    /**
     * get process definition by command
     * If it is a fault-tolerant command, get the specified version of ProcessDefinition through ProcessInstance
     * Otherwise, get the latest version of ProcessDefinition
     *
     * @return ProcessDefinition
     */
    private ProcessDefinition getProcessDefinitionByCommand(long processDefinitionCode, Map<String, String> cmdParam) {
        if (cmdParam != null) {
            int processInstanceId = 0;
            if (cmdParam.containsKey(Constants.CMD_PARAM_RECOVER_PROCESS_ID_STRING)) {
                processInstanceId = Integer.parseInt(cmdParam.get(Constants.CMD_PARAM_RECOVER_PROCESS_ID_STRING));
            } else if (cmdParam.containsKey(Constants.CMD_PARAM_SUB_PROCESS)) {
                processInstanceId = Integer.parseInt(cmdParam.get(Constants.CMD_PARAM_SUB_PROCESS));
            } else if (cmdParam.containsKey(Constants.CMD_PARAM_RECOVERY_WAITING_THREAD)) {
                processInstanceId = Integer.parseInt(cmdParam.get(Constants.CMD_PARAM_RECOVERY_WAITING_THREAD));
            }

            if (processInstanceId != 0) {
                ProcessInstance processInstance = this.findProcessInstanceDetailById(processInstanceId);
                if (processInstance == null) {
                    return null;
                }

                return processDefineLogMapper.queryByDefinitionCodeAndVersion(
                        processInstance.getProcessDefinitionCode(), processInstance.getProcessDefinitionVersion());
            }
        }

        return processDefineMapper.queryByCode(processDefinitionCode);
    }

    /**
     * return complement data if the process start with complement data
     *
     * @param processInstance processInstance
     * @param command command
     * @return command type
     */
    private CommandType getCommandTypeIfComplement(ProcessInstance processInstance, Command command) {
        if (CommandType.COMPLEMENT_DATA == processInstance.getCmdTypeIfComplement()) {
            return CommandType.COMPLEMENT_DATA;
        } else {
            return command.getCommandType();
        }
    }

    /**
     * initialize complement data parameters
     *
     * @param processDefinition processDefinition
     * @param processInstance processInstance
     * @param cmdParam cmdParam
     */
    private void initComplementDataParam(ProcessDefinition processDefinition,
                                         ProcessInstance processInstance,
                                         Map<String, String> cmdParam) {
        if (!processInstance.isComplementData()) {
            return;
        }

        Date start = DateUtils.stringToDate(cmdParam.get(CMDPARAM_COMPLEMENT_DATA_START_DATE));
        Date end = DateUtils.stringToDate(cmdParam.get(CMDPARAM_COMPLEMENT_DATA_END_DATE));
        List<Schedule> listSchedules = queryReleaseSchedulerListByProcessDefinitionCode(processInstance.getProcessDefinitionCode());
        List<Date> complementDate = CronUtils.getSelfFireDateList(start, end, listSchedules);

        if (complementDate.size() > 0
                && Flag.NO == processInstance.getIsSubProcess()) {
            processInstance.setScheduleTime(complementDate.get(0));
        }
        processInstance.setGlobalParams(ParameterUtils.curingGlobalParams(
                processDefinition.getGlobalParamMap(),
                processDefinition.getGlobalParamList(),
                CommandType.COMPLEMENT_DATA, processInstance.getScheduleTime()));
    }

    /**
     * set sub work process parameters.
     * handle sub work process instance, update relation table and command parameters
     * set sub work process flag, extends parent work process command parameters
     *
     * @param subProcessInstance subProcessInstance
     */
    public void setSubProcessParam(ProcessInstance subProcessInstance) {
        String cmdParam = subProcessInstance.getCommandParam();
        if (StringUtils.isEmpty(cmdParam)) {
            return;
        }
        Map<String, String> paramMap = JSONUtils.toMap(cmdParam);
        // write sub process id into cmd param.
        if (paramMap.containsKey(CMD_PARAM_SUB_PROCESS)
                && CMD_PARAM_EMPTY_SUB_PROCESS.equals(paramMap.get(CMD_PARAM_SUB_PROCESS))) {
            paramMap.remove(CMD_PARAM_SUB_PROCESS);
            paramMap.put(CMD_PARAM_SUB_PROCESS, String.valueOf(subProcessInstance.getId()));
            subProcessInstance.setCommandParam(JSONUtils.toJsonString(paramMap));
            subProcessInstance.setIsSubProcess(Flag.YES);
            this.saveProcessInstance(subProcessInstance);
        }
        // copy parent instance user def params to sub process..
        String parentInstanceId = paramMap.get(CMD_PARAM_SUB_PROCESS_PARENT_INSTANCE_ID);
        if (StringUtils.isNotEmpty(parentInstanceId)) {
            ProcessInstance parentInstance = findProcessInstanceDetailById(Integer.parseInt(parentInstanceId));
            if (parentInstance != null) {
                subProcessInstance.setGlobalParams(
                        joinGlobalParams(parentInstance.getGlobalParams(), subProcessInstance.getGlobalParams()));
                this.saveProcessInstance(subProcessInstance);
            } else {
                logger.error("sub process command params error, cannot find parent instance: {} ", cmdParam);
            }
        }
        ProcessInstanceMap processInstanceMap = JSONUtils.parseObject(cmdParam, ProcessInstanceMap.class);
        if (processInstanceMap == null || processInstanceMap.getParentProcessInstanceId() == 0) {
            return;
        }
        // update sub process id to process map table
        processInstanceMap.setProcessInstanceId(subProcessInstance.getId());

        this.updateWorkProcessInstanceMap(processInstanceMap);
    }

    /**
     * join parent global params into sub process.
     * only the keys doesn't in sub process global would be joined.
     *
     * @param parentGlobalParams parentGlobalParams
     * @param subGlobalParams subGlobalParams
     * @return global params join
     */
    private String joinGlobalParams(String parentGlobalParams, String subGlobalParams) {

        List<Property> parentPropertyList = JSONUtils.toList(parentGlobalParams, Property.class);
        List<Property> subPropertyList = JSONUtils.toList(subGlobalParams, Property.class);

        Map<String, String> subMap = subPropertyList.stream().collect(Collectors.toMap(Property::getProp, Property::getValue));

        for (Property parent : parentPropertyList) {
            if (!subMap.containsKey(parent.getProp())) {
                subPropertyList.add(parent);
            }
        }
        return JSONUtils.toJsonString(subPropertyList);
    }

    /**
     * initialize task instance
     *
     * @param taskInstance taskInstance
     */
    private void initTaskInstance(TaskInstance taskInstance) {

        if (!taskInstance.isSubProcess()
                && (taskInstance.getState().typeIsCancel() || taskInstance.getState().typeIsFailure())) {
            taskInstance.setFlag(Flag.NO);
            updateTaskInstance(taskInstance);
            return;
        }
        taskInstance.setState(ExecutionStatus.SUBMITTED_SUCCESS);
        updateTaskInstance(taskInstance);
    }

    /**
     * retry submit task to db
     */
    public TaskInstance submitTaskWithRetry(ProcessInstance processInstance, TaskInstance taskInstance, int commitRetryTimes, int commitInterval) {
        int retryTimes = 1;
        TaskInstance task = null;
        while (retryTimes <= commitRetryTimes) {
            try {
                // submit task to db
                task = SpringApplicationContext.getBean(ProcessService.class).submitTask(processInstance, taskInstance);
                if (task != null && task.getId() != 0) {
                    break;
                }
                logger.error("task commit to db failed , taskId {} has already retry {} times, please check the database", taskInstance.getId(), retryTimes);
                Thread.sleep(commitInterval);
            } catch (Exception e) {
                logger.error("task commit to mysql failed", e);
            }
            retryTimes += 1;
        }
        return task;
    }

    /**
     * submit task to db
     * submit sub process to command
     *
     * @param processInstance processInstance
     * @param taskInstance taskInstance
     * @return task instance
     */
    @Transactional(rollbackFor = Exception.class)
    public TaskInstance submitTask(ProcessInstance processInstance, TaskInstance taskInstance) {
        logger.info("start submit task : {}, instance id:{}, state: {}",
                taskInstance.getName(), taskInstance.getProcessInstanceId(), processInstance.getState());
        //submit to db
        TaskInstance task = submitTaskInstanceToDB(taskInstance, processInstance);
        if (task == null) {
            logger.error("end submit task to db error, task name:{}, process id:{} state: {} ",
                    taskInstance.getName(), taskInstance.getProcessInstance(), processInstance.getState());
            return null;
        }

        if (!task.getState().typeIsFinished()) {
            createSubWorkProcess(processInstance, task);
        }

        logger.info("end submit task to db successfully:{} {} state:{} complete, instance id:{} state: {}  ",
                taskInstance.getId(), taskInstance.getName(), task.getState(), processInstance.getId(), processInstance.getState());
        return task;
    }

    /**
     * set work process instance map
     * consider o
     * repeat running  does not generate new sub process instance
     * set map {parent instance id, task instance id, 0(child instance id)}
     *
     * @param parentInstance parentInstance
     * @param parentTask parentTask
     * @return process instance map
     */
    private ProcessInstanceMap setProcessInstanceMap(ProcessInstance parentInstance, TaskInstance parentTask) {
        ProcessInstanceMap processMap = findWorkProcessMapByParent(parentInstance.getId(), parentTask.getId());
        if (processMap != null) {
            return processMap;
        }
        if (parentInstance.getCommandType() == CommandType.REPEAT_RUNNING) {
            // update current task id to map
            processMap = findPreviousTaskProcessMap(parentInstance, parentTask);
            if (processMap != null) {
                processMap.setParentTaskInstanceId(parentTask.getId());
                updateWorkProcessInstanceMap(processMap);
                return processMap;
            }
        }
        // new task
        processMap = new ProcessInstanceMap();
        processMap.setParentProcessInstanceId(parentInstance.getId());
        processMap.setParentTaskInstanceId(parentTask.getId());
        createWorkProcessInstanceMap(processMap);
        return processMap;
    }

    /**
     * find previous task work process map.
     *
     * @param parentProcessInstance parentProcessInstance
     * @param parentTask parentTask
     * @return process instance map
     */
    private ProcessInstanceMap findPreviousTaskProcessMap(ProcessInstance parentProcessInstance,
                                                          TaskInstance parentTask) {

        Integer preTaskId = 0;
        List<TaskInstance> preTaskList = this.findPreviousTaskListByWorkProcessId(parentProcessInstance.getId());
        for (TaskInstance task : preTaskList) {
            if (task.getName().equals(parentTask.getName())) {
                preTaskId = task.getId();
                ProcessInstanceMap map = findWorkProcessMapByParent(parentProcessInstance.getId(), preTaskId);
                if (map != null) {
                    return map;
                }
            }
        }
        logger.info("sub process instance is not found,parent task:{},parent instance:{}",
                parentTask.getId(), parentProcessInstance.getId());
        return null;
    }

    /**
     * create sub work process command
     *
     * @param parentProcessInstance parentProcessInstance
     * @param task task
     */
    public void createSubWorkProcess(ProcessInstance parentProcessInstance, TaskInstance task) {
        if (!task.isSubProcess()) {
            return;
        }
        //check create sub work flow firstly
        ProcessInstanceMap instanceMap = findWorkProcessMapByParent(parentProcessInstance.getId(), task.getId());
        if (null != instanceMap && CommandType.RECOVER_TOLERANCE_FAULT_PROCESS == parentProcessInstance.getCommandType()) {
            // recover failover tolerance would not create a new command when the sub command already have been created
            return;
        }
        instanceMap = setProcessInstanceMap(parentProcessInstance, task);
        ProcessInstance childInstance = null;
        if (instanceMap.getProcessInstanceId() != 0) {
            childInstance = findProcessInstanceById(instanceMap.getProcessInstanceId());
        }
        Command subProcessCommand = createSubProcessCommand(parentProcessInstance, childInstance, instanceMap, task);
        updateSubProcessDefinitionByParent(parentProcessInstance, subProcessCommand.getProcessDefinitionCode());
        initSubInstanceState(childInstance);
        createCommand(subProcessCommand);
        logger.info("sub process command created: {} ", subProcessCommand);
    }

    /**
     * complement data needs transform parent parameter to child.
     */
    private String getSubWorkFlowParam(ProcessInstanceMap instanceMap, ProcessInstance parentProcessInstance, Map<String, String> fatherParams) {
        // set sub work process command
        String processMapStr = JSONUtils.toJsonString(instanceMap);
        Map<String, String> cmdParam = JSONUtils.toMap(processMapStr);
        if (parentProcessInstance.isComplementData()) {
            Map<String, String> parentParam = JSONUtils.toMap(parentProcessInstance.getCommandParam());
            String endTime = parentParam.get(CMDPARAM_COMPLEMENT_DATA_END_DATE);
            String startTime = parentParam.get(CMDPARAM_COMPLEMENT_DATA_START_DATE);
            cmdParam.put(CMDPARAM_COMPLEMENT_DATA_END_DATE, endTime);
            cmdParam.put(CMDPARAM_COMPLEMENT_DATA_START_DATE, startTime);
            processMapStr = JSONUtils.toJsonString(cmdParam);
        }
        if (fatherParams.size() != 0) {
            cmdParam.put(CMD_PARAM_FATHER_PARAMS, JSONUtils.toJsonString(fatherParams));
            processMapStr = JSONUtils.toJsonString(cmdParam);
        }
        return processMapStr;
    }

    public Map<String, String> getGlobalParamMap(String globalParams) {
        List<Property> propList;
        Map<String, String> globalParamMap = new HashMap<>();
        if (StringUtils.isNotEmpty(globalParams)) {
            propList = JSONUtils.toList(globalParams, Property.class);
            globalParamMap = propList.stream().collect(Collectors.toMap(Property::getProp, Property::getValue));
        }

        return globalParamMap;
    }

    /**
     * create sub work process command
     */
    public Command createSubProcessCommand(ProcessInstance parentProcessInstance,
                                           ProcessInstance childInstance,
                                           ProcessInstanceMap instanceMap,
                                           TaskInstance task) {
        CommandType commandType = getSubCommandType(parentProcessInstance, childInstance);
        Map<String, String> subProcessParam = JSONUtils.toMap(task.getTaskParams());
        long childDefineCode = 0L;
        if (subProcessParam.containsKey(Constants.CMD_PARAM_SUB_PROCESS_DEFINE_CODE)) {
            childDefineCode = Long.parseLong(subProcessParam.get(Constants.CMD_PARAM_SUB_PROCESS_DEFINE_CODE));
        }
        ProcessDefinition subProcessDefinition = processDefineMapper.queryByCode(childDefineCode);

        Object localParams = subProcessParam.get(Constants.LOCAL_PARAMS);
        List<Property> allParam = JSONUtils.toList(JSONUtils.toJsonString(localParams), Property.class);
        Map<String, String> globalMap = this.getGlobalParamMap(parentProcessInstance.getGlobalParams());
        Map<String, String> fatherParams = new HashMap<>();
        if (CollectionUtils.isNotEmpty(allParam)) {
            for (Property info : allParam) {
                fatherParams.put(info.getProp(), globalMap.get(info.getProp()));
            }
        }
        String processParam = getSubWorkFlowParam(instanceMap, parentProcessInstance, fatherParams);
        int subProcessInstanceId = childInstance == null ? 0 : childInstance.getId();
        return new Command(
                commandType,
                TaskDependType.TASK_POST,
                parentProcessInstance.getFailureStrategy(),
                parentProcessInstance.getExecutorId(),
                subProcessDefinition.getCode(),
                processParam,
                parentProcessInstance.getWarningType(),
                parentProcessInstance.getWarningGroupId(),
                parentProcessInstance.getScheduleTime(),
                task.getWorkerGroup(),
                task.getEnvironmentCode(),
                parentProcessInstance.getProcessInstancePriority(),
                parentProcessInstance.getDryRun(),
                subProcessInstanceId,
                subProcessDefinition.getVersion()
        );
    }

    /**
     * initialize sub work flow state
     * child instance state would be initialized when 'recovery from pause/stop/failure'
     */
    private void initSubInstanceState(ProcessInstance childInstance) {
        if (childInstance != null) {
            childInstance.setState(ExecutionStatus.RUNNING_EXECUTION);
            updateProcessInstance(childInstance);
        }
    }

    /**
     * get sub work flow command type
     * child instance exist: child command = fatherCommand
     * child instance not exists: child command = fatherCommand[0]
     */
    private CommandType getSubCommandType(ProcessInstance parentProcessInstance, ProcessInstance childInstance) {
        CommandType commandType = parentProcessInstance.getCommandType();
        if (childInstance == null) {
            String fatherHistoryCommand = parentProcessInstance.getHistoryCmd();
            commandType = CommandType.valueOf(fatherHistoryCommand.split(Constants.COMMA)[0]);
        }
        return commandType;
    }

    /**
     * update sub process definition
     *
     * @param parentProcessInstance parentProcessInstance
     * @param childDefinitionCode childDefinitionId
     */
    private void updateSubProcessDefinitionByParent(ProcessInstance parentProcessInstance, long childDefinitionCode) {
        ProcessDefinition fatherDefinition = this.findProcessDefinition(parentProcessInstance.getProcessDefinitionCode(),
                parentProcessInstance.getProcessDefinitionVersion());
        ProcessDefinition childDefinition = this.findProcessDefinitionByCode(childDefinitionCode);
        if (childDefinition != null && fatherDefinition != null) {
            childDefinition.setWarningGroupId(fatherDefinition.getWarningGroupId());
            processDefineMapper.updateById(childDefinition);
        }
    }

    /**
     * submit task to mysql
     *
     * @param taskInstance taskInstance
     * @param processInstance processInstance
     * @return task instance
     */
    public TaskInstance submitTaskInstanceToDB(TaskInstance taskInstance, ProcessInstance processInstance) {
        ExecutionStatus processInstanceState = processInstance.getState();

        if (taskInstance.getState().typeIsFailure()) {
            if (taskInstance.isSubProcess()) {
                taskInstance.setRetryTimes(taskInstance.getRetryTimes() + 1);
            } else {
                if (processInstanceState != ExecutionStatus.READY_STOP
                        && processInstanceState != ExecutionStatus.READY_PAUSE) {
                    // failure task set invalid
                    taskInstance.setFlag(Flag.NO);
                    updateTaskInstance(taskInstance);
                    // crate new task instance
                    if (taskInstance.getState() != ExecutionStatus.NEED_FAULT_TOLERANCE) {
                        taskInstance.setRetryTimes(taskInstance.getRetryTimes() + 1);
                    }
                    taskInstance.setSubmitTime(null);
                    taskInstance.setLogPath(null);
                    taskInstance.setExecutePath(null);
                    taskInstance.setStartTime(null);
                    taskInstance.setEndTime(null);
                    taskInstance.setFlag(Flag.YES);
                    taskInstance.setHost(null);
                    taskInstance.setId(0);
                }
            }
        }
        taskInstance.setExecutorId(processInstance.getExecutorId());
        taskInstance.setProcessInstancePriority(processInstance.getProcessInstancePriority());
        taskInstance.setState(getSubmitTaskState(taskInstance, processInstance));
        if (taskInstance.getSubmitTime() == null) {
            taskInstance.setSubmitTime(new Date());
        }
        if (taskInstance.getFirstSubmitTime() == null) {
            taskInstance.setFirstSubmitTime(taskInstance.getSubmitTime());
        }
        boolean saveResult = saveTaskInstance(taskInstance);
        if (!saveResult) {
            return null;
        }
        return taskInstance;
    }

    /**
     * get submit task instance state by the work process state
     * cannot modify the task state when running/kill/submit success, or this
     * task instance is already exists in task queue .
     * return pause if work process state is ready pause
     * return stop if work process state is ready stop
     * if all of above are not satisfied, return submit success
     *
     * @param taskInstance taskInstance
     * @param processInstance processInstance
     * @return process instance state
     */
    public ExecutionStatus getSubmitTaskState(TaskInstance taskInstance, ProcessInstance processInstance) {
        ExecutionStatus state = taskInstance.getState();
        // running, delayed or killed
        // the task already exists in task queue
        // return state
        if (
                state == ExecutionStatus.RUNNING_EXECUTION
                        || state == ExecutionStatus.DELAY_EXECUTION
                        || state == ExecutionStatus.KILL
        ) {
            return state;
        }
        //return pasue /stop if process instance state is ready pause / stop
        // or return submit success
        if (processInstance.getState() == ExecutionStatus.READY_PAUSE) {
            state = ExecutionStatus.PAUSE;
        } else if (processInstance.getState() == ExecutionStatus.READY_STOP
                || !checkProcessStrategy(taskInstance, processInstance)) {
            state = ExecutionStatus.KILL;
        } else {
            state = ExecutionStatus.SUBMITTED_SUCCESS;
        }
        return state;
    }

    /**
     * check process instance strategy
     *
     * @param taskInstance taskInstance
     * @return check strategy result
     */
    private boolean checkProcessStrategy(TaskInstance taskInstance, ProcessInstance processInstance) {
        FailureStrategy failureStrategy = processInstance.getFailureStrategy();
        if (failureStrategy == FailureStrategy.CONTINUE) {
            return true;
        }
        List<TaskInstance> taskInstances = this.findValidTaskListByProcessId(taskInstance.getProcessInstanceId());

        for (TaskInstance task : taskInstances) {
            if (task.getState() == ExecutionStatus.FAILURE
                    && task.getRetryTimes() >= task.getMaxRetryTimes()) {
                return false;
            }
        }
        return true;
    }

    /**
     * insert or update work process instance to data base
     *
     * @param processInstance processInstance
     */
    public void saveProcessInstance(ProcessInstance processInstance) {
        if (processInstance == null) {
            logger.error("save error, process instance is null!");
            return;
        }
        if (processInstance.getId() != 0) {
            processInstanceMapper.updateById(processInstance);
        } else {
            processInstanceMapper.insert(processInstance);
        }
    }

    /**
     * insert or update command
     *
     * @param command command
     * @return save command result
     */
    public int saveCommand(Command command) {
        if (command.getId() != 0) {
            return commandMapper.updateById(command);
        } else {
            return commandMapper.insert(command);
        }
    }

    /**
     * insert or update task instance
     *
     * @param taskInstance taskInstance
     * @return save task instance result
     */
    public boolean saveTaskInstance(TaskInstance taskInstance) {
        if (taskInstance.getId() != 0) {
            return updateTaskInstance(taskInstance);
        } else {
            return createTaskInstance(taskInstance);
        }
    }

    /**
     * insert task instance
     *
     * @param taskInstance taskInstance
     * @return create task instance result
     */
    public boolean createTaskInstance(TaskInstance taskInstance) {
        int count = taskInstanceMapper.insert(taskInstance);
        return count > 0;
    }

    /**
     * update task instance
     *
     * @param taskInstance taskInstance
     * @return update task instance result
     */
    public boolean updateTaskInstance(TaskInstance taskInstance) {
        int count = taskInstanceMapper.updateById(taskInstance);
        return count > 0;
    }

    /**
     * find task instance by id
     *
     * @param taskId task id
     * @return task intance
     */
    public TaskInstance findTaskInstanceById(Integer taskId) {
        return taskInstanceMapper.selectById(taskId);
    }

    /**
     * package task instance
     */
    public void packageTaskInstance(TaskInstance taskInstance, ProcessInstance processInstance) {
        taskInstance.setProcessInstance(processInstance);
        taskInstance.setProcessDefine(processInstance.getProcessDefinition());
        TaskDefinition taskDefinition = this.findTaskDefinition(
                taskInstance.getTaskCode(),
                taskInstance.getTaskDefinitionVersion());
        this.updateTaskDefinitionResources(taskDefinition);
        taskInstance.setTaskDefine(taskDefinition);
    }

    /**
     * Update {@link ResourceInfo} information in {@link TaskDefinition}
     *
     * @param taskDefinition the given {@link TaskDefinition}
     */
    public void updateTaskDefinitionResources(TaskDefinition taskDefinition) {
        Map<String, Object> taskParameters = JSONUtils.parseObject(
                taskDefinition.getTaskParams(),
                new TypeReference<Map<String, Object>>() {
                });
        if (taskParameters != null) {
            // if contains mainJar field, query resource from database
            // Flink, Spark, MR
            if (taskParameters.containsKey("mainJar")) {
                Object mainJarObj = taskParameters.get("mainJar");
                ResourceInfo mainJar = JSONUtils.parseObject(
                        JSONUtils.toJsonString(mainJarObj),
                        ResourceInfo.class);
                ResourceInfo resourceInfo = updateResourceInfo(mainJar);
                if (resourceInfo != null) {
                    taskParameters.put("mainJar", resourceInfo);
                }
            }
            // update resourceList information
            if (taskParameters.containsKey("resourceList")) {
                String resourceListStr = JSONUtils.toJsonString(taskParameters.get("resourceList"));
                List<ResourceInfo> resourceInfos = JSONUtils.toList(resourceListStr, ResourceInfo.class);
                List<ResourceInfo> updatedResourceInfos = resourceInfos
                        .stream()
                        .map(this::updateResourceInfo)
                        .filter(Objects::nonNull)
                        .collect(Collectors.toList());
                taskParameters.put("resourceList", updatedResourceInfos);
            }
            // set task parameters
            taskDefinition.setTaskParams(JSONUtils.toJsonString(taskParameters));
        }
    }

    /**
     * update {@link ResourceInfo} by given original ResourceInfo
     *
     * @param res origin resource info
     * @return {@link ResourceInfo}
     */
    private ResourceInfo updateResourceInfo(ResourceInfo res) {
        ResourceInfo resourceInfo = null;
        // only if mainJar is not null and does not contains "resourceName" field
        if (res != null) {
            int resourceId = res.getId();
            if (resourceId <= 0) {
                logger.error("invalid resourceId, {}", resourceId);
                return null;
            }
            resourceInfo = new ResourceInfo();
            // get resource from database, only one resource should be returned
            Resource resource = getResourceById(resourceId);
            resourceInfo.setId(resourceId);
            resourceInfo.setRes(resource.getFileName());
            resourceInfo.setResourceName(resource.getFullName());
            if (logger.isInfoEnabled()) {
                logger.info("updated resource info {}",
                        JSONUtils.toJsonString(resourceInfo));
            }
        }
        return resourceInfo;
    }

    /**
     * get id list by task state
     *
     * @param instanceId instanceId
     * @param state state
     * @return task instance states
     */
    public List<Integer> findTaskIdByInstanceState(int instanceId, ExecutionStatus state) {
        return taskInstanceMapper.queryTaskByProcessIdAndState(instanceId, state.ordinal());
    }

    /**
     * find valid task list by process definition id
     *
     * @param processInstanceId processInstanceId
     * @return task instance list
     */
    public List<TaskInstance> findValidTaskListByProcessId(Integer processInstanceId) {
        return taskInstanceMapper.findValidTaskListByProcessId(processInstanceId, Flag.YES);
    }

    /**
     * find previous task list by work process id
     *
     * @param processInstanceId processInstanceId
     * @return task instance list
     */
    public List<TaskInstance> findPreviousTaskListByWorkProcessId(Integer processInstanceId) {
        return taskInstanceMapper.findValidTaskListByProcessId(processInstanceId, Flag.NO);
    }

    /**
     * update work process instance map
     *
     * @param processInstanceMap processInstanceMap
     * @return update process instance result
     */
    public int updateWorkProcessInstanceMap(ProcessInstanceMap processInstanceMap) {
        return processInstanceMapMapper.updateById(processInstanceMap);
    }

    /**
     * create work process instance map
     *
     * @param processInstanceMap processInstanceMap
     * @return create process instance result
     */
    public int createWorkProcessInstanceMap(ProcessInstanceMap processInstanceMap) {
        int count = 0;
        if (processInstanceMap != null) {
            return processInstanceMapMapper.insert(processInstanceMap);
        }
        return count;
    }

    /**
     * find work process map by parent process id and parent task id.
     *
     * @param parentWorkProcessId parentWorkProcessId
     * @param parentTaskId parentTaskId
     * @return process instance map
     */
    public ProcessInstanceMap findWorkProcessMapByParent(Integer parentWorkProcessId, Integer parentTaskId) {
        return processInstanceMapMapper.queryByParentId(parentWorkProcessId, parentTaskId);
    }

    /**
     * delete work process map by parent process id
     *
     * @param parentWorkProcessId parentWorkProcessId
     * @return delete process map result
     */
    public int deleteWorkProcessMapByParentId(int parentWorkProcessId) {
        return processInstanceMapMapper.deleteByParentProcessId(parentWorkProcessId);

    }

    /**
     * find sub process instance
     *
     * @param parentProcessId parentProcessId
     * @param parentTaskId parentTaskId
     * @return process instance
     */
    public ProcessInstance findSubProcessInstance(Integer parentProcessId, Integer parentTaskId) {
        ProcessInstance processInstance = null;
        ProcessInstanceMap processInstanceMap = processInstanceMapMapper.queryByParentId(parentProcessId, parentTaskId);
        if (processInstanceMap == null || processInstanceMap.getProcessInstanceId() == 0) {
            return processInstance;
        }
        processInstance = findProcessInstanceById(processInstanceMap.getProcessInstanceId());
        return processInstance;
    }

    /**
     * find parent process instance
     *
     * @param subProcessId subProcessId
     * @return process instance
     */
    public ProcessInstance findParentProcessInstance(Integer subProcessId) {
        ProcessInstance processInstance = null;
        ProcessInstanceMap processInstanceMap = processInstanceMapMapper.queryBySubProcessId(subProcessId);
        if (processInstanceMap == null || processInstanceMap.getProcessInstanceId() == 0) {
            return processInstance;
        }
        processInstance = findProcessInstanceById(processInstanceMap.getParentProcessInstanceId());
        return processInstance;
    }

    /**
     * change task state
     *
     * @param state state
     * @param startTime startTime
     * @param host host
     * @param executePath executePath
     * @param logPath logPath
     */
    public void changeTaskState(TaskInstance taskInstance,
                                ExecutionStatus state,
                                Date startTime,
                                String host,
                                String executePath,
                                String logPath) {
        taskInstance.setState(state);
        taskInstance.setStartTime(startTime);
        taskInstance.setHost(host);
        taskInstance.setExecutePath(executePath);
        taskInstance.setLogPath(logPath);
        saveTaskInstance(taskInstance);
    }

    /**
     * update process instance
     *
     * @param processInstance processInstance
     * @return update process instance result
     */
    public int updateProcessInstance(ProcessInstance processInstance) {
        return processInstanceMapper.updateById(processInstance);
    }

    /**
     * change task state
     *
     * @param state state
     * @param endTime endTime
     * @param varPool varPool
     */
    public void changeTaskState(TaskInstance taskInstance, ExecutionStatus state,
                                Date endTime,
                                int processId,
                                String appIds,
                                String varPool) {
        taskInstance.setPid(processId);
        taskInstance.setAppLink(appIds);
        taskInstance.setState(state);
        taskInstance.setEndTime(endTime);
        taskInstance.setVarPool(varPool);
        changeOutParam(taskInstance);
        saveTaskInstance(taskInstance);
    }

    /**
     * for show in page of taskInstance
     */
    public void changeOutParam(TaskInstance taskInstance) {
        if (StringUtils.isEmpty(taskInstance.getVarPool())) {
            return;
        }
        List<Property> properties = JSONUtils.toList(taskInstance.getVarPool(), Property.class);
        if (CollectionUtils.isEmpty(properties)) {
            return;
        }
        //if the result more than one line,just get the first .
        Map<String, Object> taskParams = JSONUtils.parseObject(taskInstance.getTaskParams(), new TypeReference<Map<String, Object>>() {
        });
        Object localParams = taskParams.get(LOCAL_PARAMS);
        if (localParams == null) {
            return;
        }
        List<Property> allParam = JSONUtils.toList(JSONUtils.toJsonString(localParams), Property.class);
        Map<String, String> outProperty = new HashMap<>();
        for (Property info : properties) {
            if (info.getDirect() == Direct.OUT) {
                outProperty.put(info.getProp(), info.getValue());
            }
        }
        for (Property info : allParam) {
            if (info.getDirect() == Direct.OUT) {
                String paramName = info.getProp();
                info.setValue(outProperty.get(paramName));
            }
        }
        taskParams.put(LOCAL_PARAMS, allParam);
        taskInstance.setTaskParams(JSONUtils.toJsonString(taskParams));
    }

    /**
     * convert integer list to string list
     *
     * @param intList intList
     * @return string list
     */
    public List<String> convertIntListToString(List<Integer> intList) {
        if (intList == null) {
            return new ArrayList<>();
        }
        List<String> result = new ArrayList<>(intList.size());
        for (Integer intVar : intList) {
            result.add(String.valueOf(intVar));
        }
        return result;
    }

    /**
     * query schedule by id
     *
     * @param id id
     * @return schedule
     */
    public Schedule querySchedule(int id) {
        return scheduleMapper.selectById(id);
    }

    /**
     * query Schedule by processDefinitionCode
     *
     * @param processDefinitionCode processDefinitionCode
     * @see Schedule
     */
    public List<Schedule> queryReleaseSchedulerListByProcessDefinitionCode(long processDefinitionCode) {
        return scheduleMapper.queryReleaseSchedulerListByProcessDefinitionCode(processDefinitionCode);
    }

    /**
     * query need failover process instance
     *
     * @param host host
     * @return process instance list
     */
    public List<ProcessInstance> queryNeedFailoverProcessInstances(String host) {
        return processInstanceMapper.queryByHostAndStatus(host, stateArray);
    }

    /**
     * process need failover process instance
     *
     * @param processInstance processInstance
     */
    @Transactional(rollbackFor = RuntimeException.class)
    public void processNeedFailoverProcessInstances(ProcessInstance processInstance) {
        //1 update processInstance host is null
        processInstance.setHost(Constants.NULL);
        processInstanceMapper.updateById(processInstance);

        ProcessDefinition processDefinition = findProcessDefinition(processInstance.getProcessDefinitionCode(), processInstance.getProcessDefinitionVersion());

        //2 insert into recover command
        Command cmd = new Command();
        cmd.setProcessDefinitionCode(processDefinition.getCode());
        cmd.setProcessDefinitionVersion(processDefinition.getVersion());
        cmd.setProcessInstanceId(processInstance.getId());
        cmd.setCommandParam(String.format("{\"%s\":%d}", Constants.CMD_PARAM_RECOVER_PROCESS_ID_STRING, processInstance.getId()));
        cmd.setExecutorId(processInstance.getExecutorId());
        cmd.setCommandType(CommandType.RECOVER_TOLERANCE_FAULT_PROCESS);
        createCommand(cmd);
    }

    /**
     * query all need failover task instances by host
     *
     * @param host host
     * @return task instance list
     */
    public List<TaskInstance> queryNeedFailoverTaskInstances(String host) {
        return taskInstanceMapper.queryByHostAndStatus(host,
                stateArray);
    }

    /**
     * find data source by id
     *
     * @param id id
     * @return datasource
     */
    public DataSource findDataSourceById(int id) {
        return dataSourceMapper.selectById(id);
    }

    /**
     * update process instance state by id
     *
     * @param processInstanceId processInstanceId
     * @param executionStatus executionStatus
     * @return update process result
     */
    public int updateProcessInstanceState(Integer processInstanceId, ExecutionStatus executionStatus) {
        ProcessInstance instance = processInstanceMapper.selectById(processInstanceId);
        instance.setState(executionStatus);
        return processInstanceMapper.updateById(instance);
    }

    /**
     * find process instance by the task id
     *
     * @param taskId taskId
     * @return process instance
     */
    public ProcessInstance findProcessInstanceByTaskId(int taskId) {
        TaskInstance taskInstance = taskInstanceMapper.selectById(taskId);
        if (taskInstance != null) {
            return processInstanceMapper.selectById(taskInstance.getProcessInstanceId());
        }
        return null;
    }

    /**
     * find udf function list by id list string
     *
     * @param ids ids
     * @return udf function list
     */
    public List<UdfFunc> queryUdfFunListByIds(int[] ids) {
        return udfFuncMapper.queryUdfByIdStr(ids, null);
    }

    /**
     * find tenant code by resource name
     *
     * @param resName resource name
     * @param resourceType resource type
     * @return tenant code
     */
    public String queryTenantCodeByResName(String resName, ResourceType resourceType) {
        // in order to query tenant code successful although the version is older
        String fullName = resName.startsWith("/") ? resName : String.format("/%s", resName);

        List<Resource> resourceList = resourceMapper.queryResource(fullName, resourceType.ordinal());
        if (CollectionUtils.isEmpty(resourceList)) {
            return StringUtils.EMPTY;
        }
        int userId = resourceList.get(0).getUserId();
        User user = userMapper.selectById(userId);
        if (Objects.isNull(user)) {
            return StringUtils.EMPTY;
        }
        Tenant tenant = tenantMapper.queryById(user.getTenantId());
        if (Objects.isNull(tenant)) {
            return StringUtils.EMPTY;
        }
        return tenant.getTenantCode();
    }

    /**
     * find schedule list by process define codes.
     *
     * @param codes codes
     * @return schedule list
     */
    public List<Schedule> selectAllByProcessDefineCode(long[] codes) {
        return scheduleMapper.selectAllByProcessDefineArray(codes);
    }

    /**
     * find last scheduler process instance in the date interval
     *
     * @param definitionCode definitionCode
     * @param dateInterval dateInterval
     * @return process instance
     */
    public ProcessInstance findLastSchedulerProcessInterval(Long definitionCode, DateInterval dateInterval) {
        return processInstanceMapper.queryLastSchedulerProcess(definitionCode,
                dateInterval.getStartTime(),
                dateInterval.getEndTime());
    }

    /**
     * find last manual process instance interval
     *
     * @param definitionCode process definition code
     * @param dateInterval dateInterval
     * @return process instance
     */
    public ProcessInstance findLastManualProcessInterval(Long definitionCode, DateInterval dateInterval) {
        return processInstanceMapper.queryLastManualProcess(definitionCode,
                dateInterval.getStartTime(),
                dateInterval.getEndTime());
    }

    /**
     * find last running process instance
     *
     * @param definitionCode process definition code
     * @param startTime start time
     * @param endTime end time
     * @return process instance
     */
    public ProcessInstance findLastRunningProcess(Long definitionCode, Date startTime, Date endTime) {
        return processInstanceMapper.queryLastRunningProcess(definitionCode,
                startTime,
                endTime,
                stateArray);
    }

    /**
     * query user queue by process instance
     *
     * @param processInstance processInstance
     * @return queue
     */
    public String queryUserQueueByProcessInstance(ProcessInstance processInstance) {

        String queue = "";
        if (processInstance == null) {
            return queue;
        }
        User executor = userMapper.selectById(processInstance.getExecutorId());
        if (executor != null) {
            queue = executor.getQueue();
        }
        return queue;
    }

    /**
     * query project name and user name by processInstanceId.
     *
     * @param processInstanceId processInstanceId
     * @return projectName and userName
     */
    public ProjectUser queryProjectWithUserByProcessInstanceId(int processInstanceId) {
        return projectMapper.queryProjectWithUserByProcessInstanceId(processInstanceId);
    }

    /**
     * get task worker group
     *
     * @param taskInstance taskInstance
     * @return workerGroupId
     */
    public String getTaskWorkerGroup(TaskInstance taskInstance) {
        String workerGroup = taskInstance.getWorkerGroup();

        if (StringUtils.isNotBlank(workerGroup)) {
            return workerGroup;
        }
        int processInstanceId = taskInstance.getProcessInstanceId();
        ProcessInstance processInstance = findProcessInstanceById(processInstanceId);

        if (processInstance != null) {
            return processInstance.getWorkerGroup();
        }
        logger.info("task : {} will use default worker group", taskInstance.getId());
        return Constants.DEFAULT_WORKER_GROUP;
    }

    /**
     * get have perm project list
     *
     * @param userId userId
     * @return project list
     */
    public List<Project> getProjectListHavePerm(int userId) {
        List<Project> createProjects = projectMapper.queryProjectCreatedByUser(userId);
        List<Project> authedProjects = projectMapper.queryAuthedProjectListByUserId(userId);

        if (createProjects == null) {
            createProjects = new ArrayList<>();
        }

        if (authedProjects != null) {
            createProjects.addAll(authedProjects);
        }
        return createProjects;
    }

    /**
     * list unauthorized udf function
     *
     * @param userId user id
     * @param needChecks data source id array
     * @return unauthorized udf function list
     */
    public <T> List<T> listUnauthorized(int userId, T[] needChecks, AuthorizationType authorizationType) {
        List<T> resultList = new ArrayList<>();

        if (Objects.nonNull(needChecks) && needChecks.length > 0) {
            Set<T> originResSet = new HashSet<>(Arrays.asList(needChecks));

            switch (authorizationType) {
                case RESOURCE_FILE_ID:
                case UDF_FILE:
                    List<Resource> ownUdfResources = resourceMapper.listAuthorizedResourceById(userId, needChecks);
                    addAuthorizedResources(ownUdfResources, userId);
                    Set<Integer> authorizedResourceFiles = ownUdfResources.stream().map(Resource::getId).collect(toSet());
                    originResSet.removeAll(authorizedResourceFiles);
                    break;
                case RESOURCE_FILE_NAME:
                    List<Resource> ownResources = resourceMapper.listAuthorizedResource(userId, needChecks);
                    addAuthorizedResources(ownResources, userId);
                    Set<String> authorizedResources = ownResources.stream().map(Resource::getFullName).collect(toSet());
                    originResSet.removeAll(authorizedResources);
                    break;
                case DATASOURCE:
                    Set<Integer> authorizedDatasources = dataSourceMapper.listAuthorizedDataSource(userId, needChecks).stream().map(DataSource::getId).collect(toSet());
                    originResSet.removeAll(authorizedDatasources);
                    break;
                case UDF:
                    Set<Integer> authorizedUdfs = udfFuncMapper.listAuthorizedUdfFunc(userId, needChecks).stream().map(UdfFunc::getId).collect(toSet());
                    originResSet.removeAll(authorizedUdfs);
                    break;
                default:
                    break;
            }

            resultList.addAll(originResSet);
        }

        return resultList;
    }

    /**
     * get user by user id
     *
     * @param userId user id
     * @return User
     */
    public User getUserById(int userId) {
        return userMapper.selectById(userId);
    }

    /**
     * get resource by resource id
     *
     * @param resourceId resource id
     * @return Resource
     */
    public Resource getResourceById(int resourceId) {
        return resourceMapper.selectById(resourceId);
    }

    /**
     * list resources by ids
     *
     * @param resIds resIds
     * @return resource list
     */
    public List<Resource> listResourceByIds(Integer[] resIds) {
        return resourceMapper.listResourceByIds(resIds);
    }

    /**
     * format task app id in task instance
     */
    public String formatTaskAppId(TaskInstance taskInstance) {
        ProcessInstance processInstance = findProcessInstanceById(taskInstance.getProcessInstanceId());
        if (processInstance == null) {
            return "";
        }
        ProcessDefinition definition = findProcessDefinition(processInstance.getProcessDefinitionCode(), processInstance.getProcessDefinitionVersion());
        if (definition == null) {
            return "";
        }
        return String.format("%s_%s_%s", definition.getId(), processInstance.getId(), taskInstance.getId());
    }

    /**
     * switch process definition version to process definition log version
     */
    public int switchVersion(ProcessDefinition processDefinition, ProcessDefinitionLog processDefinitionLog) {
        if (null == processDefinition || null == processDefinitionLog) {
            return Constants.DEFINITION_FAILURE;
        }
        processDefinitionLog.setId(processDefinition.getId());
        processDefinitionLog.setReleaseState(ReleaseState.OFFLINE);
        processDefinitionLog.setFlag(Flag.YES);

        int result = processDefineMapper.updateById(processDefinitionLog);
        if (result > 0) {
            result = switchProcessTaskRelationVersion(processDefinitionLog);
            if (result <= 0) {
                return Constants.DEFINITION_FAILURE;
            }
        }
        return result;
    }

    public int switchProcessTaskRelationVersion(ProcessDefinition processDefinition) {
        List<ProcessTaskRelation> processTaskRelationList = processTaskRelationMapper.queryByProcessCode(processDefinition.getProjectCode(), processDefinition.getCode());
        if (!processTaskRelationList.isEmpty()) {
            processTaskRelationMapper.deleteByCode(processDefinition.getProjectCode(), processDefinition.getCode());
        }
        List<ProcessTaskRelationLog> processTaskRelationLogList = processTaskRelationLogMapper.queryByProcessCodeAndVersion(processDefinition.getCode(), processDefinition.getVersion());
        return processTaskRelationMapper.batchInsert(processTaskRelationLogList);
    }

    /**
     * get resource ids
     *
     * @param taskDefinition taskDefinition
     * @return resource ids
     */
    public String getResourceIds(TaskDefinition taskDefinition) {
        Set<Integer> resourceIds = null;
        AbstractParameters params = TaskParametersUtils.getParameters(taskDefinition.getTaskType(), taskDefinition.getTaskParams());
        if (params != null && CollectionUtils.isNotEmpty(params.getResourceFilesList())) {
            resourceIds = params.getResourceFilesList().
                    stream()
                    .filter(t -> t.getId() != 0)
                    .map(ResourceInfo::getId)
                    .collect(Collectors.toSet());
        }
        if (CollectionUtils.isEmpty(resourceIds)) {
            return StringUtils.EMPTY;
        }
        return StringUtils.join(resourceIds, ",");
    }

    public int saveTaskDefine(User operator, long projectCode, List<TaskDefinitionLog> taskDefinitionLogs) {
        Date now = new Date();
        List<TaskDefinitionLog> newTaskDefinitionLogs = new ArrayList<>();
        List<TaskDefinitionLog> updateTaskDefinitionLogs = new ArrayList<>();
        for (TaskDefinitionLog taskDefinitionLog : taskDefinitionLogs) {
            taskDefinitionLog.setProjectCode(projectCode);
            taskDefinitionLog.setUpdateTime(now);
            taskDefinitionLog.setOperateTime(now);
            taskDefinitionLog.setOperator(operator.getId());
            taskDefinitionLog.setResourceIds(getResourceIds(taskDefinitionLog));
            if (taskDefinitionLog.getCode() > 0 && taskDefinitionLog.getVersion() > 0) {
                TaskDefinitionLog definitionCodeAndVersion = taskDefinitionLogMapper
                        .queryByDefinitionCodeAndVersion(taskDefinitionLog.getCode(), taskDefinitionLog.getVersion());
                if (definitionCodeAndVersion != null) {
                    if (!taskDefinitionLog.equals(definitionCodeAndVersion)) {
                        taskDefinitionLog.setUserId(definitionCodeAndVersion.getUserId());
                        Integer version = taskDefinitionLogMapper.queryMaxVersionForDefinition(taskDefinitionLog.getCode());
                        taskDefinitionLog.setVersion(version + 1);
                        taskDefinitionLog.setCreateTime(definitionCodeAndVersion.getCreateTime());
                        updateTaskDefinitionLogs.add(taskDefinitionLog);
                    }
                    continue;
                }
            }
            taskDefinitionLog.setUserId(operator.getId());
            taskDefinitionLog.setVersion(Constants.VERSION_FIRST);
            taskDefinitionLog.setCreateTime(now);
            if (taskDefinitionLog.getCode() == 0) {
                try {
                    taskDefinitionLog.setCode(CodeGenerateUtils.getInstance().genCode());
                } catch (CodeGenerateException e) {
                    logger.error("Task code get error, ", e);
                    return Constants.DEFINITION_FAILURE;
                }
            }
            newTaskDefinitionLogs.add(taskDefinitionLog);
        }
        int insertResult = 0;
        int updateResult = 0;
        for (TaskDefinitionLog taskDefinitionToUpdate : updateTaskDefinitionLogs) {
            TaskDefinition task = taskDefinitionMapper.queryByCode(taskDefinitionToUpdate.getCode());
            if (task == null) {
                newTaskDefinitionLogs.add(taskDefinitionToUpdate);
            } else {
                insertResult += taskDefinitionLogMapper.insert(taskDefinitionToUpdate);
                taskDefinitionToUpdate.setId(task.getId());
                updateResult += taskDefinitionMapper.updateById(taskDefinitionToUpdate);
            }
        }
        if (!newTaskDefinitionLogs.isEmpty()) {
            updateResult += taskDefinitionMapper.batchInsert(newTaskDefinitionLogs);
            insertResult += taskDefinitionLogMapper.batchInsert(newTaskDefinitionLogs);
        }
        return (insertResult & updateResult) > 0 ? 1 : Constants.EXIT_CODE_SUCCESS;
    }

    /**
     * save processDefinition (including create or update processDefinition)
     */
    public int saveProcessDefine(User operator, ProcessDefinition processDefinition, Boolean isFromProcessDefine) {
        ProcessDefinitionLog processDefinitionLog = new ProcessDefinitionLog(processDefinition);
        Integer version = processDefineLogMapper.queryMaxVersionForDefinition(processDefinition.getCode());
        int insertVersion = version == null || version == 0 ? Constants.VERSION_FIRST : version + 1;
        processDefinitionLog.setVersion(insertVersion);
        processDefinitionLog.setReleaseState(isFromProcessDefine ? ReleaseState.OFFLINE : ReleaseState.ONLINE);
        processDefinitionLog.setOperator(operator.getId());
        processDefinitionLog.setOperateTime(processDefinition.getUpdateTime());
        int insertLog = processDefineLogMapper.insert(processDefinitionLog);
        int result;
        if (0 == processDefinition.getId()) {
            result = processDefineMapper.insert(processDefinitionLog);
        } else {
            processDefinitionLog.setId(processDefinition.getId());
            result = processDefineMapper.updateById(processDefinitionLog);
        }
        return (insertLog & result) > 0 ? insertVersion : 0;
    }

    /**
     * save task relations
     */
    public int saveTaskRelation(User operator, long projectCode, long processDefinitionCode, int processDefinitionVersion,
                                List<ProcessTaskRelationLog> taskRelationList, List<TaskDefinitionLog> taskDefinitionLogs) {
        if (taskRelationList.isEmpty()) {
            return Constants.EXIT_CODE_SUCCESS;
        }
        Map<Long, TaskDefinitionLog> taskDefinitionLogMap = null;
        if (CollectionUtils.isNotEmpty(taskDefinitionLogs)) {
            taskDefinitionLogMap = taskDefinitionLogs.stream()
                    .collect(Collectors.toMap(TaskDefinition::getCode, taskDefinitionLog -> taskDefinitionLog));
        }
        Date now = new Date();
        for (ProcessTaskRelationLog processTaskRelationLog : taskRelationList) {
            processTaskRelationLog.setProjectCode(projectCode);
            processTaskRelationLog.setProcessDefinitionCode(processDefinitionCode);
            processTaskRelationLog.setProcessDefinitionVersion(processDefinitionVersion);
            if (taskDefinitionLogMap != null) {
                TaskDefinitionLog taskDefinitionLog = taskDefinitionLogMap.get(processTaskRelationLog.getPreTaskCode());
                if (taskDefinitionLog != null) {
                    processTaskRelationLog.setPreTaskVersion(taskDefinitionLog.getVersion());
                }
                processTaskRelationLog.setPostTaskVersion(taskDefinitionLogMap.get(processTaskRelationLog.getPostTaskCode()).getVersion());
            }
            processTaskRelationLog.setCreateTime(now);
            processTaskRelationLog.setUpdateTime(now);
            processTaskRelationLog.setOperator(operator.getId());
            processTaskRelationLog.setOperateTime(now);
        }
        List<ProcessTaskRelation> processTaskRelationList = processTaskRelationMapper.queryByProcessCode(projectCode, processDefinitionCode);
        if (!processTaskRelationList.isEmpty()) {
            Set<Integer> processTaskRelationSet = processTaskRelationList.stream().map(ProcessTaskRelation::hashCode).collect(toSet());
            Set<Integer> taskRelationSet = taskRelationList.stream().map(ProcessTaskRelationLog::hashCode).collect(toSet());
            boolean result = CollectionUtils.isEqualCollection(processTaskRelationSet, taskRelationSet);
            if (result) {
                return Constants.EXIT_CODE_SUCCESS;
            }
            processTaskRelationMapper.deleteByCode(projectCode, processDefinitionCode);
        }
        int result = processTaskRelationMapper.batchInsert(taskRelationList);
        int resultLog = processTaskRelationLogMapper.batchInsert(taskRelationList);
        return (result & resultLog) > 0 ? Constants.EXIT_CODE_SUCCESS : Constants.EXIT_CODE_FAILURE;
    }

    public boolean isTaskOnline(long taskCode) {
        List<ProcessTaskRelation> processTaskRelationList = processTaskRelationMapper.queryByTaskCode(taskCode);
        if (!processTaskRelationList.isEmpty()) {
            Set<Long> processDefinitionCodes = processTaskRelationList
                    .stream()
                    .map(ProcessTaskRelation::getProcessDefinitionCode)
                    .collect(Collectors.toSet());
            List<ProcessDefinition> processDefinitionList = processDefineMapper.queryByCodes(processDefinitionCodes);
            // check process definition is already online
            for (ProcessDefinition processDefinition : processDefinitionList) {
                if (processDefinition.getReleaseState() == ReleaseState.ONLINE) {
                    return true;
                }
            }
        }
        return false;
    }

    /**
     * Generate the DAG Graph based on the process definition id
     *
     * @param processDefinition process definition
     * @return dag graph
     */
    public DAG<String, TaskNode, TaskNodeRelation> genDagGraph(ProcessDefinition processDefinition) {
        List<ProcessTaskRelation> processTaskRelations = processTaskRelationMapper.queryByProcessCode(processDefinition.getProjectCode(), processDefinition.getCode());
        List<TaskNode> taskNodeList = transformTask(processTaskRelations, Lists.newArrayList());
        ProcessDag processDag = DagHelper.getProcessDag(taskNodeList, new ArrayList<>(processTaskRelations));
        // Generate concrete Dag to be executed
        return DagHelper.buildDagGraph(processDag);
    }

    /**
     * generate DagData
     */
    public DagData genDagData(ProcessDefinition processDefinition) {
        List<ProcessTaskRelation> processTaskRelations = processTaskRelationMapper.queryByProcessCode(processDefinition.getProjectCode(), processDefinition.getCode());
        List<TaskDefinitionLog> taskDefinitionLogList = genTaskDefineList(processTaskRelations);
        List<TaskDefinition> taskDefinitions = taskDefinitionLogList.stream()
                .map(taskDefinitionLog -> JSONUtils.parseObject(JSONUtils.toJsonString(taskDefinitionLog), TaskDefinition.class))
                .collect(Collectors.toList());
        return new DagData(processDefinition, processTaskRelations, taskDefinitions);
    }

    public List<TaskDefinitionLog> genTaskDefineList(List<ProcessTaskRelation> processTaskRelations) {
        Set<TaskDefinition> taskDefinitionSet = new HashSet<>();
        for (ProcessTaskRelation processTaskRelation : processTaskRelations) {
            if (processTaskRelation.getPreTaskCode() > 0) {
                taskDefinitionSet.add(new TaskDefinition(processTaskRelation.getPreTaskCode(), processTaskRelation.getPreTaskVersion()));
            }
            if (processTaskRelation.getPostTaskCode() > 0) {
                taskDefinitionSet.add(new TaskDefinition(processTaskRelation.getPostTaskCode(), processTaskRelation.getPostTaskVersion()));
            }
        }
        if (taskDefinitionSet.isEmpty()) {
            return Lists.newArrayList();
        }
        return taskDefinitionLogMapper.queryByTaskDefinitions(taskDefinitionSet);
    }

    public List<TaskDefinitionLog> getTaskDefineLogListByRelation(List<ProcessTaskRelation> processTaskRelations) {
        List<TaskDefinitionLog> taskDefinitionLogs = com.google.common.collect.Lists.newArrayList();
        for (ProcessTaskRelation processTaskRelation : processTaskRelations) {
            if (processTaskRelation.getPreTaskCode() > 0) {
                taskDefinitionLogs.add((TaskDefinitionLog) this.findTaskDefinition(processTaskRelation.getPreTaskCode(), processTaskRelation.getPreTaskVersion()));
            }
            if (processTaskRelation.getPostTaskCode() > 0) {
                taskDefinitionLogs.add((TaskDefinitionLog) this.findTaskDefinition(processTaskRelation.getPostTaskCode(), processTaskRelation.getPostTaskVersion()));
            }
        }
        return taskDefinitionLogs;
    }

    /**
     * find task definition by code and version
     */
    public TaskDefinition findTaskDefinition(long taskCode, int taskDefinitionVersion) {
        return taskDefinitionLogMapper.queryByDefinitionCodeAndVersion(taskCode, taskDefinitionVersion);
    }

    /**
     * find process task relation list by projectCode and processDefinitionCode
     */
    public List<ProcessTaskRelation> findRelationByCode(long projectCode, long processDefinitionCode) {
        return processTaskRelationMapper.queryByProcessCode(projectCode, processDefinitionCode);
    }

    /**
     * add authorized resources
     *
     * @param ownResources own resources
     * @param userId userId
     */
    private void addAuthorizedResources(List<Resource> ownResources, int userId) {
        List<Integer> relationResourceIds = resourceUserMapper.queryResourcesIdListByUserIdAndPerm(userId, 7);
        List<Resource> relationResources = CollectionUtils.isNotEmpty(relationResourceIds) ? resourceMapper.queryResourceListById(relationResourceIds) : new ArrayList<>();
        ownResources.addAll(relationResources);
    }

    /**
     * Use temporarily before refactoring taskNode
     */
    public List<TaskNode> transformTask(List<ProcessTaskRelation> taskRelationList, List<TaskDefinitionLog> taskDefinitionLogs) {
        Map<Long, List<Long>> taskCodeMap = new HashMap<>();
        for (ProcessTaskRelation processTaskRelation : taskRelationList) {
            taskCodeMap.compute(processTaskRelation.getPostTaskCode(), (k, v) -> {
                if (v == null) {
                    v = new ArrayList<>();
                }
                if (processTaskRelation.getPreTaskCode() != 0L) {
                    v.add(processTaskRelation.getPreTaskCode());
                }
                return v;
            });
        }
        if (CollectionUtils.isEmpty(taskDefinitionLogs)) {
            taskDefinitionLogs = genTaskDefineList(taskRelationList);
        }
        Map<Long, TaskDefinitionLog> taskDefinitionLogMap = taskDefinitionLogs.stream()
                .collect(Collectors.toMap(TaskDefinitionLog::getCode, taskDefinitionLog -> taskDefinitionLog));
        List<TaskNode> taskNodeList = new ArrayList<>();
        for (Entry<Long, List<Long>> code : taskCodeMap.entrySet()) {
            TaskDefinitionLog taskDefinitionLog = taskDefinitionLogMap.get(code.getKey());
            if (taskDefinitionLog != null) {
                TaskNode taskNode = new TaskNode();
                taskNode.setCode(taskDefinitionLog.getCode());
                taskNode.setVersion(taskDefinitionLog.getVersion());
                taskNode.setName(taskDefinitionLog.getName());
                taskNode.setDesc(taskDefinitionLog.getDescription());
                taskNode.setType(taskDefinitionLog.getTaskType().toUpperCase());
                taskNode.setRunFlag(taskDefinitionLog.getFlag() == Flag.YES ? Constants.FLOWNODE_RUN_FLAG_NORMAL : Constants.FLOWNODE_RUN_FLAG_FORBIDDEN);
                taskNode.setMaxRetryTimes(taskDefinitionLog.getFailRetryTimes());
                taskNode.setRetryInterval(taskDefinitionLog.getFailRetryInterval());
                Map<String, Object> taskParamsMap = taskNode.taskParamsToJsonObj(taskDefinitionLog.getTaskParams());
                taskNode.setConditionResult(JSONUtils.toJsonString(taskParamsMap.get(Constants.CONDITION_RESULT)));
                taskNode.setSwitchResult(JSONUtils.toJsonString(taskParamsMap.get(Constants.SWITCH_RESULT)));
                taskNode.setDependence(JSONUtils.toJsonString(taskParamsMap.get(Constants.DEPENDENCE)));
                taskParamsMap.remove(Constants.CONDITION_RESULT);
                taskParamsMap.remove(Constants.DEPENDENCE);
                taskNode.setParams(JSONUtils.toJsonString(taskParamsMap));
                taskNode.setTaskInstancePriority(taskDefinitionLog.getTaskPriority());
                taskNode.setWorkerGroup(taskDefinitionLog.getWorkerGroup());
                taskNode.setEnvironmentCode(taskDefinitionLog.getEnvironmentCode());
                taskNode.setTimeout(JSONUtils.toJsonString(new TaskTimeoutParameter(taskDefinitionLog.getTimeoutFlag() == TimeoutFlag.OPEN,
                        taskDefinitionLog.getTimeoutNotifyStrategy(),
                        taskDefinitionLog.getTimeout())));
                taskNode.setDelayTime(taskDefinitionLog.getDelayTime());
                taskNode.setPreTasks(JSONUtils.toJsonString(code.getValue().stream().map(taskDefinitionLogMap::get).map(TaskDefinition::getCode).collect(Collectors.toList())));
                taskNodeList.add(taskNode);
            }
        }
        return taskNodeList;
    }

    public Map<ProcessInstance, TaskInstance> notifyProcessList(int processId) {
        HashMap<ProcessInstance, TaskInstance> processTaskMap = new HashMap<>();
        //find sub tasks
        ProcessInstanceMap processInstanceMap = processInstanceMapMapper.queryBySubProcessId(processId);
        if (processInstanceMap == null) {
            return processTaskMap;
        }
        ProcessInstance fatherProcess = this.findProcessInstanceById(processInstanceMap.getParentProcessInstanceId());
        TaskInstance fatherTask = this.findTaskInstanceById(processInstanceMap.getParentTaskInstanceId());

        if (fatherProcess != null) {
            processTaskMap.put(fatherProcess, fatherTask);
        }
        return processTaskMap;
    }

<<<<<<< HEAD
    public DqExecuteResult getDqExecuteResultByTaskInstanceId(int taskInstanceId) {
        return dqExecuteResultMapper.getExecuteResultById(taskInstanceId);
    }

    public int updateDqExecuteResultUserId(int taskInstanceId) {
        DqExecuteResult dqExecuteResult =
                dqExecuteResultMapper.selectOne(new QueryWrapper<DqExecuteResult>().eq(TASK_INSTANCE_ID,taskInstanceId));
        if (dqExecuteResult == null) {
            return -1;
        }

        ProcessInstance processInstance = processInstanceMapper.selectById(dqExecuteResult.getProcessInstanceId());
        if (processInstance == null) {
            return -1;
        }

        ProcessDefinition processDefinition = processDefineMapper.queryByCode(processInstance.getProcessDefinitionCode());
        if (processDefinition == null) {
            return -1;
        }

        dqExecuteResult.setProcessDefinitionId(processDefinition.getId());
        dqExecuteResult.setUserId(processDefinition.getUserId());
        dqExecuteResult.setState(DqTaskState.DEFAULT.getCode());
        return dqExecuteResultMapper.updateById(dqExecuteResult);
    }

    public int updateDqExecuteResultState(DqExecuteResult dqExecuteResult) {
        return dqExecuteResultMapper.updateById(dqExecuteResult);
    }

    public int deleteDqExecuteResultByTaskInstanceId(int taskInstanceId) {
        return dqExecuteResultMapper.delete(
                new QueryWrapper<DqExecuteResult>()
                        .eq(TASK_INSTANCE_ID,taskInstanceId));
    }

    public int deleteTaskStatisticsValueByTaskInstanceId(int taskInstanceId) {
        return dqTaskStatisticsValueMapper.delete(
                new QueryWrapper<DqTaskStatisticsValue>()
                        .eq(TASK_INSTANCE_ID,taskInstanceId));
    }

    public DqRule getDqRule(int ruleId) {
        return dqRuleMapper.selectById(ruleId);
    }

    public List<DqRuleInputEntry> getRuleInputEntry(int ruleId) {
        return DqRuleUtils.transformInputEntry(dqRuleInputEntryMapper.getRuleInputEntryList(ruleId));
    }

    public List<DqRuleExecuteSql> getDqExecuteSql(int ruleId) {
        return dqRuleExecuteSqlMapper.getExecuteSqlList(ruleId);
    }

    public DqComparisonType getComparisonTypeById(int id) {
        return dqComparisonTypeMapper.selectById(id);
=======
    /**
     * the first time (when submit the task ) get the resource of the task group
     * @param taskId    task id
     * @param taskName
     * @param groupId
     * @param processId
     * @param priority
     * @return
     */
    public boolean acquireTaskGroup(int taskId,
                                    String taskName, int groupId,
                                    int processId, int priority) {
        TaskGroup taskGroup = taskGroupMapper.selectById(groupId);
        if (taskGroup == null) {
            return true;
        }
        // if task group is not applicable
        if (taskGroup.getStatus() == Flag.NO.getCode()) {
            return true;
        }
        TaskGroupQueue taskGroupQueue = this.taskGroupQueueMapper.queryByTaskId(taskId);
        if (taskGroupQueue == null) {
            taskGroupQueue = insertIntoTaskGroupQueue(taskId, taskName, groupId, processId, priority, TaskGroupQueueStatus.WAIT_QUEUE);
        } else {
            if (taskGroupQueue.getStatus() == TaskGroupQueueStatus.ACQUIRE_SUCCESS) {
                return true;
            }
            taskGroupQueue.setInQueue(Flag.NO.getCode());
            taskGroupQueue.setStatus(TaskGroupQueueStatus.WAIT_QUEUE);
            this.taskGroupQueueMapper.updateById(taskGroupQueue);
        }
        //check priority
        List<TaskGroupQueue> highPriorityTasks = taskGroupQueueMapper.queryHighPriorityTasks(groupId, priority, TaskGroupQueueStatus.WAIT_QUEUE.getCode());
        if (CollectionUtils.isNotEmpty(highPriorityTasks)) {
            this.taskGroupQueueMapper.updateInQueue(Flag.NO.getCode(), taskGroupQueue.getId());
            return false;
        }
        //try to get taskGroup
        int count = taskGroupMapper.selectAvailableCountById(groupId);
        if (count == 1 && robTaskGroupResouce(taskGroupQueue)) {
            return true;
        }
        this.taskGroupQueueMapper.updateInQueue(Flag.NO.getCode(), taskGroupQueue.getId());
        return false;
    }

    /**
     *  try to get the task group resource(when other task release the resource)
     * @param taskGroupQueue
     * @return
     */
    public boolean robTaskGroupResouce(TaskGroupQueue taskGroupQueue) {
        TaskGroup taskGroup = taskGroupMapper.selectById(taskGroupQueue.getGroupId());
        int affectedCount = taskGroupMapper.updateTaskGroupResource(taskGroup.getId(),taskGroupQueue.getId(),
                TaskGroupQueueStatus.WAIT_QUEUE.getCode());
        if (affectedCount > 0) {
            taskGroupQueue.setStatus(TaskGroupQueueStatus.ACQUIRE_SUCCESS);
            this.taskGroupQueueMapper.updateById(taskGroupQueue);
            this.taskGroupQueueMapper.updateInQueue(Flag.NO.getCode(), taskGroupQueue.getId());
            return true;
        }
        return false;
    }

    public boolean acquireTaskGroupAgain(TaskGroupQueue taskGroupQueue) {
        return robTaskGroupResouce(taskGroupQueue);
    }

    public void releaseAllTaskGroup(int processInstanceId) {
        List<TaskInstance> taskInstances = this.taskInstanceMapper.loadAllInfosNoRelease(processInstanceId, TaskGroupQueueStatus.ACQUIRE_SUCCESS.getCode());
        for (TaskInstance info : taskInstances) {
            releaseTaskGroup(info);
        }
    }

    /**
     * release the TGQ resource when the corresponding task is finished.
     *
     * @return the result code and msg
     */
    public TaskInstance releaseTaskGroup(TaskInstance taskInstance) {

        TaskGroup taskGroup = taskGroupMapper.selectById(taskInstance.getTaskGroupId());
        if (taskGroup == null) {
            return null;
        }
        TaskGroupQueue thisTaskGroupQueue = this.taskGroupQueueMapper.queryByTaskId(taskInstance.getId());
        if (thisTaskGroupQueue.getStatus() == TaskGroupQueueStatus.RELEASE) {
            return null;
        }
        try {
            while (taskGroupMapper.releaseTaskGroupResource(taskGroup.getId(), taskGroup.getUseSize()
                    , thisTaskGroupQueue.getId(), TaskGroupQueueStatus.ACQUIRE_SUCCESS.getCode()) != 1) {
                thisTaskGroupQueue = this.taskGroupQueueMapper.queryByTaskId(taskInstance.getId());
                if (thisTaskGroupQueue.getStatus() == TaskGroupQueueStatus.RELEASE) {
                    return null;
                }
                taskGroup = taskGroupMapper.selectById(taskInstance.getTaskGroupId());
            }
        } catch (Exception e) {
            logger.error("release the task group error",e);
        }
        logger.info("updateTask:{}",taskInstance.getName());
        changeTaskGroupQueueStatus(taskInstance.getId(), TaskGroupQueueStatus.RELEASE);
        TaskGroupQueue taskGroupQueue = this.taskGroupQueueMapper.queryTheHighestPriorityTasks(taskGroup.getId(),
                TaskGroupQueueStatus.WAIT_QUEUE.getCode(), Flag.NO.getCode(), Flag.NO.getCode());
        if (taskGroupQueue == null) {
            return null;
        }
        while (this.taskGroupQueueMapper.updateInQueueCAS(Flag.NO.getCode(), Flag.YES.getCode(), taskGroupQueue.getId()) != 1) {
            taskGroupQueue = this.taskGroupQueueMapper.queryTheHighestPriorityTasks(taskGroup.getId(),
                    TaskGroupQueueStatus.WAIT_QUEUE.getCode(), Flag.NO.getCode(), Flag.NO.getCode());
            if (taskGroupQueue == null) {
                return null;
            }
        }
        return this.taskInstanceMapper.selectById(taskGroupQueue.getTaskId());
    }

    /**
     * release the TGQ resource when the corresponding task is finished.
     *
     * @param taskId task id
     * @return the result code and msg
     */

    public void changeTaskGroupQueueStatus(int taskId, TaskGroupQueueStatus status) {
        TaskGroupQueue taskGroupQueue = taskGroupQueueMapper.queryByTaskId(taskId);
        taskGroupQueue.setStatus(status);
        taskGroupQueue.setUpdateTime(new Date(System.currentTimeMillis()));
        taskGroupQueueMapper.updateById(taskGroupQueue);
    }

    /**
     * insert into task group queue
     *
     * @param taskId    task id
     * @param taskName  task name
     * @param groupId   group id
     * @param processId process id
     * @param priority  priority
     * @return result and msg code
     */
    public TaskGroupQueue insertIntoTaskGroupQueue(Integer taskId,
                                                   String taskName, Integer groupId,
                                                   Integer processId, Integer priority, TaskGroupQueueStatus status) {
        TaskGroupQueue taskGroupQueue = new TaskGroupQueue(taskId, taskName, groupId, processId, priority, status);
        taskGroupQueueMapper.insert(taskGroupQueue);
        return taskGroupQueue;
    }

    public int updateTaskGroupQueueStatus(Integer taskId, int status) {
        return taskGroupQueueMapper.updateStatusByTaskId(taskId, status);
    }

    public int updateTaskGroupQueue(TaskGroupQueue taskGroupQueue) {
        return taskGroupQueueMapper.updateById(taskGroupQueue);
    }

    public TaskGroupQueue loadTaskGroupQueue(int taskId) {
        return this.taskGroupQueueMapper.queryByTaskId(taskId);
    }

    public void sendStartTask2Master(ProcessInstance processInstance,int taskId,
                                     org.apache.dolphinscheduler.remote.command.CommandType taskType) {
        String host = processInstance.getHost();
        String address = host.split(":")[0];
        int port = Integer.parseInt(host.split(":")[1]);
        TaskEventChangeCommand taskEventChangeCommand = new TaskEventChangeCommand(
                processInstance.getId(), taskId
        );
        stateEventCallbackService.sendResult(address, port, taskEventChangeCommand.convert2Command(taskType));
>>>>>>> 6562bc91
    }

    public ProcessInstance loadNextProcess4Serial(long code, int state) {
        return this.processInstanceMapper.loadNextProcess4Serial(code, state);
    }

    private void deleteCommandWithCheck(int commandId) {
        int delete = this.commandMapper.deleteById(commandId);
        if (delete != 1) {
            throw new ServiceException("delete command fail, id:" + commandId);
        }
    }
}<|MERGE_RESOLUTION|>--- conflicted
+++ resolved
@@ -150,12 +150,7 @@
 import org.springframework.beans.factory.annotation.Autowired;
 import org.springframework.stereotype.Component;
 import org.springframework.transaction.annotation.Transactional;
-
-<<<<<<< HEAD
 import com.baomidou.mybatisplus.core.conditions.query.QueryWrapper;
-import com.facebook.presto.jdbc.internal.guava.collect.Lists;
-=======
->>>>>>> 6562bc91
 import com.fasterxml.jackson.core.type.TypeReference;
 import com.fasterxml.jackson.databind.node.ObjectNode;
 import com.google.common.collect.Lists;
@@ -2569,7 +2564,6 @@
         return processTaskMap;
     }
 
-<<<<<<< HEAD
     public DqExecuteResult getDqExecuteResultByTaskInstanceId(int taskInstanceId) {
         return dqExecuteResultMapper.getExecuteResultById(taskInstanceId);
     }
@@ -2627,7 +2621,8 @@
 
     public DqComparisonType getComparisonTypeById(int id) {
         return dqComparisonTypeMapper.selectById(id);
-=======
+    }
+
     /**
      * the first time (when submit the task ) get the resource of the task group
      * @param taskId    task id
@@ -2800,7 +2795,6 @@
                 processInstance.getId(), taskId
         );
         stateEventCallbackService.sendResult(address, port, taskEventChangeCommand.convert2Command(taskType));
->>>>>>> 6562bc91
     }
 
     public ProcessInstance loadNextProcess4Serial(long code, int state) {
