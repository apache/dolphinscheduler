/*
 * Licensed to the Apache Software Foundation (ASF) under one or more
 * contributor license agreements.  See the NOTICE file distributed with
 * this work for additional information regarding copyright ownership.
 * The ASF licenses this file to You under the Apache License, Version 2.0
 * (the "License"); you may not use this file except in compliance with
 * the License.  You may obtain a copy of the License at
 *
 *    http://www.apache.org/licenses/LICENSE-2.0
 *
 * Unless required by applicable law or agreed to in writing, software
 * distributed under the License is distributed on an "AS IS" BASIS,
 * WITHOUT WARRANTIES OR CONDITIONS OF ANY KIND, either express or implied.
 * See the License for the specific language governing permissions and
 * limitations under the License.
 */

package org.apache.dolphinscheduler.service.process;

<<<<<<< HEAD
import com.baomidou.mybatisplus.core.conditions.query.QueryWrapper;
import com.fasterxml.jackson.core.type.TypeReference;
import com.fasterxml.jackson.databind.node.ObjectNode;
import com.google.common.collect.Lists;
import org.apache.commons.collections.CollectionUtils;
import org.apache.commons.lang.StringUtils;
import org.apache.commons.lang.math.NumberUtils;
=======
import static org.apache.dolphinscheduler.common.Constants.CMDPARAM_COMPLEMENT_DATA_END_DATE;
import static org.apache.dolphinscheduler.common.Constants.CMDPARAM_COMPLEMENT_DATA_START_DATE;
import static org.apache.dolphinscheduler.common.Constants.CMD_PARAM_EMPTY_SUB_PROCESS;
import static org.apache.dolphinscheduler.common.Constants.CMD_PARAM_FATHER_PARAMS;
import static org.apache.dolphinscheduler.common.Constants.CMD_PARAM_RECOVER_PROCESS_ID_STRING;
import static org.apache.dolphinscheduler.common.Constants.CMD_PARAM_SUB_PROCESS;
import static org.apache.dolphinscheduler.common.Constants.CMD_PARAM_SUB_PROCESS_DEFINE_CODE;
import static org.apache.dolphinscheduler.common.Constants.CMD_PARAM_SUB_PROCESS_PARENT_INSTANCE_ID;
import static org.apache.dolphinscheduler.common.Constants.LOCAL_PARAMS;
import static org.apache.dolphinscheduler.plugin.task.api.utils.DataQualityConstants.TASK_INSTANCE_ID;

import static java.util.stream.Collectors.toSet;

>>>>>>> 4c1578a3
import org.apache.dolphinscheduler.common.Constants;
import org.apache.dolphinscheduler.common.enums.AuthorizationType;
import org.apache.dolphinscheduler.common.enums.CommandType;
import org.apache.dolphinscheduler.common.enums.FailureStrategy;
import org.apache.dolphinscheduler.common.enums.Flag;
import org.apache.dolphinscheduler.common.enums.ReleaseState;
import org.apache.dolphinscheduler.common.enums.TaskDependType;
import org.apache.dolphinscheduler.common.enums.TaskGroupQueueStatus;
import org.apache.dolphinscheduler.common.enums.TimeoutFlag;
import org.apache.dolphinscheduler.common.enums.WarningType;
import org.apache.dolphinscheduler.common.graph.DAG;
import org.apache.dolphinscheduler.common.model.TaskNode;
import org.apache.dolphinscheduler.common.model.TaskNodeRelation;
import org.apache.dolphinscheduler.common.process.ProcessDag;
import org.apache.dolphinscheduler.common.utils.CodeGenerateUtils;
import org.apache.dolphinscheduler.common.utils.CodeGenerateUtils.CodeGenerateException;
import org.apache.dolphinscheduler.common.utils.DateUtils;
import org.apache.dolphinscheduler.common.utils.JSONUtils;
import org.apache.dolphinscheduler.common.utils.ParameterUtils;
import org.apache.dolphinscheduler.dao.entity.Command;
import org.apache.dolphinscheduler.dao.entity.DagData;
import org.apache.dolphinscheduler.dao.entity.DataSource;
import org.apache.dolphinscheduler.dao.entity.DependentProcessDefinition;
import org.apache.dolphinscheduler.dao.entity.DqComparisonType;
import org.apache.dolphinscheduler.dao.entity.DqExecuteResult;
import org.apache.dolphinscheduler.dao.entity.DqRule;
import org.apache.dolphinscheduler.dao.entity.DqRuleExecuteSql;
import org.apache.dolphinscheduler.dao.entity.DqRuleInputEntry;
import org.apache.dolphinscheduler.dao.entity.DqTaskStatisticsValue;
import org.apache.dolphinscheduler.dao.entity.Environment;
import org.apache.dolphinscheduler.dao.entity.ErrorCommand;
import org.apache.dolphinscheduler.dao.entity.ProcessDefinition;
import org.apache.dolphinscheduler.dao.entity.ProcessDefinitionLog;
import org.apache.dolphinscheduler.dao.entity.ProcessInstance;
import org.apache.dolphinscheduler.dao.entity.ProcessInstanceMap;
import org.apache.dolphinscheduler.dao.entity.ProcessTaskRelation;
import org.apache.dolphinscheduler.dao.entity.ProcessTaskRelationLog;
import org.apache.dolphinscheduler.dao.entity.Project;
import org.apache.dolphinscheduler.dao.entity.ProjectUser;
import org.apache.dolphinscheduler.dao.entity.Resource;
import org.apache.dolphinscheduler.dao.entity.Schedule;
import org.apache.dolphinscheduler.dao.entity.TaskDefinition;
import org.apache.dolphinscheduler.dao.entity.TaskDefinitionLog;
import org.apache.dolphinscheduler.dao.entity.TaskGroup;
import org.apache.dolphinscheduler.dao.entity.TaskGroupQueue;
import org.apache.dolphinscheduler.dao.entity.TaskInstance;
import org.apache.dolphinscheduler.dao.entity.Tenant;
import org.apache.dolphinscheduler.dao.entity.UdfFunc;
import org.apache.dolphinscheduler.dao.entity.User;
import org.apache.dolphinscheduler.dao.mapper.CommandMapper;
import org.apache.dolphinscheduler.dao.mapper.DataSourceMapper;
import org.apache.dolphinscheduler.dao.mapper.DqComparisonTypeMapper;
import org.apache.dolphinscheduler.dao.mapper.DqExecuteResultMapper;
import org.apache.dolphinscheduler.dao.mapper.DqRuleExecuteSqlMapper;
import org.apache.dolphinscheduler.dao.mapper.DqRuleInputEntryMapper;
import org.apache.dolphinscheduler.dao.mapper.DqRuleMapper;
import org.apache.dolphinscheduler.dao.mapper.DqTaskStatisticsValueMapper;
import org.apache.dolphinscheduler.dao.mapper.EnvironmentMapper;
import org.apache.dolphinscheduler.dao.mapper.ErrorCommandMapper;
import org.apache.dolphinscheduler.dao.mapper.ProcessDefinitionLogMapper;
import org.apache.dolphinscheduler.dao.mapper.ProcessDefinitionMapper;
import org.apache.dolphinscheduler.dao.mapper.ProcessInstanceMapMapper;
import org.apache.dolphinscheduler.dao.mapper.ProcessInstanceMapper;
import org.apache.dolphinscheduler.dao.mapper.ProcessTaskRelationLogMapper;
import org.apache.dolphinscheduler.dao.mapper.ProcessTaskRelationMapper;
import org.apache.dolphinscheduler.dao.mapper.ProjectMapper;
import org.apache.dolphinscheduler.dao.mapper.ResourceMapper;
import org.apache.dolphinscheduler.dao.mapper.ResourceUserMapper;
import org.apache.dolphinscheduler.dao.mapper.ScheduleMapper;
import org.apache.dolphinscheduler.dao.mapper.TaskDefinitionLogMapper;
import org.apache.dolphinscheduler.dao.mapper.TaskDefinitionMapper;
import org.apache.dolphinscheduler.dao.mapper.TaskGroupMapper;
import org.apache.dolphinscheduler.dao.mapper.TaskGroupQueueMapper;
import org.apache.dolphinscheduler.dao.mapper.TaskInstanceMapper;
import org.apache.dolphinscheduler.dao.mapper.TenantMapper;
import org.apache.dolphinscheduler.dao.mapper.UdfFuncMapper;
import org.apache.dolphinscheduler.dao.mapper.UserMapper;
import org.apache.dolphinscheduler.dao.mapper.WorkFlowLineageMapper;
import org.apache.dolphinscheduler.dao.utils.DagHelper;
import org.apache.dolphinscheduler.dao.utils.DqRuleUtils;
import org.apache.dolphinscheduler.plugin.task.api.enums.Direct;
import org.apache.dolphinscheduler.plugin.task.api.enums.ExecutionStatus;
import org.apache.dolphinscheduler.plugin.task.api.enums.dp.DqTaskState;
import org.apache.dolphinscheduler.plugin.task.api.model.DateInterval;
import org.apache.dolphinscheduler.plugin.task.api.model.Property;
import org.apache.dolphinscheduler.plugin.task.api.model.ResourceInfo;
import org.apache.dolphinscheduler.plugin.task.api.parameters.AbstractParameters;
import org.apache.dolphinscheduler.plugin.task.api.parameters.ParametersNode;
import org.apache.dolphinscheduler.plugin.task.api.parameters.SubProcessParameters;
import org.apache.dolphinscheduler.plugin.task.api.parameters.TaskTimeoutParameter;
import org.apache.dolphinscheduler.remote.command.StateEventChangeCommand;
import org.apache.dolphinscheduler.remote.command.TaskEventChangeCommand;
import org.apache.dolphinscheduler.remote.processor.StateEventCallbackService;
import org.apache.dolphinscheduler.remote.utils.Host;
import org.apache.dolphinscheduler.service.bean.SpringApplicationContext;
import org.apache.dolphinscheduler.service.exceptions.ServiceException;
import org.apache.dolphinscheduler.service.log.LogClientService;
import org.apache.dolphinscheduler.service.quartz.cron.CronUtils;
import org.apache.dolphinscheduler.service.task.TaskPluginManager;
import org.apache.dolphinscheduler.spi.enums.ResourceType;
<<<<<<< HEAD
import org.apache.dolphinscheduler.spi.task.dq.enums.DqTaskState;
import org.slf4j.Logger;
import org.slf4j.LoggerFactory;
import org.springframework.beans.factory.annotation.Autowired;
import org.springframework.stereotype.Component;
import org.springframework.transaction.annotation.Transactional;
=======

import org.apache.commons.collections.CollectionUtils;
import org.apache.commons.lang.StringUtils;
>>>>>>> 4c1578a3

import java.util.ArrayList;
import java.util.Arrays;
import java.util.Date;
import java.util.EnumMap;
import java.util.HashMap;
import java.util.HashSet;
import java.util.List;
import java.util.Map;
import java.util.Map.Entry;
import java.util.Objects;
import java.util.Set;
import java.util.stream.Collectors;

<<<<<<< HEAD
import static java.util.stream.Collectors.toSet;
import static org.apache.dolphinscheduler.common.Constants.CMDPARAM_COMPLEMENT_DATA_END_DATE;
import static org.apache.dolphinscheduler.common.Constants.CMDPARAM_COMPLEMENT_DATA_START_DATE;
import static org.apache.dolphinscheduler.common.Constants.CMD_PARAM_EMPTY_SUB_PROCESS;
import static org.apache.dolphinscheduler.common.Constants.CMD_PARAM_FATHER_PARAMS;
import static org.apache.dolphinscheduler.common.Constants.CMD_PARAM_RECOVER_PROCESS_ID_STRING;
import static org.apache.dolphinscheduler.common.Constants.CMD_PARAM_SUB_PROCESS;
import static org.apache.dolphinscheduler.common.Constants.CMD_PARAM_SUB_PROCESS_DEFINE_CODE;
import static org.apache.dolphinscheduler.common.Constants.CMD_PARAM_SUB_PROCESS_PARENT_INSTANCE_ID;
import static org.apache.dolphinscheduler.common.Constants.LOCAL_PARAMS;
import static org.apache.dolphinscheduler.spi.task.dq.utils.DataQualityConstants.TASK_INSTANCE_ID;
=======
import org.slf4j.Logger;
import org.slf4j.LoggerFactory;
import org.springframework.beans.factory.annotation.Autowired;
import org.springframework.stereotype.Component;
import org.springframework.transaction.annotation.Transactional;

import com.baomidou.mybatisplus.core.conditions.query.QueryWrapper;
import com.fasterxml.jackson.core.type.TypeReference;
import com.fasterxml.jackson.databind.node.ObjectNode;
import com.google.common.collect.Lists;
>>>>>>> 4c1578a3

/**
 * process relative dao that some mappers in this.
 */
@Component
public class ProcessService {

    private final Logger logger = LoggerFactory.getLogger(getClass());

    private final int[] stateArray = new int[]{ExecutionStatus.SUBMITTED_SUCCESS.ordinal(),
            ExecutionStatus.RUNNING_EXECUTION.ordinal(),
            ExecutionStatus.DELAY_EXECUTION.ordinal(),
            ExecutionStatus.READY_PAUSE.ordinal(),
            ExecutionStatus.READY_STOP.ordinal()};

    @Autowired
    private UserMapper userMapper;

    @Autowired
    private ProcessDefinitionMapper processDefineMapper;

    @Autowired
    private ProcessDefinitionLogMapper processDefineLogMapper;

    @Autowired
    private ProcessInstanceMapper processInstanceMapper;

    @Autowired
    private DataSourceMapper dataSourceMapper;

    @Autowired
    private ProcessInstanceMapMapper processInstanceMapMapper;

    @Autowired
    private TaskInstanceMapper taskInstanceMapper;

    @Autowired
    private CommandMapper commandMapper;

    @Autowired
    private ScheduleMapper scheduleMapper;

    @Autowired
    private UdfFuncMapper udfFuncMapper;

    @Autowired
    private ResourceMapper resourceMapper;

    @Autowired
    private ResourceUserMapper resourceUserMapper;

    @Autowired
    private ErrorCommandMapper errorCommandMapper;

    @Autowired
    private TenantMapper tenantMapper;

    @Autowired
    private ProjectMapper projectMapper;

    @Autowired
    private DqExecuteResultMapper dqExecuteResultMapper;

    @Autowired
    private DqRuleMapper dqRuleMapper;

    @Autowired
    private DqRuleInputEntryMapper dqRuleInputEntryMapper;

    @Autowired
    private DqRuleExecuteSqlMapper dqRuleExecuteSqlMapper;

    @Autowired
    private DqComparisonTypeMapper dqComparisonTypeMapper;

    @Autowired
    private DqTaskStatisticsValueMapper dqTaskStatisticsValueMapper;

    @Autowired
    private TaskDefinitionMapper taskDefinitionMapper;

    @Autowired
    private TaskDefinitionLogMapper taskDefinitionLogMapper;

    @Autowired
    private ProcessTaskRelationMapper processTaskRelationMapper;

    @Autowired
    private ProcessTaskRelationLogMapper processTaskRelationLogMapper;


    @Autowired
    StateEventCallbackService stateEventCallbackService;

    @Autowired
    private EnvironmentMapper environmentMapper;

    @Autowired
    private TaskGroupQueueMapper taskGroupQueueMapper;

    @Autowired
    private TaskGroupMapper taskGroupMapper;

    @Autowired
    private WorkFlowLineageMapper workFlowLineageMapper;

    @Autowired
    private TaskPluginManager taskPluginManager;

    /**
     * handle Command (construct ProcessInstance from Command) , wrapped in transaction
     *
     * @param logger logger
     * @param host host
     * @param command found command
     * @return process instance
     */
    @Transactional
    public ProcessInstance handleCommand(Logger logger, String host, Command command) {
        ProcessInstance processInstance = constructProcessInstance(command, host);
        // cannot construct process instance, return null
        if (processInstance == null) {
            logger.error("scan command, command parameter is error: {}", command);
            moveToErrorCommand(command, "process instance is null");
            return null;
        }
        processInstance.setCommandType(command.getCommandType());
        processInstance.addHistoryCmd(command.getCommandType());
        //if the processDefinition is serial
        ProcessDefinition processDefinition = this.findProcessDefinition(processInstance.getProcessDefinitionCode(), processInstance.getProcessDefinitionVersion());
        if (processDefinition.getExecutionType().typeIsSerial()) {
            saveSerialProcess(processInstance, processDefinition);
            if (processInstance.getState() != ExecutionStatus.SUBMITTED_SUCCESS) {
                setSubProcessParam(processInstance);
                deleteCommandWithCheck(command.getId());
                return null;
            }
        } else {
            saveProcessInstance(processInstance);
        }
        setSubProcessParam(processInstance);
        deleteCommandWithCheck(command.getId());
        return processInstance;
    }

    protected void saveSerialProcess(ProcessInstance processInstance, ProcessDefinition processDefinition) {
        processInstance.setState(ExecutionStatus.SERIAL_WAIT);
        saveProcessInstance(processInstance);
        //serial wait
        //when we get the running instance(or waiting instance) only get the priority instance(by id)
        if (processDefinition.getExecutionType().typeIsSerialWait()) {
            while (true) {
                List<ProcessInstance> runningProcessInstances = this.processInstanceMapper.queryByProcessDefineCodeAndStatusAndNextId(processInstance.getProcessDefinitionCode(),
                        Constants.RUNNING_PROCESS_STATE, processInstance.getId());
                if (CollectionUtils.isEmpty(runningProcessInstances)) {
                    processInstance.setState(ExecutionStatus.SUBMITTED_SUCCESS);
                    saveProcessInstance(processInstance);
                    return;
                }
                ProcessInstance runningProcess = runningProcessInstances.get(0);
                if (this.processInstanceMapper.updateNextProcessIdById(processInstance.getId(), runningProcess.getId())) {
                    return;
                }
            }
        } else if (processDefinition.getExecutionType().typeIsSerialDiscard()) {
            List<ProcessInstance> runningProcessInstances = this.processInstanceMapper.queryByProcessDefineCodeAndStatusAndNextId(processInstance.getProcessDefinitionCode(),
                    Constants.RUNNING_PROCESS_STATE, processInstance.getId());
            if (CollectionUtils.isEmpty(runningProcessInstances)) {
                processInstance.setState(ExecutionStatus.STOP);
                saveProcessInstance(processInstance);
            }
        } else if (processDefinition.getExecutionType().typeIsSerialPriority()) {
            List<ProcessInstance> runningProcessInstances = this.processInstanceMapper.queryByProcessDefineCodeAndStatusAndNextId(processInstance.getProcessDefinitionCode(),
                    Constants.RUNNING_PROCESS_STATE, processInstance.getId());
            if (CollectionUtils.isNotEmpty(runningProcessInstances)) {
                for (ProcessInstance info : runningProcessInstances) {
                    info.setCommandType(CommandType.STOP);
                    info.addHistoryCmd(CommandType.STOP);
                    info.setState(ExecutionStatus.READY_STOP);
                    int update = updateProcessInstance(info);
                    // determine whether the process is normal
                    if (update > 0) {
                        String host = info.getHost();
                        String address = host.split(":")[0];
                        int port = Integer.parseInt(host.split(":")[1]);
                        StateEventChangeCommand stateEventChangeCommand = new StateEventChangeCommand(
                                info.getId(), 0, info.getState(), info.getId(), 0
                        );
                        try {
                            stateEventCallbackService.sendResult(address, port, stateEventChangeCommand.convert2Command());
                        } catch (Exception e) {
                            logger.error("sendResultError");
                        }
                    }
                }
            }
        }
    }

    /**
     * save error command, and delete original command
     *
     * @param command command
     * @param message message
     */
    public void moveToErrorCommand(Command command, String message) {
        ErrorCommand errorCommand = new ErrorCommand(command, message);
        this.errorCommandMapper.insert(errorCommand);
        this.commandMapper.deleteById(command.getId());
    }

    /**
     * set process waiting thread
     *
     * @param command command
     * @param processInstance processInstance
     * @return process instance
     */
    private ProcessInstance setWaitingThreadProcess(Command command, ProcessInstance processInstance) {
        processInstance.setState(ExecutionStatus.WAITING_THREAD);
        if (command.getCommandType() != CommandType.RECOVER_WAITING_THREAD) {
            processInstance.addHistoryCmd(command.getCommandType());
        }
        saveProcessInstance(processInstance);
        this.setSubProcessParam(processInstance);
        createRecoveryWaitingThreadCommand(command, processInstance);
        return null;
    }

    /**
     * insert one command
     *
     * @param command command
     * @return create result
     */
    public int createCommand(Command command) {
        int result = 0;
        if (command != null) {
            result = commandMapper.insert(command);
        }
        return result;
    }

    /**
     * get command page
     */
    public List<Command> findCommandPage(int pageSize, int pageNumber) {
        return commandMapper.queryCommandPage(pageSize, pageNumber * pageSize);
    }

    /**
     * get command page
     */
    public List<Command> findCommandPageBySlot(int pageSize, int pageNumber, int masterCount, int thisMasterSlot) {
        if (masterCount <= 0) {
            return Lists.newArrayList();
        }
        return commandMapper.queryCommandPageBySlot(pageSize, pageNumber * pageSize, masterCount, thisMasterSlot);
    }

    /**
     * check the input command exists in queue list
     *
     * @param command command
     * @return create command result
     */
    public boolean verifyIsNeedCreateCommand(Command command) {
        boolean isNeedCreate = true;
        EnumMap<CommandType, Integer> cmdTypeMap = new EnumMap<>(CommandType.class);
        cmdTypeMap.put(CommandType.REPEAT_RUNNING, 1);
        cmdTypeMap.put(CommandType.RECOVER_SUSPENDED_PROCESS, 1);
        cmdTypeMap.put(CommandType.START_FAILURE_TASK_PROCESS, 1);
        CommandType commandType = command.getCommandType();

        if (cmdTypeMap.containsKey(commandType)) {
            ObjectNode cmdParamObj = JSONUtils.parseObject(command.getCommandParam());
            int processInstanceId = cmdParamObj.path(CMD_PARAM_RECOVER_PROCESS_ID_STRING).asInt();

            List<Command> commands = commandMapper.selectList(null);
            // for all commands
            for (Command tmpCommand : commands) {
                if (cmdTypeMap.containsKey(tmpCommand.getCommandType())) {
                    ObjectNode tempObj = JSONUtils.parseObject(tmpCommand.getCommandParam());
                    if (tempObj != null && processInstanceId == tempObj.path(CMD_PARAM_RECOVER_PROCESS_ID_STRING).asInt()) {
                        isNeedCreate = false;
                        break;
                    }
                }
            }
        }
        return isNeedCreate;
    }

    /**
     * find process instance detail by id
     *
     * @param processId processId
     * @return process instance
     */
    public ProcessInstance findProcessInstanceDetailById(int processId) {
        return processInstanceMapper.queryDetailById(processId);
    }

    /**
     * get task node list by definitionId
     */
    public List<TaskDefinition> getTaskNodeListByDefinition(long defineCode) {
        ProcessDefinition processDefinition = processDefineMapper.queryByCode(defineCode);
        if (processDefinition == null) {
            logger.error("process define not exists");
            return Lists.newArrayList();
        }
        List<ProcessTaskRelationLog> processTaskRelations = processTaskRelationLogMapper.queryByProcessCodeAndVersion(processDefinition.getCode(), processDefinition.getVersion());
        Set<TaskDefinition> taskDefinitionSet = new HashSet<>();
        for (ProcessTaskRelationLog processTaskRelation : processTaskRelations) {
            if (processTaskRelation.getPostTaskCode() > 0) {
                taskDefinitionSet.add(new TaskDefinition(processTaskRelation.getPostTaskCode(), processTaskRelation.getPostTaskVersion()));
            }
        }
        if (taskDefinitionSet.isEmpty()) {
            return Lists.newArrayList();
        }
        List<TaskDefinitionLog> taskDefinitionLogs = taskDefinitionLogMapper.queryByTaskDefinitions(taskDefinitionSet);
        return Lists.newArrayList(taskDefinitionLogs);
    }

    /**
     * find process instance by id
     *
     * @param processId processId
     * @return process instance
     */
    public ProcessInstance findProcessInstanceById(int processId) {
        return processInstanceMapper.selectById(processId);
    }

    /**
     * find process define by id.
     *
     * @param processDefinitionId processDefinitionId
     * @return process definition
     */
    public ProcessDefinition findProcessDefineById(int processDefinitionId) {
        return processDefineMapper.selectById(processDefinitionId);
    }

    /**
     * find process define by code and version.
     *
     * @param processDefinitionCode processDefinitionCode
     * @return process definition
     */
    public ProcessDefinition findProcessDefinition(Long processDefinitionCode, int version) {
        ProcessDefinition processDefinition = processDefineMapper.queryByCode(processDefinitionCode);
        if (processDefinition == null || processDefinition.getVersion() != version) {
            processDefinition = processDefineLogMapper.queryByDefinitionCodeAndVersion(processDefinitionCode, version);
            if (processDefinition != null) {
                processDefinition.setId(0);
            }
        }
        return processDefinition;
    }

    /**
     * find process define by code.
     *
     * @param processDefinitionCode processDefinitionCode
     * @return process definition
     */
    public ProcessDefinition findProcessDefinitionByCode(Long processDefinitionCode) {
        return processDefineMapper.queryByCode(processDefinitionCode);
    }

    /**
     * delete work process instance by id
     *
     * @param processInstanceId processInstanceId
     * @return delete process instance result
     */
    public int deleteWorkProcessInstanceById(int processInstanceId) {
        return processInstanceMapper.deleteById(processInstanceId);
    }

    /**
     * delete all sub process by parent instance id
     *
     * @param processInstanceId processInstanceId
     * @return delete all sub process instance result
     */
    public int deleteAllSubWorkProcessByParentId(int processInstanceId) {

        List<Integer> subProcessIdList = processInstanceMapMapper.querySubIdListByParentId(processInstanceId);

        for (Integer subId : subProcessIdList) {
            deleteAllSubWorkProcessByParentId(subId);
            deleteWorkProcessMapByParentId(subId);
            removeTaskLogFile(subId);
            deleteWorkProcessInstanceById(subId);
        }
        return 1;
    }

    /**
     * remove task log file
     *
     * @param processInstanceId processInstanceId
     */
    public void removeTaskLogFile(Integer processInstanceId) {
        List<TaskInstance> taskInstanceList = findValidTaskListByProcessId(processInstanceId);
        if (CollectionUtils.isEmpty(taskInstanceList)) {
            return;
        }
        try (LogClientService logClient = new LogClientService()) {
            for (TaskInstance taskInstance : taskInstanceList) {
                String taskLogPath = taskInstance.getLogPath();
                if (StringUtils.isEmpty(taskInstance.getHost())) {
                    continue;
                }
                Host host = Host.of(taskInstance.getHost());
                // remove task log from loggerserver
                logClient.removeTaskLog(host.getIp(), host.getPort(), taskLogPath);
            }
        }
    }

    /**
     * recursive delete all task instance by process instance id
     * @param processInstanceId
     */
    public void deleteWorkTaskInstanceByProcessInstanceId(int processInstanceId) {
        List<TaskInstance> taskInstanceList = findValidTaskListByProcessId(processInstanceId);
        if (CollectionUtils.isEmpty(taskInstanceList)) {
            return;
        }

        List<Integer> taskInstanceIdList = new ArrayList<>();

        for (TaskInstance taskInstance : taskInstanceList) {
            taskInstanceIdList.add(taskInstance.getId());
        }

        taskInstanceMapper.deleteBatchIds(taskInstanceIdList);
    }

    /**
     * recursive query sub process definition id by parent id.
     *
     * @param parentCode parentCode
     * @param ids ids
     */
    public void recurseFindSubProcess(long parentCode, List<Long> ids) {
        List<TaskDefinition> taskNodeList = this.getTaskNodeListByDefinition(parentCode);

        if (taskNodeList != null && !taskNodeList.isEmpty()) {

            for (TaskDefinition taskNode : taskNodeList) {
                String parameter = taskNode.getTaskParams();
                ObjectNode parameterJson = JSONUtils.parseObject(parameter);
                if (parameterJson.get(CMD_PARAM_SUB_PROCESS_DEFINE_CODE) != null) {
                    SubProcessParameters subProcessParam = JSONUtils.parseObject(parameter, SubProcessParameters.class);
                    ids.add(subProcessParam.getProcessDefinitionCode());
                    recurseFindSubProcess(subProcessParam.getProcessDefinitionCode(), ids);
                }
            }
        }
    }

    /**
     * create recovery waiting thread command when thread pool is not enough for the process instance.
     * sub work process instance need not to create recovery command.
     * create recovery waiting thread  command and delete origin command at the same time.
     * if the recovery command is exists, only update the field update_time
     *
     * @param originCommand originCommand
     * @param processInstance processInstance
     */
    public void createRecoveryWaitingThreadCommand(Command originCommand, ProcessInstance processInstance) {

        // sub process doesnot need to create wait command
        if (processInstance.getIsSubProcess() == Flag.YES) {
            if (originCommand != null) {
                commandMapper.deleteById(originCommand.getId());
            }
            return;
        }
        Map<String, String> cmdParam = new HashMap<>();
        cmdParam.put(Constants.CMD_PARAM_RECOVERY_WAITING_THREAD, String.valueOf(processInstance.getId()));
        // process instance quit by "waiting thread" state
        if (originCommand == null) {
            Command command = new Command(
                    CommandType.RECOVER_WAITING_THREAD,
                    processInstance.getTaskDependType(),
                    processInstance.getFailureStrategy(),
                    processInstance.getExecutorId(),
                    processInstance.getProcessDefinition().getCode(),
                    JSONUtils.toJsonString(cmdParam),
                    processInstance.getWarningType(),
                    processInstance.getWarningGroupId(),
                    processInstance.getScheduleTime(),
                    processInstance.getWorkerGroup(),
                    processInstance.getEnvironmentCode(),
                    processInstance.getProcessInstancePriority(),
                    processInstance.getDryRun(),
                    processInstance.getId(),
                    processInstance.getProcessDefinitionVersion()
            );
            saveCommand(command);
            return;
        }

        // update the command time if current command if recover from waiting
        if (originCommand.getCommandType() == CommandType.RECOVER_WAITING_THREAD) {
            originCommand.setUpdateTime(new Date());
            saveCommand(originCommand);
        } else {
            // delete old command and create new waiting thread command
            commandMapper.deleteById(originCommand.getId());
            originCommand.setId(0);
            originCommand.setCommandType(CommandType.RECOVER_WAITING_THREAD);
            originCommand.setUpdateTime(new Date());
            originCommand.setCommandParam(JSONUtils.toJsonString(cmdParam));
            originCommand.setProcessInstancePriority(processInstance.getProcessInstancePriority());
            saveCommand(originCommand);
        }
    }

    /**
     * get schedule time from command
     *
     * @param command command
     * @param cmdParam cmdParam map
     * @return date
     */
    private Date getScheduleTime(Command command, Map<String, String> cmdParam) {
        Date scheduleTime = command.getScheduleTime();
        if (scheduleTime == null
                && cmdParam != null
                && cmdParam.containsKey(CMDPARAM_COMPLEMENT_DATA_START_DATE)) {

            Date start = DateUtils.stringToDate(cmdParam.get(CMDPARAM_COMPLEMENT_DATA_START_DATE));
            Date end = DateUtils.stringToDate(cmdParam.get(CMDPARAM_COMPLEMENT_DATA_END_DATE));
            List<Schedule> schedules = queryReleaseSchedulerListByProcessDefinitionCode(command.getProcessDefinitionCode());
            List<Date> complementDateList = CronUtils.getSelfFireDateList(start, end, schedules);

            if (complementDateList.size() > 0) {
                scheduleTime = complementDateList.get(0);
            } else {
                logger.error("set scheduler time error: complement date list is empty, command: {}",
                        command.toString());
            }
        }
        return scheduleTime;
    }

    /**
     * generate a new work process instance from command.
     *
     * @param processDefinition processDefinition
     * @param command command
     * @param cmdParam cmdParam map
     * @return process instance
     */
    private ProcessInstance generateNewProcessInstance(ProcessDefinition processDefinition,
                                                       Command command,
                                                       Map<String, String> cmdParam) {
        ProcessInstance processInstance = new ProcessInstance(processDefinition);
        processInstance.setProcessDefinitionCode(processDefinition.getCode());
        processInstance.setProcessDefinitionVersion(processDefinition.getVersion());
        processInstance.setState(ExecutionStatus.RUNNING_EXECUTION);
        processInstance.setRecovery(Flag.NO);
        processInstance.setStartTime(new Date());
        processInstance.setRestartTime(processInstance.getStartTime());
        processInstance.setRunTimes(1);
        processInstance.setMaxTryTimes(0);
        processInstance.setCommandParam(command.getCommandParam());
        processInstance.setCommandType(command.getCommandType());
        processInstance.setIsSubProcess(Flag.NO);
        processInstance.setTaskDependType(command.getTaskDependType());
        processInstance.setFailureStrategy(command.getFailureStrategy());
        processInstance.setExecutorId(command.getExecutorId());
        WarningType warningType = command.getWarningType() == null ? WarningType.NONE : command.getWarningType();
        processInstance.setWarningType(warningType);
        Integer warningGroupId = command.getWarningGroupId() == null ? 0 : command.getWarningGroupId();
        processInstance.setWarningGroupId(warningGroupId);
        processInstance.setDryRun(command.getDryRun());

        if (command.getScheduleTime() != null) {
            processInstance.setScheduleTime(command.getScheduleTime());
        }
        processInstance.setCommandStartTime(command.getStartTime());
        processInstance.setLocations(processDefinition.getLocations());

        // reset global params while there are start parameters
        setGlobalParamIfCommanded(processDefinition, cmdParam);

        // curing global params
        processInstance.setGlobalParams(ParameterUtils.curingGlobalParams(
                processDefinition.getGlobalParamMap(),
                processDefinition.getGlobalParamList(),
                getCommandTypeIfComplement(processInstance, command),
                processInstance.getScheduleTime()));

        // set process instance priority
        processInstance.setProcessInstancePriority(command.getProcessInstancePriority());
        String workerGroup = StringUtils.isBlank(command.getWorkerGroup()) ? Constants.DEFAULT_WORKER_GROUP : command.getWorkerGroup();
        processInstance.setWorkerGroup(workerGroup);
        processInstance.setEnvironmentCode(Objects.isNull(command.getEnvironmentCode()) ? -1 : command.getEnvironmentCode());
        processInstance.setTimeout(processDefinition.getTimeout());
        processInstance.setTenantId(processDefinition.getTenantId());
        return processInstance;
    }

    private void setGlobalParamIfCommanded(ProcessDefinition processDefinition, Map<String, String> cmdParam) {
        // get start params from command param
        Map<String, String> startParamMap = new HashMap<>();
        if (cmdParam != null && cmdParam.containsKey(Constants.CMD_PARAM_START_PARAMS)) {
            String startParamJson = cmdParam.get(Constants.CMD_PARAM_START_PARAMS);
            startParamMap = JSONUtils.toMap(startParamJson);
        }
        Map<String, String> fatherParamMap = new HashMap<>();
        if (cmdParam != null && cmdParam.containsKey(Constants.CMD_PARAM_FATHER_PARAMS)) {
            String fatherParamJson = cmdParam.get(Constants.CMD_PARAM_FATHER_PARAMS);
            fatherParamMap = JSONUtils.toMap(fatherParamJson);
        }
        startParamMap.putAll(fatherParamMap);
        // set start param into global params
        if (startParamMap.size() > 0
                && processDefinition.getGlobalParamMap() != null) {
            for (Map.Entry<String, String> param : processDefinition.getGlobalParamMap().entrySet()) {
                String val = startParamMap.get(param.getKey());
                if (val != null) {
                    param.setValue(val);
                }
            }
        }
    }

    /**
     * get process tenant
     * there is tenant id in definition, use the tenant of the definition.
     * if there is not tenant id in the definiton or the tenant not exist
     * use definition creator's tenant.
     *
     * @param tenantId tenantId
     * @param userId userId
     * @return tenant
     */
    public Tenant getTenantForProcess(int tenantId, int userId) {
        Tenant tenant = null;
        if (tenantId >= 0) {
            tenant = tenantMapper.queryById(tenantId);
        }

        if (userId == 0) {
            return null;
        }

        if (tenant == null) {
            User user = userMapper.selectById(userId);
            tenant = tenantMapper.queryById(user.getTenantId());
        }
        return tenant;
    }

    /**
     * get an environment
     * use the code of the environment to find a environment.
     *
     * @param environmentCode environmentCode
     * @return Environment
     */
    public Environment findEnvironmentByCode(Long environmentCode) {
        Environment environment = null;
        if (environmentCode >= 0) {
            environment = environmentMapper.queryByEnvironmentCode(environmentCode);
        }
        return environment;
    }

    /**
     * check command parameters is valid
     *
     * @param command command
     * @param cmdParam cmdParam map
     * @return whether command param is valid
     */
    private Boolean checkCmdParam(Command command, Map<String, String> cmdParam) {
        if (command.getTaskDependType() == TaskDependType.TASK_ONLY || command.getTaskDependType() == TaskDependType.TASK_PRE) {
            if (cmdParam == null
                    || !cmdParam.containsKey(Constants.CMD_PARAM_START_NODES)
                    || cmdParam.get(Constants.CMD_PARAM_START_NODES).isEmpty()) {
                logger.error("command node depend type is {}, but start nodes is null ", command.getTaskDependType());
                return false;
            }
        }
        return true;
    }

    /**
     * construct process instance according to one command.
     *
     * @param command command
     * @param host host
     * @return process instance
     */
    protected ProcessInstance constructProcessInstance(Command command, String host) {
        ProcessInstance processInstance;
        ProcessDefinition processDefinition;
        CommandType commandType = command.getCommandType();

        processDefinition = this.findProcessDefinition(command.getProcessDefinitionCode(), command.getProcessDefinitionVersion());
        if (processDefinition == null) {
            logger.error("cannot find the work process define! define code : {}", command.getProcessDefinitionCode());
            return null;
        }
        Map<String, String> cmdParam = JSONUtils.toMap(command.getCommandParam());
        int processInstanceId = command.getProcessInstanceId();
        if (processInstanceId == 0) {
            processInstance = generateNewProcessInstance(processDefinition, command, cmdParam);
        } else {
            processInstance = this.findProcessInstanceDetailById(processInstanceId);
            if (processInstance == null) {
                return processInstance;
            }
        }
        if (cmdParam != null) {
            CommandType commandTypeIfComplement = getCommandTypeIfComplement(processInstance, command);
            // reset global params while repeat running is needed by cmdParam
            if (commandTypeIfComplement == CommandType.REPEAT_RUNNING) {
                setGlobalParamIfCommanded(processDefinition, cmdParam);
            }

            // Recalculate global parameters after rerun.
            processInstance.setGlobalParams(ParameterUtils.curingGlobalParams(
                    processDefinition.getGlobalParamMap(),
                    processDefinition.getGlobalParamList(),
                    commandTypeIfComplement,
                    processInstance.getScheduleTime()));
            processInstance.setProcessDefinition(processDefinition);
        }
        //reset command parameter
        if (processInstance.getCommandParam() != null) {
            Map<String, String> processCmdParam = JSONUtils.toMap(processInstance.getCommandParam());
            processCmdParam.forEach((key, value) -> {
                if (!cmdParam.containsKey(key)) {
                    cmdParam.put(key, value);
                }
            });
        }
        // reset command parameter if sub process
        if (cmdParam != null && cmdParam.containsKey(Constants.CMD_PARAM_SUB_PROCESS)) {
            processInstance.setCommandParam(command.getCommandParam());
        }
        if (Boolean.FALSE.equals(checkCmdParam(command, cmdParam))) {
            logger.error("command parameter check failed!");
            return null;
        }
        if (command.getScheduleTime() != null) {
            processInstance.setScheduleTime(command.getScheduleTime());
        }
        processInstance.setHost(host);
        processInstance.setRestartTime(new Date());
        ExecutionStatus runStatus = ExecutionStatus.RUNNING_EXECUTION;
        int runTime = processInstance.getRunTimes();
        switch (commandType) {
            case START_PROCESS:
                break;
            case START_FAILURE_TASK_PROCESS:
                // find failed tasks and init these tasks
                List<Integer> failedList = this.findTaskIdByInstanceState(processInstance.getId(), ExecutionStatus.FAILURE);
                List<Integer> toleranceList = this.findTaskIdByInstanceState(processInstance.getId(), ExecutionStatus.NEED_FAULT_TOLERANCE);
                List<Integer> killedList = this.findTaskIdByInstanceState(processInstance.getId(), ExecutionStatus.KILL);
                cmdParam.remove(Constants.CMD_PARAM_RECOVERY_START_NODE_STRING);

                failedList.addAll(killedList);
                failedList.addAll(toleranceList);
                for (Integer taskId : failedList) {
                    initTaskInstance(this.findTaskInstanceById(taskId));
                }
                cmdParam.put(Constants.CMD_PARAM_RECOVERY_START_NODE_STRING,
                        String.join(Constants.COMMA, convertIntListToString(failedList)));
                processInstance.setCommandParam(JSONUtils.toJsonString(cmdParam));
                processInstance.setRunTimes(runTime + 1);
                break;
            case START_CURRENT_TASK_PROCESS:
                break;
            case RECOVER_WAITING_THREAD:
                break;
            case RECOVER_SUSPENDED_PROCESS:
                // find pause tasks and init task's state
                cmdParam.remove(Constants.CMD_PARAM_RECOVERY_START_NODE_STRING);
                List<Integer> suspendedNodeList = this.findTaskIdByInstanceState(processInstance.getId(), ExecutionStatus.PAUSE);
                List<Integer> stopNodeList = findTaskIdByInstanceState(processInstance.getId(),
                        ExecutionStatus.KILL);
                suspendedNodeList.addAll(stopNodeList);
                for (Integer taskId : suspendedNodeList) {
                    // initialize the pause state
                    initTaskInstance(this.findTaskInstanceById(taskId));
                }
                cmdParam.put(Constants.CMD_PARAM_RECOVERY_START_NODE_STRING, String.join(",", convertIntListToString(suspendedNodeList)));
                processInstance.setCommandParam(JSONUtils.toJsonString(cmdParam));
                processInstance.setRunTimes(runTime + 1);
                break;
            case RECOVER_TOLERANCE_FAULT_PROCESS:
                // recover tolerance fault process
                processInstance.setRecovery(Flag.YES);
                runStatus = processInstance.getState();
                break;
            case COMPLEMENT_DATA:
                // delete all the valid tasks when complement data if id is not null
                if (processInstance.getId() != 0) {
                    List<TaskInstance> taskInstanceList = this.findValidTaskListByProcessId(processInstance.getId());
                    for (TaskInstance taskInstance : taskInstanceList) {
                        taskInstance.setFlag(Flag.NO);
                        this.updateTaskInstance(taskInstance);
                    }
                }
                break;
            case REPEAT_RUNNING:
                // delete the recover task names from command parameter
                if (cmdParam.containsKey(Constants.CMD_PARAM_RECOVERY_START_NODE_STRING)) {
                    cmdParam.remove(Constants.CMD_PARAM_RECOVERY_START_NODE_STRING);
                    processInstance.setCommandParam(JSONUtils.toJsonString(cmdParam));
                }
                // delete all the valid tasks when repeat running
                List<TaskInstance> validTaskList = findValidTaskListByProcessId(processInstance.getId());
                for (TaskInstance taskInstance : validTaskList) {
                    taskInstance.setFlag(Flag.NO);
                    updateTaskInstance(taskInstance);
                }
                processInstance.setStartTime(new Date());
                processInstance.setRestartTime(processInstance.getStartTime());
                processInstance.setEndTime(null);
                processInstance.setRunTimes(runTime + 1);
                initComplementDataParam(processDefinition, processInstance, cmdParam);
                break;
            case SCHEDULER:
                break;
            default:
                break;
        }
        processInstance.setState(runStatus);
        return processInstance;
    }

    /**
     * get process definition by command
     * If it is a fault-tolerant command, get the specified version of ProcessDefinition through ProcessInstance
     * Otherwise, get the latest version of ProcessDefinition
     *
     * @return ProcessDefinition
     */
    private ProcessDefinition getProcessDefinitionByCommand(long processDefinitionCode, Map<String, String> cmdParam) {
        if (cmdParam != null) {
            int processInstanceId = 0;
            if (cmdParam.containsKey(Constants.CMD_PARAM_RECOVER_PROCESS_ID_STRING)) {
                processInstanceId = Integer.parseInt(cmdParam.get(Constants.CMD_PARAM_RECOVER_PROCESS_ID_STRING));
            } else if (cmdParam.containsKey(Constants.CMD_PARAM_SUB_PROCESS)) {
                processInstanceId = Integer.parseInt(cmdParam.get(Constants.CMD_PARAM_SUB_PROCESS));
            } else if (cmdParam.containsKey(Constants.CMD_PARAM_RECOVERY_WAITING_THREAD)) {
                processInstanceId = Integer.parseInt(cmdParam.get(Constants.CMD_PARAM_RECOVERY_WAITING_THREAD));
            }

            if (processInstanceId != 0) {
                ProcessInstance processInstance = this.findProcessInstanceDetailById(processInstanceId);
                if (processInstance == null) {
                    return null;
                }

                return processDefineLogMapper.queryByDefinitionCodeAndVersion(
                        processInstance.getProcessDefinitionCode(), processInstance.getProcessDefinitionVersion());
            }
        }

        return processDefineMapper.queryByCode(processDefinitionCode);
    }

    /**
     * return complement data if the process start with complement data
     *
     * @param processInstance processInstance
     * @param command command
     * @return command type
     */
    private CommandType getCommandTypeIfComplement(ProcessInstance processInstance, Command command) {
        if (CommandType.COMPLEMENT_DATA == processInstance.getCmdTypeIfComplement()) {
            return CommandType.COMPLEMENT_DATA;
        } else {
            return command.getCommandType();
        }
    }

    /**
     * initialize complement data parameters
     *
     * @param processDefinition processDefinition
     * @param processInstance processInstance
     * @param cmdParam cmdParam
     */
    private void initComplementDataParam(ProcessDefinition processDefinition,
                                         ProcessInstance processInstance,
                                         Map<String, String> cmdParam) {
        if (!processInstance.isComplementData()) {
            return;
        }

        Date start = DateUtils.stringToDate(cmdParam.get(CMDPARAM_COMPLEMENT_DATA_START_DATE));
        Date end = DateUtils.stringToDate(cmdParam.get(CMDPARAM_COMPLEMENT_DATA_END_DATE));
        List<Schedule> listSchedules = queryReleaseSchedulerListByProcessDefinitionCode(processInstance.getProcessDefinitionCode());
        List<Date> complementDate = CronUtils.getSelfFireDateList(start, end, listSchedules);

        if (complementDate.size() > 0
                && Flag.NO == processInstance.getIsSubProcess()) {
            processInstance.setScheduleTime(complementDate.get(0));
        }
        processInstance.setGlobalParams(ParameterUtils.curingGlobalParams(
                processDefinition.getGlobalParamMap(),
                processDefinition.getGlobalParamList(),
                CommandType.COMPLEMENT_DATA, processInstance.getScheduleTime()));
    }

    /**
     * set sub work process parameters.
     * handle sub work process instance, update relation table and command parameters
     * set sub work process flag, extends parent work process command parameters
     *
     * @param subProcessInstance subProcessInstance
     */
    public void setSubProcessParam(ProcessInstance subProcessInstance) {
        String cmdParam = subProcessInstance.getCommandParam();
        if (StringUtils.isEmpty(cmdParam)) {
            return;
        }
        Map<String, String> paramMap = JSONUtils.toMap(cmdParam);
        // write sub process id into cmd param.
        if (paramMap.containsKey(CMD_PARAM_SUB_PROCESS)
                && CMD_PARAM_EMPTY_SUB_PROCESS.equals(paramMap.get(CMD_PARAM_SUB_PROCESS))) {
            paramMap.remove(CMD_PARAM_SUB_PROCESS);
            paramMap.put(CMD_PARAM_SUB_PROCESS, String.valueOf(subProcessInstance.getId()));
            subProcessInstance.setCommandParam(JSONUtils.toJsonString(paramMap));
            subProcessInstance.setIsSubProcess(Flag.YES);
            this.saveProcessInstance(subProcessInstance);
        }
        // copy parent instance user def params to sub process..
        String parentInstanceId = paramMap.get(CMD_PARAM_SUB_PROCESS_PARENT_INSTANCE_ID);
        if (StringUtils.isNotEmpty(parentInstanceId)) {
            ProcessInstance parentInstance = findProcessInstanceDetailById(Integer.parseInt(parentInstanceId));
            if (parentInstance != null) {
                subProcessInstance.setGlobalParams(
                        joinGlobalParams(parentInstance.getGlobalParams(), subProcessInstance.getGlobalParams()));
                this.saveProcessInstance(subProcessInstance);
            } else {
                logger.error("sub process command params error, cannot find parent instance: {} ", cmdParam);
            }
        }
        ProcessInstanceMap processInstanceMap = JSONUtils.parseObject(cmdParam, ProcessInstanceMap.class);
        if (processInstanceMap == null || processInstanceMap.getParentProcessInstanceId() == 0) {
            return;
        }
        // update sub process id to process map table
        processInstanceMap.setProcessInstanceId(subProcessInstance.getId());

        this.updateWorkProcessInstanceMap(processInstanceMap);
    }

    /**
     * join parent global params into sub process.
     * only the keys doesn't in sub process global would be joined.
     *
     * @param parentGlobalParams parentGlobalParams
     * @param subGlobalParams subGlobalParams
     * @return global params join
     */
    private String joinGlobalParams(String parentGlobalParams, String subGlobalParams) {

        // Since JSONUtils.toList return unmodified list, we need to creat a new List here.
        List<Property> parentParams = Lists.newArrayList(JSONUtils.toList(parentGlobalParams, Property.class));
        List<Property> subParams = JSONUtils.toList(subGlobalParams, Property.class);

        Set<String> parentParamKeys = parentParams.stream().map(Property::getProp).collect(toSet());

        // We will combine the params of parent workflow and sub workflow
        // If the params are defined in both, we will use parent's params to override the sub workflow(ISSUE-7962)
        // todo: Do we need to consider the other attribute of Property?
        //      e.g. the subProp's type is not equals with parent, or subProp's direct is not equals with parent
        //      It's suggested to add node name in property, this kind of problem can be solved.
        List<Property> extraSubParams = subParams.stream()
                .filter(subProp -> !parentParamKeys.contains(subProp.getProp())).collect(Collectors.toList());
        parentParams.addAll(extraSubParams);
        return JSONUtils.toJsonString(parentParams);
    }

    /**
     * initialize task instance
     *
     * @param taskInstance taskInstance
     */
    private void initTaskInstance(TaskInstance taskInstance) {

        if (!taskInstance.isSubProcess()
                && (taskInstance.getState().typeIsCancel() || taskInstance.getState().typeIsFailure())) {
            taskInstance.setFlag(Flag.NO);
            updateTaskInstance(taskInstance);
            return;
        }
        taskInstance.setState(ExecutionStatus.SUBMITTED_SUCCESS);
        updateTaskInstance(taskInstance);
    }

    /**
     * retry submit task to db
     */
    public TaskInstance submitTaskWithRetry(ProcessInstance processInstance, TaskInstance taskInstance, int commitRetryTimes, int commitInterval) {
        int retryTimes = 1;
        TaskInstance task = null;
        while (retryTimes <= commitRetryTimes) {
            try {
                // submit task to db
                task = SpringApplicationContext.getBean(ProcessService.class).submitTask(processInstance, taskInstance);
                if (task != null && task.getId() != 0) {
                    break;
                }
                logger.error("task commit to db failed , taskId {} has already retry {} times, please check the database", taskInstance.getId(), retryTimes);
                Thread.sleep(commitInterval);
            } catch (Exception e) {
                logger.error("task commit to db failed", e);
            }
            retryTimes += 1;
        }
        return task;
    }

    /**
     * submit task to db
     * submit sub process to command
     *
     * @param processInstance processInstance
     * @param taskInstance taskInstance
     * @return task instance
     */
    @Transactional(rollbackFor = Exception.class)
    public TaskInstance submitTask(ProcessInstance processInstance, TaskInstance taskInstance) {
        logger.info("start submit task : {}, instance id:{}, state: {}",
                taskInstance.getName(), taskInstance.getProcessInstanceId(), processInstance.getState());
        //submit to db
        TaskInstance task = submitTaskInstanceToDB(taskInstance, processInstance);
        if (task == null) {
            logger.error("end submit task to db error, task name:{}, process id:{} state: {} ",
                    taskInstance.getName(), taskInstance.getProcessInstance(), processInstance.getState());
            return null;
        }

        if (!task.getState().typeIsFinished()) {
            createSubWorkProcess(processInstance, task);
        }

        logger.info("end submit task to db successfully:{} {} state:{} complete, instance id:{} state: {}  ",
                taskInstance.getId(), taskInstance.getName(), task.getState(), processInstance.getId(), processInstance.getState());
        return task;
    }

    /**
     * set work process instance map
     * consider o
     * repeat running  does not generate new sub process instance
     * set map {parent instance id, task instance id, 0(child instance id)}
     *
     * @param parentInstance parentInstance
     * @param parentTask parentTask
     * @return process instance map
     */
    private ProcessInstanceMap setProcessInstanceMap(ProcessInstance parentInstance, TaskInstance parentTask) {
        ProcessInstanceMap processMap = findWorkProcessMapByParent(parentInstance.getId(), parentTask.getId());
        if (processMap != null) {
            return processMap;
        }
        if (parentInstance.getCommandType() == CommandType.REPEAT_RUNNING) {
            // update current task id to map
            processMap = findPreviousTaskProcessMap(parentInstance, parentTask);
            if (processMap != null) {
                processMap.setParentTaskInstanceId(parentTask.getId());
                updateWorkProcessInstanceMap(processMap);
                return processMap;
            }
        }
        // new task
        processMap = new ProcessInstanceMap();
        processMap.setParentProcessInstanceId(parentInstance.getId());
        processMap.setParentTaskInstanceId(parentTask.getId());
        createWorkProcessInstanceMap(processMap);
        return processMap;
    }

    /**
     * find previous task work process map.
     *
     * @param parentProcessInstance parentProcessInstance
     * @param parentTask parentTask
     * @return process instance map
     */
    private ProcessInstanceMap findPreviousTaskProcessMap(ProcessInstance parentProcessInstance,
                                                          TaskInstance parentTask) {

        Integer preTaskId = 0;
        List<TaskInstance> preTaskList = this.findPreviousTaskListByWorkProcessId(parentProcessInstance.getId());
        for (TaskInstance task : preTaskList) {
            if (task.getName().equals(parentTask.getName())) {
                preTaskId = task.getId();
                ProcessInstanceMap map = findWorkProcessMapByParent(parentProcessInstance.getId(), preTaskId);
                if (map != null) {
                    return map;
                }
            }
        }
        logger.info("sub process instance is not found,parent task:{},parent instance:{}",
                parentTask.getId(), parentProcessInstance.getId());
        return null;
    }

    /**
     * create sub work process command
     *
     * @param parentProcessInstance parentProcessInstance
     * @param task task
     */
    public void createSubWorkProcess(ProcessInstance parentProcessInstance, TaskInstance task) {
        if (!task.isSubProcess()) {
            return;
        }
        //check create sub work flow firstly
        ProcessInstanceMap instanceMap = findWorkProcessMapByParent(parentProcessInstance.getId(), task.getId());
        if (null != instanceMap && CommandType.RECOVER_TOLERANCE_FAULT_PROCESS == parentProcessInstance.getCommandType()) {
            // recover failover tolerance would not create a new command when the sub command already have been created
            return;
        }
        instanceMap = setProcessInstanceMap(parentProcessInstance, task);
        ProcessInstance childInstance = null;
        if (instanceMap.getProcessInstanceId() != 0) {
            childInstance = findProcessInstanceById(instanceMap.getProcessInstanceId());
        }
        Command subProcessCommand = createSubProcessCommand(parentProcessInstance, childInstance, instanceMap, task);
        updateSubProcessDefinitionByParent(parentProcessInstance, subProcessCommand.getProcessDefinitionCode());
        initSubInstanceState(childInstance);
        createCommand(subProcessCommand);
        logger.info("sub process command created: {} ", subProcessCommand);
    }

    /**
     * complement data needs transform parent parameter to child.
     */
    protected String getSubWorkFlowParam(ProcessInstanceMap instanceMap, ProcessInstance parentProcessInstance, Map<String, String> fatherParams) {
        // set sub work process command
        String processMapStr = JSONUtils.toJsonString(instanceMap);
        Map<String, String> cmdParam = JSONUtils.toMap(processMapStr);
        if (parentProcessInstance.isComplementData()) {
            Map<String, String> parentParam = JSONUtils.toMap(parentProcessInstance.getCommandParam());
            String endTime = parentParam.get(CMDPARAM_COMPLEMENT_DATA_END_DATE);
            String startTime = parentParam.get(CMDPARAM_COMPLEMENT_DATA_START_DATE);
            cmdParam.put(CMDPARAM_COMPLEMENT_DATA_END_DATE, endTime);
            cmdParam.put(CMDPARAM_COMPLEMENT_DATA_START_DATE, startTime);
            processMapStr = JSONUtils.toJsonString(cmdParam);
        }
        if (fatherParams.size() != 0) {
            cmdParam.put(CMD_PARAM_FATHER_PARAMS, JSONUtils.toJsonString(fatherParams));
            processMapStr = JSONUtils.toJsonString(cmdParam);
        }
        return processMapStr;
    }

    public Map<String, String> getGlobalParamMap(String globalParams) {
        List<Property> propList;
        Map<String, String> globalParamMap = new HashMap<>();
        if (StringUtils.isNotEmpty(globalParams)) {
            propList = JSONUtils.toList(globalParams, Property.class);
            globalParamMap = propList.stream().collect(Collectors.toMap(Property::getProp, Property::getValue));
        }

        return globalParamMap;
    }

    /**
     * create sub work process command
     */
    public Command createSubProcessCommand(ProcessInstance parentProcessInstance,
                                           ProcessInstance childInstance,
                                           ProcessInstanceMap instanceMap,
                                           TaskInstance task) {
        CommandType commandType = getSubCommandType(parentProcessInstance, childInstance);
        Map<String, Object> subProcessParam = JSONUtils.toMap(task.getTaskParams(),String.class,Object.class);
        long childDefineCode = 0L;
        if (subProcessParam.containsKey(Constants.CMD_PARAM_SUB_PROCESS_DEFINE_CODE)) {
            childDefineCode = NumberUtils.toLong(String.valueOf(subProcessParam.get(Constants.CMD_PARAM_SUB_PROCESS_DEFINE_CODE)));
        }
        ProcessDefinition subProcessDefinition = processDefineMapper.queryByCode(childDefineCode);

        Object localParams = subProcessParam.get(Constants.LOCAL_PARAMS);
        List<Property> allParam = JSONUtils.toList(JSONUtils.toJsonString(localParams), Property.class);
        Map<String, String> globalMap = this.getGlobalParamMap(task.getVarPool());
        Map<String, String> fatherParams = new HashMap<>();
        if (CollectionUtils.isNotEmpty(allParam)) {
            for (Property info : allParam) {
                if (Direct.OUT == info.getDirect()) {
                    continue;
                }
                fatherParams.put(info.getProp(), globalMap.get(info.getProp()));
            }
        }
        String processParam = getSubWorkFlowParam(instanceMap, parentProcessInstance, fatherParams);
        int subProcessInstanceId = childInstance == null ? 0 : childInstance.getId();
        return new Command(
                commandType,
                TaskDependType.TASK_POST,
                parentProcessInstance.getFailureStrategy(),
                parentProcessInstance.getExecutorId(),
                subProcessDefinition.getCode(),
                processParam,
                parentProcessInstance.getWarningType(),
                parentProcessInstance.getWarningGroupId(),
                parentProcessInstance.getScheduleTime(),
                task.getWorkerGroup(),
                task.getEnvironmentCode(),
                parentProcessInstance.getProcessInstancePriority(),
                parentProcessInstance.getDryRun(),
                subProcessInstanceId,
                subProcessDefinition.getVersion()
        );
    }

    /**
     * initialize sub work flow state
     * child instance state would be initialized when 'recovery from pause/stop/failure'
     */
    private void initSubInstanceState(ProcessInstance childInstance) {
        if (childInstance != null) {
            childInstance.setState(ExecutionStatus.RUNNING_EXECUTION);
            updateProcessInstance(childInstance);
        }
    }

    /**
     * get sub work flow command type
     * child instance exist: child command = fatherCommand
     * child instance not exists: child command = fatherCommand[0]
     */
    private CommandType getSubCommandType(ProcessInstance parentProcessInstance, ProcessInstance childInstance) {
        CommandType commandType = parentProcessInstance.getCommandType();
        if (childInstance == null) {
            String fatherHistoryCommand = parentProcessInstance.getHistoryCmd();
            commandType = CommandType.valueOf(fatherHistoryCommand.split(Constants.COMMA)[0]);
        }
        return commandType;
    }

    /**
     * update sub process definition
     *
     * @param parentProcessInstance parentProcessInstance
     * @param childDefinitionCode childDefinitionId
     */
    private void updateSubProcessDefinitionByParent(ProcessInstance parentProcessInstance, long childDefinitionCode) {
        ProcessDefinition fatherDefinition = this.findProcessDefinition(parentProcessInstance.getProcessDefinitionCode(),
                parentProcessInstance.getProcessDefinitionVersion());
        ProcessDefinition childDefinition = this.findProcessDefinitionByCode(childDefinitionCode);
        if (childDefinition != null && fatherDefinition != null) {
            childDefinition.setWarningGroupId(fatherDefinition.getWarningGroupId());
            processDefineMapper.updateById(childDefinition);
        }
    }

    /**
     * submit task to mysql
     *
     * @param taskInstance taskInstance
     * @param processInstance processInstance
     * @return task instance
     */
    public TaskInstance submitTaskInstanceToDB(TaskInstance taskInstance, ProcessInstance processInstance) {
        ExecutionStatus processInstanceState = processInstance.getState();
        if (processInstanceState.typeIsFinished()
                || processInstanceState == ExecutionStatus.READY_PAUSE
                || processInstanceState == ExecutionStatus.READY_STOP) {
            logger.warn("processInstance {} was {}, skip submit task", processInstance.getProcessDefinitionCode(), processInstanceState);
            return null;
        }
        taskInstance.setExecutorId(processInstance.getExecutorId());
        taskInstance.setProcessInstancePriority(processInstance.getProcessInstancePriority());
        taskInstance.setState(getSubmitTaskState(taskInstance, processInstance));
        if (taskInstance.getSubmitTime() == null) {
            taskInstance.setSubmitTime(new Date());
        }
        if (taskInstance.getFirstSubmitTime() == null) {
            taskInstance.setFirstSubmitTime(taskInstance.getSubmitTime());
        }
        boolean saveResult = saveTaskInstance(taskInstance);
        if (!saveResult) {
            return null;
        }
        return taskInstance;
    }

    /**
     * get submit task instance state by the work process state
     * cannot modify the task state when running/kill/submit success, or this
     * task instance is already exists in task queue .
     * return pause if work process state is ready pause
     * return stop if work process state is ready stop
     * if all of above are not satisfied, return submit success
     *
     * @param taskInstance taskInstance
     * @param processInstance processInstance
     * @return process instance state
     */
    public ExecutionStatus getSubmitTaskState(TaskInstance taskInstance, ProcessInstance processInstance) {
        ExecutionStatus state = taskInstance.getState();
        // running, delayed or killed
        // the task already exists in task queue
        // return state
        if (
                state == ExecutionStatus.RUNNING_EXECUTION
                        || state == ExecutionStatus.DELAY_EXECUTION
                        || state == ExecutionStatus.KILL
        ) {
            return state;
        }
        //return pasue /stop if process instance state is ready pause / stop
        // or return submit success
        if (processInstance.getState() == ExecutionStatus.READY_PAUSE) {
            state = ExecutionStatus.PAUSE;
        } else if (processInstance.getState() == ExecutionStatus.READY_STOP
                || !checkProcessStrategy(taskInstance, processInstance)) {
            state = ExecutionStatus.KILL;
        } else {
            state = ExecutionStatus.SUBMITTED_SUCCESS;
        }
        return state;
    }

    /**
     * check process instance strategy
     *
     * @param taskInstance taskInstance
     * @return check strategy result
     */
    private boolean checkProcessStrategy(TaskInstance taskInstance, ProcessInstance processInstance) {
        FailureStrategy failureStrategy = processInstance.getFailureStrategy();
        if (failureStrategy == FailureStrategy.CONTINUE) {
            return true;
        }
        List<TaskInstance> taskInstances = this.findValidTaskListByProcessId(taskInstance.getProcessInstanceId());

        for (TaskInstance task : taskInstances) {
            if (task.getState() == ExecutionStatus.FAILURE
                    && task.getRetryTimes() >= task.getMaxRetryTimes()) {
                return false;
            }
        }
        return true;
    }

    /**
     * insert or update work process instance to data base
     *
     * @param processInstance processInstance
     */
    public void saveProcessInstance(ProcessInstance processInstance) {
        if (processInstance == null) {
            logger.error("save error, process instance is null!");
            return;
        }
        if (processInstance.getId() != 0) {
            processInstanceMapper.updateById(processInstance);
        } else {
            processInstanceMapper.insert(processInstance);
        }
    }

    /**
     * insert or update command
     *
     * @param command command
     * @return save command result
     */
    public int saveCommand(Command command) {
        if (command.getId() != 0) {
            return commandMapper.updateById(command);
        } else {
            return commandMapper.insert(command);
        }
    }

    /**
     * insert or update task instance
     *
     * @param taskInstance taskInstance
     * @return save task instance result
     */
    public boolean saveTaskInstance(TaskInstance taskInstance) {
        if (taskInstance.getId() != 0) {
            return updateTaskInstance(taskInstance);
        } else {
            return createTaskInstance(taskInstance);
        }
    }

    /**
     * insert task instance
     *
     * @param taskInstance taskInstance
     * @return create task instance result
     */
    public boolean createTaskInstance(TaskInstance taskInstance) {
        int count = taskInstanceMapper.insert(taskInstance);
        return count > 0;
    }

    /**
     * update task instance
     *
     * @param taskInstance taskInstance
     * @return update task instance result
     */
    public boolean updateTaskInstance(TaskInstance taskInstance) {
        int count = taskInstanceMapper.updateById(taskInstance);
        return count > 0;
    }

    /**
     * find task instance by id
     *
     * @param taskId task id
     * @return task instance
     */
    public TaskInstance findTaskInstanceById(Integer taskId) {
        return taskInstanceMapper.selectById(taskId);
    }

    /**
     * find task instance list by id list
     *
     * @param idList task id list
     * @return task instance list
     */
    public List<TaskInstance> findTaskInstanceByIdList(List<Integer> idList) {
        if (CollectionUtils.isEmpty(idList)) {
            return new ArrayList<>();
        }
        return taskInstanceMapper.selectBatchIds(idList);
    }

    /**
     * package task instance
     */
    public void packageTaskInstance(TaskInstance taskInstance, ProcessInstance processInstance) {
        taskInstance.setProcessInstance(processInstance);
        taskInstance.setProcessDefine(processInstance.getProcessDefinition());
        TaskDefinition taskDefinition = this.findTaskDefinition(
                taskInstance.getTaskCode(),
                taskInstance.getTaskDefinitionVersion());
        this.updateTaskDefinitionResources(taskDefinition);
        taskInstance.setTaskDefine(taskDefinition);
    }

    /**
     * Update {@link ResourceInfo} information in {@link TaskDefinition}
     *
     * @param taskDefinition the given {@link TaskDefinition}
     */
    public void updateTaskDefinitionResources(TaskDefinition taskDefinition) {
        Map<String, Object> taskParameters = JSONUtils.parseObject(
                taskDefinition.getTaskParams(),
                new TypeReference<Map<String, Object>>() {
                });
        if (taskParameters != null) {
            // if contains mainJar field, query resource from database
            // Flink, Spark, MR
            if (taskParameters.containsKey("mainJar")) {
                Object mainJarObj = taskParameters.get("mainJar");
                ResourceInfo mainJar = JSONUtils.parseObject(
                        JSONUtils.toJsonString(mainJarObj),
                        ResourceInfo.class);
                ResourceInfo resourceInfo = updateResourceInfo(mainJar);
                if (resourceInfo != null) {
                    taskParameters.put("mainJar", resourceInfo);
                }
            }
            // update resourceList information
            if (taskParameters.containsKey("resourceList")) {
                String resourceListStr = JSONUtils.toJsonString(taskParameters.get("resourceList"));
                List<ResourceInfo> resourceInfos = JSONUtils.toList(resourceListStr, ResourceInfo.class);
                List<ResourceInfo> updatedResourceInfos = resourceInfos
                        .stream()
                        .map(this::updateResourceInfo)
                        .filter(Objects::nonNull)
                        .collect(Collectors.toList());
                taskParameters.put("resourceList", updatedResourceInfos);
            }
            // set task parameters
            taskDefinition.setTaskParams(JSONUtils.toJsonString(taskParameters));
        }
    }

    /**
     * update {@link ResourceInfo} by given original ResourceInfo
     *
     * @param res origin resource info
     * @return {@link ResourceInfo}
     */
    private ResourceInfo updateResourceInfo(ResourceInfo res) {
        ResourceInfo resourceInfo = null;
        // only if mainJar is not null and does not contains "resourceName" field
        if (res != null) {
            int resourceId = res.getId();
            if (resourceId <= 0) {
                logger.error("invalid resourceId, {}", resourceId);
                return null;
            }
            resourceInfo = new ResourceInfo();
            // get resource from database, only one resource should be returned
            Resource resource = getResourceById(resourceId);
            resourceInfo.setId(resourceId);
            resourceInfo.setRes(resource.getFileName());
            resourceInfo.setResourceName(resource.getFullName());
            if (logger.isInfoEnabled()) {
                logger.info("updated resource info {}",
                        JSONUtils.toJsonString(resourceInfo));
            }
        }
        return resourceInfo;
    }

    /**
     * get id list by task state
     *
     * @param instanceId instanceId
     * @param state state
     * @return task instance states
     */
    public List<Integer> findTaskIdByInstanceState(int instanceId, ExecutionStatus state) {
        return taskInstanceMapper.queryTaskByProcessIdAndState(instanceId, state.ordinal());
    }

    /**
     * find valid task list by process definition id
     *
     * @param processInstanceId processInstanceId
     * @return task instance list
     */
    public List<TaskInstance> findValidTaskListByProcessId(Integer processInstanceId) {
        return taskInstanceMapper.findValidTaskListByProcessId(processInstanceId, Flag.YES);
    }

    /**
     * find previous task list by work process id
     *
     * @param processInstanceId processInstanceId
     * @return task instance list
     */
    public List<TaskInstance> findPreviousTaskListByWorkProcessId(Integer processInstanceId) {
        return taskInstanceMapper.findValidTaskListByProcessId(processInstanceId, Flag.NO);
    }

    /**
     * update work process instance map
     *
     * @param processInstanceMap processInstanceMap
     * @return update process instance result
     */
    public int updateWorkProcessInstanceMap(ProcessInstanceMap processInstanceMap) {
        return processInstanceMapMapper.updateById(processInstanceMap);
    }

    /**
     * create work process instance map
     *
     * @param processInstanceMap processInstanceMap
     * @return create process instance result
     */
    public int createWorkProcessInstanceMap(ProcessInstanceMap processInstanceMap) {
        int count = 0;
        if (processInstanceMap != null) {
            return processInstanceMapMapper.insert(processInstanceMap);
        }
        return count;
    }

    /**
     * find work process map by parent process id and parent task id.
     *
     * @param parentWorkProcessId parentWorkProcessId
     * @param parentTaskId parentTaskId
     * @return process instance map
     */
    public ProcessInstanceMap findWorkProcessMapByParent(Integer parentWorkProcessId, Integer parentTaskId) {
        return processInstanceMapMapper.queryByParentId(parentWorkProcessId, parentTaskId);
    }

    /**
     * delete work process map by parent process id
     *
     * @param parentWorkProcessId parentWorkProcessId
     * @return delete process map result
     */
    public int deleteWorkProcessMapByParentId(int parentWorkProcessId) {
        return processInstanceMapMapper.deleteByParentProcessId(parentWorkProcessId);

    }

    /**
     * find sub process instance
     *
     * @param parentProcessId parentProcessId
     * @param parentTaskId parentTaskId
     * @return process instance
     */
    public ProcessInstance findSubProcessInstance(Integer parentProcessId, Integer parentTaskId) {
        ProcessInstance processInstance = null;
        ProcessInstanceMap processInstanceMap = processInstanceMapMapper.queryByParentId(parentProcessId, parentTaskId);
        if (processInstanceMap == null || processInstanceMap.getProcessInstanceId() == 0) {
            return processInstance;
        }
        processInstance = findProcessInstanceById(processInstanceMap.getProcessInstanceId());
        return processInstance;
    }

    /**
     * find parent process instance
     *
     * @param subProcessId subProcessId
     * @return process instance
     */
    public ProcessInstance findParentProcessInstance(Integer subProcessId) {
        ProcessInstance processInstance = null;
        ProcessInstanceMap processInstanceMap = processInstanceMapMapper.queryBySubProcessId(subProcessId);
        if (processInstanceMap == null || processInstanceMap.getProcessInstanceId() == 0) {
            return processInstance;
        }
        processInstance = findProcessInstanceById(processInstanceMap.getParentProcessInstanceId());
        return processInstance;
    }

    /**
     * change task state
     *
     * @param state state
     * @param startTime startTime
     * @param host host
     * @param executePath executePath
     * @param logPath logPath
     */
    public void changeTaskState(TaskInstance taskInstance,
                                ExecutionStatus state,
                                Date startTime,
                                String host,
                                String executePath,
                                String logPath) {
        taskInstance.setState(state);
        taskInstance.setStartTime(startTime);
        taskInstance.setHost(host);
        taskInstance.setExecutePath(executePath);
        taskInstance.setLogPath(logPath);
        saveTaskInstance(taskInstance);
    }

    /**
     * update process instance
     *
     * @param processInstance processInstance
     * @return update process instance result
     */
    public int updateProcessInstance(ProcessInstance processInstance) {
        return processInstanceMapper.updateById(processInstance);
    }

    /**
     * change task state
     *
     * @param state state
     * @param endTime endTime
     * @param varPool varPool
     */
    public void changeTaskState(TaskInstance taskInstance, ExecutionStatus state,
                                Date endTime,
                                int processId,
                                String appIds,
                                String varPool) {
        taskInstance.setPid(processId);
        taskInstance.setAppLink(appIds);
        taskInstance.setState(state);
        taskInstance.setEndTime(endTime);
        taskInstance.setVarPool(varPool);
        changeOutParam(taskInstance);
        saveTaskInstance(taskInstance);
    }

    /**
     * for show in page of taskInstance
     */
    public void changeOutParam(TaskInstance taskInstance) {
        if (StringUtils.isEmpty(taskInstance.getVarPool())) {
            return;
        }
        List<Property> properties = JSONUtils.toList(taskInstance.getVarPool(), Property.class);
        if (CollectionUtils.isEmpty(properties)) {
            return;
        }
        //if the result more than one line,just get the first .
        Map<String, Object> taskParams = JSONUtils.parseObject(taskInstance.getTaskParams(), new TypeReference<Map<String, Object>>() {
        });
        Object localParams = taskParams.get(LOCAL_PARAMS);
        if (localParams == null) {
            return;
        }
        List<Property> allParam = JSONUtils.toList(JSONUtils.toJsonString(localParams), Property.class);
        Map<String, String> outProperty = new HashMap<>();
        for (Property info : properties) {
            if (info.getDirect() == Direct.OUT) {
                outProperty.put(info.getProp(), info.getValue());
            }
        }
        for (Property info : allParam) {
            if (info.getDirect() == Direct.OUT) {
                String paramName = info.getProp();
                info.setValue(outProperty.get(paramName));
            }
        }
        taskParams.put(LOCAL_PARAMS, allParam);
        taskInstance.setTaskParams(JSONUtils.toJsonString(taskParams));
    }

    /**
     * convert integer list to string list
     *
     * @param intList intList
     * @return string list
     */
    public List<String> convertIntListToString(List<Integer> intList) {
        if (intList == null) {
            return new ArrayList<>();
        }
        List<String> result = new ArrayList<>(intList.size());
        for (Integer intVar : intList) {
            result.add(String.valueOf(intVar));
        }
        return result;
    }

    /**
     * query schedule by id
     *
     * @param id id
     * @return schedule
     */
    public Schedule querySchedule(int id) {
        return scheduleMapper.selectById(id);
    }

    /**
     * query Schedule by processDefinitionCode
     *
     * @param processDefinitionCode processDefinitionCode
     * @see Schedule
     */
    public List<Schedule> queryReleaseSchedulerListByProcessDefinitionCode(long processDefinitionCode) {
        return scheduleMapper.queryReleaseSchedulerListByProcessDefinitionCode(processDefinitionCode);
    }

    /**
     * query Schedule by processDefinitionCode
     *
     * @param processDefinitionCodeList processDefinitionCodeList
     * @see Schedule
     */
    public Map<Long, String> queryWorkerGroupByProcessDefinitionCodes(List<Long> processDefinitionCodeList) {
        List<Schedule> processDefinitionScheduleList = scheduleMapper.querySchedulesByProcessDefinitionCodes(processDefinitionCodeList);
        return processDefinitionScheduleList.stream().collect(Collectors.toMap(Schedule::getProcessDefinitionCode,
                Schedule::getWorkerGroup));
    }

    /**
     * query dependent process definition by process definition code
     *
     * @param processDefinitionCode processDefinitionCode
     * @see DependentProcessDefinition
     */
    public List<DependentProcessDefinition> queryDependentProcessDefinitionByProcessDefinitionCode(long processDefinitionCode) {
        return workFlowLineageMapper.queryDependentProcessDefinitionByProcessDefinitionCode(processDefinitionCode);
    }

    /**
     * query need failover process instance
     *
     * @param host host
     * @return process instance list
     */
    public List<ProcessInstance> queryNeedFailoverProcessInstances(String host) {
        return processInstanceMapper.queryByHostAndStatus(host, stateArray);
    }

    public List<String> queryNeedFailoverProcessInstanceHost() {
        return processInstanceMapper.queryNeedFailoverProcessInstanceHost(stateArray);
    }

    /**
     * process need failover process instance
     *
     * @param processInstance processInstance
     */
    @Transactional(rollbackFor = RuntimeException.class)
    public void processNeedFailoverProcessInstances(ProcessInstance processInstance) {
        //1 update processInstance host is null
        processInstance.setHost(Constants.NULL);
        processInstanceMapper.updateById(processInstance);

        ProcessDefinition processDefinition = findProcessDefinition(processInstance.getProcessDefinitionCode(), processInstance.getProcessDefinitionVersion());

        //2 insert into recover command
        Command cmd = new Command();
        cmd.setProcessDefinitionCode(processDefinition.getCode());
        cmd.setProcessDefinitionVersion(processDefinition.getVersion());
        cmd.setProcessInstanceId(processInstance.getId());
        cmd.setCommandParam(String.format("{\"%s\":%d}", Constants.CMD_PARAM_RECOVER_PROCESS_ID_STRING, processInstance.getId()));
        cmd.setExecutorId(processInstance.getExecutorId());
        cmd.setCommandType(CommandType.RECOVER_TOLERANCE_FAULT_PROCESS);
        createCommand(cmd);
    }

    /**
     * query all need failover task instances by host
     *
     * @param host host
     * @return task instance list
     */
    public List<TaskInstance> queryNeedFailoverTaskInstances(String host) {
        return taskInstanceMapper.queryByHostAndStatus(host,
                stateArray);
    }

    /**
     * find data source by id
     *
     * @param id id
     * @return datasource
     */
    public DataSource findDataSourceById(int id) {
        return dataSourceMapper.selectById(id);
    }

    /**
     * update process instance state by id
     *
     * @param processInstanceId processInstanceId
     * @param executionStatus executionStatus
     * @return update process result
     */
    public int updateProcessInstanceState(Integer processInstanceId, ExecutionStatus executionStatus) {
        ProcessInstance instance = processInstanceMapper.selectById(processInstanceId);
        instance.setState(executionStatus);
        return processInstanceMapper.updateById(instance);
    }

    /**
     * find process instance by the task id
     *
     * @param taskId taskId
     * @return process instance
     */
    public ProcessInstance findProcessInstanceByTaskId(int taskId) {
        TaskInstance taskInstance = taskInstanceMapper.selectById(taskId);
        if (taskInstance != null) {
            return processInstanceMapper.selectById(taskInstance.getProcessInstanceId());
        }
        return null;
    }

    /**
     * find udf function list by id list string
     *
     * @param ids ids
     * @return udf function list
     */
    public List<UdfFunc> queryUdfFunListByIds(Integer[] ids) {
        return udfFuncMapper.queryUdfByIdStr(ids, null);
    }

    /**
     * find tenant code by resource name
     *
     * @param resName resource name
     * @param resourceType resource type
     * @return tenant code
     */
    public String queryTenantCodeByResName(String resName, ResourceType resourceType) {
        // in order to query tenant code successful although the version is older
        String fullName = resName.startsWith("/") ? resName : String.format("/%s", resName);

        List<Resource> resourceList = resourceMapper.queryResource(fullName, resourceType.ordinal());
        if (CollectionUtils.isEmpty(resourceList)) {
            return StringUtils.EMPTY;
        }
        int userId = resourceList.get(0).getUserId();
        User user = userMapper.selectById(userId);
        if (Objects.isNull(user)) {
            return StringUtils.EMPTY;
        }
        Tenant tenant = tenantMapper.queryById(user.getTenantId());
        if (Objects.isNull(tenant)) {
            return StringUtils.EMPTY;
        }
        return tenant.getTenantCode();
    }

    /**
     * find schedule list by process define codes.
     *
     * @param codes codes
     * @return schedule list
     */
    public List<Schedule> selectAllByProcessDefineCode(long[] codes) {
        return scheduleMapper.selectAllByProcessDefineArray(codes);
    }

    /**
     * find last scheduler process instance in the date interval
     *
     * @param definitionCode definitionCode
     * @param dateInterval dateInterval
     * @return process instance
     */
    public ProcessInstance findLastSchedulerProcessInterval(Long definitionCode, DateInterval dateInterval) {
        return processInstanceMapper.queryLastSchedulerProcess(definitionCode,
                dateInterval.getStartTime(),
                dateInterval.getEndTime());
    }

    /**
     * find last manual process instance interval
     *
     * @param definitionCode process definition code
     * @param dateInterval dateInterval
     * @return process instance
     */
    public ProcessInstance findLastManualProcessInterval(Long definitionCode, DateInterval dateInterval) {
        return processInstanceMapper.queryLastManualProcess(definitionCode,
                dateInterval.getStartTime(),
                dateInterval.getEndTime());
    }

    /**
     * find last running process instance
     *
     * @param definitionCode process definition code
     * @param startTime start time
     * @param endTime end time
     * @return process instance
     */
    public ProcessInstance findLastRunningProcess(Long definitionCode, Date startTime, Date endTime) {
        return processInstanceMapper.queryLastRunningProcess(definitionCode,
                startTime,
                endTime,
                stateArray);
    }

    /**
     * query user queue by process instance
     *
     * @param processInstance processInstance
     * @return queue
     */
    public String queryUserQueueByProcessInstance(ProcessInstance processInstance) {

        String queue = "";
        if (processInstance == null) {
            return queue;
        }
        User executor = userMapper.selectById(processInstance.getExecutorId());
        if (executor != null) {
            queue = executor.getQueue();
        }
        return queue;
    }

    /**
     * query project name and user name by processInstanceId.
     *
     * @param processInstanceId processInstanceId
     * @return projectName and userName
     */
    public ProjectUser queryProjectWithUserByProcessInstanceId(int processInstanceId) {
        return projectMapper.queryProjectWithUserByProcessInstanceId(processInstanceId);
    }

    /**
     * get task worker group
     *
     * @param taskInstance taskInstance
     * @return workerGroupId
     */
    public String getTaskWorkerGroup(TaskInstance taskInstance) {
        String workerGroup = taskInstance.getWorkerGroup();

        if (StringUtils.isNotBlank(workerGroup)) {
            return workerGroup;
        }
        int processInstanceId = taskInstance.getProcessInstanceId();
        ProcessInstance processInstance = findProcessInstanceById(processInstanceId);

        if (processInstance != null) {
            return processInstance.getWorkerGroup();
        }
        logger.info("task : {} will use default worker group", taskInstance.getId());
        return Constants.DEFAULT_WORKER_GROUP;
    }

    /**
     * get have perm project list
     *
     * @param userId userId
     * @return project list
     */
    public List<Project> getProjectListHavePerm(int userId) {
        List<Project> createProjects = projectMapper.queryProjectCreatedByUser(userId);
        List<Project> authedProjects = projectMapper.queryAuthedProjectListByUserId(userId);

        if (createProjects == null) {
            createProjects = new ArrayList<>();
        }

        if (authedProjects != null) {
            createProjects.addAll(authedProjects);
        }
        return createProjects;
    }

    /**
     * list unauthorized udf function
     *
     * @param userId user id
     * @param needChecks data source id array
     * @return unauthorized udf function list
     */
    public <T> List<T> listUnauthorized(int userId, T[] needChecks, AuthorizationType authorizationType) {
        List<T> resultList = new ArrayList<>();

        if (Objects.nonNull(needChecks) && needChecks.length > 0) {
            Set<T> originResSet = new HashSet<>(Arrays.asList(needChecks));

            switch (authorizationType) {
                case RESOURCE_FILE_ID:
                case UDF_FILE:
                    List<Resource> ownUdfResources = resourceMapper.listAuthorizedResourceById(userId, needChecks);
                    addAuthorizedResources(ownUdfResources, userId);
                    Set<Integer> authorizedResourceFiles = ownUdfResources.stream().map(Resource::getId).collect(toSet());
                    originResSet.removeAll(authorizedResourceFiles);
                    break;
                case RESOURCE_FILE_NAME:
                    List<Resource> ownResources = resourceMapper.listAuthorizedResource(userId, needChecks);
                    addAuthorizedResources(ownResources, userId);
                    Set<String> authorizedResources = ownResources.stream().map(Resource::getFullName).collect(toSet());
                    originResSet.removeAll(authorizedResources);
                    break;
                case DATASOURCE:
                    Set<Integer> authorizedDatasources = dataSourceMapper.listAuthorizedDataSource(userId, needChecks).stream().map(DataSource::getId).collect(toSet());
                    originResSet.removeAll(authorizedDatasources);
                    break;
                case UDF:
                    Set<Integer> authorizedUdfs = udfFuncMapper.listAuthorizedUdfFunc(userId, needChecks).stream().map(UdfFunc::getId).collect(toSet());
                    originResSet.removeAll(authorizedUdfs);
                    break;
                default:
                    break;
            }

            resultList.addAll(originResSet);
        }

        return resultList;
    }

    /**
     * get user by user id
     *
     * @param userId user id
     * @return User
     */
    public User getUserById(int userId) {
        return userMapper.selectById(userId);
    }

    /**
     * get resource by resource id
     *
     * @param resourceId resource id
     * @return Resource
     */
    public Resource getResourceById(int resourceId) {
        return resourceMapper.selectById(resourceId);
    }

    /**
     * list resources by ids
     *
     * @param resIds resIds
     * @return resource list
     */
    public List<Resource> listResourceByIds(Integer[] resIds) {
        return resourceMapper.listResourceByIds(resIds);
    }

    /**
     * format task app id in task instance
     */
    public String formatTaskAppId(TaskInstance taskInstance) {
        ProcessInstance processInstance = findProcessInstanceById(taskInstance.getProcessInstanceId());
        if (processInstance == null) {
            return "";
        }
        ProcessDefinition definition = findProcessDefinition(processInstance.getProcessDefinitionCode(), processInstance.getProcessDefinitionVersion());
        if (definition == null) {
            return "";
        }
        return String.format("%s_%s_%s", definition.getId(), processInstance.getId(), taskInstance.getId());
    }

    /**
     * switch process definition version to process definition log version
     */
    public int switchVersion(ProcessDefinition processDefinition, ProcessDefinitionLog processDefinitionLog) {
        if (null == processDefinition || null == processDefinitionLog) {
            return Constants.DEFINITION_FAILURE;
        }
        processDefinitionLog.setId(processDefinition.getId());
        processDefinitionLog.setReleaseState(ReleaseState.OFFLINE);
        processDefinitionLog.setFlag(Flag.YES);

        int result = processDefineMapper.updateById(processDefinitionLog);
        if (result > 0) {
            result = switchProcessTaskRelationVersion(processDefinitionLog);
            if (result <= 0) {
                return Constants.EXIT_CODE_FAILURE;
            }
        }
        return result;
    }

    public int switchProcessTaskRelationVersion(ProcessDefinition processDefinition) {
        List<ProcessTaskRelation> processTaskRelationList = processTaskRelationMapper.queryByProcessCode(processDefinition.getProjectCode(), processDefinition.getCode());
        if (!processTaskRelationList.isEmpty()) {
            processTaskRelationMapper.deleteByCode(processDefinition.getProjectCode(), processDefinition.getCode());
        }
        List<ProcessTaskRelationLog> processTaskRelationLogList = processTaskRelationLogMapper.queryByProcessCodeAndVersion(processDefinition.getCode(), processDefinition.getVersion());
        int batchInsert = processTaskRelationMapper.batchInsert(processTaskRelationLogList);
        if (batchInsert == 0) {
            return Constants.EXIT_CODE_FAILURE;
        } else {
            int result = 0;
            for (ProcessTaskRelationLog taskRelationLog : processTaskRelationLogList) {
                int switchResult = switchTaskDefinitionVersion(taskRelationLog.getPostTaskCode(), taskRelationLog.getPostTaskVersion());
                if (switchResult != Constants.EXIT_CODE_FAILURE) {
                    result++;
                }
            }
            return result;
        }
    }

    public int switchTaskDefinitionVersion(long taskCode, int taskVersion) {
        TaskDefinition taskDefinition = taskDefinitionMapper.queryByCode(taskCode);
        if (taskDefinition == null) {
            return Constants.EXIT_CODE_FAILURE;
        }
        if (taskDefinition.getVersion() == taskVersion) {
            return Constants.EXIT_CODE_SUCCESS;
        }
        TaskDefinitionLog taskDefinitionUpdate = taskDefinitionLogMapper.queryByDefinitionCodeAndVersion(taskCode, taskVersion);
        if (taskDefinitionUpdate == null) {
            return Constants.EXIT_CODE_FAILURE;
        }
        taskDefinitionUpdate.setUpdateTime(new Date());
        taskDefinitionUpdate.setId(taskDefinition.getId());
        return taskDefinitionMapper.updateById(taskDefinitionUpdate);
    }

    /**
     * get resource ids
     *
     * @param taskDefinition taskDefinition
     * @return resource ids
     */
    public String getResourceIds(TaskDefinition taskDefinition) {
        Set<Integer> resourceIds = null;
        AbstractParameters params = taskPluginManager.getParameters(ParametersNode.builder().taskType(taskDefinition.getTaskType()).taskParams(taskDefinition.getTaskParams()).build());

        if (params != null && CollectionUtils.isNotEmpty(params.getResourceFilesList())) {
            resourceIds = params.getResourceFilesList().
                    stream()
                    .filter(t -> t.getId() != 0)
                    .map(ResourceInfo::getId)
                    .collect(Collectors.toSet());
        }
        if (CollectionUtils.isEmpty(resourceIds)) {
            return StringUtils.EMPTY;
        }
        return StringUtils.join(resourceIds, ",");
    }

    public int saveTaskDefine(User operator, long projectCode, List<TaskDefinitionLog> taskDefinitionLogs, Boolean syncDefine) {
        Date now = new Date();
        List<TaskDefinitionLog> newTaskDefinitionLogs = new ArrayList<>();
        List<TaskDefinitionLog> updateTaskDefinitionLogs = new ArrayList<>();
        for (TaskDefinitionLog taskDefinitionLog : taskDefinitionLogs) {
            taskDefinitionLog.setProjectCode(projectCode);
            taskDefinitionLog.setUpdateTime(now);
            taskDefinitionLog.setOperateTime(now);
            taskDefinitionLog.setOperator(operator.getId());
            taskDefinitionLog.setResourceIds(getResourceIds(taskDefinitionLog));
            if (taskDefinitionLog.getCode() == 0) {
                try {
                    taskDefinitionLog.setCode(CodeGenerateUtils.getInstance().genCode());
                } catch (CodeGenerateException e) {
                    logger.error("Task code get error, ", e);
                    return Constants.DEFINITION_FAILURE;
                }
            }
            if (taskDefinitionLog.getVersion() == 0) {
                // init first version
                taskDefinitionLog.setVersion(Constants.VERSION_FIRST);
            }

            TaskDefinitionLog definitionCodeAndVersion = taskDefinitionLogMapper
                    .queryByDefinitionCodeAndVersion(taskDefinitionLog.getCode(), taskDefinitionLog.getVersion());
            if (definitionCodeAndVersion == null) {
                taskDefinitionLog.setUserId(operator.getId());
                taskDefinitionLog.setCreateTime(now);
                newTaskDefinitionLogs.add(taskDefinitionLog);
                continue;
            }
            if (taskDefinitionLog.equals(definitionCodeAndVersion)) {
                // do nothing if equals
                continue;
            }
            taskDefinitionLog.setUserId(definitionCodeAndVersion.getUserId());
            Integer version = taskDefinitionLogMapper.queryMaxVersionForDefinition(taskDefinitionLog.getCode());
            taskDefinitionLog.setVersion(version + 1);
            taskDefinitionLog.setCreateTime(definitionCodeAndVersion.getCreateTime());
            updateTaskDefinitionLogs.add(taskDefinitionLog);
        }
        int insertResult = 0;
        int updateResult = 0;
        for (TaskDefinitionLog taskDefinitionToUpdate : updateTaskDefinitionLogs) {
            TaskDefinition task = taskDefinitionMapper.queryByCode(taskDefinitionToUpdate.getCode());
            if (task == null) {
                newTaskDefinitionLogs.add(taskDefinitionToUpdate);
            } else {
                insertResult += taskDefinitionLogMapper.insert(taskDefinitionToUpdate);
                if (Boolean.TRUE.equals(syncDefine)) {
                    taskDefinitionToUpdate.setId(task.getId());
                    updateResult += taskDefinitionMapper.updateById(taskDefinitionToUpdate);
                } else {
                    updateResult++;
                }
            }
        }
        if (!newTaskDefinitionLogs.isEmpty()) {
            insertResult += taskDefinitionLogMapper.batchInsert(newTaskDefinitionLogs);
            if (Boolean.TRUE.equals(syncDefine)) {
                updateResult += taskDefinitionMapper.batchInsert(newTaskDefinitionLogs);
            } else {
                updateResult += newTaskDefinitionLogs.size();
            }
        }
        return (insertResult & updateResult) > 0 ? 1 : Constants.EXIT_CODE_SUCCESS;
    }

    /**
     * save processDefinition (including create or update processDefinition)
     */
    public int saveProcessDefine(User operator, ProcessDefinition processDefinition, Boolean syncDefine, Boolean isFromProcessDefine) {
        ProcessDefinitionLog processDefinitionLog = new ProcessDefinitionLog(processDefinition);
        Integer version = processDefineLogMapper.queryMaxVersionForDefinition(processDefinition.getCode());
        int insertVersion = version == null || version == 0 ? Constants.VERSION_FIRST : version + 1;
        processDefinitionLog.setVersion(insertVersion);
        processDefinitionLog.setReleaseState(!isFromProcessDefine || processDefinitionLog.getReleaseState() == ReleaseState.ONLINE ? ReleaseState.ONLINE : ReleaseState.OFFLINE);
        processDefinitionLog.setOperator(operator.getId());
        processDefinitionLog.setOperateTime(processDefinition.getUpdateTime());
        int insertLog = processDefineLogMapper.insert(processDefinitionLog);
        int result = 1;
        if (Boolean.TRUE.equals(syncDefine)) {
            if (0 == processDefinition.getId()) {
                result = processDefineMapper.insert(processDefinitionLog);
            } else {
                processDefinitionLog.setId(processDefinition.getId());
                result = processDefineMapper.updateById(processDefinitionLog);
            }
        }
        return (insertLog & result) > 0 ? insertVersion : 0;
    }

    /**
     * save task relations
     */
    public int saveTaskRelation(User operator, long projectCode, long processDefinitionCode, int processDefinitionVersion,
                                List<ProcessTaskRelationLog> taskRelationList, List<TaskDefinitionLog> taskDefinitionLogs,
                                Boolean syncDefine) {
        if (taskRelationList.isEmpty()) {
            return Constants.EXIT_CODE_SUCCESS;
        }
        Map<Long, TaskDefinitionLog> taskDefinitionLogMap = null;
        if (CollectionUtils.isNotEmpty(taskDefinitionLogs)) {
            taskDefinitionLogMap = taskDefinitionLogs.stream()
                    .collect(Collectors.toMap(TaskDefinition::getCode, taskDefinitionLog -> taskDefinitionLog));
        }
        Date now = new Date();
        for (ProcessTaskRelationLog processTaskRelationLog : taskRelationList) {
            processTaskRelationLog.setProjectCode(projectCode);
            processTaskRelationLog.setProcessDefinitionCode(processDefinitionCode);
            processTaskRelationLog.setProcessDefinitionVersion(processDefinitionVersion);
            if (taskDefinitionLogMap != null) {
                TaskDefinitionLog preTaskDefinitionLog = taskDefinitionLogMap.get(processTaskRelationLog.getPreTaskCode());
                if (preTaskDefinitionLog != null) {
                    processTaskRelationLog.setPreTaskVersion(preTaskDefinitionLog.getVersion());
                }
                TaskDefinitionLog postTaskDefinitionLog = taskDefinitionLogMap.get(processTaskRelationLog.getPostTaskCode());
                if (postTaskDefinitionLog != null) {
                    processTaskRelationLog.setPostTaskVersion(postTaskDefinitionLog.getVersion());
                }
            }
            processTaskRelationLog.setCreateTime(now);
            processTaskRelationLog.setUpdateTime(now);
            processTaskRelationLog.setOperator(operator.getId());
            processTaskRelationLog.setOperateTime(now);
        }
        int insert = taskRelationList.size();
        if (Boolean.TRUE.equals(syncDefine)) {
            List<ProcessTaskRelation> processTaskRelationList = processTaskRelationMapper.queryByProcessCode(projectCode, processDefinitionCode);
            if (!processTaskRelationList.isEmpty()) {
                Set<Integer> processTaskRelationSet = processTaskRelationList.stream().map(ProcessTaskRelation::hashCode).collect(toSet());
                Set<Integer> taskRelationSet = taskRelationList.stream().map(ProcessTaskRelationLog::hashCode).collect(toSet());
                boolean result = CollectionUtils.isEqualCollection(processTaskRelationSet, taskRelationSet);
                if (result) {
                    return Constants.EXIT_CODE_SUCCESS;
                }
                processTaskRelationMapper.deleteByCode(projectCode, processDefinitionCode);
            }
            insert = processTaskRelationMapper.batchInsert(taskRelationList);
        }
        int resultLog = processTaskRelationLogMapper.batchInsert(taskRelationList);
        return (insert & resultLog) > 0 ? Constants.EXIT_CODE_SUCCESS : Constants.EXIT_CODE_FAILURE;
    }

    public boolean isTaskOnline(long taskCode) {
        List<ProcessTaskRelation> processTaskRelationList = processTaskRelationMapper.queryByTaskCode(taskCode);
        if (!processTaskRelationList.isEmpty()) {
            Set<Long> processDefinitionCodes = processTaskRelationList
                    .stream()
                    .map(ProcessTaskRelation::getProcessDefinitionCode)
                    .collect(Collectors.toSet());
            List<ProcessDefinition> processDefinitionList = processDefineMapper.queryByCodes(processDefinitionCodes);
            // check process definition is already online
            for (ProcessDefinition processDefinition : processDefinitionList) {
                if (processDefinition.getReleaseState() == ReleaseState.ONLINE) {
                    return true;
                }
            }
        }
        return false;
    }

    /**
     * Generate the DAG Graph based on the process definition id
     * Use temporarily before refactoring taskNode
     *
     * @param processDefinition process definition
     * @return dag graph
     */
    public DAG<String, TaskNode, TaskNodeRelation> genDagGraph(ProcessDefinition processDefinition) {
        List<ProcessTaskRelation> taskRelations = this.findRelationByCode(processDefinition.getCode(), processDefinition.getVersion());
        List<TaskNode> taskNodeList = transformTask(taskRelations, Lists.newArrayList());
        ProcessDag processDag = DagHelper.getProcessDag(taskNodeList, new ArrayList<>(taskRelations));
        // Generate concrete Dag to be executed
        return DagHelper.buildDagGraph(processDag);
    }

    /**
     * generate DagData
     */
    public DagData genDagData(ProcessDefinition processDefinition) {
        List<ProcessTaskRelation> taskRelations = this.findRelationByCode(processDefinition.getCode(), processDefinition.getVersion());
        List<TaskDefinitionLog> taskDefinitionLogList = genTaskDefineList(taskRelations);
        List<TaskDefinition> taskDefinitions = taskDefinitionLogList.stream().map(t -> (TaskDefinition) t).collect(Collectors.toList());
        return new DagData(processDefinition, taskRelations, taskDefinitions);
    }

    public List<TaskDefinitionLog> genTaskDefineList(List<ProcessTaskRelation> processTaskRelations) {
        Set<TaskDefinition> taskDefinitionSet = new HashSet<>();
        for (ProcessTaskRelation processTaskRelation : processTaskRelations) {
            if (processTaskRelation.getPreTaskCode() > 0) {
                taskDefinitionSet.add(new TaskDefinition(processTaskRelation.getPreTaskCode(), processTaskRelation.getPreTaskVersion()));
            }
            if (processTaskRelation.getPostTaskCode() > 0) {
                taskDefinitionSet.add(new TaskDefinition(processTaskRelation.getPostTaskCode(), processTaskRelation.getPostTaskVersion()));
            }
        }
        if (taskDefinitionSet.isEmpty()) {
            return Lists.newArrayList();
        }
        return taskDefinitionLogMapper.queryByTaskDefinitions(taskDefinitionSet);
    }

    public List<TaskDefinitionLog> getTaskDefineLogListByRelation(List<ProcessTaskRelation> processTaskRelations) {
        List<TaskDefinitionLog> taskDefinitionLogs = new ArrayList<>();
        Map<Long, Integer> taskCodeVersionMap = new HashMap<>();
        for (ProcessTaskRelation processTaskRelation : processTaskRelations) {
            if (processTaskRelation.getPreTaskCode() > 0) {
                taskCodeVersionMap.put(processTaskRelation.getPreTaskCode(), processTaskRelation.getPreTaskVersion());
            }
            if (processTaskRelation.getPostTaskCode() > 0) {
                taskCodeVersionMap.put(processTaskRelation.getPostTaskCode(), processTaskRelation.getPostTaskVersion());
            }
        }
        taskCodeVersionMap.forEach((code,version) -> {
            taskDefinitionLogs.add((TaskDefinitionLog) this.findTaskDefinition(code, version));
        });
        return taskDefinitionLogs;
    }

    /**
     * find task definition by code and version
     */
    public TaskDefinition findTaskDefinition(long taskCode, int taskDefinitionVersion) {
        return taskDefinitionLogMapper.queryByDefinitionCodeAndVersion(taskCode, taskDefinitionVersion);
    }

    /**
     * find process task relation list by process
     */
    public List<ProcessTaskRelation> findRelationByCode(long processDefinitionCode, int processDefinitionVersion) {
        List<ProcessTaskRelationLog> processTaskRelationLogList = processTaskRelationLogMapper.queryByProcessCodeAndVersion(processDefinitionCode, processDefinitionVersion);
        return processTaskRelationLogList.stream().map(r -> (ProcessTaskRelation) r).collect(Collectors.toList());
    }

    /**
     * add authorized resources
     *
     * @param ownResources own resources
     * @param userId userId
     */
    private void addAuthorizedResources(List<Resource> ownResources, int userId) {
        List<Integer> relationResourceIds = resourceUserMapper.queryResourcesIdListByUserIdAndPerm(userId, 7);
        List<Resource> relationResources = CollectionUtils.isNotEmpty(relationResourceIds) ? resourceMapper.queryResourceListById(relationResourceIds) : new ArrayList<>();
        ownResources.addAll(relationResources);
    }

    /**
     * Use temporarily before refactoring taskNode
     */
    public List<TaskNode> transformTask(List<ProcessTaskRelation> taskRelationList, List<TaskDefinitionLog> taskDefinitionLogs) {
        Map<Long, List<Long>> taskCodeMap = new HashMap<>();
        for (ProcessTaskRelation processTaskRelation : taskRelationList) {
            taskCodeMap.compute(processTaskRelation.getPostTaskCode(), (k, v) -> {
                if (v == null) {
                    v = new ArrayList<>();
                }
                if (processTaskRelation.getPreTaskCode() != 0L) {
                    v.add(processTaskRelation.getPreTaskCode());
                }
                return v;
            });
        }
        if (CollectionUtils.isEmpty(taskDefinitionLogs)) {
            taskDefinitionLogs = genTaskDefineList(taskRelationList);
        }
        Map<Long, TaskDefinitionLog> taskDefinitionLogMap = taskDefinitionLogs.stream()
                .collect(Collectors.toMap(TaskDefinitionLog::getCode, taskDefinitionLog -> taskDefinitionLog));
        List<TaskNode> taskNodeList = new ArrayList<>();
        for (Entry<Long, List<Long>> code : taskCodeMap.entrySet()) {
            TaskDefinitionLog taskDefinitionLog = taskDefinitionLogMap.get(code.getKey());
            if (taskDefinitionLog != null) {
                TaskNode taskNode = new TaskNode();
                taskNode.setCode(taskDefinitionLog.getCode());
                taskNode.setVersion(taskDefinitionLog.getVersion());
                taskNode.setName(taskDefinitionLog.getName());
                taskNode.setDesc(taskDefinitionLog.getDescription());
                taskNode.setType(taskDefinitionLog.getTaskType().toUpperCase());
                taskNode.setRunFlag(taskDefinitionLog.getFlag() == Flag.YES ? Constants.FLOWNODE_RUN_FLAG_NORMAL : Constants.FLOWNODE_RUN_FLAG_FORBIDDEN);
                taskNode.setMaxRetryTimes(taskDefinitionLog.getFailRetryTimes());
                taskNode.setRetryInterval(taskDefinitionLog.getFailRetryInterval());
                Map<String, Object> taskParamsMap = taskNode.taskParamsToJsonObj(taskDefinitionLog.getTaskParams());
                taskNode.setConditionResult(JSONUtils.toJsonString(taskParamsMap.get(Constants.CONDITION_RESULT)));
                taskNode.setSwitchResult(JSONUtils.toJsonString(taskParamsMap.get(Constants.SWITCH_RESULT)));
                taskNode.setDependence(JSONUtils.toJsonString(taskParamsMap.get(Constants.DEPENDENCE)));
                taskParamsMap.remove(Constants.CONDITION_RESULT);
                taskParamsMap.remove(Constants.DEPENDENCE);
                taskNode.setParams(JSONUtils.toJsonString(taskParamsMap));
                taskNode.setTaskInstancePriority(taskDefinitionLog.getTaskPriority());
                taskNode.setWorkerGroup(taskDefinitionLog.getWorkerGroup());
                taskNode.setEnvironmentCode(taskDefinitionLog.getEnvironmentCode());
                taskNode.setTimeout(JSONUtils.toJsonString(new TaskTimeoutParameter(taskDefinitionLog.getTimeoutFlag() == TimeoutFlag.OPEN,
                        taskDefinitionLog.getTimeoutNotifyStrategy(),
                        taskDefinitionLog.getTimeout())));
                taskNode.setDelayTime(taskDefinitionLog.getDelayTime());
                taskNode.setPreTasks(JSONUtils.toJsonString(code.getValue().stream().map(taskDefinitionLogMap::get).map(TaskDefinition::getCode).collect(Collectors.toList())));
                taskNode.setTaskGroupId(taskDefinitionLog.getTaskGroupId());
                taskNode.setTaskGroupPriority(taskDefinitionLog.getTaskGroupPriority());
                taskNodeList.add(taskNode);
            }
        }
        return taskNodeList;
    }

    public Map<ProcessInstance, TaskInstance> notifyProcessList(int processId) {
        HashMap<ProcessInstance, TaskInstance> processTaskMap = new HashMap<>();
        //find sub tasks
        ProcessInstanceMap processInstanceMap = processInstanceMapMapper.queryBySubProcessId(processId);
        if (processInstanceMap == null) {
            return processTaskMap;
        }
        ProcessInstance fatherProcess = this.findProcessInstanceById(processInstanceMap.getParentProcessInstanceId());
        TaskInstance fatherTask = this.findTaskInstanceById(processInstanceMap.getParentTaskInstanceId());

        if (fatherProcess != null) {
            processTaskMap.put(fatherProcess, fatherTask);
        }
        return processTaskMap;
    }

    public DqExecuteResult getDqExecuteResultByTaskInstanceId(int taskInstanceId) {
        return dqExecuteResultMapper.getExecuteResultById(taskInstanceId);
    }

    public int updateDqExecuteResultUserId(int taskInstanceId) {
        DqExecuteResult dqExecuteResult =
                dqExecuteResultMapper.selectOne(new QueryWrapper<DqExecuteResult>().eq(TASK_INSTANCE_ID,taskInstanceId));
        if (dqExecuteResult == null) {
            return -1;
        }

        ProcessInstance processInstance = processInstanceMapper.selectById(dqExecuteResult.getProcessInstanceId());
        if (processInstance == null) {
            return -1;
        }

        ProcessDefinition processDefinition = processDefineMapper.queryByCode(processInstance.getProcessDefinitionCode());
        if (processDefinition == null) {
            return -1;
        }

        dqExecuteResult.setProcessDefinitionId(processDefinition.getId());
        dqExecuteResult.setUserId(processDefinition.getUserId());
        dqExecuteResult.setState(DqTaskState.DEFAULT.getCode());
        return dqExecuteResultMapper.updateById(dqExecuteResult);
    }

    public int updateDqExecuteResultState(DqExecuteResult dqExecuteResult) {
        return dqExecuteResultMapper.updateById(dqExecuteResult);
    }

    public int deleteDqExecuteResultByTaskInstanceId(int taskInstanceId) {
        return dqExecuteResultMapper.delete(
                new QueryWrapper<DqExecuteResult>()
                        .eq(TASK_INSTANCE_ID,taskInstanceId));
    }

    public int deleteTaskStatisticsValueByTaskInstanceId(int taskInstanceId) {
        return dqTaskStatisticsValueMapper.delete(
                new QueryWrapper<DqTaskStatisticsValue>()
                        .eq(TASK_INSTANCE_ID,taskInstanceId));
    }

    public DqRule getDqRule(int ruleId) {
        return dqRuleMapper.selectById(ruleId);
    }

    public List<DqRuleInputEntry> getRuleInputEntry(int ruleId) {
        return DqRuleUtils.transformInputEntry(dqRuleInputEntryMapper.getRuleInputEntryList(ruleId));
    }

    public List<DqRuleExecuteSql> getDqExecuteSql(int ruleId) {
        return dqRuleExecuteSqlMapper.getExecuteSqlList(ruleId);
    }

    public DqComparisonType getComparisonTypeById(int id) {
        return dqComparisonTypeMapper.selectById(id);
    }

    /**
     * the first time (when submit the task ) get the resource of the task group
     * @param taskId    task id
     * @param taskName
     * @param groupId
     * @param processId
     * @param priority
     * @return
     */
    public boolean acquireTaskGroup(int taskId,
                                    String taskName, int groupId,
                                    int processId, int priority) {
        TaskGroup taskGroup = taskGroupMapper.selectById(groupId);
        if (taskGroup == null) {
            return true;
        }
        // if task group is not applicable
        if (taskGroup.getStatus() == Flag.NO.getCode()) {
            return true;
        }
        TaskGroupQueue taskGroupQueue = this.taskGroupQueueMapper.queryByTaskId(taskId);
        if (taskGroupQueue == null) {
            taskGroupQueue = insertIntoTaskGroupQueue(taskId, taskName, groupId, processId, priority, TaskGroupQueueStatus.WAIT_QUEUE);
        } else {
            if (taskGroupQueue.getStatus() == TaskGroupQueueStatus.ACQUIRE_SUCCESS) {
                return true;
            }
            taskGroupQueue.setInQueue(Flag.NO.getCode());
            taskGroupQueue.setStatus(TaskGroupQueueStatus.WAIT_QUEUE);
            this.taskGroupQueueMapper.updateById(taskGroupQueue);
        }
        //check priority
        List<TaskGroupQueue> highPriorityTasks = taskGroupQueueMapper.queryHighPriorityTasks(groupId, priority, TaskGroupQueueStatus.WAIT_QUEUE.getCode());
        if (CollectionUtils.isNotEmpty(highPriorityTasks)) {
            this.taskGroupQueueMapper.updateInQueue(Flag.NO.getCode(), taskGroupQueue.getId());
            return false;
        }
        //try to get taskGroup
        int count = taskGroupMapper.selectAvailableCountById(groupId);
        if (count == 1 && robTaskGroupResouce(taskGroupQueue)) {
            return true;
        }
        this.taskGroupQueueMapper.updateInQueue(Flag.NO.getCode(), taskGroupQueue.getId());
        return false;
    }

    /**
     *  try to get the task group resource(when other task release the resource)
     * @param taskGroupQueue
     * @return
     */
    public boolean robTaskGroupResouce(TaskGroupQueue taskGroupQueue) {
        TaskGroup taskGroup = taskGroupMapper.selectById(taskGroupQueue.getGroupId());
        int affectedCount = taskGroupMapper.updateTaskGroupResource(taskGroup.getId(),taskGroupQueue.getId(),
                TaskGroupQueueStatus.WAIT_QUEUE.getCode());
        if (affectedCount > 0) {
            taskGroupQueue.setStatus(TaskGroupQueueStatus.ACQUIRE_SUCCESS);
            this.taskGroupQueueMapper.updateById(taskGroupQueue);
            this.taskGroupQueueMapper.updateInQueue(Flag.NO.getCode(), taskGroupQueue.getId());
            return true;
        }
        return false;
    }

    public boolean acquireTaskGroupAgain(TaskGroupQueue taskGroupQueue) {
        return robTaskGroupResouce(taskGroupQueue);
    }

    public void releaseAllTaskGroup(int processInstanceId) {
        List<TaskInstance> taskInstances = this.taskInstanceMapper.loadAllInfosNoRelease(processInstanceId, TaskGroupQueueStatus.ACQUIRE_SUCCESS.getCode());
        for (TaskInstance info : taskInstances) {
            releaseTaskGroup(info);
        }
    }

    /**
     * release the TGQ resource when the corresponding task is finished.
     *
     * @return the result code and msg
     */
    public TaskInstance releaseTaskGroup(TaskInstance taskInstance) {

        TaskGroup taskGroup = taskGroupMapper.selectById(taskInstance.getTaskGroupId());
        if (taskGroup == null) {
            return null;
        }
        TaskGroupQueue thisTaskGroupQueue = this.taskGroupQueueMapper.queryByTaskId(taskInstance.getId());
        if (thisTaskGroupQueue.getStatus() == TaskGroupQueueStatus.RELEASE) {
            return null;
        }
        try {
            while (taskGroupMapper.releaseTaskGroupResource(taskGroup.getId(), taskGroup.getUseSize()
                    , thisTaskGroupQueue.getId(), TaskGroupQueueStatus.ACQUIRE_SUCCESS.getCode()) != 1) {
                thisTaskGroupQueue = this.taskGroupQueueMapper.queryByTaskId(taskInstance.getId());
                if (thisTaskGroupQueue.getStatus() == TaskGroupQueueStatus.RELEASE) {
                    return null;
                }
                taskGroup = taskGroupMapper.selectById(taskInstance.getTaskGroupId());
            }
        } catch (Exception e) {
            logger.error("release the task group error",e);
        }
        logger.info("updateTask:{}",taskInstance.getName());
        changeTaskGroupQueueStatus(taskInstance.getId(), TaskGroupQueueStatus.RELEASE);
        TaskGroupQueue taskGroupQueue = this.taskGroupQueueMapper.queryTheHighestPriorityTasks(taskGroup.getId(),
                TaskGroupQueueStatus.WAIT_QUEUE.getCode(), Flag.NO.getCode(), Flag.NO.getCode());
        if (taskGroupQueue == null) {
            return null;
        }
        while (this.taskGroupQueueMapper.updateInQueueCAS(Flag.NO.getCode(), Flag.YES.getCode(), taskGroupQueue.getId()) != 1) {
            taskGroupQueue = this.taskGroupQueueMapper.queryTheHighestPriorityTasks(taskGroup.getId(),
                    TaskGroupQueueStatus.WAIT_QUEUE.getCode(), Flag.NO.getCode(), Flag.NO.getCode());
            if (taskGroupQueue == null) {
                return null;
            }
        }
        return this.taskInstanceMapper.selectById(taskGroupQueue.getTaskId());
    }

    /**
     * release the TGQ resource when the corresponding task is finished.
     *
     * @param taskId task id
     * @return the result code and msg
     */

    public void changeTaskGroupQueueStatus(int taskId, TaskGroupQueueStatus status) {
        TaskGroupQueue taskGroupQueue = taskGroupQueueMapper.queryByTaskId(taskId);
        taskGroupQueue.setStatus(status);
        taskGroupQueue.setUpdateTime(new Date(System.currentTimeMillis()));
        taskGroupQueueMapper.updateById(taskGroupQueue);
    }

    /**
     * insert into task group queue
     *
     * @param taskId    task id
     * @param taskName  task name
     * @param groupId   group id
     * @param processId process id
     * @param priority  priority
     * @return result and msg code
     */
    public TaskGroupQueue insertIntoTaskGroupQueue(Integer taskId,
                                                   String taskName, Integer groupId,
                                                   Integer processId, Integer priority, TaskGroupQueueStatus status) {
        TaskGroupQueue taskGroupQueue = new TaskGroupQueue(taskId, taskName, groupId, processId, priority, status);
        taskGroupQueue.setCreateTime(new Date());
        taskGroupQueue.setUpdateTime(new Date());
        taskGroupQueueMapper.insert(taskGroupQueue);
        return taskGroupQueue;
    }

    public int updateTaskGroupQueueStatus(Integer taskId, int status) {
        return taskGroupQueueMapper.updateStatusByTaskId(taskId, status);
    }

    public int updateTaskGroupQueue(TaskGroupQueue taskGroupQueue) {
        return taskGroupQueueMapper.updateById(taskGroupQueue);
    }

    public TaskGroupQueue loadTaskGroupQueue(int taskId) {
        return this.taskGroupQueueMapper.queryByTaskId(taskId);
    }

    public void sendStartTask2Master(ProcessInstance processInstance,int taskId,
                                     org.apache.dolphinscheduler.remote.command.CommandType taskType) {
        String host = processInstance.getHost();
        String address = host.split(":")[0];
        int port = Integer.parseInt(host.split(":")[1]);
        TaskEventChangeCommand taskEventChangeCommand = new TaskEventChangeCommand(
                processInstance.getId(), taskId
        );
        stateEventCallbackService.sendResult(address, port, taskEventChangeCommand.convert2Command(taskType));
    }

    public ProcessInstance loadNextProcess4Serial(long code, int state) {
        return this.processInstanceMapper.loadNextProcess4Serial(code, state);
    }

    protected void deleteCommandWithCheck(int commandId) {
        int delete = this.commandMapper.deleteById(commandId);
        if (delete != 1) {
            throw new ServiceException("delete command fail, id:" + commandId);
        }
    }
}<|MERGE_RESOLUTION|>--- conflicted
+++ resolved
@@ -17,7 +17,6 @@
 
 package org.apache.dolphinscheduler.service.process;
 
-<<<<<<< HEAD
 import com.baomidou.mybatisplus.core.conditions.query.QueryWrapper;
 import com.fasterxml.jackson.core.type.TypeReference;
 import com.fasterxml.jackson.databind.node.ObjectNode;
@@ -25,21 +24,6 @@
 import org.apache.commons.collections.CollectionUtils;
 import org.apache.commons.lang.StringUtils;
 import org.apache.commons.lang.math.NumberUtils;
-=======
-import static org.apache.dolphinscheduler.common.Constants.CMDPARAM_COMPLEMENT_DATA_END_DATE;
-import static org.apache.dolphinscheduler.common.Constants.CMDPARAM_COMPLEMENT_DATA_START_DATE;
-import static org.apache.dolphinscheduler.common.Constants.CMD_PARAM_EMPTY_SUB_PROCESS;
-import static org.apache.dolphinscheduler.common.Constants.CMD_PARAM_FATHER_PARAMS;
-import static org.apache.dolphinscheduler.common.Constants.CMD_PARAM_RECOVER_PROCESS_ID_STRING;
-import static org.apache.dolphinscheduler.common.Constants.CMD_PARAM_SUB_PROCESS;
-import static org.apache.dolphinscheduler.common.Constants.CMD_PARAM_SUB_PROCESS_DEFINE_CODE;
-import static org.apache.dolphinscheduler.common.Constants.CMD_PARAM_SUB_PROCESS_PARENT_INSTANCE_ID;
-import static org.apache.dolphinscheduler.common.Constants.LOCAL_PARAMS;
-import static org.apache.dolphinscheduler.plugin.task.api.utils.DataQualityConstants.TASK_INSTANCE_ID;
-
-import static java.util.stream.Collectors.toSet;
-
->>>>>>> 4c1578a3
 import org.apache.dolphinscheduler.common.Constants;
 import org.apache.dolphinscheduler.common.enums.AuthorizationType;
 import org.apache.dolphinscheduler.common.enums.CommandType;
@@ -140,18 +124,11 @@
 import org.apache.dolphinscheduler.service.quartz.cron.CronUtils;
 import org.apache.dolphinscheduler.service.task.TaskPluginManager;
 import org.apache.dolphinscheduler.spi.enums.ResourceType;
-<<<<<<< HEAD
-import org.apache.dolphinscheduler.spi.task.dq.enums.DqTaskState;
 import org.slf4j.Logger;
 import org.slf4j.LoggerFactory;
 import org.springframework.beans.factory.annotation.Autowired;
 import org.springframework.stereotype.Component;
 import org.springframework.transaction.annotation.Transactional;
-=======
-
-import org.apache.commons.collections.CollectionUtils;
-import org.apache.commons.lang.StringUtils;
->>>>>>> 4c1578a3
 
 import java.util.ArrayList;
 import java.util.Arrays;
@@ -166,7 +143,6 @@
 import java.util.Set;
 import java.util.stream.Collectors;
 
-<<<<<<< HEAD
 import static java.util.stream.Collectors.toSet;
 import static org.apache.dolphinscheduler.common.Constants.CMDPARAM_COMPLEMENT_DATA_END_DATE;
 import static org.apache.dolphinscheduler.common.Constants.CMDPARAM_COMPLEMENT_DATA_START_DATE;
@@ -177,19 +153,7 @@
 import static org.apache.dolphinscheduler.common.Constants.CMD_PARAM_SUB_PROCESS_DEFINE_CODE;
 import static org.apache.dolphinscheduler.common.Constants.CMD_PARAM_SUB_PROCESS_PARENT_INSTANCE_ID;
 import static org.apache.dolphinscheduler.common.Constants.LOCAL_PARAMS;
-import static org.apache.dolphinscheduler.spi.task.dq.utils.DataQualityConstants.TASK_INSTANCE_ID;
-=======
-import org.slf4j.Logger;
-import org.slf4j.LoggerFactory;
-import org.springframework.beans.factory.annotation.Autowired;
-import org.springframework.stereotype.Component;
-import org.springframework.transaction.annotation.Transactional;
-
-import com.baomidou.mybatisplus.core.conditions.query.QueryWrapper;
-import com.fasterxml.jackson.core.type.TypeReference;
-import com.fasterxml.jackson.databind.node.ObjectNode;
-import com.google.common.collect.Lists;
->>>>>>> 4c1578a3
+import static org.apache.dolphinscheduler.plugin.task.api.utils.DataQualityConstants.TASK_INSTANCE_ID;
 
 /**
  * process relative dao that some mappers in this.
@@ -302,8 +266,8 @@
     /**
      * handle Command (construct ProcessInstance from Command) , wrapped in transaction
      *
-     * @param logger logger
-     * @param host host
+     * @param logger  logger
+     * @param host    host
      * @param command found command
      * @return process instance
      */
@@ -404,7 +368,7 @@
     /**
      * set process waiting thread
      *
-     * @param command command
+     * @param command         command
      * @param processInstance processInstance
      * @return process instance
      */
@@ -617,6 +581,7 @@
 
     /**
      * recursive delete all task instance by process instance id
+     *
      * @param processInstanceId
      */
     public void deleteWorkTaskInstanceByProcessInstanceId(int processInstanceId) {
@@ -638,7 +603,7 @@
      * recursive query sub process definition id by parent id.
      *
      * @param parentCode parentCode
-     * @param ids ids
+     * @param ids        ids
      */
     public void recurseFindSubProcess(long parentCode, List<Long> ids) {
         List<TaskDefinition> taskNodeList = this.getTaskNodeListByDefinition(parentCode);
@@ -663,7 +628,7 @@
      * create recovery waiting thread  command and delete origin command at the same time.
      * if the recovery command is exists, only update the field update_time
      *
-     * @param originCommand originCommand
+     * @param originCommand   originCommand
      * @param processInstance processInstance
      */
     public void createRecoveryWaitingThreadCommand(Command originCommand, ProcessInstance processInstance) {
@@ -719,7 +684,7 @@
     /**
      * get schedule time from command
      *
-     * @param command command
+     * @param command  command
      * @param cmdParam cmdParam map
      * @return date
      */
@@ -748,8 +713,8 @@
      * generate a new work process instance from command.
      *
      * @param processDefinition processDefinition
-     * @param command command
-     * @param cmdParam cmdParam map
+     * @param command           command
+     * @param cmdParam          cmdParam map
      * @return process instance
      */
     private ProcessInstance generateNewProcessInstance(ProcessDefinition processDefinition,
@@ -834,7 +799,7 @@
      * use definition creator's tenant.
      *
      * @param tenantId tenantId
-     * @param userId userId
+     * @param userId   userId
      * @return tenant
      */
     public Tenant getTenantForProcess(int tenantId, int userId) {
@@ -872,7 +837,7 @@
     /**
      * check command parameters is valid
      *
-     * @param command command
+     * @param command  command
      * @param cmdParam cmdParam map
      * @return whether command param is valid
      */
@@ -892,7 +857,7 @@
      * construct process instance according to one command.
      *
      * @param command command
-     * @param host host
+     * @param host    host
      * @return process instance
      */
     protected ProcessInstance constructProcessInstance(Command command, String host) {
@@ -1071,7 +1036,7 @@
      * return complement data if the process start with complement data
      *
      * @param processInstance processInstance
-     * @param command command
+     * @param command         command
      * @return command type
      */
     private CommandType getCommandTypeIfComplement(ProcessInstance processInstance, Command command) {
@@ -1086,8 +1051,8 @@
      * initialize complement data parameters
      *
      * @param processDefinition processDefinition
-     * @param processInstance processInstance
-     * @param cmdParam cmdParam
+     * @param processInstance   processInstance
+     * @param cmdParam          cmdParam
      */
     private void initComplementDataParam(ProcessDefinition processDefinition,
                                          ProcessInstance processInstance,
@@ -1160,7 +1125,7 @@
      * only the keys doesn't in sub process global would be joined.
      *
      * @param parentGlobalParams parentGlobalParams
-     * @param subGlobalParams subGlobalParams
+     * @param subGlobalParams    subGlobalParams
      * @return global params join
      */
     private String joinGlobalParams(String parentGlobalParams, String subGlobalParams) {
@@ -1227,7 +1192,7 @@
      * submit sub process to command
      *
      * @param processInstance processInstance
-     * @param taskInstance taskInstance
+     * @param taskInstance    taskInstance
      * @return task instance
      */
     @Transactional(rollbackFor = Exception.class)
@@ -1258,7 +1223,7 @@
      * set map {parent instance id, task instance id, 0(child instance id)}
      *
      * @param parentInstance parentInstance
-     * @param parentTask parentTask
+     * @param parentTask     parentTask
      * @return process instance map
      */
     private ProcessInstanceMap setProcessInstanceMap(ProcessInstance parentInstance, TaskInstance parentTask) {
@@ -1287,7 +1252,7 @@
      * find previous task work process map.
      *
      * @param parentProcessInstance parentProcessInstance
-     * @param parentTask parentTask
+     * @param parentTask            parentTask
      * @return process instance map
      */
     private ProcessInstanceMap findPreviousTaskProcessMap(ProcessInstance parentProcessInstance,
@@ -1313,7 +1278,7 @@
      * create sub work process command
      *
      * @param parentProcessInstance parentProcessInstance
-     * @param task task
+     * @param task                  task
      */
     public void createSubWorkProcess(ProcessInstance parentProcessInstance, TaskInstance task) {
         if (!task.isSubProcess()) {
@@ -1378,7 +1343,7 @@
                                            ProcessInstanceMap instanceMap,
                                            TaskInstance task) {
         CommandType commandType = getSubCommandType(parentProcessInstance, childInstance);
-        Map<String, Object> subProcessParam = JSONUtils.toMap(task.getTaskParams(),String.class,Object.class);
+        Map<String, Object> subProcessParam = JSONUtils.toMap(task.getTaskParams(), String.class, Object.class);
         long childDefineCode = 0L;
         if (subProcessParam.containsKey(Constants.CMD_PARAM_SUB_PROCESS_DEFINE_CODE)) {
             childDefineCode = NumberUtils.toLong(String.valueOf(subProcessParam.get(Constants.CMD_PARAM_SUB_PROCESS_DEFINE_CODE)));
@@ -1447,7 +1412,7 @@
      * update sub process definition
      *
      * @param parentProcessInstance parentProcessInstance
-     * @param childDefinitionCode childDefinitionId
+     * @param childDefinitionCode   childDefinitionId
      */
     private void updateSubProcessDefinitionByParent(ProcessInstance parentProcessInstance, long childDefinitionCode) {
         ProcessDefinition fatherDefinition = this.findProcessDefinition(parentProcessInstance.getProcessDefinitionCode(),
@@ -1462,7 +1427,7 @@
     /**
      * submit task to mysql
      *
-     * @param taskInstance taskInstance
+     * @param taskInstance    taskInstance
      * @param processInstance processInstance
      * @return task instance
      */
@@ -1498,7 +1463,7 @@
      * return stop if work process state is ready stop
      * if all of above are not satisfied, return submit success
      *
-     * @param taskInstance taskInstance
+     * @param taskInstance    taskInstance
      * @param processInstance processInstance
      * @return process instance state
      */
@@ -1724,7 +1689,7 @@
      * get id list by task state
      *
      * @param instanceId instanceId
-     * @param state state
+     * @param state      state
      * @return task instance states
      */
     public List<Integer> findTaskIdByInstanceState(int instanceId, ExecutionStatus state) {
@@ -1779,7 +1744,7 @@
      * find work process map by parent process id and parent task id.
      *
      * @param parentWorkProcessId parentWorkProcessId
-     * @param parentTaskId parentTaskId
+     * @param parentTaskId        parentTaskId
      * @return process instance map
      */
     public ProcessInstanceMap findWorkProcessMapByParent(Integer parentWorkProcessId, Integer parentTaskId) {
@@ -1801,7 +1766,7 @@
      * find sub process instance
      *
      * @param parentProcessId parentProcessId
-     * @param parentTaskId parentTaskId
+     * @param parentTaskId    parentTaskId
      * @return process instance
      */
     public ProcessInstance findSubProcessInstance(Integer parentProcessId, Integer parentTaskId) {
@@ -1833,11 +1798,11 @@
     /**
      * change task state
      *
-     * @param state state
-     * @param startTime startTime
-     * @param host host
+     * @param state       state
+     * @param startTime   startTime
+     * @param host        host
      * @param executePath executePath
-     * @param logPath logPath
+     * @param logPath     logPath
      */
     public void changeTaskState(TaskInstance taskInstance,
                                 ExecutionStatus state,
@@ -1866,7 +1831,7 @@
     /**
      * change task state
      *
-     * @param state state
+     * @param state   state
      * @param endTime endTime
      * @param varPool varPool
      */
@@ -2041,7 +2006,7 @@
      * update process instance state by id
      *
      * @param processInstanceId processInstanceId
-     * @param executionStatus executionStatus
+     * @param executionStatus   executionStatus
      * @return update process result
      */
     public int updateProcessInstanceState(Integer processInstanceId, ExecutionStatus executionStatus) {
@@ -2077,7 +2042,7 @@
     /**
      * find tenant code by resource name
      *
-     * @param resName resource name
+     * @param resName      resource name
      * @param resourceType resource type
      * @return tenant code
      */
@@ -2115,7 +2080,7 @@
      * find last scheduler process instance in the date interval
      *
      * @param definitionCode definitionCode
-     * @param dateInterval dateInterval
+     * @param dateInterval   dateInterval
      * @return process instance
      */
     public ProcessInstance findLastSchedulerProcessInterval(Long definitionCode, DateInterval dateInterval) {
@@ -2128,7 +2093,7 @@
      * find last manual process instance interval
      *
      * @param definitionCode process definition code
-     * @param dateInterval dateInterval
+     * @param dateInterval   dateInterval
      * @return process instance
      */
     public ProcessInstance findLastManualProcessInterval(Long definitionCode, DateInterval dateInterval) {
@@ -2141,8 +2106,8 @@
      * find last running process instance
      *
      * @param definitionCode process definition code
-     * @param startTime start time
-     * @param endTime end time
+     * @param startTime      start time
+     * @param endTime        end time
      * @return process instance
      */
     public ProcessInstance findLastRunningProcess(Long definitionCode, Date startTime, Date endTime) {
@@ -2226,7 +2191,7 @@
     /**
      * list unauthorized udf function
      *
-     * @param userId user id
+     * @param userId     user id
      * @param needChecks data source id array
      * @return unauthorized udf function list
      */
@@ -2609,7 +2574,7 @@
                 taskCodeVersionMap.put(processTaskRelation.getPostTaskCode(), processTaskRelation.getPostTaskVersion());
             }
         }
-        taskCodeVersionMap.forEach((code,version) -> {
+        taskCodeVersionMap.forEach((code, version) -> {
             taskDefinitionLogs.add((TaskDefinitionLog) this.findTaskDefinition(code, version));
         });
         return taskDefinitionLogs;
@@ -2634,7 +2599,7 @@
      * add authorized resources
      *
      * @param ownResources own resources
-     * @param userId userId
+     * @param userId       userId
      */
     private void addAuthorizedResources(List<Resource> ownResources, int userId) {
         List<Integer> relationResourceIds = resourceUserMapper.queryResourcesIdListByUserIdAndPerm(userId, 7);
@@ -2721,7 +2686,7 @@
 
     public int updateDqExecuteResultUserId(int taskInstanceId) {
         DqExecuteResult dqExecuteResult =
-                dqExecuteResultMapper.selectOne(new QueryWrapper<DqExecuteResult>().eq(TASK_INSTANCE_ID,taskInstanceId));
+                dqExecuteResultMapper.selectOne(new QueryWrapper<DqExecuteResult>().eq(TASK_INSTANCE_ID, taskInstanceId));
         if (dqExecuteResult == null) {
             return -1;
         }
@@ -2749,13 +2714,13 @@
     public int deleteDqExecuteResultByTaskInstanceId(int taskInstanceId) {
         return dqExecuteResultMapper.delete(
                 new QueryWrapper<DqExecuteResult>()
-                        .eq(TASK_INSTANCE_ID,taskInstanceId));
+                        .eq(TASK_INSTANCE_ID, taskInstanceId));
     }
 
     public int deleteTaskStatisticsValueByTaskInstanceId(int taskInstanceId) {
         return dqTaskStatisticsValueMapper.delete(
                 new QueryWrapper<DqTaskStatisticsValue>()
-                        .eq(TASK_INSTANCE_ID,taskInstanceId));
+                        .eq(TASK_INSTANCE_ID, taskInstanceId));
     }
 
     public DqRule getDqRule(int ruleId) {
@@ -2776,6 +2741,7 @@
 
     /**
      * the first time (when submit the task ) get the resource of the task group
+     *
      * @param taskId    task id
      * @param taskName
      * @param groupId
@@ -2821,13 +2787,14 @@
     }
 
     /**
-     *  try to get the task group resource(when other task release the resource)
+     * try to get the task group resource(when other task release the resource)
+     *
      * @param taskGroupQueue
      * @return
      */
     public boolean robTaskGroupResouce(TaskGroupQueue taskGroupQueue) {
         TaskGroup taskGroup = taskGroupMapper.selectById(taskGroupQueue.getGroupId());
-        int affectedCount = taskGroupMapper.updateTaskGroupResource(taskGroup.getId(),taskGroupQueue.getId(),
+        int affectedCount = taskGroupMapper.updateTaskGroupResource(taskGroup.getId(), taskGroupQueue.getId(),
                 TaskGroupQueueStatus.WAIT_QUEUE.getCode());
         if (affectedCount > 0) {
             taskGroupQueue.setStatus(TaskGroupQueueStatus.ACQUIRE_SUCCESS);
@@ -2874,9 +2841,9 @@
                 taskGroup = taskGroupMapper.selectById(taskInstance.getTaskGroupId());
             }
         } catch (Exception e) {
-            logger.error("release the task group error",e);
-        }
-        logger.info("updateTask:{}",taskInstance.getName());
+            logger.error("release the task group error", e);
+        }
+        logger.info("updateTask:{}", taskInstance.getName());
         changeTaskGroupQueueStatus(taskInstance.getId(), TaskGroupQueueStatus.RELEASE);
         TaskGroupQueue taskGroupQueue = this.taskGroupQueueMapper.queryTheHighestPriorityTasks(taskGroup.getId(),
                 TaskGroupQueueStatus.WAIT_QUEUE.getCode(), Flag.NO.getCode(), Flag.NO.getCode());
@@ -2939,7 +2906,7 @@
         return this.taskGroupQueueMapper.queryByTaskId(taskId);
     }
 
-    public void sendStartTask2Master(ProcessInstance processInstance,int taskId,
+    public void sendStartTask2Master(ProcessInstance processInstance, int taskId,
                                      org.apache.dolphinscheduler.remote.command.CommandType taskType) {
         String host = processInstance.getHost();
         String address = host.split(":")[0];
