/*
 * Licensed to the Apache Software Foundation (ASF) under one or more
 * contributor license agreements.  See the NOTICE file distributed with
 * this work for additional information regarding copyright ownership.
 * The ASF licenses this file to You under the Apache License, Version 2.0
 * (the "License"); you may not use this file except in compliance with
 * the License.  You may obtain a copy of the License at
 *
 *    http://www.apache.org/licenses/LICENSE-2.0
 *
 * Unless required by applicable law or agreed to in writing, software
 * distributed under the License is distributed on an "AS IS" BASIS,
 * WITHOUT WARRANTIES OR CONDITIONS OF ANY KIND, either express or implied.
 * See the License for the specific language governing permissions and
 * limitations under the License.
 */

package org.apache.dolphinscheduler.service.process;

import static org.apache.dolphinscheduler.common.Constants.CMDPARAM_COMPLEMENT_DATA_END_DATE;
import static org.apache.dolphinscheduler.common.Constants.CMDPARAM_COMPLEMENT_DATA_START_DATE;
import static org.apache.dolphinscheduler.common.Constants.CMD_PARAM_EMPTY_SUB_PROCESS;
import static org.apache.dolphinscheduler.common.Constants.CMD_PARAM_RECOVER_PROCESS_ID_STRING;
import static org.apache.dolphinscheduler.common.Constants.CMD_PARAM_SUB_PROCESS;
import static org.apache.dolphinscheduler.common.Constants.CMD_PARAM_SUB_PROCESS_DEFINE_ID;
import static org.apache.dolphinscheduler.common.Constants.CMD_PARAM_SUB_PROCESS_PARENT_INSTANCE_ID;
import static org.apache.dolphinscheduler.common.Constants.YYYY_MM_DD_HH_MM_SS;

import static java.util.stream.Collectors.toSet;

import org.apache.dolphinscheduler.common.Constants;
import org.apache.dolphinscheduler.common.enums.AuthorizationType;
import org.apache.dolphinscheduler.common.enums.CommandType;
import org.apache.dolphinscheduler.common.enums.CycleEnum;
import org.apache.dolphinscheduler.common.enums.ExecutionStatus;
import org.apache.dolphinscheduler.common.enums.FailureStrategy;
import org.apache.dolphinscheduler.common.enums.Flag;
import org.apache.dolphinscheduler.common.enums.ResourceType;
import org.apache.dolphinscheduler.common.enums.TaskDependType;
import org.apache.dolphinscheduler.common.enums.WarningType;
import org.apache.dolphinscheduler.common.model.DateInterval;
import org.apache.dolphinscheduler.common.model.TaskNode;
import org.apache.dolphinscheduler.common.process.Property;
import org.apache.dolphinscheduler.common.task.subprocess.SubProcessParameters;
import org.apache.dolphinscheduler.common.utils.CollectionUtils;
import org.apache.dolphinscheduler.common.utils.DateUtils;
import org.apache.dolphinscheduler.common.utils.JSONUtils;
import org.apache.dolphinscheduler.common.utils.ParameterUtils;
import org.apache.dolphinscheduler.common.utils.StringUtils;
import org.apache.dolphinscheduler.dao.entity.Command;
import org.apache.dolphinscheduler.dao.entity.CycleDependency;
import org.apache.dolphinscheduler.dao.entity.DataSource;
import org.apache.dolphinscheduler.dao.entity.ErrorCommand;
import org.apache.dolphinscheduler.dao.entity.ProcessData;
import org.apache.dolphinscheduler.dao.entity.ProcessDefinition;
import org.apache.dolphinscheduler.dao.entity.ProcessInstance;
import org.apache.dolphinscheduler.dao.entity.ProcessInstanceMap;
import org.apache.dolphinscheduler.dao.entity.Project;
import org.apache.dolphinscheduler.dao.entity.Resource;
import org.apache.dolphinscheduler.dao.entity.Schedule;
import org.apache.dolphinscheduler.dao.entity.TaskInstance;
import org.apache.dolphinscheduler.dao.entity.Tenant;
import org.apache.dolphinscheduler.dao.entity.UdfFunc;
import org.apache.dolphinscheduler.dao.entity.User;
import org.apache.dolphinscheduler.dao.mapper.CommandMapper;
import org.apache.dolphinscheduler.dao.mapper.DataSourceMapper;
import org.apache.dolphinscheduler.dao.mapper.ErrorCommandMapper;
import org.apache.dolphinscheduler.dao.mapper.ProcessDefinitionMapper;
import org.apache.dolphinscheduler.dao.mapper.ProcessInstanceMapMapper;
import org.apache.dolphinscheduler.dao.mapper.ProcessInstanceMapper;
import org.apache.dolphinscheduler.dao.mapper.ProjectMapper;
import org.apache.dolphinscheduler.dao.mapper.ResourceMapper;
import org.apache.dolphinscheduler.dao.mapper.ScheduleMapper;
import org.apache.dolphinscheduler.dao.mapper.TaskInstanceMapper;
import org.apache.dolphinscheduler.dao.mapper.TenantMapper;
import org.apache.dolphinscheduler.dao.mapper.UdfFuncMapper;
import org.apache.dolphinscheduler.dao.mapper.UserMapper;
import org.apache.dolphinscheduler.remote.utils.Host;
import org.apache.dolphinscheduler.service.log.LogClientService;
import org.apache.dolphinscheduler.service.quartz.cron.CronUtils;

import java.util.ArrayList;
import java.util.Arrays;
import java.util.Calendar;
import java.util.Date;
import java.util.HashMap;
import java.util.HashSet;
import java.util.List;
import java.util.Map;
import java.util.Objects;
import java.util.Set;
import java.util.stream.Collectors;

import org.quartz.CronExpression;
import org.slf4j.Logger;
import org.slf4j.LoggerFactory;
import org.springframework.beans.factory.annotation.Autowired;
import org.springframework.stereotype.Component;
import org.springframework.transaction.annotation.Transactional;

import com.cronutils.model.Cron;
import com.fasterxml.jackson.databind.node.ObjectNode;

/**
 * process relative dao that some mappers in this.
 */
@Component
public class ProcessService {

    private final Logger logger = LoggerFactory.getLogger(getClass());

    private final int[] stateArray = new int[] {ExecutionStatus.SUBMITTED_SUCCESS.ordinal(),
        ExecutionStatus.RUNNING_EXECUTION.ordinal(),
        ExecutionStatus.DELAY_EXECUTION.ordinal(),
        ExecutionStatus.READY_PAUSE.ordinal(),
        ExecutionStatus.READY_STOP.ordinal()};

    @Autowired
    private UserMapper userMapper;

    @Autowired
    private ProcessDefinitionMapper processDefineMapper;

    @Autowired
    private ProcessInstanceMapper processInstanceMapper;

    @Autowired
    private DataSourceMapper dataSourceMapper;

    @Autowired
    private ProcessInstanceMapMapper processInstanceMapMapper;

    @Autowired
    private TaskInstanceMapper taskInstanceMapper;

    @Autowired
    private CommandMapper commandMapper;

    @Autowired
    private ScheduleMapper scheduleMapper;

    @Autowired
    private UdfFuncMapper udfFuncMapper;

    @Autowired
    private ResourceMapper resourceMapper;

<<<<<<< HEAD

=======
>>>>>>> 45b097f3
    @Autowired
    private ErrorCommandMapper errorCommandMapper;

    @Autowired
    private TenantMapper tenantMapper;

    @Autowired
    private ProjectMapper projectMapper;

    /**
     * handle Command (construct ProcessInstance from Command) , wrapped in transaction
     *
     * @param logger         logger
     * @param host           host
     * @param validThreadNum validThreadNum
     * @param command        found command
     * @return process instance
     */
    @Transactional(rollbackFor = Exception.class)
    public ProcessInstance handleCommand(Logger logger, String host, int validThreadNum, Command command) {
        ProcessInstance processInstance = constructProcessInstance(command, host);
        //cannot construct process instance, return null;
        if (processInstance == null) {
            logger.error("scan command, command parameter is error: {}", command);
            moveToErrorCommand(command, "process instance is null");
            return null;
        }
        if (!checkThreadNum(command, validThreadNum)) {
            logger.info("there is not enough thread for this command: {}", command);
            return setWaitingThreadProcess(command, processInstance);
        }
        processInstance.setCommandType(command.getCommandType());
        processInstance.addHistoryCmd(command.getCommandType());
        saveProcessInstance(processInstance);
        this.setSubProcessParam(processInstance);
        delCommandById(command.getId());
        return processInstance;
    }

    /**
     * save error command, and delete original command
     *
     * @param command command
     * @param message message
     */
    @Transactional(rollbackFor = Exception.class)
    public void moveToErrorCommand(Command command, String message) {
        ErrorCommand errorCommand = new ErrorCommand(command, message);
        this.errorCommandMapper.insert(errorCommand);
        delCommandById(command.getId());
    }

    /**
     * set process waiting thread
     *
     * @param command         command
     * @param processInstance processInstance
     * @return process instance
     */
    private ProcessInstance setWaitingThreadProcess(Command command, ProcessInstance processInstance) {
        processInstance.setState(ExecutionStatus.WAITTING_THREAD);
        if (command.getCommandType() != CommandType.RECOVER_WAITTING_THREAD) {
            processInstance.addHistoryCmd(command.getCommandType());
        }
        saveProcessInstance(processInstance);
        this.setSubProcessParam(processInstance);
        createRecoveryWaitingThreadCommand(command, processInstance);
        return null;
    }

    /**
     * check thread num
     *
     * @param command        command
     * @param validThreadNum validThreadNum
     * @return if thread is enough
     */
    private boolean checkThreadNum(Command command, int validThreadNum) {
        int commandThreadCount = this.workProcessThreadNumCount(command.getProcessDefinitionId());
        return validThreadNum >= commandThreadCount;
    }

    /**
     * insert one command
     *
     * @param command command
     * @return create result
     */
    public int createCommand(Command command) {
        int result = 0;
        if (command != null) {
            result = commandMapper.insert(command);
        }
        return result;
    }

    /**
     * find one command from queue list
     *
     * @return command
     */
    public Command findOneCommand() {
        return commandMapper.getOneToRun();
    }

    /**
     * check the input command exists in queue list
     *
     * @param command command
     * @return create command result
     */
    public Boolean verifyIsNeedCreateCommand(Command command) {
        Boolean isNeedCreate = true;
        Map<CommandType, Integer> cmdTypeMap = new HashMap<CommandType, Integer>();
        cmdTypeMap.put(CommandType.REPEAT_RUNNING, 1);
        cmdTypeMap.put(CommandType.RECOVER_SUSPENDED_PROCESS, 1);
        cmdTypeMap.put(CommandType.START_FAILURE_TASK_PROCESS, 1);
        CommandType commandType = command.getCommandType();

        if (cmdTypeMap.containsKey(commandType)) {
            ObjectNode cmdParamObj = JSONUtils.parseObject(command.getCommandParam());
            int processInstanceId = cmdParamObj.path(CMD_PARAM_RECOVER_PROCESS_ID_STRING).asInt();

            List<Command> commands = commandMapper.selectList(null);
            // for all commands
            for (Command tmpCommand : commands) {
                if (cmdTypeMap.containsKey(tmpCommand.getCommandType())) {
                    ObjectNode tempObj = JSONUtils.parseObject(tmpCommand.getCommandParam());
<<<<<<< HEAD
                    if (tempObj != null && processInstanceId == tempObj.path(CMDPARAM_RECOVER_PROCESS_ID_STRING).asInt()) {
=======
                    if (tempObj != null && processInstanceId == tempObj.path(CMD_PARAM_RECOVER_PROCESS_ID_STRING).asInt()) {
>>>>>>> 45b097f3
                        isNeedCreate = false;
                        break;
                    }
                }
            }
        }
        return isNeedCreate;
    }

    /**
     * find process instance detail by id
     *
     * @param processId processId
     * @return process instance
     */
    public ProcessInstance findProcessInstanceDetailById(int processId) {
        return processInstanceMapper.queryDetailById(processId);
    }

    /**
     * get task node list by definitionId
     *
     * @param defineId
     * @return
     */
    public List<TaskNode> getTaskNodeListByDefinitionId(Integer defineId) {
        ProcessDefinition processDefinition = processDefineMapper.selectById(defineId);
        if (processDefinition == null) {
            logger.info("process define not exists");
            return null;
        }

        String processDefinitionJson = processDefinition.getProcessDefinitionJson();
        ProcessData processData = JSONUtils.parseObject(processDefinitionJson, ProcessData.class);

        //process data check
        if (null == processData) {
            logger.error("process data is null");
            return new ArrayList<>();
        }

        return processData.getTasks();
    }

    /**
     * find process instance by id
     *
     * @param processId processId
     * @return process instance
     */
    public ProcessInstance findProcessInstanceById(int processId) {
        return processInstanceMapper.selectById(processId);
    }

    /**
     * find process define by id.
     *
     * @param processDefinitionId processDefinitionId
     * @return process definition
     */
    public ProcessDefinition findProcessDefineById(int processDefinitionId) {
        return processDefineMapper.selectById(processDefinitionId);
    }

    /**
     * delete work process instance by id
     *
     * @param processInstanceId processInstanceId
     * @return delete process instance result
     */
    public int deleteWorkProcessInstanceById(int processInstanceId) {
        return processInstanceMapper.deleteById(processInstanceId);
    }

    /**
     * delete all sub process by parent instance id
     *
     * @param processInstanceId processInstanceId
     * @return delete all sub process instance result
     */
    public int deleteAllSubWorkProcessByParentId(int processInstanceId) {

        List<Integer> subProcessIdList = processInstanceMapMapper.querySubIdListByParentId(processInstanceId);

        for (Integer subId : subProcessIdList) {
            deleteAllSubWorkProcessByParentId(subId);
            deleteWorkProcessMapByParentId(subId);
            removeTaskLogFile(subId);
            deleteWorkProcessInstanceById(subId);
        }
        return 1;
    }

    /**
     * remove task log file
     *
     * @param processInstanceId processInstanceId
     */
    public void removeTaskLogFile(Integer processInstanceId) {

        LogClientService logClient = null;

<<<<<<< HEAD
        List<TaskInstance> taskInstanceList = findValidTaskListByProcessId(processInstanceId);

        if (CollectionUtils.isEmpty(taskInstanceList)) {
            return;
        }

        for (TaskInstance taskInstance : taskInstanceList) {
            String taskLogPath = taskInstance.getLogPath();
            if (StringUtils.isEmpty(taskInstance.getHost())) {
                continue;
            }
            int port = Constants.RPC_PORT;
            String ip = "";
            try {
                ip = Host.of(taskInstance.getHost()).getIp();
            } catch (Exception e) {
                // compatible old version
                ip = taskInstance.getHost();
            }
            // remove task log from loggerserver
            logClient.removeTaskLog(ip, port, taskLogPath);
=======
        try {
            logClient = new LogClientService();
            List<TaskInstance> taskInstanceList = findValidTaskListByProcessId(processInstanceId);

            if (CollectionUtils.isEmpty(taskInstanceList)) {
                return;
            }

            for (TaskInstance taskInstance : taskInstanceList) {
                String taskLogPath = taskInstance.getLogPath();
                if (StringUtils.isEmpty(taskInstance.getHost())) {
                    continue;
                }
                int port = Constants.RPC_PORT;
                String ip = "";
                try {
                    ip = Host.of(taskInstance.getHost()).getIp();
                } catch (Exception e) {
                    // compatible old version
                    ip = taskInstance.getHost();
                }

                // remove task log from loggerserver
                logClient.removeTaskLog(ip, port, taskLogPath);
            }
        } finally {
            if (logClient != null) {
                logClient.close();
            }
>>>>>>> 45b097f3
        }
    }

    /**
     * calculate sub process number in the process define.
     *
     * @param processDefinitionId processDefinitionId
     * @return process thread num count
     */
    private Integer workProcessThreadNumCount(Integer processDefinitionId) {
        List<Integer> ids = new ArrayList<>();
        recurseFindSubProcessId(processDefinitionId, ids);
        return ids.size() + 1;
    }

    /**
     * recursive query sub process definition id by parent id.
     *
     * @param parentId parentId
     * @param ids      ids
     */
    public void recurseFindSubProcessId(int parentId, List<Integer> ids) {
        ProcessDefinition processDefinition = processDefineMapper.selectById(parentId);
        String processDefinitionJson = processDefinition.getProcessDefinitionJson();

        ProcessData processData = JSONUtils.parseObject(processDefinitionJson, ProcessData.class);

        List<TaskNode> taskNodeList = processData.getTasks();

        if (taskNodeList != null && taskNodeList.size() > 0) {

            for (TaskNode taskNode : taskNodeList) {
                String parameter = taskNode.getParams();
                ObjectNode parameterJson = JSONUtils.parseObject(parameter);
<<<<<<< HEAD
                if (parameterJson.get(CMDPARAM_SUB_PROCESS_DEFINE_ID) != null) {
=======
                if (parameterJson.get(CMD_PARAM_SUB_PROCESS_DEFINE_ID) != null) {
>>>>>>> 45b097f3
                    SubProcessParameters subProcessParam = JSONUtils.parseObject(parameter, SubProcessParameters.class);
                    ids.add(subProcessParam.getProcessDefinitionId());
                    recurseFindSubProcessId(subProcessParam.getProcessDefinitionId(), ids);
                }

            }
        }
    }

    /**
     * create recovery waiting thread command when thread pool is not enough for the process instance.
     * sub work process instance need not to create recovery command.
     * create recovery waiting thread  command and delete origin command at the same time.
     * if the recovery command is exists, only update the field update_time
     *
     * @param originCommand   originCommand
     * @param processInstance processInstance
     */
    public void createRecoveryWaitingThreadCommand(Command originCommand, ProcessInstance processInstance) {

        // sub process doesnot need to create wait command
        if (processInstance.getIsSubProcess() == Flag.YES) {
            if (originCommand != null) {
                commandMapper.deleteById(originCommand.getId());
            }
            return;
        }
        Map<String, String> cmdParam = new HashMap<>();
        cmdParam.put(Constants.CMD_PARAM_RECOVERY_WAITING_THREAD, String.valueOf(processInstance.getId()));
        // process instance quit by "waiting thread" state
        if (originCommand == null) {
            Command command = new Command(
                CommandType.RECOVER_WAITTING_THREAD,
                processInstance.getTaskDependType(),
                processInstance.getFailureStrategy(),
                processInstance.getExecutorId(),
                processInstance.getProcessDefinitionId(),
                JSONUtils.toJsonString(cmdParam),
                processInstance.getWarningType(),
                processInstance.getWarningGroupId(),
                processInstance.getScheduleTime(),
<<<<<<< HEAD
=======
                processInstance.getWorkerGroup(),
>>>>>>> 45b097f3
                processInstance.getProcessInstancePriority()
            );
            saveCommand(command);
            return;
        }

        // update the command time if current command if recover from waiting
        if (originCommand.getCommandType() == CommandType.RECOVER_WAITTING_THREAD) {
            originCommand.setUpdateTime(new Date());
            saveCommand(originCommand);
        } else {
            // delete old command and create new waiting thread command
            commandMapper.deleteById(originCommand.getId());
            originCommand.setId(0);
            originCommand.setCommandType(CommandType.RECOVER_WAITTING_THREAD);
            originCommand.setUpdateTime(new Date());
            originCommand.setCommandParam(JSONUtils.toJsonString(cmdParam));
            originCommand.setProcessInstancePriority(processInstance.getProcessInstancePriority());
            saveCommand(originCommand);
        }
    }

    /**
     * get schedule time from command
     *
     * @param command  command
     * @param cmdParam cmdParam map
     * @return date
     */
    private Date getScheduleTime(Command command, Map<String, String> cmdParam) {
        Date scheduleTime = command.getScheduleTime();
        if (scheduleTime == null) {
            if (cmdParam != null && cmdParam.containsKey(CMDPARAM_COMPLEMENT_DATA_START_DATE)) {
                scheduleTime = DateUtils.stringToDate(cmdParam.get(CMDPARAM_COMPLEMENT_DATA_START_DATE));
            }
        }
        return scheduleTime;
    }

    /**
     * generate a new work process instance from command.
     *
     * @param processDefinition processDefinition
     * @param command           command
     * @param cmdParam          cmdParam map
     * @return process instance
     */
    private ProcessInstance generateNewProcessInstance(ProcessDefinition processDefinition,
                                                       Command command,
                                                       Map<String, String> cmdParam) {
        ProcessInstance processInstance = new ProcessInstance(processDefinition);
        processInstance.setState(ExecutionStatus.RUNNING_EXECUTION);
        processInstance.setRecovery(Flag.NO);
        processInstance.setStartTime(new Date());
        processInstance.setRunTimes(1);
        processInstance.setMaxTryTimes(0);
        processInstance.setProcessDefinitionId(command.getProcessDefinitionId());
        processInstance.setCommandParam(command.getCommandParam());
        processInstance.setCommandType(command.getCommandType());
        processInstance.setIsSubProcess(Flag.NO);
        processInstance.setTaskDependType(command.getTaskDependType());
        processInstance.setFailureStrategy(command.getFailureStrategy());
        processInstance.setExecutorId(command.getExecutorId());
        WarningType warningType = command.getWarningType() == null ? WarningType.NONE : command.getWarningType();
        processInstance.setWarningType(warningType);
        Integer warningGroupId = command.getWarningGroupId() == null ? 0 : command.getWarningGroupId();
        processInstance.setWarningGroupId(warningGroupId);

        // schedule time
        Date scheduleTime = getScheduleTime(command, cmdParam);
        if (scheduleTime != null) {
            processInstance.setScheduleTime(scheduleTime);
        }
        processInstance.setCommandStartTime(command.getStartTime());
        processInstance.setLocations(processDefinition.getLocations());
        processInstance.setConnects(processDefinition.getConnects());
        // curing global params
        processInstance.setGlobalParams(ParameterUtils.curingGlobalParams(
            processDefinition.getGlobalParamMap(),
            processDefinition.getGlobalParamList(),
            getCommandTypeIfComplement(processInstance, command),
            processInstance.getScheduleTime()));

        //copy process define json to process instance
        processInstance.setProcessInstanceJson(processDefinition.getProcessDefinitionJson());
        // set process instance priority
        processInstance.setProcessInstancePriority(command.getProcessInstancePriority());
        String workerGroup = StringUtils.isBlank(command.getWorkerGroup()) ? Constants.DEFAULT_WORKER_GROUP : command.getWorkerGroup();
        processInstance.setWorkerGroup(workerGroup);
        processInstance.setTimeout(processDefinition.getTimeout());
        processInstance.setTenantId(processDefinition.getTenantId());
        return processInstance;
    }

    /**
     * get process tenant
     * there is tenant id in definition, use the tenant of the definition.
     * if there is not tenant id in the definiton or the tenant not exist
     * use definition creator's tenant.
     *
     * @param tenantId tenantId
     * @param userId   userId
     * @return tenant
     */
    public Tenant getTenantForProcess(int tenantId, int userId) {
        Tenant tenant = null;
        if (tenantId >= 0) {
            tenant = tenantMapper.queryById(tenantId);
        }

        if (userId == 0) {
            return null;
        }

        if (tenant == null) {
            User user = userMapper.selectById(userId);
            tenant = tenantMapper.queryById(user.getTenantId());
        }
        return tenant;
    }

    /**
     * check command parameters is valid
     *
     * @param command  command
     * @param cmdParam cmdParam map
     * @return whether command param is valid
     */
    private Boolean checkCmdParam(Command command, Map<String, String> cmdParam) {
        if (command.getTaskDependType() == TaskDependType.TASK_ONLY || command.getTaskDependType() == TaskDependType.TASK_PRE) {
            if (cmdParam == null
<<<<<<< HEAD
                || !cmdParam.containsKey(Constants.CMDPARAM_START_NODE_NAMES)
                || cmdParam.get(Constants.CMDPARAM_START_NODE_NAMES).isEmpty()) {
=======
                || !cmdParam.containsKey(Constants.CMD_PARAM_START_NODE_NAMES)
                || cmdParam.get(Constants.CMD_PARAM_START_NODE_NAMES).isEmpty()) {
>>>>>>> 45b097f3
                logger.error("command node depend type is {}, but start nodes is null ", command.getTaskDependType());
                return false;
            }
        }
        return true;
    }

    /**
     * construct process instance according to one command.
     *
     * @param command command
     * @param host    host
     * @return process instance
     */
    private ProcessInstance constructProcessInstance(Command command, String host) {

        ProcessInstance processInstance = null;
        CommandType commandType = command.getCommandType();
        Map<String, String> cmdParam = JSONUtils.toMap(command.getCommandParam());

        ProcessDefinition processDefinition = null;
        if (command.getProcessDefinitionId() != 0) {
            processDefinition = processDefineMapper.selectById(command.getProcessDefinitionId());
            if (processDefinition == null) {
                logger.error("cannot find the work process define! define id : {}", command.getProcessDefinitionId());
                return null;
            }
        }

        if (cmdParam != null) {
            Integer processInstanceId = 0;
            // recover from failure or pause tasks
<<<<<<< HEAD
            if (cmdParam.containsKey(Constants.CMDPARAM_RECOVER_PROCESS_ID_STRING)) {
                String processId = cmdParam.get(Constants.CMDPARAM_RECOVER_PROCESS_ID_STRING);
=======
            if (cmdParam.containsKey(Constants.CMD_PARAM_RECOVER_PROCESS_ID_STRING)) {
                String processId = cmdParam.get(Constants.CMD_PARAM_RECOVER_PROCESS_ID_STRING);
>>>>>>> 45b097f3
                processInstanceId = Integer.parseInt(processId);
                if (processInstanceId == 0) {
                    logger.error("command parameter is error, [ ProcessInstanceId ] is 0");
                    return null;
                }
<<<<<<< HEAD
            } else if (cmdParam.containsKey(Constants.CMDPARAM_SUB_PROCESS)) {
=======
            } else if (cmdParam.containsKey(Constants.CMD_PARAM_SUB_PROCESS)) {
>>>>>>> 45b097f3
                // sub process map
                String pId = cmdParam.get(Constants.CMD_PARAM_SUB_PROCESS);
                processInstanceId = Integer.parseInt(pId);
<<<<<<< HEAD
            } else if (cmdParam.containsKey(Constants.CMDPARAM_RECOVERY_WAITTING_THREAD)) {
=======
            } else if (cmdParam.containsKey(Constants.CMD_PARAM_RECOVERY_WAITING_THREAD)) {
>>>>>>> 45b097f3
                // waiting thread command
                String pId = cmdParam.get(Constants.CMD_PARAM_RECOVERY_WAITING_THREAD);
                processInstanceId = Integer.parseInt(pId);
            }
            if (processInstanceId == 0) {
                processInstance = generateNewProcessInstance(processDefinition, command, cmdParam);
            } else {
                processInstance = this.findProcessInstanceDetailById(processInstanceId);
            }
            processDefinition = processDefineMapper.selectById(processInstance.getProcessDefinitionId());
            processInstance.setProcessDefinition(processDefinition);

            //reset command parameter
            if (processInstance.getCommandParam() != null) {
                Map<String, String> processCmdParam = JSONUtils.toMap(processInstance.getCommandParam());
                for (Map.Entry<String, String> entry : processCmdParam.entrySet()) {
                    if (!cmdParam.containsKey(entry.getKey())) {
                        cmdParam.put(entry.getKey(), entry.getValue());
                    }
                }
            }
            // reset command parameter if sub process
<<<<<<< HEAD
            if (cmdParam.containsKey(Constants.CMDPARAM_SUB_PROCESS)) {
=======
            if (cmdParam.containsKey(Constants.CMD_PARAM_SUB_PROCESS)) {
>>>>>>> 45b097f3
                processInstance.setCommandParam(command.getCommandParam());
            }
        } else {
            // generate one new process instance
            processInstance = generateNewProcessInstance(processDefinition, command, cmdParam);
        }
        if (!checkCmdParam(command, cmdParam)) {
            logger.error("command parameter check failed!");
            return null;
        }

        if (command.getScheduleTime() != null) {
            processInstance.setScheduleTime(command.getScheduleTime());
        }
        processInstance.setHost(host);

        ExecutionStatus runStatus = ExecutionStatus.RUNNING_EXECUTION;
        int runTime = processInstance.getRunTimes();
        switch (commandType) {
            case START_PROCESS:
                break;
            case START_FAILURE_TASK_PROCESS:
                // find failed tasks and init these tasks
                List<Integer> failedList = this.findTaskIdByInstanceState(processInstance.getId(), ExecutionStatus.FAILURE);
                List<Integer> toleranceList = this.findTaskIdByInstanceState(processInstance.getId(), ExecutionStatus.NEED_FAULT_TOLERANCE);
                List<Integer> killedList = this.findTaskIdByInstanceState(processInstance.getId(), ExecutionStatus.KILL);
                cmdParam.remove(Constants.CMD_PARAM_RECOVERY_START_NODE_STRING);

                failedList.addAll(killedList);
                failedList.addAll(toleranceList);
                for (Integer taskId : failedList) {
                    initTaskInstance(this.findTaskInstanceById(taskId));
                }
<<<<<<< HEAD
                cmdParam.put(Constants.CMDPARAM_RECOVERY_START_NODE_STRING,
=======
                cmdParam.put(Constants.CMD_PARAM_RECOVERY_START_NODE_STRING,
>>>>>>> 45b097f3
                    String.join(Constants.COMMA, convertIntListToString(failedList)));
                processInstance.setCommandParam(JSONUtils.toJsonString(cmdParam));
                processInstance.setRunTimes(runTime + 1);
                break;
            case START_CURRENT_TASK_PROCESS:
                break;
            case RECOVER_WAITTING_THREAD:
                break;
            case RECOVER_SUSPENDED_PROCESS:
                // find pause tasks and init task's state
                cmdParam.remove(Constants.CMD_PARAM_RECOVERY_START_NODE_STRING);
                List<Integer> suspendedNodeList = this.findTaskIdByInstanceState(processInstance.getId(), ExecutionStatus.PAUSE);
                List<Integer> stopNodeList = findTaskIdByInstanceState(processInstance.getId(),
                    ExecutionStatus.KILL);
                suspendedNodeList.addAll(stopNodeList);
                for (Integer taskId : suspendedNodeList) {
                    // initialize the pause state
                    initTaskInstance(this.findTaskInstanceById(taskId));
                }
                cmdParam.put(Constants.CMD_PARAM_RECOVERY_START_NODE_STRING, String.join(",", convertIntListToString(suspendedNodeList)));
                processInstance.setCommandParam(JSONUtils.toJsonString(cmdParam));
                processInstance.setRunTimes(runTime + 1);
                break;
            case RECOVER_TOLERANCE_FAULT_PROCESS:
                // recover tolerance fault process
                processInstance.setRecovery(Flag.YES);
                runStatus = processInstance.getState();
                break;
            case COMPLEMENT_DATA:
                // delete all the valid tasks when complement data
                List<TaskInstance> taskInstanceList = this.findValidTaskListByProcessId(processInstance.getId());
                for (TaskInstance taskInstance : taskInstanceList) {
                    taskInstance.setFlag(Flag.NO);
                    this.updateTaskInstance(taskInstance);
                }
                initComplementDataParam(processDefinition, processInstance, cmdParam);
                break;
            case REPEAT_RUNNING:
                // delete the recover task names from command parameter
<<<<<<< HEAD
                if (cmdParam.containsKey(Constants.CMDPARAM_RECOVERY_START_NODE_STRING)) {
                    cmdParam.remove(Constants.CMDPARAM_RECOVERY_START_NODE_STRING);
=======
                if (cmdParam.containsKey(Constants.CMD_PARAM_RECOVERY_START_NODE_STRING)) {
                    cmdParam.remove(Constants.CMD_PARAM_RECOVERY_START_NODE_STRING);
>>>>>>> 45b097f3
                    processInstance.setCommandParam(JSONUtils.toJsonString(cmdParam));
                }
                // delete all the valid tasks when repeat running
                List<TaskInstance> validTaskList = findValidTaskListByProcessId(processInstance.getId());
                for (TaskInstance taskInstance : validTaskList) {
                    taskInstance.setFlag(Flag.NO);
                    updateTaskInstance(taskInstance);
                }
                processInstance.setStartTime(new Date());
                processInstance.setEndTime(null);
                processInstance.setRunTimes(runTime + 1);
                initComplementDataParam(processDefinition, processInstance, cmdParam);
                break;
            case SCHEDULER:
                break;
            default:
                break;
        }
        processInstance.setState(runStatus);
        return processInstance;
    }

    /**
     * return complement data if the process start with complement data
     *
     * @param processInstance processInstance
     * @param command         command
     * @return command type
     */
    private CommandType getCommandTypeIfComplement(ProcessInstance processInstance, Command command) {
        if (CommandType.COMPLEMENT_DATA == processInstance.getCmdTypeIfComplement()) {
            return CommandType.COMPLEMENT_DATA;
        } else {
            return command.getCommandType();
        }
    }

    /**
     * initialize complement data parameters
     *
     * @param processDefinition processDefinition
     * @param processInstance   processInstance
     * @param cmdParam          cmdParam
     */
    private void initComplementDataParam(ProcessDefinition processDefinition,
                                         ProcessInstance processInstance,
                                         Map<String, String> cmdParam) {
        if (!processInstance.isComplementData()) {
            return;
        }

        Date startComplementTime = DateUtils.parse(cmdParam.get(CMDPARAM_COMPLEMENT_DATA_START_DATE),
            YYYY_MM_DD_HH_MM_SS);
        if (Flag.NO == processInstance.getIsSubProcess()) {
            processInstance.setScheduleTime(startComplementTime);
        }
        processInstance.setGlobalParams(ParameterUtils.curingGlobalParams(
            processDefinition.getGlobalParamMap(),
            processDefinition.getGlobalParamList(),
            CommandType.COMPLEMENT_DATA, processInstance.getScheduleTime()));

    }

    /**
     * set sub work process parameters.
     * handle sub work process instance, update relation table and command parameters
     * set sub work process flag, extends parent work process command parameters
     *
     * @param subProcessInstance subProcessInstance
     * @return process instance
     */
    public ProcessInstance setSubProcessParam(ProcessInstance subProcessInstance) {
        String cmdParam = subProcessInstance.getCommandParam();
        if (StringUtils.isEmpty(cmdParam)) {
            return subProcessInstance;
        }
        Map<String, String> paramMap = JSONUtils.toMap(cmdParam);
        // write sub process id into cmd param.
<<<<<<< HEAD
        if (paramMap.containsKey(CMDPARAM_SUB_PROCESS)
            && CMDPARAM_EMPTY_SUB_PROCESS.equals(paramMap.get(CMDPARAM_SUB_PROCESS))) {
            paramMap.remove(CMDPARAM_SUB_PROCESS);
            paramMap.put(CMDPARAM_SUB_PROCESS, String.valueOf(subProcessInstance.getId()));
=======
        if (paramMap.containsKey(CMD_PARAM_SUB_PROCESS)
            && CMD_PARAM_EMPTY_SUB_PROCESS.equals(paramMap.get(CMD_PARAM_SUB_PROCESS))) {
            paramMap.remove(CMD_PARAM_SUB_PROCESS);
            paramMap.put(CMD_PARAM_SUB_PROCESS, String.valueOf(subProcessInstance.getId()));
>>>>>>> 45b097f3
            subProcessInstance.setCommandParam(JSONUtils.toJsonString(paramMap));
            subProcessInstance.setIsSubProcess(Flag.YES);
            this.saveProcessInstance(subProcessInstance);
        }
        // copy parent instance user def params to sub process..
<<<<<<< HEAD
        String parentInstanceId = paramMap.get(CMDPARAM_SUB_PROCESS_PARENT_INSTANCE_ID);
=======
        String parentInstanceId = paramMap.get(CMD_PARAM_SUB_PROCESS_PARENT_INSTANCE_ID);
>>>>>>> 45b097f3
        if (StringUtils.isNotEmpty(parentInstanceId)) {
            ProcessInstance parentInstance = findProcessInstanceDetailById(Integer.parseInt(parentInstanceId));
            if (parentInstance != null) {
                subProcessInstance.setGlobalParams(
                    joinGlobalParams(parentInstance.getGlobalParams(), subProcessInstance.getGlobalParams()));
                this.saveProcessInstance(subProcessInstance);
            } else {
                logger.error("sub process command params error, cannot find parent instance: {} ", cmdParam);
            }
        }
        ProcessInstanceMap processInstanceMap = JSONUtils.parseObject(cmdParam, ProcessInstanceMap.class);
        if (processInstanceMap == null || processInstanceMap.getParentProcessInstanceId() == 0) {
            return subProcessInstance;
        }
        // update sub process id to process map table
        processInstanceMap.setProcessInstanceId(subProcessInstance.getId());

        this.updateWorkProcessInstanceMap(processInstanceMap);
        return subProcessInstance;
    }

    /**
     * join parent global params into sub process.
     * only the keys doesn't in sub process global would be joined.
     *
     * @param parentGlobalParams parentGlobalParams
     * @param subGlobalParams    subGlobalParams
     * @return global params join
     */
    private String joinGlobalParams(String parentGlobalParams, String subGlobalParams) {

        List<Property> parentPropertyList = JSONUtils.toList(parentGlobalParams, Property.class);
        List<Property> subPropertyList = JSONUtils.toList(subGlobalParams, Property.class);

        Map<String, String> subMap = subPropertyList.stream().collect(Collectors.toMap(Property::getProp, Property::getValue));

        for (Property parent : parentPropertyList) {
            if (!subMap.containsKey(parent.getProp())) {
                subPropertyList.add(parent);
            }
        }
        return JSONUtils.toJsonString(subPropertyList);
    }

    /**
     * initialize task instance
     *
     * @param taskInstance taskInstance
     */
    private void initTaskInstance(TaskInstance taskInstance) {

        if (!taskInstance.isSubProcess()) {
            if (taskInstance.getState().typeIsCancel() || taskInstance.getState().typeIsFailure()) {
                taskInstance.setFlag(Flag.NO);
                updateTaskInstance(taskInstance);
                return;
            }
        }
        taskInstance.setState(ExecutionStatus.SUBMITTED_SUCCESS);
        updateTaskInstance(taskInstance);
    }

    /**
     * submit task to db
     * submit sub process to command
     *
     * @param taskInstance taskInstance
     * @return task instance
     */
<<<<<<< HEAD
    @Transactional(rollbackFor = RuntimeException.class)
=======
    @Transactional(rollbackFor = Exception.class)
>>>>>>> 45b097f3
    public TaskInstance submitTask(TaskInstance taskInstance) {
        ProcessInstance processInstance = this.findProcessInstanceDetailById(taskInstance.getProcessInstanceId());
        logger.info("start submit task : {}, instance id:{}, state: {}",
            taskInstance.getName(), taskInstance.getProcessInstanceId(), processInstance.getState());
        //submit to db
        TaskInstance task = submitTaskInstanceToDB(taskInstance, processInstance);
        if (task == null) {
            logger.error("end submit task to db error, task name:{}, process id:{} state: {} ",
                taskInstance.getName(), taskInstance.getProcessInstance(), processInstance.getState());
            return task;
        }
        if (!task.getState().typeIsFinished()) {
            createSubWorkProcess(processInstance, task);
        }

        logger.info("end submit task to db successfully:{} state:{} complete, instance id:{} state: {}  ",
            taskInstance.getName(), task.getState(), processInstance.getId(), processInstance.getState());
        return task;
    }

    /**
     * set work process instance map
     * consider o
     * repeat running  does not generate new sub process instance
     * set map {parent instance id, task instance id, 0(child instance id)}
     *
     * @param parentInstance parentInstance
     * @param parentTask     parentTask
     * @return process instance map
     */
    private ProcessInstanceMap setProcessInstanceMap(ProcessInstance parentInstance, TaskInstance parentTask) {
        ProcessInstanceMap processMap = findWorkProcessMapByParent(parentInstance.getId(), parentTask.getId());
        if (processMap != null) {
            return processMap;
        }
        if (parentInstance.getCommandType() == CommandType.REPEAT_RUNNING) {
            // update current task id to map
            processMap = findPreviousTaskProcessMap(parentInstance, parentTask);
            if (processMap != null) {
                processMap.setParentTaskInstanceId(parentTask.getId());
                updateWorkProcessInstanceMap(processMap);
                return processMap;
            }
        }
        // new task
        processMap = new ProcessInstanceMap();
        processMap.setParentProcessInstanceId(parentInstance.getId());
        processMap.setParentTaskInstanceId(parentTask.getId());
        createWorkProcessInstanceMap(processMap);
        return processMap;
    }

    /**
     * find previous task work process map.
     *
     * @param parentProcessInstance parentProcessInstance
     * @param parentTask            parentTask
     * @return process instance map
     */
    private ProcessInstanceMap findPreviousTaskProcessMap(ProcessInstance parentProcessInstance,
                                                          TaskInstance parentTask) {

        Integer preTaskId = 0;
        List<TaskInstance> preTaskList = this.findPreviousTaskListByWorkProcessId(parentProcessInstance.getId());
        for (TaskInstance task : preTaskList) {
            if (task.getName().equals(parentTask.getName())) {
                preTaskId = task.getId();
                ProcessInstanceMap map = findWorkProcessMapByParent(parentProcessInstance.getId(), preTaskId);
                if (map != null) {
                    return map;
                }
            }
        }
        logger.info("sub process instance is not found,parent task:{},parent instance:{}",
            parentTask.getId(), parentProcessInstance.getId());
        return null;
    }

    /**
     * create sub work process command
     *
     * @param parentProcessInstance parentProcessInstance
     * @param task                  task
     */
    public void createSubWorkProcess(ProcessInstance parentProcessInstance, TaskInstance task) {
        if (!task.isSubProcess()) {
            return;
        }
        //check create sub work flow firstly
        ProcessInstanceMap instanceMap = findWorkProcessMapByParent(parentProcessInstance.getId(), task.getId());
        if (null != instanceMap && CommandType.RECOVER_TOLERANCE_FAULT_PROCESS == parentProcessInstance.getCommandType()) {
            // recover failover tolerance would not create a new command when the sub command already have been created
            return;
        }
        instanceMap = setProcessInstanceMap(parentProcessInstance, task);
        ProcessInstance childInstance = null;
        if (instanceMap.getProcessInstanceId() != 0) {
            childInstance = findProcessInstanceById(instanceMap.getProcessInstanceId());
        }
        Command subProcessCommand = createSubProcessCommand(parentProcessInstance, childInstance, instanceMap, task);
        updateSubProcessDefinitionByParent(parentProcessInstance, subProcessCommand.getProcessDefinitionId());
        initSubInstanceState(childInstance);
        createCommand(subProcessCommand);
        logger.info("sub process command created: {} ", subProcessCommand);
    }

    /**
     * complement data needs transform parent parameter to child.
     *
     * @param instanceMap
     * @param parentProcessInstance
     * @return
     */
    private String getSubWorkFlowParam(ProcessInstanceMap instanceMap, ProcessInstance parentProcessInstance) {
        // set sub work process command
        String processMapStr = JSONUtils.toJsonString(instanceMap);
        Map<String, String> cmdParam = JSONUtils.toMap(processMapStr);
        if (parentProcessInstance.isComplementData()) {
            Map<String, String> parentParam = JSONUtils.toMap(parentProcessInstance.getCommandParam());
            String endTime = parentParam.get(CMDPARAM_COMPLEMENT_DATA_END_DATE);
            String startTime = parentParam.get(CMDPARAM_COMPLEMENT_DATA_START_DATE);
            cmdParam.put(CMDPARAM_COMPLEMENT_DATA_END_DATE, endTime);
            cmdParam.put(CMDPARAM_COMPLEMENT_DATA_START_DATE, startTime);
            processMapStr = JSONUtils.toJsonString(cmdParam);
        }
        return processMapStr;
    }

    /**
     * create sub work process command
     *
     * @param parentProcessInstance
     * @param childInstance
     * @param instanceMap
     * @param task
     */
    public Command createSubProcessCommand(ProcessInstance parentProcessInstance,
                                           ProcessInstance childInstance,
                                           ProcessInstanceMap instanceMap,
                                           TaskInstance task) {
        CommandType commandType = getSubCommandType(parentProcessInstance, childInstance);
        TaskNode taskNode = JSONUtils.parseObject(task.getTaskJson(), TaskNode.class);
        Map<String, String> subProcessParam = JSONUtils.toMap(taskNode.getParams());
        Integer childDefineId = Integer.parseInt(subProcessParam.get(Constants.CMD_PARAM_SUB_PROCESS_DEFINE_ID));
        String processParam = getSubWorkFlowParam(instanceMap, parentProcessInstance);

        return new Command(
            commandType,
            TaskDependType.TASK_POST,
            parentProcessInstance.getFailureStrategy(),
            parentProcessInstance.getExecutorId(),
            childDefineId,
            processParam,
            parentProcessInstance.getWarningType(),
            parentProcessInstance.getWarningGroupId(),
            parentProcessInstance.getScheduleTime(),
<<<<<<< HEAD
=======
            task.getWorkerGroup(),
>>>>>>> 45b097f3
            parentProcessInstance.getProcessInstancePriority()
        );
    }

    /**
     * initialize sub work flow state
     * child instance state would be initialized when 'recovery from pause/stop/failure'
     *
     * @param childInstance
     */
    private void initSubInstanceState(ProcessInstance childInstance) {
        if (childInstance != null) {
            childInstance.setState(ExecutionStatus.RUNNING_EXECUTION);
            updateProcessInstance(childInstance);
        }
    }

    /**
     * get sub work flow command type
     * child instance exist: child command = fatherCommand
     * child instance not exists: child command = fatherCommand[0]
     *
     * @param parentProcessInstance
     * @return
     */
    private CommandType getSubCommandType(ProcessInstance parentProcessInstance, ProcessInstance childInstance) {
        CommandType commandType = parentProcessInstance.getCommandType();
        if (childInstance == null) {
            String fatherHistoryCommand = parentProcessInstance.getHistoryCmd();
            commandType = CommandType.valueOf(fatherHistoryCommand.split(Constants.COMMA)[0]);
        }
        return commandType;
    }

    /**
<<<<<<< HEAD
     * update sub process definition todo
=======
     * update sub process definition
>>>>>>> 45b097f3
     *
     * @param parentProcessInstance parentProcessInstance
     * @param childDefinitionId     childDefinitionId
     */
    private void updateSubProcessDefinitionByParent(ProcessInstance parentProcessInstance, int childDefinitionId) {
        ProcessDefinition fatherDefinition = this.findProcessDefineById(parentProcessInstance.getProcessDefinitionId());
        ProcessDefinition childDefinition = this.findProcessDefineById(childDefinitionId);
        if (childDefinition != null && fatherDefinition != null) {
<<<<<<< HEAD
            childDefinition.setWarningGroupId(fatherDefinition.getWarningGroupId());
=======
            childDefinition.setReceivers(fatherDefinition.getReceivers());
            childDefinition.setReceiversCc(fatherDefinition.getReceiversCc());
>>>>>>> 45b097f3
            processDefineMapper.updateById(childDefinition);
        }
    }

    /**
     * submit task to mysql
     *
     * @param taskInstance    taskInstance
     * @param processInstance processInstance
     * @return task instance
     */
    public TaskInstance submitTaskInstanceToDB(TaskInstance taskInstance, ProcessInstance processInstance) {
        ExecutionStatus processInstanceState = processInstance.getState();

        if (taskInstance.getState().typeIsFailure()) {
            if (taskInstance.isSubProcess()) {
                taskInstance.setRetryTimes(taskInstance.getRetryTimes() + 1);
            } else {

                if (processInstanceState != ExecutionStatus.READY_STOP
                    && processInstanceState != ExecutionStatus.READY_PAUSE) {
                    // failure task set invalid
                    taskInstance.setFlag(Flag.NO);
                    updateTaskInstance(taskInstance);
                    // crate new task instance
                    if (taskInstance.getState() != ExecutionStatus.NEED_FAULT_TOLERANCE) {
                        taskInstance.setRetryTimes(taskInstance.getRetryTimes() + 1);
                    }
                    taskInstance.setSubmitTime(null);
                    taskInstance.setStartTime(null);
                    taskInstance.setEndTime(null);
                    taskInstance.setFlag(Flag.YES);
                    taskInstance.setHost(null);
                    taskInstance.setId(0);
                }
            }
        }
        taskInstance.setExecutorId(processInstance.getExecutorId());
        taskInstance.setProcessInstancePriority(processInstance.getProcessInstancePriority());
        taskInstance.setState(getSubmitTaskState(taskInstance, processInstanceState));
        if (taskInstance.getSubmitTime() == null) {
            taskInstance.setSubmitTime(new Date());
        }
        if (taskInstance.getFirstSubmitTime() == null) {
            taskInstance.setFirstSubmitTime(taskInstance.getSubmitTime());
        }
        boolean saveResult = saveTaskInstance(taskInstance);
        if (!saveResult) {
            return null;
        }
        return taskInstance;
    }

<<<<<<< HEAD
    /**
     * ${processInstancePriority}_${processInstanceId}_${taskInstancePriority}_${taskInstanceId}_${task executed by ip1},${ip2}...
     * The tasks with the highest priority are selected by comparing the priorities of the above four levels from high to low.
     *
     * @param taskInstance taskInstance
     * @return task zk queue str
     */
    public String taskZkInfo(TaskInstance taskInstance) {

        String taskWorkerGroup = getTaskWorkerGroup(taskInstance);
        ProcessInstance processInstance = this.findProcessInstanceById(taskInstance.getProcessInstanceId());
        if (processInstance == null) {
            logger.error("process instance is null. please check the task info, task id: " + taskInstance.getId());
            return "";
        }

        StringBuilder sb = new StringBuilder(100);

        sb.append(processInstance.getProcessInstancePriority().ordinal()).append(Constants.UNDERLINE)
            .append(taskInstance.getProcessInstanceId()).append(Constants.UNDERLINE)
            .append(taskInstance.getTaskInstancePriority().ordinal()).append(Constants.UNDERLINE)
            .append(taskInstance.getId()).append(Constants.UNDERLINE)
            .append(taskInstance.getWorkerGroup());

        return sb.toString();
    }

=======
>>>>>>> 45b097f3
    /**
     * get submit task instance state by the work process state
     * cannot modify the task state when running/kill/submit success, or this
     * task instance is already exists in task queue .
     * return pause if work process state is ready pause
     * return stop if work process state is ready stop
     * if all of above are not satisfied, return submit success
     *
     * @param taskInstance         taskInstance
     * @param processInstanceState processInstanceState
     * @return process instance state
     */
    public ExecutionStatus getSubmitTaskState(TaskInstance taskInstance, ExecutionStatus processInstanceState) {
        ExecutionStatus state = taskInstance.getState();
        if (
            // running, delayed or killed
            // the task already exists in task queue
            // return state
            state == ExecutionStatus.RUNNING_EXECUTION
                || state == ExecutionStatus.DELAY_EXECUTION
                || state == ExecutionStatus.KILL
<<<<<<< HEAD
                || checkTaskExistsInTaskQueue(taskInstance)
=======
>>>>>>> 45b097f3
        ) {
            return state;
        }
        //return pasue /stop if process instance state is ready pause / stop
        // or return submit success
        if (processInstanceState == ExecutionStatus.READY_PAUSE) {
            state = ExecutionStatus.PAUSE;
        } else if (processInstanceState == ExecutionStatus.READY_STOP
            || !checkProcessStrategy(taskInstance)) {
            state = ExecutionStatus.KILL;
        } else {
            state = ExecutionStatus.SUBMITTED_SUCCESS;
        }
        return state;
    }

    /**
     * check process instance strategy
     *
     * @param taskInstance taskInstance
     * @return check strategy result
     */
    private boolean checkProcessStrategy(TaskInstance taskInstance) {
        ProcessInstance processInstance = this.findProcessInstanceById(taskInstance.getProcessInstanceId());
        FailureStrategy failureStrategy = processInstance.getFailureStrategy();
        if (failureStrategy == FailureStrategy.CONTINUE) {
            return true;
        }
        List<TaskInstance> taskInstances = this.findValidTaskListByProcessId(taskInstance.getProcessInstanceId());

        for (TaskInstance task : taskInstances) {
            if (task.getState() == ExecutionStatus.FAILURE) {
                return false;
            }
        }
        return true;
    }

    /**
<<<<<<< HEAD
     * check the task instance existing in queue
     *
     * @param taskInstance taskInstance
     * @return whether taskinstance exists queue
     */
    public boolean checkTaskExistsInTaskQueue(TaskInstance taskInstance) {
        if (taskInstance.isSubProcess()) {
            return false;
        }

        String taskZkInfo = taskZkInfo(taskInstance);

        return false;
    }

    /**
=======
>>>>>>> 45b097f3
     * create a new process instance
     *
     * @param processInstance processInstance
     */
    public void createProcessInstance(ProcessInstance processInstance) {

        if (processInstance != null) {
            processInstanceMapper.insert(processInstance);
        }
    }

    /**
     * insert or update work process instance to data base
     *
     * @param processInstance processInstance
     */
    public void saveProcessInstance(ProcessInstance processInstance) {

        if (processInstance == null) {
            logger.error("save error, process instance is null!");
            return;
        }
        if (processInstance.getId() != 0) {
            processInstanceMapper.updateById(processInstance);
        } else {
            createProcessInstance(processInstance);
        }
    }

    /**
     * insert or update command
     *
     * @param command command
     * @return save command result
     */
    public int saveCommand(Command command) {
        if (command.getId() != 0) {
            return commandMapper.updateById(command);
        } else {
            return commandMapper.insert(command);
        }
    }

    /**
     * insert or update task instance
     *
     * @param taskInstance taskInstance
     * @return save task instance result
     */
    public boolean saveTaskInstance(TaskInstance taskInstance) {
        if (taskInstance.getId() != 0) {
            return updateTaskInstance(taskInstance);
        } else {
            return createTaskInstance(taskInstance);
        }
    }

    /**
     * insert task instance
     *
     * @param taskInstance taskInstance
     * @return create task instance result
     */
    public boolean createTaskInstance(TaskInstance taskInstance) {
        int count = taskInstanceMapper.insert(taskInstance);
        return count > 0;
    }

    /**
     * update task instance
     *
     * @param taskInstance taskInstance
     * @return update task instance result
     */
    public boolean updateTaskInstance(TaskInstance taskInstance) {
        int count = taskInstanceMapper.updateById(taskInstance);
        return count > 0;
    }

    /**
     * delete a command by id
     *
     * @param id id
     */
    public void delCommandById(int id) {
        commandMapper.deleteById(id);
    }

    /**
     * find task instance by id
     *
     * @param taskId task id
     * @return task intance
     */
    public TaskInstance findTaskInstanceById(Integer taskId) {
        return taskInstanceMapper.selectById(taskId);
    }

    /**
     * package task instance，associate processInstance and processDefine
     *
     * @param taskInstId taskInstId
     * @return task instance
     */
    public TaskInstance getTaskInstanceDetailByTaskId(int taskInstId) {
        // get task instance
        TaskInstance taskInstance = findTaskInstanceById(taskInstId);
        if (taskInstance == null) {
            return taskInstance;
        }
        // get process instance
        ProcessInstance processInstance = findProcessInstanceDetailById(taskInstance.getProcessInstanceId());
        // get process define
        ProcessDefinition processDefine = findProcessDefineById(taskInstance.getProcessDefinitionId());

        taskInstance.setProcessInstance(processInstance);
        taskInstance.setProcessDefine(processDefine);
        return taskInstance;
    }

    /**
     * get id list by task state
     *
     * @param instanceId instanceId
     * @param state      state
     * @return task instance states
     */
    public List<Integer> findTaskIdByInstanceState(int instanceId, ExecutionStatus state) {
        return taskInstanceMapper.queryTaskByProcessIdAndState(instanceId, state.ordinal());
    }

    /**
     * find valid task list by process definition id
     *
     * @param processInstanceId processInstanceId
     * @return task instance list
     */
    public List<TaskInstance> findValidTaskListByProcessId(Integer processInstanceId) {
        return taskInstanceMapper.findValidTaskListByProcessId(processInstanceId, Flag.YES);
    }

    /**
     * find previous task list by work process id
     *
     * @param processInstanceId processInstanceId
     * @return task instance list
     */
    public List<TaskInstance> findPreviousTaskListByWorkProcessId(Integer processInstanceId) {
        return taskInstanceMapper.findValidTaskListByProcessId(processInstanceId, Flag.NO);
    }

    /**
     * update work process instance map
     *
     * @param processInstanceMap processInstanceMap
     * @return update process instance result
     */
    public int updateWorkProcessInstanceMap(ProcessInstanceMap processInstanceMap) {
        return processInstanceMapMapper.updateById(processInstanceMap);
    }

    /**
     * create work process instance map
     *
     * @param processInstanceMap processInstanceMap
     * @return create process instance result
     */
    public int createWorkProcessInstanceMap(ProcessInstanceMap processInstanceMap) {
<<<<<<< HEAD
        Integer count = 0;
=======
        int count = 0;
>>>>>>> 45b097f3
        if (processInstanceMap != null) {
            return processInstanceMapMapper.insert(processInstanceMap);
        }
        return count;
    }

    /**
     * find work process map by parent process id and parent task id.
     *
     * @param parentWorkProcessId parentWorkProcessId
     * @param parentTaskId        parentTaskId
     * @return process instance map
     */
    public ProcessInstanceMap findWorkProcessMapByParent(Integer parentWorkProcessId, Integer parentTaskId) {
        return processInstanceMapMapper.queryByParentId(parentWorkProcessId, parentTaskId);
    }

    /**
     * delete work process map by parent process id
     *
     * @param parentWorkProcessId parentWorkProcessId
     * @return delete process map result
     */
    public int deleteWorkProcessMapByParentId(int parentWorkProcessId) {
        return processInstanceMapMapper.deleteByParentProcessId(parentWorkProcessId);

    }

    /**
     * find sub process instance
     *
     * @param parentProcessId parentProcessId
     * @param parentTaskId    parentTaskId
     * @return process instance
     */
    public ProcessInstance findSubProcessInstance(Integer parentProcessId, Integer parentTaskId) {
        ProcessInstance processInstance = null;
        ProcessInstanceMap processInstanceMap = processInstanceMapMapper.queryByParentId(parentProcessId, parentTaskId);
        if (processInstanceMap == null || processInstanceMap.getProcessInstanceId() == 0) {
            return processInstance;
        }
        processInstance = findProcessInstanceById(processInstanceMap.getProcessInstanceId());
        return processInstance;
    }

    /**
     * find parent process instance
     *
     * @param subProcessId subProcessId
     * @return process instance
     */
    public ProcessInstance findParentProcessInstance(Integer subProcessId) {
        ProcessInstance processInstance = null;
        ProcessInstanceMap processInstanceMap = processInstanceMapMapper.queryBySubProcessId(subProcessId);
        if (processInstanceMap == null || processInstanceMap.getProcessInstanceId() == 0) {
            return processInstance;
        }
        processInstance = findProcessInstanceById(processInstanceMap.getParentProcessInstanceId());
        return processInstance;
    }

    /**
     * change task state
     *
     * @param state       state
     * @param startTime   startTime
     * @param host        host
     * @param executePath executePath
     * @param logPath     logPath
     * @param taskInstId  taskInstId
     */
    public void changeTaskState(TaskInstance taskInstance, ExecutionStatus state, Date startTime, String host,
                                String executePath,
                                String logPath,
                                int taskInstId) {
        taskInstance.setState(state);
        taskInstance.setStartTime(startTime);
        taskInstance.setHost(host);
        taskInstance.setExecutePath(executePath);
        taskInstance.setLogPath(logPath);
        saveTaskInstance(taskInstance);
    }

    /**
     * update process instance
     *
     * @param processInstance processInstance
     * @return update process instance result
     */
    public int updateProcessInstance(ProcessInstance processInstance) {
        return processInstanceMapper.updateById(processInstance);
    }

    /**
     * update the process instance
     *
     * @param processInstanceId processInstanceId
     * @param processJson       processJson
     * @param globalParams      globalParams
     * @param scheduleTime      scheduleTime
     * @param flag              flag
     * @param locations         locations
     * @param connects          connects
     * @return update process instance result
     */
    public int updateProcessInstance(Integer processInstanceId, String processJson,
                                     String globalParams, Date scheduleTime, Flag flag,
                                     String locations, String connects) {
        ProcessInstance processInstance = processInstanceMapper.queryDetailById(processInstanceId);
        if (processInstance != null) {
            processInstance.setProcessInstanceJson(processJson);
            processInstance.setGlobalParams(globalParams);
            processInstance.setScheduleTime(scheduleTime);
            processInstance.setLocations(locations);
            processInstance.setConnects(connects);
            return processInstanceMapper.updateById(processInstance);
        }
        return 0;
    }

    /**
     * change task state
     *
     * @param state      state
     * @param endTime    endTime
     * @param taskInstId taskInstId
     * @param varPool    varPool
     */
    public void changeTaskState(TaskInstance taskInstance, ExecutionStatus state,
                                Date endTime,
                                int processId,
                                String appIds,
                                int taskInstId,
                                String varPool) {
        taskInstance.setPid(processId);
        taskInstance.setAppLink(appIds);
        taskInstance.setState(state);
        taskInstance.setEndTime(endTime);
        taskInstance.setVarPool(varPool);
        saveTaskInstance(taskInstance);
    }

    /**
     * convert integer list to string list
     *
     * @param intList intList
     * @return string list
     */
    public List<String> convertIntListToString(List<Integer> intList) {
        if (intList == null) {
            return new ArrayList<>();
        }
        List<String> result = new ArrayList<String>(intList.size());
        for (Integer intVar : intList) {
            result.add(String.valueOf(intVar));
        }
        return result;
    }

    /**
     * query schedule by id
     *
     * @param id id
     * @return schedule
     */
    public Schedule querySchedule(int id) {
        return scheduleMapper.selectById(id);
    }

    /**
     * query Schedule by processDefinitionId
     *
     * @param processDefinitionId processDefinitionId
     * @see Schedule
     */
    public List<Schedule> queryReleaseSchedulerListByProcessDefinitionId(int processDefinitionId) {
        return scheduleMapper.queryReleaseSchedulerListByProcessDefinitionId(processDefinitionId);
    }

    /**
     * query need failover process instance
     *
     * @param host host
     * @return process instance list
     */
    public List<ProcessInstance> queryNeedFailoverProcessInstances(String host) {
<<<<<<< HEAD

=======
>>>>>>> 45b097f3
        return processInstanceMapper.queryByHostAndStatus(host, stateArray);
    }

    /**
     * process need failover process instance
     *
     * @param processInstance processInstance
     */
    @Transactional(rollbackFor = RuntimeException.class)
    public void processNeedFailoverProcessInstances(ProcessInstance processInstance) {
        //1 update processInstance host is null
        processInstance.setHost(Constants.NULL);
        processInstanceMapper.updateById(processInstance);

        //2 insert into recover command
        Command cmd = new Command();
        cmd.setProcessDefinitionId(processInstance.getProcessDefinitionId());
        cmd.setCommandParam(String.format("{\"%s\":%d}", Constants.CMD_PARAM_RECOVER_PROCESS_ID_STRING, processInstance.getId()));
        cmd.setExecutorId(processInstance.getExecutorId());
        cmd.setCommandType(CommandType.RECOVER_TOLERANCE_FAULT_PROCESS);
        createCommand(cmd);
    }

    /**
     * query all need failover task instances by host
     *
     * @param host host
     * @return task instance list
     */
    public List<TaskInstance> queryNeedFailoverTaskInstances(String host) {
        return taskInstanceMapper.queryByHostAndStatus(host,
            stateArray);
    }

    /**
     * find data source by id
     *
     * @param id id
     * @return datasource
     */
    public DataSource findDataSourceById(int id) {
        return dataSourceMapper.selectById(id);
    }

    /**
     * update process instance state by id
     *
     * @param processInstanceId processInstanceId
     * @param executionStatus   executionStatus
     * @return update process result
     */
    public int updateProcessInstanceState(Integer processInstanceId, ExecutionStatus executionStatus) {
        ProcessInstance instance = processInstanceMapper.selectById(processInstanceId);
        instance.setState(executionStatus);
        return processInstanceMapper.updateById(instance);

    }

    /**
     * find process instance by the task id
     *
     * @param taskId taskId
     * @return process instance
     */
    public ProcessInstance findProcessInstanceByTaskId(int taskId) {
        TaskInstance taskInstance = taskInstanceMapper.selectById(taskId);
        if (taskInstance != null) {
            return processInstanceMapper.selectById(taskInstance.getProcessInstanceId());
        }
        return null;
    }

    /**
     * find udf function list by id list string
     *
     * @param ids ids
     * @return udf function list
     */
<<<<<<< HEAD
    public List<UdfFunc> queryUdfFunListByids(int[] ids) {
=======
    public List<UdfFunc> queryUdfFunListByIds(int[] ids) {
>>>>>>> 45b097f3
        return udfFuncMapper.queryUdfByIdStr(ids, null);
    }

    /**
     * find tenant code by resource name
     *
     * @param resName      resource name
     * @param resourceType resource type
     * @return tenant code
     */
    public String queryTenantCodeByResName(String resName, ResourceType resourceType) {
<<<<<<< HEAD
        return resourceMapper.queryTenantCodeByResourceName(resName, resourceType.ordinal());
=======
        // in order to query tenant code successful although the version is older
        String fullName = resName.startsWith("/") ? resName : String.format("/%s", resName);
        return resourceMapper.queryTenantCodeByResourceName(fullName, resourceType.ordinal());
>>>>>>> 45b097f3
    }

    /**
     * find schedule list by process define id.
     *
     * @param ids ids
     * @return schedule list
     */
    public List<Schedule> selectAllByProcessDefineId(int[] ids) {
        return scheduleMapper.selectAllByProcessDefineArray(
            ids);
    }

    /**
     * get dependency cycle by work process define id and scheduler fire time
     *
     * @param masterId            masterId
     * @param processDefinitionId processDefinitionId
     * @param scheduledFireTime   the time the task schedule is expected to trigger
     * @return CycleDependency
     * @throws Exception if error throws Exception
     */
    public CycleDependency getCycleDependency(int masterId, int processDefinitionId, Date scheduledFireTime) throws Exception {
        List<CycleDependency> list = getCycleDependencies(masterId, new int[] {processDefinitionId}, scheduledFireTime);
        return list.size() > 0 ? list.get(0) : null;

    }

    /**
     * get dependency cycle list by work process define id list and scheduler fire time
     *
     * @param masterId          masterId
     * @param ids               ids
     * @param scheduledFireTime the time the task schedule is expected to trigger
     * @return CycleDependency list
     * @throws Exception if error throws Exception
     */
    public List<CycleDependency> getCycleDependencies(int masterId, int[] ids, Date scheduledFireTime) throws Exception {
        List<CycleDependency> cycleDependencyList = new ArrayList<CycleDependency>();
<<<<<<< HEAD
        if (ids == null || ids.length == 0) {
=======
        if (null == ids || ids.length == 0) {
>>>>>>> 45b097f3
            logger.warn("ids[] is empty!is invalid!");
            return cycleDependencyList;
        }
        if (scheduledFireTime == null) {
            logger.warn("scheduledFireTime is null!is invalid!");
            return cycleDependencyList;
        }

        String strCrontab = "";
        CronExpression depCronExpression;
        Cron depCron;
        List<Date> list;
        List<Schedule> schedules = this.selectAllByProcessDefineId(ids);
        // for all scheduling information
        for (Schedule depSchedule : schedules) {
            strCrontab = depSchedule.getCrontab();
            depCronExpression = CronUtils.parse2CronExpression(strCrontab);
            depCron = CronUtils.parse2Cron(strCrontab);
            CycleEnum cycleEnum = CronUtils.getMiniCycle(depCron);
            if (cycleEnum == null) {
                logger.error("{} is not valid", strCrontab);
                continue;
            }
            Calendar calendar = Calendar.getInstance();
            switch (cycleEnum) {
                /*case MINUTE:
                    calendar.add(Calendar.MINUTE,-61);*/
                case HOUR:
                    calendar.add(Calendar.HOUR, -25);
                    break;
                case DAY:
                    calendar.add(Calendar.DATE, -32);
                    break;
                case WEEK:
                    calendar.add(Calendar.DATE, -32);
                    break;
                case MONTH:
                    calendar.add(Calendar.MONTH, -13);
                    break;
                default:
                    logger.warn("Dependent process definition's  cycleEnum is {},not support!!", cycleEnum.name());
                    continue;
            }
            Date start = calendar.getTime();

            if (depSchedule.getProcessDefinitionId() == masterId) {
                list = CronUtils.getSelfFireDateList(start, scheduledFireTime, depCronExpression);
            } else {
                list = CronUtils.getFireDateList(start, scheduledFireTime, depCronExpression);
            }
            if (list.size() >= 1) {
                start = list.get(list.size() - 1);
                CycleDependency dependency = new CycleDependency(depSchedule.getProcessDefinitionId(), start, CronUtils.getExpirationTime(start, cycleEnum), cycleEnum);
                cycleDependencyList.add(dependency);
            }

        }
        return cycleDependencyList;
    }

    /**
     * find last scheduler process instance in the date interval
     *
     * @param definitionId definitionId
     * @param dateInterval dateInterval
     * @return process instance
     */
    public ProcessInstance findLastSchedulerProcessInterval(int definitionId, DateInterval dateInterval) {
        return processInstanceMapper.queryLastSchedulerProcess(definitionId,
            dateInterval.getStartTime(),
            dateInterval.getEndTime());
    }

    /**
     * find last manual process instance interval
     *
     * @param definitionId process definition id
     * @param dateInterval dateInterval
     * @return process instance
     */
    public ProcessInstance findLastManualProcessInterval(int definitionId, DateInterval dateInterval) {
        return processInstanceMapper.queryLastManualProcess(definitionId,
            dateInterval.getStartTime(),
            dateInterval.getEndTime());
    }

    /**
     * find last running process instance
     *
     * @param definitionId process definition id
     * @param startTime    start time
     * @param endTime      end time
     * @return process instance
     */
    public ProcessInstance findLastRunningProcess(int definitionId, Date startTime, Date endTime) {
        return processInstanceMapper.queryLastRunningProcess(definitionId,
            startTime,
            endTime,
            stateArray);
    }

    /**
     * query user queue by process instance id
     *
     * @param processInstanceId processInstanceId
     * @return queue
     */
    public String queryUserQueueByProcessInstanceId(int processInstanceId) {

        String queue = "";
        ProcessInstance processInstance = processInstanceMapper.selectById(processInstanceId);
        if (processInstance == null) {
            return queue;
        }
        User executor = userMapper.selectById(processInstance.getExecutorId());
        if (executor != null) {
            queue = executor.getQueue();
        }
        return queue;
    }

    /**
     * get task worker group
     *
     * @param taskInstance taskInstance
     * @return workerGroupId
     */
    public String getTaskWorkerGroup(TaskInstance taskInstance) {
        String workerGroup = taskInstance.getWorkerGroup();
<<<<<<< HEAD
=======

>>>>>>> 45b097f3
        if (StringUtils.isNotBlank(workerGroup)) {
            return workerGroup;
        }
        int processInstanceId = taskInstance.getProcessInstanceId();
        ProcessInstance processInstance = findProcessInstanceById(processInstanceId);

        if (processInstance != null) {
            return processInstance.getWorkerGroup();
        }
        logger.info("task : {} will use default worker group", taskInstance.getId());
        return Constants.DEFAULT_WORKER_GROUP;
    }

    /**
     * get have perm project list
     *
     * @param userId userId
     * @return project list
     */
    public List<Project> getProjectListHavePerm(int userId) {
        List<Project> createProjects = projectMapper.queryProjectCreatedByUser(userId);
        List<Project> authedProjects = projectMapper.queryAuthedProjectListByUserId(userId);

        if (createProjects == null) {
            createProjects = new ArrayList<>();
        }

        if (authedProjects != null) {
            createProjects.addAll(authedProjects);
        }
        return createProjects;
    }

    /**
     * get have perm project ids
     *
     * @param userId userId
     * @return project ids
     */
    public List<Integer> getProjectIdListHavePerm(int userId) {

        List<Integer> projectIdList = new ArrayList<>();
        for (Project project : getProjectListHavePerm(userId)) {
            projectIdList.add(project.getId());
        }
        return projectIdList;
    }

    /**
     * list unauthorized udf function
     *
     * @param userId     user id
     * @param needChecks data source id array
     * @return unauthorized udf function list
     */
    public <T> List<T> listUnauthorized(int userId, T[] needChecks, AuthorizationType authorizationType) {
        List<T> resultList = new ArrayList<T>();

        if (Objects.nonNull(needChecks) && needChecks.length > 0) {
            Set<T> originResSet = new HashSet<T>(Arrays.asList(needChecks));

            switch (authorizationType) {
                case RESOURCE_FILE_ID:
                    Set<Integer> authorizedResourceFiles = resourceMapper.listAuthorizedResourceById(userId, needChecks).stream().map(t -> t.getId()).collect(toSet());
                    originResSet.removeAll(authorizedResourceFiles);
                    break;
                case RESOURCE_FILE_NAME:
                    Set<String> authorizedResources = resourceMapper.listAuthorizedResource(userId, needChecks).stream().map(t -> t.getFullName()).collect(toSet());
                    originResSet.removeAll(authorizedResources);
                    break;
                case UDF_FILE:
                    Set<Integer> authorizedUdfFiles = resourceMapper.listAuthorizedResourceById(userId, needChecks).stream().map(t -> t.getId()).collect(toSet());
                    originResSet.removeAll(authorizedUdfFiles);
                    break;
                case DATASOURCE:
                    Set<Integer> authorizedDatasources = dataSourceMapper.listAuthorizedDataSource(userId, needChecks).stream().map(t -> t.getId()).collect(toSet());
                    originResSet.removeAll(authorizedDatasources);
                    break;
                case UDF:
                    Set<Integer> authorizedUdfs = udfFuncMapper.listAuthorizedUdfFunc(userId, needChecks).stream().map(t -> t.getId()).collect(toSet());
                    originResSet.removeAll(authorizedUdfs);
                    break;
                default:
                    break;
            }

            resultList.addAll(originResSet);
        }

        return resultList;
    }

    /**
     * get user by user id
     *
     * @param userId user id
     * @return User
     */
    public User getUserById(int userId) {
        return userMapper.selectById(userId);
    }

    /**
     * get resource by resoruce id
     *
     * @param resoruceId resource id
     * @return Resource
     */
    public Resource getResourceById(int resoruceId) {
        return resourceMapper.selectById(resoruceId);
    }

    /**
     * list resources by ids
     *
     * @param resIds resIds
     * @return resource list
     */
    public List<Resource> listResourceByIds(Integer[] resIds) {
        return resourceMapper.listResourceByIds(resIds);
    }

    /**
     * format task app id in task instance
     *
     * @param taskInstance
     * @return
     */
    public String formatTaskAppId(TaskInstance taskInstance) {
        ProcessDefinition definition = this.findProcessDefineById(taskInstance.getProcessDefinitionId());
        ProcessInstance processInstanceById = this.findProcessInstanceById(taskInstance.getProcessInstanceId());

        if (definition == null || processInstanceById == null) {
            return "";
        }
        return String.format("%s_%s_%s",
            definition.getId(),
            processInstanceById.getId(),
            taskInstance.getId());
    }

}<|MERGE_RESOLUTION|>--- conflicted
+++ resolved
@@ -145,10 +145,6 @@
     @Autowired
     private ResourceMapper resourceMapper;
 
-<<<<<<< HEAD
-
-=======
->>>>>>> 45b097f3
     @Autowired
     private ErrorCommandMapper errorCommandMapper;
 
@@ -277,11 +273,7 @@
             for (Command tmpCommand : commands) {
                 if (cmdTypeMap.containsKey(tmpCommand.getCommandType())) {
                     ObjectNode tempObj = JSONUtils.parseObject(tmpCommand.getCommandParam());
-<<<<<<< HEAD
-                    if (tempObj != null && processInstanceId == tempObj.path(CMDPARAM_RECOVER_PROCESS_ID_STRING).asInt()) {
-=======
                     if (tempObj != null && processInstanceId == tempObj.path(CMD_PARAM_RECOVER_PROCESS_ID_STRING).asInt()) {
->>>>>>> 45b097f3
                         isNeedCreate = false;
                         break;
                     }
@@ -384,59 +376,31 @@
 
         LogClientService logClient = null;
 
-<<<<<<< HEAD
-        List<TaskInstance> taskInstanceList = findValidTaskListByProcessId(processInstanceId);
-
-        if (CollectionUtils.isEmpty(taskInstanceList)) {
+        try {
+            logClient = new LogClientService();
+            List<TaskInstance> taskInstanceList = findValidTaskListByProcessId(processInstanceId);
+
+        if (CollectionUtils.isEmpty(taskInstanceList)){
             return;
         }
 
-        for (TaskInstance taskInstance : taskInstanceList) {
+        for (TaskInstance taskInstance : taskInstanceList){
             String taskLogPath = taskInstance.getLogPath();
-            if (StringUtils.isEmpty(taskInstance.getHost())) {
+            if (StringUtils.isEmpty(taskInstance.getHost())){
                 continue;
             }
             int port = Constants.RPC_PORT;
             String ip = "";
             try {
                 ip = Host.of(taskInstance.getHost()).getIp();
-            } catch (Exception e) {
+            }catch (Exception e){
                 // compatible old version
                 ip = taskInstance.getHost();
             }
+
+
             // remove task log from loggerserver
-            logClient.removeTaskLog(ip, port, taskLogPath);
-=======
-        try {
-            logClient = new LogClientService();
-            List<TaskInstance> taskInstanceList = findValidTaskListByProcessId(processInstanceId);
-
-            if (CollectionUtils.isEmpty(taskInstanceList)) {
-                return;
-            }
-
-            for (TaskInstance taskInstance : taskInstanceList) {
-                String taskLogPath = taskInstance.getLogPath();
-                if (StringUtils.isEmpty(taskInstance.getHost())) {
-                    continue;
-                }
-                int port = Constants.RPC_PORT;
-                String ip = "";
-                try {
-                    ip = Host.of(taskInstance.getHost()).getIp();
-                } catch (Exception e) {
-                    // compatible old version
-                    ip = taskInstance.getHost();
-                }
-
-                // remove task log from loggerserver
-                logClient.removeTaskLog(ip, port, taskLogPath);
-            }
-        } finally {
-            if (logClient != null) {
-                logClient.close();
-            }
->>>>>>> 45b097f3
+            logClient.removeTaskLog(ip,port,taskLogPath);
         }
     }
 
@@ -471,11 +435,7 @@
             for (TaskNode taskNode : taskNodeList) {
                 String parameter = taskNode.getParams();
                 ObjectNode parameterJson = JSONUtils.parseObject(parameter);
-<<<<<<< HEAD
-                if (parameterJson.get(CMDPARAM_SUB_PROCESS_DEFINE_ID) != null) {
-=======
                 if (parameterJson.get(CMD_PARAM_SUB_PROCESS_DEFINE_ID) != null) {
->>>>>>> 45b097f3
                     SubProcessParameters subProcessParam = JSONUtils.parseObject(parameter, SubProcessParameters.class);
                     ids.add(subProcessParam.getProcessDefinitionId());
                     recurseFindSubProcessId(subProcessParam.getProcessDefinitionId(), ids);
@@ -517,10 +477,7 @@
                 processInstance.getWarningType(),
                 processInstance.getWarningGroupId(),
                 processInstance.getScheduleTime(),
-<<<<<<< HEAD
-=======
                 processInstance.getWorkerGroup(),
->>>>>>> 45b097f3
                 processInstance.getProcessInstancePriority()
             );
             saveCommand(command);
@@ -652,13 +609,8 @@
     private Boolean checkCmdParam(Command command, Map<String, String> cmdParam) {
         if (command.getTaskDependType() == TaskDependType.TASK_ONLY || command.getTaskDependType() == TaskDependType.TASK_PRE) {
             if (cmdParam == null
-<<<<<<< HEAD
-                || !cmdParam.containsKey(Constants.CMDPARAM_START_NODE_NAMES)
-                || cmdParam.get(Constants.CMDPARAM_START_NODE_NAMES).isEmpty()) {
-=======
                 || !cmdParam.containsKey(Constants.CMD_PARAM_START_NODE_NAMES)
                 || cmdParam.get(Constants.CMD_PARAM_START_NODE_NAMES).isEmpty()) {
->>>>>>> 45b097f3
                 logger.error("command node depend type is {}, but start nodes is null ", command.getTaskDependType());
                 return false;
             }
@@ -691,31 +643,18 @@
         if (cmdParam != null) {
             Integer processInstanceId = 0;
             // recover from failure or pause tasks
-<<<<<<< HEAD
-            if (cmdParam.containsKey(Constants.CMDPARAM_RECOVER_PROCESS_ID_STRING)) {
-                String processId = cmdParam.get(Constants.CMDPARAM_RECOVER_PROCESS_ID_STRING);
-=======
             if (cmdParam.containsKey(Constants.CMD_PARAM_RECOVER_PROCESS_ID_STRING)) {
                 String processId = cmdParam.get(Constants.CMD_PARAM_RECOVER_PROCESS_ID_STRING);
->>>>>>> 45b097f3
                 processInstanceId = Integer.parseInt(processId);
                 if (processInstanceId == 0) {
                     logger.error("command parameter is error, [ ProcessInstanceId ] is 0");
                     return null;
                 }
-<<<<<<< HEAD
-            } else if (cmdParam.containsKey(Constants.CMDPARAM_SUB_PROCESS)) {
-=======
             } else if (cmdParam.containsKey(Constants.CMD_PARAM_SUB_PROCESS)) {
->>>>>>> 45b097f3
                 // sub process map
                 String pId = cmdParam.get(Constants.CMD_PARAM_SUB_PROCESS);
                 processInstanceId = Integer.parseInt(pId);
-<<<<<<< HEAD
-            } else if (cmdParam.containsKey(Constants.CMDPARAM_RECOVERY_WAITTING_THREAD)) {
-=======
             } else if (cmdParam.containsKey(Constants.CMD_PARAM_RECOVERY_WAITING_THREAD)) {
->>>>>>> 45b097f3
                 // waiting thread command
                 String pId = cmdParam.get(Constants.CMD_PARAM_RECOVERY_WAITING_THREAD);
                 processInstanceId = Integer.parseInt(pId);
@@ -738,11 +677,7 @@
                 }
             }
             // reset command parameter if sub process
-<<<<<<< HEAD
-            if (cmdParam.containsKey(Constants.CMDPARAM_SUB_PROCESS)) {
-=======
             if (cmdParam.containsKey(Constants.CMD_PARAM_SUB_PROCESS)) {
->>>>>>> 45b097f3
                 processInstance.setCommandParam(command.getCommandParam());
             }
         } else {
@@ -776,11 +711,7 @@
                 for (Integer taskId : failedList) {
                     initTaskInstance(this.findTaskInstanceById(taskId));
                 }
-<<<<<<< HEAD
-                cmdParam.put(Constants.CMDPARAM_RECOVERY_START_NODE_STRING,
-=======
                 cmdParam.put(Constants.CMD_PARAM_RECOVERY_START_NODE_STRING,
->>>>>>> 45b097f3
                     String.join(Constants.COMMA, convertIntListToString(failedList)));
                 processInstance.setCommandParam(JSONUtils.toJsonString(cmdParam));
                 processInstance.setRunTimes(runTime + 1);
@@ -820,13 +751,8 @@
                 break;
             case REPEAT_RUNNING:
                 // delete the recover task names from command parameter
-<<<<<<< HEAD
-                if (cmdParam.containsKey(Constants.CMDPARAM_RECOVERY_START_NODE_STRING)) {
-                    cmdParam.remove(Constants.CMDPARAM_RECOVERY_START_NODE_STRING);
-=======
                 if (cmdParam.containsKey(Constants.CMD_PARAM_RECOVERY_START_NODE_STRING)) {
                     cmdParam.remove(Constants.CMD_PARAM_RECOVERY_START_NODE_STRING);
->>>>>>> 45b097f3
                     processInstance.setCommandParam(JSONUtils.toJsonString(cmdParam));
                 }
                 // delete all the valid tasks when repeat running
@@ -905,27 +831,16 @@
         }
         Map<String, String> paramMap = JSONUtils.toMap(cmdParam);
         // write sub process id into cmd param.
-<<<<<<< HEAD
-        if (paramMap.containsKey(CMDPARAM_SUB_PROCESS)
-            && CMDPARAM_EMPTY_SUB_PROCESS.equals(paramMap.get(CMDPARAM_SUB_PROCESS))) {
-            paramMap.remove(CMDPARAM_SUB_PROCESS);
-            paramMap.put(CMDPARAM_SUB_PROCESS, String.valueOf(subProcessInstance.getId()));
-=======
         if (paramMap.containsKey(CMD_PARAM_SUB_PROCESS)
             && CMD_PARAM_EMPTY_SUB_PROCESS.equals(paramMap.get(CMD_PARAM_SUB_PROCESS))) {
             paramMap.remove(CMD_PARAM_SUB_PROCESS);
             paramMap.put(CMD_PARAM_SUB_PROCESS, String.valueOf(subProcessInstance.getId()));
->>>>>>> 45b097f3
             subProcessInstance.setCommandParam(JSONUtils.toJsonString(paramMap));
             subProcessInstance.setIsSubProcess(Flag.YES);
             this.saveProcessInstance(subProcessInstance);
         }
         // copy parent instance user def params to sub process..
-<<<<<<< HEAD
-        String parentInstanceId = paramMap.get(CMDPARAM_SUB_PROCESS_PARENT_INSTANCE_ID);
-=======
         String parentInstanceId = paramMap.get(CMD_PARAM_SUB_PROCESS_PARENT_INSTANCE_ID);
->>>>>>> 45b097f3
         if (StringUtils.isNotEmpty(parentInstanceId)) {
             ProcessInstance parentInstance = findProcessInstanceDetailById(Integer.parseInt(parentInstanceId));
             if (parentInstance != null) {
@@ -995,11 +910,7 @@
      * @param taskInstance taskInstance
      * @return task instance
      */
-<<<<<<< HEAD
-    @Transactional(rollbackFor = RuntimeException.class)
-=======
     @Transactional(rollbackFor = Exception.class)
->>>>>>> 45b097f3
     public TaskInstance submitTask(TaskInstance taskInstance) {
         ProcessInstance processInstance = this.findProcessInstanceDetailById(taskInstance.getProcessInstanceId());
         logger.info("start submit task : {}, instance id:{}, state: {}",
@@ -1156,10 +1067,7 @@
             parentProcessInstance.getWarningType(),
             parentProcessInstance.getWarningGroupId(),
             parentProcessInstance.getScheduleTime(),
-<<<<<<< HEAD
-=======
             task.getWorkerGroup(),
->>>>>>> 45b097f3
             parentProcessInstance.getProcessInstancePriority()
         );
     }
@@ -1195,11 +1103,7 @@
     }
 
     /**
-<<<<<<< HEAD
-     * update sub process definition todo
-=======
      * update sub process definition
->>>>>>> 45b097f3
      *
      * @param parentProcessInstance parentProcessInstance
      * @param childDefinitionId     childDefinitionId
@@ -1208,12 +1112,7 @@
         ProcessDefinition fatherDefinition = this.findProcessDefineById(parentProcessInstance.getProcessDefinitionId());
         ProcessDefinition childDefinition = this.findProcessDefineById(childDefinitionId);
         if (childDefinition != null && fatherDefinition != null) {
-<<<<<<< HEAD
             childDefinition.setWarningGroupId(fatherDefinition.getWarningGroupId());
-=======
-            childDefinition.setReceivers(fatherDefinition.getReceivers());
-            childDefinition.setReceiversCc(fatherDefinition.getReceiversCc());
->>>>>>> 45b097f3
             processDefineMapper.updateById(childDefinition);
         }
     }
@@ -1267,36 +1166,6 @@
         return taskInstance;
     }
 
-<<<<<<< HEAD
-    /**
-     * ${processInstancePriority}_${processInstanceId}_${taskInstancePriority}_${taskInstanceId}_${task executed by ip1},${ip2}...
-     * The tasks with the highest priority are selected by comparing the priorities of the above four levels from high to low.
-     *
-     * @param taskInstance taskInstance
-     * @return task zk queue str
-     */
-    public String taskZkInfo(TaskInstance taskInstance) {
-
-        String taskWorkerGroup = getTaskWorkerGroup(taskInstance);
-        ProcessInstance processInstance = this.findProcessInstanceById(taskInstance.getProcessInstanceId());
-        if (processInstance == null) {
-            logger.error("process instance is null. please check the task info, task id: " + taskInstance.getId());
-            return "";
-        }
-
-        StringBuilder sb = new StringBuilder(100);
-
-        sb.append(processInstance.getProcessInstancePriority().ordinal()).append(Constants.UNDERLINE)
-            .append(taskInstance.getProcessInstanceId()).append(Constants.UNDERLINE)
-            .append(taskInstance.getTaskInstancePriority().ordinal()).append(Constants.UNDERLINE)
-            .append(taskInstance.getId()).append(Constants.UNDERLINE)
-            .append(taskInstance.getWorkerGroup());
-
-        return sb.toString();
-    }
-
-=======
->>>>>>> 45b097f3
     /**
      * get submit task instance state by the work process state
      * cannot modify the task state when running/kill/submit success, or this
@@ -1318,10 +1187,6 @@
             state == ExecutionStatus.RUNNING_EXECUTION
                 || state == ExecutionStatus.DELAY_EXECUTION
                 || state == ExecutionStatus.KILL
-<<<<<<< HEAD
-                || checkTaskExistsInTaskQueue(taskInstance)
-=======
->>>>>>> 45b097f3
         ) {
             return state;
         }
@@ -1361,25 +1226,6 @@
     }
 
     /**
-<<<<<<< HEAD
-     * check the task instance existing in queue
-     *
-     * @param taskInstance taskInstance
-     * @return whether taskinstance exists queue
-     */
-    public boolean checkTaskExistsInTaskQueue(TaskInstance taskInstance) {
-        if (taskInstance.isSubProcess()) {
-            return false;
-        }
-
-        String taskZkInfo = taskZkInfo(taskInstance);
-
-        return false;
-    }
-
-    /**
-=======
->>>>>>> 45b097f3
      * create a new process instance
      *
      * @param processInstance processInstance
@@ -1548,11 +1394,7 @@
      * @return create process instance result
      */
     public int createWorkProcessInstanceMap(ProcessInstanceMap processInstanceMap) {
-<<<<<<< HEAD
-        Integer count = 0;
-=======
         int count = 0;
->>>>>>> 45b097f3
         if (processInstanceMap != null) {
             return processInstanceMapMapper.insert(processInstanceMap);
         }
@@ -1739,10 +1581,6 @@
      * @return process instance list
      */
     public List<ProcessInstance> queryNeedFailoverProcessInstances(String host) {
-<<<<<<< HEAD
-
-=======
->>>>>>> 45b097f3
         return processInstanceMapper.queryByHostAndStatus(host, stateArray);
     }
 
@@ -1821,11 +1659,7 @@
      * @param ids ids
      * @return udf function list
      */
-<<<<<<< HEAD
-    public List<UdfFunc> queryUdfFunListByids(int[] ids) {
-=======
     public List<UdfFunc> queryUdfFunListByIds(int[] ids) {
->>>>>>> 45b097f3
         return udfFuncMapper.queryUdfByIdStr(ids, null);
     }
 
@@ -1837,13 +1671,9 @@
      * @return tenant code
      */
     public String queryTenantCodeByResName(String resName, ResourceType resourceType) {
-<<<<<<< HEAD
-        return resourceMapper.queryTenantCodeByResourceName(resName, resourceType.ordinal());
-=======
         // in order to query tenant code successful although the version is older
         String fullName = resName.startsWith("/") ? resName : String.format("/%s", resName);
         return resourceMapper.queryTenantCodeByResourceName(fullName, resourceType.ordinal());
->>>>>>> 45b097f3
     }
 
     /**
@@ -1883,11 +1713,7 @@
      */
     public List<CycleDependency> getCycleDependencies(int masterId, int[] ids, Date scheduledFireTime) throws Exception {
         List<CycleDependency> cycleDependencyList = new ArrayList<CycleDependency>();
-<<<<<<< HEAD
-        if (ids == null || ids.length == 0) {
-=======
         if (null == ids || ids.length == 0) {
->>>>>>> 45b097f3
             logger.warn("ids[] is empty!is invalid!");
             return cycleDependencyList;
         }
@@ -2017,10 +1843,7 @@
      */
     public String getTaskWorkerGroup(TaskInstance taskInstance) {
         String workerGroup = taskInstance.getWorkerGroup();
-<<<<<<< HEAD
-=======
-
->>>>>>> 45b097f3
+
         if (StringUtils.isNotBlank(workerGroup)) {
             return workerGroup;
         }
