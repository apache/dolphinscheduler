--- conflicted
+++ resolved
@@ -718,14 +718,12 @@
                 }
 
                 // Recalculate global parameters after rerun.
-<<<<<<< HEAD
+
                 processInstance.setGlobalParams(ParameterUtils.curingGlobalParams(
                     processDefinition.getGlobalParamMap(),
                     processDefinition.getGlobalParamList(),
                     commandTypeIfComplement,
                     processInstance.getScheduleTime()));
-=======
->>>>>>> 2b384c19
             }
             processDefinition = processDefineMapper.selectById(processInstance.getProcessDefinitionId());
             processInstance.setProcessDefinition(processDefinition);
