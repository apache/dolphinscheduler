/*
 * Licensed to the Apache Software Foundation (ASF) under one or more
 * contributor license agreements.  See the NOTICE file distributed with
 * this work for additional information regarding copyright ownership.
 * The ASF licenses this file to You under the Apache License, Version 2.0
 * (the "License"); you may not use this file except in compliance with
 * the License.  You may obtain a copy of the License at
 *
 *    http://www.apache.org/licenses/LICENSE-2.0
 *
 * Unless required by applicable law or agreed to in writing, software
 * distributed under the License is distributed on an "AS IS" BASIS,
 * WITHOUT WARRANTIES OR CONDITIONS OF ANY KIND, either express or implied.
 * See the License for the specific language governing permissions and
 * limitations under the License.
 */

package org.apache.dolphinscheduler.service.process;

import static org.apache.dolphinscheduler.common.Constants.CMDPARAM_COMPLEMENT_DATA_END_DATE;
import static org.apache.dolphinscheduler.common.Constants.CMDPARAM_COMPLEMENT_DATA_START_DATE;
import static org.apache.dolphinscheduler.common.Constants.CMD_PARAM_EMPTY_SUB_PROCESS;
import static org.apache.dolphinscheduler.common.Constants.CMD_PARAM_FATHER_PARAMS;
import static org.apache.dolphinscheduler.common.Constants.CMD_PARAM_RECOVER_PROCESS_ID_STRING;
import static org.apache.dolphinscheduler.common.Constants.CMD_PARAM_SUB_PROCESS;
import static org.apache.dolphinscheduler.common.Constants.CMD_PARAM_SUB_PROCESS_DEFINE_ID;
import static org.apache.dolphinscheduler.common.Constants.CMD_PARAM_SUB_PROCESS_PARENT_INSTANCE_ID;
import static org.apache.dolphinscheduler.common.Constants.LOCAL_PARAMS;
import static org.apache.dolphinscheduler.common.Constants.YYYY_MM_DD_HH_MM_SS;

import static java.util.stream.Collectors.toSet;

import org.apache.dolphinscheduler.common.Constants;
import org.apache.dolphinscheduler.common.enums.AuthorizationType;
import org.apache.dolphinscheduler.common.enums.CommandType;
import org.apache.dolphinscheduler.common.enums.Direct;
import org.apache.dolphinscheduler.common.enums.ExecutionStatus;
import org.apache.dolphinscheduler.common.enums.FailureStrategy;
import org.apache.dolphinscheduler.common.enums.Flag;
import org.apache.dolphinscheduler.common.enums.ReleaseState;
import org.apache.dolphinscheduler.common.enums.ResourceType;
import org.apache.dolphinscheduler.common.enums.TaskDependType;
import org.apache.dolphinscheduler.common.enums.TimeoutFlag;
import org.apache.dolphinscheduler.common.enums.WarningType;
import org.apache.dolphinscheduler.common.graph.DAG;
import org.apache.dolphinscheduler.common.model.DateInterval;
import org.apache.dolphinscheduler.common.model.PreviousTaskNode;
import org.apache.dolphinscheduler.common.model.TaskNode;
import org.apache.dolphinscheduler.common.model.TaskNodeRelation;
import org.apache.dolphinscheduler.common.process.ProcessDag;
import org.apache.dolphinscheduler.common.process.Property;
import org.apache.dolphinscheduler.common.process.ResourceInfo;
import org.apache.dolphinscheduler.common.task.AbstractParameters;
import org.apache.dolphinscheduler.common.task.TaskTimeoutParameter;
import org.apache.dolphinscheduler.common.task.subprocess.SubProcessParameters;
import org.apache.dolphinscheduler.common.utils.CollectionUtils;
import org.apache.dolphinscheduler.common.utils.DateUtils;
import org.apache.dolphinscheduler.common.utils.JSONUtils;
import org.apache.dolphinscheduler.common.utils.ParameterUtils;
import org.apache.dolphinscheduler.common.utils.SnowFlakeUtils;
import org.apache.dolphinscheduler.common.utils.SnowFlakeUtils.SnowFlakeException;
import org.apache.dolphinscheduler.common.utils.StringUtils;
import org.apache.dolphinscheduler.common.utils.TaskParametersUtils;
import org.apache.dolphinscheduler.dao.entity.Command;
import org.apache.dolphinscheduler.dao.entity.DagData;
import org.apache.dolphinscheduler.dao.entity.DataSource;
import org.apache.dolphinscheduler.dao.entity.ErrorCommand;
import org.apache.dolphinscheduler.dao.entity.ProcessData;
import org.apache.dolphinscheduler.dao.entity.ProcessDefinition;
import org.apache.dolphinscheduler.dao.entity.ProcessDefinitionLog;
import org.apache.dolphinscheduler.dao.entity.ProcessInstance;
import org.apache.dolphinscheduler.dao.entity.ProcessInstanceMap;
import org.apache.dolphinscheduler.dao.entity.ProcessTaskRelation;
import org.apache.dolphinscheduler.dao.entity.ProcessTaskRelationLog;
import org.apache.dolphinscheduler.dao.entity.Project;
import org.apache.dolphinscheduler.dao.entity.ProjectUser;
import org.apache.dolphinscheduler.dao.entity.Resource;
import org.apache.dolphinscheduler.dao.entity.Schedule;
import org.apache.dolphinscheduler.dao.entity.TaskDefinition;
import org.apache.dolphinscheduler.dao.entity.TaskDefinitionLog;
import org.apache.dolphinscheduler.dao.entity.TaskInstance;
import org.apache.dolphinscheduler.dao.entity.Tenant;
import org.apache.dolphinscheduler.dao.entity.UdfFunc;
import org.apache.dolphinscheduler.dao.entity.User;
import org.apache.dolphinscheduler.dao.mapper.CommandMapper;
import org.apache.dolphinscheduler.dao.mapper.DataSourceMapper;
import org.apache.dolphinscheduler.dao.mapper.ErrorCommandMapper;
import org.apache.dolphinscheduler.dao.mapper.ProcessDefinitionLogMapper;
import org.apache.dolphinscheduler.dao.mapper.ProcessDefinitionMapper;
import org.apache.dolphinscheduler.dao.mapper.ProcessInstanceMapMapper;
import org.apache.dolphinscheduler.dao.mapper.ProcessInstanceMapper;
import org.apache.dolphinscheduler.dao.mapper.ProcessTaskRelationLogMapper;
import org.apache.dolphinscheduler.dao.mapper.ProcessTaskRelationMapper;
import org.apache.dolphinscheduler.dao.mapper.ProjectMapper;
import org.apache.dolphinscheduler.dao.mapper.ResourceMapper;
import org.apache.dolphinscheduler.dao.mapper.ResourceUserMapper;
import org.apache.dolphinscheduler.dao.mapper.ScheduleMapper;
import org.apache.dolphinscheduler.dao.mapper.TaskDefinitionLogMapper;
import org.apache.dolphinscheduler.dao.mapper.TaskDefinitionMapper;
import org.apache.dolphinscheduler.dao.mapper.TaskInstanceMapper;
import org.apache.dolphinscheduler.dao.mapper.TenantMapper;
import org.apache.dolphinscheduler.dao.mapper.UdfFuncMapper;
import org.apache.dolphinscheduler.dao.mapper.UserMapper;
import org.apache.dolphinscheduler.dao.utils.DagHelper;
import org.apache.dolphinscheduler.remote.utils.Host;
import org.apache.dolphinscheduler.service.log.LogClientService;

import java.util.ArrayList;
import java.util.Arrays;
import java.util.Date;
import java.util.EnumMap;
import java.util.HashMap;
import java.util.HashSet;
import java.util.Iterator;
import java.util.List;
import java.util.Map;
import java.util.Map.Entry;
import java.util.Objects;
import java.util.Set;
import java.util.stream.Collectors;

import org.slf4j.Logger;
import org.slf4j.LoggerFactory;
import org.springframework.beans.factory.annotation.Autowired;
import org.springframework.stereotype.Component;
import org.springframework.transaction.annotation.Transactional;

<<<<<<< HEAD
import com.facebook.presto.jdbc.internal.guava.collect.Lists;
=======
import com.baomidou.mybatisplus.extension.plugins.pagination.Page;
import com.cronutils.model.Cron;
>>>>>>> 93ef1236
import com.fasterxml.jackson.databind.JsonNode;
import com.fasterxml.jackson.databind.node.ObjectNode;

/**
 * process relative dao that some mappers in this.
 */
@Component
public class ProcessService {

    private final Logger logger = LoggerFactory.getLogger(getClass());

    private final int[] stateArray = new int[]{ExecutionStatus.SUBMITTED_SUCCESS.ordinal(),
        ExecutionStatus.RUNNING_EXECUTION.ordinal(),
        ExecutionStatus.DELAY_EXECUTION.ordinal(),
        ExecutionStatus.READY_PAUSE.ordinal(),
        ExecutionStatus.READY_STOP.ordinal()};

    @Autowired
    private UserMapper userMapper;

    @Autowired
    private ProcessDefinitionMapper processDefineMapper;

    @Autowired
    private ProcessDefinitionLogMapper processDefineLogMapper;

    @Autowired
    private ProcessInstanceMapper processInstanceMapper;

    @Autowired
    private DataSourceMapper dataSourceMapper;

    @Autowired
    private ProcessInstanceMapMapper processInstanceMapMapper;

    @Autowired
    private TaskInstanceMapper taskInstanceMapper;

    @Autowired
    private CommandMapper commandMapper;

    @Autowired
    private ScheduleMapper scheduleMapper;

    @Autowired
    private UdfFuncMapper udfFuncMapper;

    @Autowired
    private ResourceMapper resourceMapper;

    @Autowired
    private ResourceUserMapper resourceUserMapper;

    @Autowired
    private ErrorCommandMapper errorCommandMapper;

    @Autowired
    private TenantMapper tenantMapper;

    @Autowired
    private ProjectMapper projectMapper;

    @Autowired
    private TaskDefinitionMapper taskDefinitionMapper;

    @Autowired
    private TaskDefinitionLogMapper taskDefinitionLogMapper;

    @Autowired
    private ProcessTaskRelationMapper processTaskRelationMapper;

    @Autowired
    private ProcessTaskRelationLogMapper processTaskRelationLogMapper;

    /**
     * handle Command (construct ProcessInstance from Command) , wrapped in transaction
     *
     * @param logger logger
     * @param host host
     * @param validThreadNum validThreadNum
     * @param command found command
     * @return process instance
     */
    @Transactional(rollbackFor = Exception.class)
    public ProcessInstance handleCommand(Logger logger, String host, int validThreadNum, Command command) {
        ProcessInstance processInstance = constructProcessInstance(command, host);
        // cannot construct process instance, return null
        if (processInstance == null) {
            logger.error("scan command, command parameter is error: {}", command);
            moveToErrorCommand(command, "process instance is null");
            return null;
        }
        if (!checkThreadNum(command, validThreadNum)) {
            logger.info("there is not enough thread for this command: {}", command);
            return setWaitingThreadProcess(command, processInstance);
        }
        processInstance.setCommandType(command.getCommandType());
        processInstance.addHistoryCmd(command.getCommandType());
        saveProcessInstance(processInstance);
        this.setSubProcessParam(processInstance);
        this.commandMapper.deleteById(command.getId());
        return processInstance;
    }

    /**
     * save error command, and delete original command
     *
     * @param command command
     * @param message message
     */
    @Transactional(rollbackFor = Exception.class)
    public void moveToErrorCommand(Command command, String message) {
        ErrorCommand errorCommand = new ErrorCommand(command, message);
        this.errorCommandMapper.insert(errorCommand);
        this.commandMapper.deleteById(command.getId());
    }

    /**
     * set process waiting thread
     *
     * @param command command
     * @param processInstance processInstance
     * @return process instance
     */
    private ProcessInstance setWaitingThreadProcess(Command command, ProcessInstance processInstance) {
        processInstance.setState(ExecutionStatus.WAITING_THREAD);
        if (command.getCommandType() != CommandType.RECOVER_WAITING_THREAD) {
            processInstance.addHistoryCmd(command.getCommandType());
        }
        saveProcessInstance(processInstance);
        this.setSubProcessParam(processInstance);
        createRecoveryWaitingThreadCommand(command, processInstance);
        return null;
    }

    /**
     * check thread num
     *
     * @param command command
     * @param validThreadNum validThreadNum
     * @return if thread is enough
     */
    private boolean checkThreadNum(Command command, int validThreadNum) {
        int commandThreadCount = this.workProcessThreadNumCount(command.getProcessDefinitionCode());
        return validThreadNum >= commandThreadCount;
    }

    /**
     * insert one command
     *
     * @param command command
     * @return create result
     */
    public int createCommand(Command command) {
        int result = 0;
        if (command != null) {
            result = commandMapper.insert(command);
        }
        return result;
    }

    /**
     * find one command from queue list
     *
     * @return command
     */
    public Command findOneCommand() {
        return commandMapper.getOneToRun();
    }

    /**
     * get command page
     *
     * @param pageSize
     * @param pageNumber
     * @return
     */
    public List<Command> findCommandPage(int pageSize, int pageNumber) {
        Page<Command> commandPage = new Page<>(pageNumber, pageSize);
        return commandMapper.queryCommandPage(commandPage).getRecords();
    }

    /**
     * check the input command exists in queue list
     *
     * @param command command
     * @return create command result
     */
    public boolean verifyIsNeedCreateCommand(Command command) {
        boolean isNeedCreate = true;
        EnumMap<CommandType, Integer> cmdTypeMap = new EnumMap<>(CommandType.class);
        cmdTypeMap.put(CommandType.REPEAT_RUNNING, 1);
        cmdTypeMap.put(CommandType.RECOVER_SUSPENDED_PROCESS, 1);
        cmdTypeMap.put(CommandType.START_FAILURE_TASK_PROCESS, 1);
        CommandType commandType = command.getCommandType();

        if (cmdTypeMap.containsKey(commandType)) {
            ObjectNode cmdParamObj = JSONUtils.parseObject(command.getCommandParam());
            int processInstanceId = cmdParamObj.path(CMD_PARAM_RECOVER_PROCESS_ID_STRING).asInt();

            List<Command> commands = commandMapper.selectList(null);
            // for all commands
            for (Command tmpCommand : commands) {
                if (cmdTypeMap.containsKey(tmpCommand.getCommandType())) {
                    ObjectNode tempObj = JSONUtils.parseObject(tmpCommand.getCommandParam());
                    if (tempObj != null && processInstanceId == tempObj.path(CMD_PARAM_RECOVER_PROCESS_ID_STRING).asInt()) {
                        isNeedCreate = false;
                        break;
                    }
                }
            }
        }
        return isNeedCreate;
    }

    /**
     * find process instance detail by id
     *
     * @param processId processId
     * @return process instance
     */
    public ProcessInstance findProcessInstanceDetailById(int processId) {
        return processInstanceMapper.queryDetailById(processId);
    }

    /**
     * get task node list by definitionId
     */
    public List<TaskDefinition> getTaskNodeListByDefinitionId(Integer defineId) {
        ProcessDefinition processDefinition = processDefineMapper.selectById(defineId);
        if (processDefinition == null) {
            logger.error("process define not exists");
            return new ArrayList<>();
        }
        List<ProcessTaskRelationLog> processTaskRelations = processTaskRelationLogMapper.queryByProcessCodeAndVersion(processDefinition.getCode(), processDefinition.getVersion());
        Set<TaskDefinition> taskDefinitionSet = new HashSet<>();
        for (ProcessTaskRelationLog processTaskRelation : processTaskRelations) {
            if (processTaskRelation.getPostTaskCode() > 0) {
                taskDefinitionSet.add(new TaskDefinition(processTaskRelation.getPostTaskCode(), processTaskRelation.getPostTaskVersion()));
            }
        }
        List<TaskDefinitionLog> taskDefinitionLogs = taskDefinitionLogMapper.queryByTaskDefinitions(taskDefinitionSet);
        return new ArrayList<>(taskDefinitionLogs);
    }

    /**
     * find process instance by id
     *
     * @param processId processId
     * @return process instance
     */
    public ProcessInstance findProcessInstanceById(int processId) {
        return processInstanceMapper.selectById(processId);
    }

    /**
     * find process define by id.
     *
     * @param processDefinitionId processDefinitionId
     * @return process definition
     */
    public ProcessDefinition findProcessDefineById(int processDefinitionId) {
        return processDefineMapper.selectById(processDefinitionId);
    }

    /**
     * find process define by code and version.
     *
     * @param processDefinitionCode processDefinitionCode
     * @return process definition
     */
    public ProcessDefinition findProcessDefinition(Long processDefinitionCode, int version) {
        ProcessDefinition processDefinition = processDefineMapper.queryByCode(processDefinitionCode);
        if (processDefinition == null || processDefinition.getVersion() != version) {
            processDefinition = processDefineLogMapper.queryByDefinitionCodeAndVersion(processDefinitionCode, version);
            if (processDefinition != null) {
                processDefinition.setId(0);
            }
        }
        return processDefinition;
    }

    /**
     * find process define by code.
     *
     * @param processDefinitionCode processDefinitionCode
     * @return process definition
     */
    public ProcessDefinition findProcessDefinitionByCode(Long processDefinitionCode) {
        return processDefineMapper.queryByCode(processDefinitionCode);
    }

    /**
     * delete work process instance by id
     *
     * @param processInstanceId processInstanceId
     * @return delete process instance result
     */
    public int deleteWorkProcessInstanceById(int processInstanceId) {
        return processInstanceMapper.deleteById(processInstanceId);
    }

    /**
     * delete all sub process by parent instance id
     *
     * @param processInstanceId processInstanceId
     * @return delete all sub process instance result
     */
    public int deleteAllSubWorkProcessByParentId(int processInstanceId) {

        List<Integer> subProcessIdList = processInstanceMapMapper.querySubIdListByParentId(processInstanceId);

        for (Integer subId : subProcessIdList) {
            deleteAllSubWorkProcessByParentId(subId);
            deleteWorkProcessMapByParentId(subId);
            removeTaskLogFile(subId);
            deleteWorkProcessInstanceById(subId);
        }
        return 1;
    }

    /**
     * remove task log file
     *
     * @param processInstanceId processInstanceId
     */
    public void removeTaskLogFile(Integer processInstanceId) {
        List<TaskInstance> taskInstanceList = findValidTaskListByProcessId(processInstanceId);
        if (CollectionUtils.isEmpty(taskInstanceList)) {
            return;
        }
        try (LogClientService logClient = new LogClientService()) {
            for (TaskInstance taskInstance : taskInstanceList) {
                String taskLogPath = taskInstance.getLogPath();
                if (StringUtils.isEmpty(taskInstance.getHost())) {
                    continue;
                }
                int port = Constants.RPC_PORT;
                String ip = "";
                try {
                    ip = Host.of(taskInstance.getHost()).getIp();
                } catch (Exception e) {
                    // compatible old version
                    ip = taskInstance.getHost();
                }
                // remove task log from loggerserver
                logClient.removeTaskLog(ip, port, taskLogPath);
            }
        }
    }

    /**
     * calculate sub process number in the process define.
     *
     * @param processDefinitionCode processDefinitionCode
     * @return process thread num count
     */
    private Integer workProcessThreadNumCount(long processDefinitionCode) {
        ProcessDefinition processDefinition = processDefineMapper.queryByCode(processDefinitionCode);

        List<Integer> ids = new ArrayList<>();
        recurseFindSubProcessId(processDefinition.getId(), ids);
        return ids.size() + 1;
    }

    /**
     * recursive query sub process definition id by parent id.
     *
     * @param parentId parentId
     * @param ids ids
     */
    public void recurseFindSubProcessId(int parentId, List<Integer> ids) {
        List<TaskDefinition> taskNodeList = this.getTaskNodeListByDefinitionId(parentId);

        if (taskNodeList != null && !taskNodeList.isEmpty()) {

            for (TaskDefinition taskNode : taskNodeList) {
                String parameter = taskNode.getTaskParams();
                ObjectNode parameterJson = JSONUtils.parseObject(parameter);
                if (parameterJson.get(CMD_PARAM_SUB_PROCESS_DEFINE_ID) != null) {
                    SubProcessParameters subProcessParam = JSONUtils.parseObject(parameter, SubProcessParameters.class);
                    ids.add(subProcessParam.getProcessDefinitionId());
                    recurseFindSubProcessId(subProcessParam.getProcessDefinitionId(), ids);
                }
            }
        }
    }

    /**
     * create recovery waiting thread command when thread pool is not enough for the process instance.
     * sub work process instance need not to create recovery command.
     * create recovery waiting thread  command and delete origin command at the same time.
     * if the recovery command is exists, only update the field update_time
     *
     * @param originCommand originCommand
     * @param processInstance processInstance
     */
    public void createRecoveryWaitingThreadCommand(Command originCommand, ProcessInstance processInstance) {

        // sub process doesnot need to create wait command
        if (processInstance.getIsSubProcess() == Flag.YES) {
            if (originCommand != null) {
                commandMapper.deleteById(originCommand.getId());
            }
            return;
        }
        ProcessDefinition processDefinition = this.findProcessDefinition(processInstance.getProcessDefinitionCode(),
                processInstance.getProcessDefinitionVersion());
        Map<String, String> cmdParam = new HashMap<>();
        cmdParam.put(Constants.CMD_PARAM_RECOVERY_WAITING_THREAD, String.valueOf(processInstance.getId()));
        // process instance quit by "waiting thread" state
        if (originCommand == null) {
            Command command = new Command(
<<<<<<< HEAD
                CommandType.RECOVER_WAITING_THREAD,
                processInstance.getTaskDependType(),
                processInstance.getFailureStrategy(),
                processInstance.getExecutorId(),
                processInstance.getProcessDefinition().getCode(),
                JSONUtils.toJsonString(cmdParam),
                processInstance.getWarningType(),
                processInstance.getWarningGroupId(),
                processInstance.getScheduleTime(),
                processInstance.getWorkerGroup(),
                processInstance.getProcessInstancePriority()
=======
                    CommandType.RECOVER_WAITING_THREAD,
                    processInstance.getTaskDependType(),
                    processInstance.getFailureStrategy(),
                    processInstance.getExecutorId(),
                    processDefinition.getId(),
                    JSONUtils.toJsonString(cmdParam),
                    processInstance.getWarningType(),
                    processInstance.getWarningGroupId(),
                    processInstance.getScheduleTime(),
                    processInstance.getWorkerGroup(),
                    processInstance.getProcessInstancePriority()
>>>>>>> 93ef1236
            );
            saveCommand(command);
            return;
        }

        // update the command time if current command if recover from waiting
        if (originCommand.getCommandType() == CommandType.RECOVER_WAITING_THREAD) {
            originCommand.setUpdateTime(new Date());
            saveCommand(originCommand);
        } else {
            // delete old command and create new waiting thread command
            commandMapper.deleteById(originCommand.getId());
            originCommand.setId(0);
            originCommand.setCommandType(CommandType.RECOVER_WAITING_THREAD);
            originCommand.setUpdateTime(new Date());
            originCommand.setCommandParam(JSONUtils.toJsonString(cmdParam));
            originCommand.setProcessInstancePriority(processInstance.getProcessInstancePriority());
            saveCommand(originCommand);
        }
    }

    /**
     * get schedule time from command
     *
     * @param command command
     * @param cmdParam cmdParam map
     * @return date
     */
    private Date getScheduleTime(Command command, Map<String, String> cmdParam) {
        Date scheduleTime = command.getScheduleTime();
        if (scheduleTime == null && cmdParam != null && cmdParam.containsKey(CMDPARAM_COMPLEMENT_DATA_START_DATE)) {
            scheduleTime = DateUtils.stringToDate(cmdParam.get(CMDPARAM_COMPLEMENT_DATA_START_DATE));
        }
        return scheduleTime;
    }

    /**
     * generate a new work process instance from command.
     *
     * @param processDefinition processDefinition
     * @param command command
     * @param cmdParam cmdParam map
     * @return process instance
     */
    private ProcessInstance generateNewProcessInstance(ProcessDefinition processDefinition,
                                                       Command command,
                                                       Map<String, String> cmdParam) {
        ProcessInstance processInstance = new ProcessInstance(processDefinition);
        processInstance.setProcessDefinitionCode(processDefinition.getCode());
        processInstance.setProcessDefinitionVersion(processDefinition.getVersion());
        processInstance.setState(ExecutionStatus.RUNNING_EXECUTION);
        processInstance.setRecovery(Flag.NO);
        processInstance.setStartTime(new Date());
        processInstance.setRunTimes(1);
        processInstance.setMaxTryTimes(0);
        //processInstance.setProcessDefinitionId(command.getProcessDefinitionId());
        processInstance.setCommandParam(command.getCommandParam());
        processInstance.setCommandType(command.getCommandType());
        processInstance.setIsSubProcess(Flag.NO);
        processInstance.setTaskDependType(command.getTaskDependType());
        processInstance.setFailureStrategy(command.getFailureStrategy());
        processInstance.setExecutorId(command.getExecutorId());
        WarningType warningType = command.getWarningType() == null ? WarningType.NONE : command.getWarningType();
        processInstance.setWarningType(warningType);
        Integer warningGroupId = command.getWarningGroupId() == null ? 0 : command.getWarningGroupId();
        processInstance.setWarningGroupId(warningGroupId);

        // schedule time
        Date scheduleTime = getScheduleTime(command, cmdParam);
        if (scheduleTime != null) {
            processInstance.setScheduleTime(scheduleTime);
        }
        processInstance.setCommandStartTime(command.getStartTime());
        processInstance.setLocations(processDefinition.getLocations());

        // reset global params while there are start parameters
        setGlobalParamIfCommanded(processDefinition, cmdParam);

        // curing global params
        processInstance.setGlobalParams(ParameterUtils.curingGlobalParams(
            processDefinition.getGlobalParamMap(),
            processDefinition.getGlobalParamList(),
            getCommandTypeIfComplement(processInstance, command),
            processInstance.getScheduleTime()));

        // set process instance priority
        processInstance.setProcessInstancePriority(command.getProcessInstancePriority());
        String workerGroup = StringUtils.isBlank(command.getWorkerGroup()) ? Constants.DEFAULT_WORKER_GROUP : command.getWorkerGroup();
        processInstance.setWorkerGroup(workerGroup);
        processInstance.setTimeout(processDefinition.getTimeout());
        processInstance.setTenantId(processDefinition.getTenantId());
        return processInstance;
    }

    private void setGlobalParamIfCommanded(ProcessDefinition processDefinition, Map<String, String> cmdParam) {
        // get start params from command param
        Map<String, String> startParamMap = new HashMap<>();
        if (cmdParam != null && cmdParam.containsKey(Constants.CMD_PARAM_START_PARAMS)) {
            String startParamJson = cmdParam.get(Constants.CMD_PARAM_START_PARAMS);
            startParamMap = JSONUtils.toMap(startParamJson);
        }
        Map<String, String> fatherParamMap = new HashMap<>();
        if (cmdParam != null && cmdParam.containsKey(Constants.CMD_PARAM_FATHER_PARAMS)) {
            String fatherParamJson = cmdParam.get(Constants.CMD_PARAM_FATHER_PARAMS);
            fatherParamMap = JSONUtils.toMap(fatherParamJson);
        }
        startParamMap.putAll(fatherParamMap);
        // set start param into global params
        if (startParamMap.size() > 0
            && processDefinition.getGlobalParamMap() != null) {
            for (Map.Entry<String, String> param : processDefinition.getGlobalParamMap().entrySet()) {
                String val = startParamMap.get(param.getKey());
                if (val != null) {
                    param.setValue(val);
                }
            }
        }
    }

    /**
     * get process tenant
     * there is tenant id in definition, use the tenant of the definition.
     * if there is not tenant id in the definiton or the tenant not exist
     * use definition creator's tenant.
     *
     * @param tenantId tenantId
     * @param userId userId
     * @return tenant
     */
    public Tenant getTenantForProcess(int tenantId, int userId) {
        Tenant tenant = null;
        if (tenantId >= 0) {
            tenant = tenantMapper.queryById(tenantId);
        }

        if (userId == 0) {
            return null;
        }

        if (tenant == null) {
            User user = userMapper.selectById(userId);
            tenant = tenantMapper.queryById(user.getTenantId());
        }
        return tenant;
    }

    /**
     * check command parameters is valid
     *
     * @param command command
     * @param cmdParam cmdParam map
     * @return whether command param is valid
     */
    private Boolean checkCmdParam(Command command, Map<String, String> cmdParam) {
        if (command.getTaskDependType() == TaskDependType.TASK_ONLY || command.getTaskDependType() == TaskDependType.TASK_PRE) {
            if (cmdParam == null
                || !cmdParam.containsKey(Constants.CMD_PARAM_START_NODE_NAMES)
                || cmdParam.get(Constants.CMD_PARAM_START_NODE_NAMES).isEmpty()) {
                logger.error("command node depend type is {}, but start nodes is null ", command.getTaskDependType());
                return false;
            }
        }
        return true;
    }

    /**
     * construct process instance according to one command.
     *
     * @param command command
     * @param host host
     * @return process instance
     */
    private ProcessInstance constructProcessInstance(Command command, String host) {
        ProcessInstance processInstance;
        CommandType commandType = command.getCommandType();
        Map<String, String> cmdParam = JSONUtils.toMap(command.getCommandParam());

        ProcessDefinition processDefinition = getProcessDefinitionByCommand(command.getProcessDefinitionCode(), cmdParam);
        if (processDefinition == null) {
            logger.error("cannot find the work process define! define code : {}", command.getProcessDefinitionCode());
            return null;
        }

        if (cmdParam != null) {
            int processInstanceId = 0;
            // recover from failure or pause tasks
            if (cmdParam.containsKey(Constants.CMD_PARAM_RECOVER_PROCESS_ID_STRING)) {
                String processId = cmdParam.get(Constants.CMD_PARAM_RECOVER_PROCESS_ID_STRING);
                processInstanceId = Integer.parseInt(processId);
                if (processInstanceId == 0) {
                    logger.error("command parameter is error, [ ProcessInstanceId ] is 0");
                    return null;
                }
            } else if (cmdParam.containsKey(Constants.CMD_PARAM_SUB_PROCESS)) {
                // sub process map
                String pId = cmdParam.get(Constants.CMD_PARAM_SUB_PROCESS);
                processInstanceId = Integer.parseInt(pId);
            } else if (cmdParam.containsKey(Constants.CMD_PARAM_RECOVERY_WAITING_THREAD)) {
                // waiting thread command
                String pId = cmdParam.get(Constants.CMD_PARAM_RECOVERY_WAITING_THREAD);
                processInstanceId = Integer.parseInt(pId);
            }

            if (processInstanceId == 0) {
                processInstance = generateNewProcessInstance(processDefinition, command, cmdParam);
            } else {
                processInstance = this.findProcessInstanceDetailById(processInstanceId);
                if (processInstance == null) {
                    return processInstance;
                }
                CommandType commandTypeIfComplement = getCommandTypeIfComplement(processInstance, command);

                // reset global params while repeat running is needed by cmdParam
                if (commandTypeIfComplement == CommandType.REPEAT_RUNNING) {
                    setGlobalParamIfCommanded(processDefinition, cmdParam);
                }

                // Recalculate global parameters after rerun.
                processInstance.setGlobalParams(ParameterUtils.curingGlobalParams(
                    processDefinition.getGlobalParamMap(),
                    processDefinition.getGlobalParamList(),
                    commandTypeIfComplement,
                    processInstance.getScheduleTime()));
                processInstance.setProcessDefinition(processDefinition);
            }
            //reset command parameter
            if (processInstance.getCommandParam() != null) {
                Map<String, String> processCmdParam = JSONUtils.toMap(processInstance.getCommandParam());
                for (Map.Entry<String, String> entry : processCmdParam.entrySet()) {
                    if (!cmdParam.containsKey(entry.getKey())) {
                        cmdParam.put(entry.getKey(), entry.getValue());
                    }
                }
            }
            // reset command parameter if sub process
            if (cmdParam.containsKey(Constants.CMD_PARAM_SUB_PROCESS)) {
                processInstance.setCommandParam(command.getCommandParam());
            }
        } else {
            // generate one new process instance
            processInstance = generateNewProcessInstance(processDefinition, command, cmdParam);
        }
        if (Boolean.FALSE.equals(checkCmdParam(command, cmdParam))) {
            logger.error("command parameter check failed!");
            return null;
        }

        if (command.getScheduleTime() != null) {
            processInstance.setScheduleTime(command.getScheduleTime());
        }
        processInstance.setHost(host);

        ExecutionStatus runStatus = ExecutionStatus.RUNNING_EXECUTION;
        int runTime = processInstance.getRunTimes();
        switch (commandType) {
            case START_PROCESS:
                break;
            case START_FAILURE_TASK_PROCESS:
                // find failed tasks and init these tasks
                List<Integer> failedList = this.findTaskIdByInstanceState(processInstance.getId(), ExecutionStatus.FAILURE);
                List<Integer> toleranceList = this.findTaskIdByInstanceState(processInstance.getId(), ExecutionStatus.NEED_FAULT_TOLERANCE);
                List<Integer> killedList = this.findTaskIdByInstanceState(processInstance.getId(), ExecutionStatus.KILL);
                cmdParam.remove(Constants.CMD_PARAM_RECOVERY_START_NODE_STRING);

                failedList.addAll(killedList);
                failedList.addAll(toleranceList);
                for (Integer taskId : failedList) {
                    initTaskInstance(this.findTaskInstanceById(taskId));
                }
                cmdParam.put(Constants.CMD_PARAM_RECOVERY_START_NODE_STRING,
                    String.join(Constants.COMMA, convertIntListToString(failedList)));
                processInstance.setCommandParam(JSONUtils.toJsonString(cmdParam));
                processInstance.setRunTimes(runTime + 1);
                break;
            case START_CURRENT_TASK_PROCESS:
                break;
            case RECOVER_WAITING_THREAD:
                break;
            case RECOVER_SUSPENDED_PROCESS:
                // find pause tasks and init task's state
                cmdParam.remove(Constants.CMD_PARAM_RECOVERY_START_NODE_STRING);
                List<Integer> suspendedNodeList = this.findTaskIdByInstanceState(processInstance.getId(), ExecutionStatus.PAUSE);
                List<Integer> stopNodeList = findTaskIdByInstanceState(processInstance.getId(),
                    ExecutionStatus.KILL);
                suspendedNodeList.addAll(stopNodeList);
                for (Integer taskId : suspendedNodeList) {
                    // initialize the pause state
                    initTaskInstance(this.findTaskInstanceById(taskId));
                }
                cmdParam.put(Constants.CMD_PARAM_RECOVERY_START_NODE_STRING, String.join(",", convertIntListToString(suspendedNodeList)));
                processInstance.setCommandParam(JSONUtils.toJsonString(cmdParam));
                processInstance.setRunTimes(runTime + 1);
                break;
            case RECOVER_TOLERANCE_FAULT_PROCESS:
                // recover tolerance fault process
                processInstance.setRecovery(Flag.YES);
                runStatus = processInstance.getState();
                break;
            case COMPLEMENT_DATA:
                // delete all the valid tasks when complement data
                List<TaskInstance> taskInstanceList = this.findValidTaskListByProcessId(processInstance.getId());
                for (TaskInstance taskInstance : taskInstanceList) {
                    taskInstance.setFlag(Flag.NO);
                    this.updateTaskInstance(taskInstance);
                }
                initComplementDataParam(processDefinition, processInstance, cmdParam);
                break;
            case REPEAT_RUNNING:
                // delete the recover task names from command parameter
                if (cmdParam.containsKey(Constants.CMD_PARAM_RECOVERY_START_NODE_STRING)) {
                    cmdParam.remove(Constants.CMD_PARAM_RECOVERY_START_NODE_STRING);
                    processInstance.setCommandParam(JSONUtils.toJsonString(cmdParam));
                }
                // delete all the valid tasks when repeat running
                List<TaskInstance> validTaskList = findValidTaskListByProcessId(processInstance.getId());
                for (TaskInstance taskInstance : validTaskList) {
                    taskInstance.setFlag(Flag.NO);
                    updateTaskInstance(taskInstance);
                }
                processInstance.setStartTime(new Date());
                processInstance.setEndTime(null);
                processInstance.setRunTimes(runTime + 1);
                initComplementDataParam(processDefinition, processInstance, cmdParam);
                break;
            case SCHEDULER:
                break;
            default:
                break;
        }
        processInstance.setState(runStatus);
        return processInstance;
    }

    /**
     * get process definition by command
     * If it is a fault-tolerant command, get the specified version of ProcessDefinition through ProcessInstance
     * Otherwise, get the latest version of ProcessDefinition
     *
     * @return ProcessDefinition
     */
    private ProcessDefinition getProcessDefinitionByCommand(long processDefinitionCode, Map<String, String> cmdParam) {
        if (cmdParam != null) {
            int processInstanceId = 0;
            if (cmdParam.containsKey(Constants.CMD_PARAM_RECOVER_PROCESS_ID_STRING)) {
                processInstanceId = Integer.parseInt(cmdParam.get(Constants.CMD_PARAM_RECOVER_PROCESS_ID_STRING));
            } else if (cmdParam.containsKey(Constants.CMD_PARAM_SUB_PROCESS)) {
                processInstanceId = Integer.parseInt(cmdParam.get(Constants.CMD_PARAM_SUB_PROCESS));
            } else if (cmdParam.containsKey(Constants.CMD_PARAM_RECOVERY_WAITING_THREAD)) {
                processInstanceId = Integer.parseInt(cmdParam.get(Constants.CMD_PARAM_RECOVERY_WAITING_THREAD));
            }

            if (processInstanceId != 0) {
                ProcessInstance processInstance = this.findProcessInstanceDetailById(processInstanceId);
                if (processInstance == null) {
                    return null;
                }

                return processDefineLogMapper.queryByDefinitionCodeAndVersion(
                    processInstance.getProcessDefinitionCode(), processInstance.getProcessDefinitionVersion());
            }
        }

        return processDefineMapper.queryByCode(processDefinitionCode);
    }

    /**
     * return complement data if the process start with complement data
     *
     * @param processInstance processInstance
     * @param command command
     * @return command type
     */
    private CommandType getCommandTypeIfComplement(ProcessInstance processInstance, Command command) {
        if (CommandType.COMPLEMENT_DATA == processInstance.getCmdTypeIfComplement()) {
            return CommandType.COMPLEMENT_DATA;
        } else {
            return command.getCommandType();
        }
    }

    /**
     * initialize complement data parameters
     *
     * @param processDefinition processDefinition
     * @param processInstance processInstance
     * @param cmdParam cmdParam
     */
    private void initComplementDataParam(ProcessDefinition processDefinition,
                                         ProcessInstance processInstance,
                                         Map<String, String> cmdParam) {
        if (!processInstance.isComplementData()) {
            return;
        }

        Date startComplementTime = DateUtils.parse(cmdParam.get(CMDPARAM_COMPLEMENT_DATA_START_DATE),
            YYYY_MM_DD_HH_MM_SS);
        if (Flag.NO == processInstance.getIsSubProcess()) {
            processInstance.setScheduleTime(startComplementTime);
        }
        processInstance.setGlobalParams(ParameterUtils.curingGlobalParams(
            processDefinition.getGlobalParamMap(),
            processDefinition.getGlobalParamList(),
            CommandType.COMPLEMENT_DATA, processInstance.getScheduleTime()));

    }

    /**
     * set sub work process parameters.
     * handle sub work process instance, update relation table and command parameters
     * set sub work process flag, extends parent work process command parameters
     *
     * @param subProcessInstance subProcessInstance
     */
    public void setSubProcessParam(ProcessInstance subProcessInstance) {
        String cmdParam = subProcessInstance.getCommandParam();
        if (StringUtils.isEmpty(cmdParam)) {
            return;
        }
        Map<String, String> paramMap = JSONUtils.toMap(cmdParam);
        // write sub process id into cmd param.
        if (paramMap.containsKey(CMD_PARAM_SUB_PROCESS)
            && CMD_PARAM_EMPTY_SUB_PROCESS.equals(paramMap.get(CMD_PARAM_SUB_PROCESS))) {
            paramMap.remove(CMD_PARAM_SUB_PROCESS);
            paramMap.put(CMD_PARAM_SUB_PROCESS, String.valueOf(subProcessInstance.getId()));
            subProcessInstance.setCommandParam(JSONUtils.toJsonString(paramMap));
            subProcessInstance.setIsSubProcess(Flag.YES);
            this.saveProcessInstance(subProcessInstance);
        }
        // copy parent instance user def params to sub process..
        String parentInstanceId = paramMap.get(CMD_PARAM_SUB_PROCESS_PARENT_INSTANCE_ID);
        if (StringUtils.isNotEmpty(parentInstanceId)) {
            ProcessInstance parentInstance = findProcessInstanceDetailById(Integer.parseInt(parentInstanceId));
            if (parentInstance != null) {
                subProcessInstance.setGlobalParams(
                    joinGlobalParams(parentInstance.getGlobalParams(), subProcessInstance.getGlobalParams()));
                this.saveProcessInstance(subProcessInstance);
            } else {
                logger.error("sub process command params error, cannot find parent instance: {} ", cmdParam);
            }
        }
        ProcessInstanceMap processInstanceMap = JSONUtils.parseObject(cmdParam, ProcessInstanceMap.class);
        if (processInstanceMap == null || processInstanceMap.getParentProcessInstanceId() == 0) {
            return;
        }
        // update sub process id to process map table
        processInstanceMap.setProcessInstanceId(subProcessInstance.getId());

        this.updateWorkProcessInstanceMap(processInstanceMap);
    }

    /**
     * join parent global params into sub process.
     * only the keys doesn't in sub process global would be joined.
     *
     * @param parentGlobalParams parentGlobalParams
     * @param subGlobalParams subGlobalParams
     * @return global params join
     */
    private String joinGlobalParams(String parentGlobalParams, String subGlobalParams) {

        List<Property> parentPropertyList = JSONUtils.toList(parentGlobalParams, Property.class);
        List<Property> subPropertyList = JSONUtils.toList(subGlobalParams, Property.class);

        Map<String, String> subMap = subPropertyList.stream().collect(Collectors.toMap(Property::getProp, Property::getValue));

        for (Property parent : parentPropertyList) {
            if (!subMap.containsKey(parent.getProp())) {
                subPropertyList.add(parent);
            }
        }
        return JSONUtils.toJsonString(subPropertyList);
    }

    /**
     * initialize task instance
     *
     * @param taskInstance taskInstance
     */
    private void initTaskInstance(TaskInstance taskInstance) {

        if (!taskInstance.isSubProcess()
            && (taskInstance.getState().typeIsCancel() || taskInstance.getState().typeIsFailure())) {
            taskInstance.setFlag(Flag.NO);
            updateTaskInstance(taskInstance);
            return;
        }
        taskInstance.setState(ExecutionStatus.SUBMITTED_SUCCESS);
        updateTaskInstance(taskInstance);
    }

    /**
     * retry submit task to db
     *
     * @param taskInstance
     * @param commitRetryTimes
     * @param commitInterval
     * @return
     */
    public TaskInstance submitTask(TaskInstance taskInstance, int commitRetryTimes, int commitInterval) {

        int retryTimes = 1;
        boolean submitDB = false;
        TaskInstance task = null;
        while (retryTimes <= commitRetryTimes) {
            try {
                if (!submitDB) {
                    // submit task to db
                    task = submitTask(taskInstance);
                    if (task != null && task.getId() != 0) {
                        submitDB = true;
                    }
                }
                if (!submitDB) {
                    logger.error("task commit to db failed , taskId {} has already retry {} times, please check the database", taskInstance.getId(), retryTimes);
                }
                Thread.sleep(commitInterval);
            } catch (Exception e) {
                logger.error("task commit to mysql failed", e);
            }
            retryTimes += 1;
        }
        return task;
    }

    /**
     * submit task to db
     * submit sub process to command
     *
     * @param taskInstance taskInstance
     * @return task instance
     */
    @Transactional(rollbackFor = Exception.class)
    public TaskInstance submitTask(TaskInstance taskInstance) {
        ProcessInstance processInstance = this.findProcessInstanceDetailById(taskInstance.getProcessInstanceId());
        logger.info("start submit task : {}, instance id:{}, state: {}",
            taskInstance.getName(), taskInstance.getProcessInstanceId(), processInstance.getState());
        //submit to db
        TaskInstance task = submitTaskInstanceToDB(taskInstance, processInstance);
        if (task == null) {
            logger.error("end submit task to db error, task name:{}, process id:{} state: {} ",
                taskInstance.getName(), taskInstance.getProcessInstance(), processInstance.getState());
            return task;
        }
        if (!task.getState().typeIsFinished()) {
            createSubWorkProcess(processInstance, task);
        }

<<<<<<< HEAD
        logger.info("end submit task to db successfully:{} state:{} complete, instance id:{} state: {}  ",
            taskInstance.getName(), task.getState(), processInstance.getId(), processInstance.getState());
=======
        logger.info("end submit task to db successfully:{} {} state:{} complete, instance id:{} state: {}  ",
                taskInstance.getId(), taskInstance.getName(), task.getState(), processInstance.getId(), processInstance.getState());
>>>>>>> 93ef1236
        return task;
    }

    /**
     * set work process instance map
     * consider o
     * repeat running  does not generate new sub process instance
     * set map {parent instance id, task instance id, 0(child instance id)}
     *
     * @param parentInstance parentInstance
     * @param parentTask parentTask
     * @return process instance map
     */
    private ProcessInstanceMap setProcessInstanceMap(ProcessInstance parentInstance, TaskInstance parentTask) {
        ProcessInstanceMap processMap = findWorkProcessMapByParent(parentInstance.getId(), parentTask.getId());
        if (processMap != null) {
            return processMap;
        }
        if (parentInstance.getCommandType() == CommandType.REPEAT_RUNNING) {
            // update current task id to map
            processMap = findPreviousTaskProcessMap(parentInstance, parentTask);
            if (processMap != null) {
                processMap.setParentTaskInstanceId(parentTask.getId());
                updateWorkProcessInstanceMap(processMap);
                return processMap;
            }
        }
        // new task
        processMap = new ProcessInstanceMap();
        processMap.setParentProcessInstanceId(parentInstance.getId());
        processMap.setParentTaskInstanceId(parentTask.getId());
        createWorkProcessInstanceMap(processMap);
        return processMap;
    }

    /**
     * find previous task work process map.
     *
     * @param parentProcessInstance parentProcessInstance
     * @param parentTask parentTask
     * @return process instance map
     */
    private ProcessInstanceMap findPreviousTaskProcessMap(ProcessInstance parentProcessInstance,
                                                          TaskInstance parentTask) {

        Integer preTaskId = 0;
        List<TaskInstance> preTaskList = this.findPreviousTaskListByWorkProcessId(parentProcessInstance.getId());
        for (TaskInstance task : preTaskList) {
            if (task.getName().equals(parentTask.getName())) {
                preTaskId = task.getId();
                ProcessInstanceMap map = findWorkProcessMapByParent(parentProcessInstance.getId(), preTaskId);
                if (map != null) {
                    return map;
                }
            }
        }
        logger.info("sub process instance is not found,parent task:{},parent instance:{}",
            parentTask.getId(), parentProcessInstance.getId());
        return null;
    }

    /**
     * create sub work process command
     *
     * @param parentProcessInstance parentProcessInstance
     * @param task task
     */
    public void createSubWorkProcess(ProcessInstance parentProcessInstance, TaskInstance task) {
        if (!task.isSubProcess()) {
            return;
        }
        //check create sub work flow firstly
        ProcessInstanceMap instanceMap = findWorkProcessMapByParent(parentProcessInstance.getId(), task.getId());
        if (null != instanceMap && CommandType.RECOVER_TOLERANCE_FAULT_PROCESS == parentProcessInstance.getCommandType()) {
            // recover failover tolerance would not create a new command when the sub command already have been created
            return;
        }
        instanceMap = setProcessInstanceMap(parentProcessInstance, task);
        ProcessInstance childInstance = null;
        if (instanceMap.getProcessInstanceId() != 0) {
            childInstance = findProcessInstanceById(instanceMap.getProcessInstanceId());
        }
        Command subProcessCommand = createSubProcessCommand(parentProcessInstance, childInstance, instanceMap, task);
        updateSubProcessDefinitionByParent(parentProcessInstance, subProcessCommand.getProcessDefinitionCode());
        initSubInstanceState(childInstance);
        createCommand(subProcessCommand);
        logger.info("sub process command created: {} ", subProcessCommand);
    }

    /**
     * complement data needs transform parent parameter to child.
     */
    private String getSubWorkFlowParam(ProcessInstanceMap instanceMap, ProcessInstance parentProcessInstance, Map<String, String> fatherParams) {
        // set sub work process command
        String processMapStr = JSONUtils.toJsonString(instanceMap);
        Map<String, String> cmdParam = JSONUtils.toMap(processMapStr);
        if (parentProcessInstance.isComplementData()) {
            Map<String, String> parentParam = JSONUtils.toMap(parentProcessInstance.getCommandParam());
            String endTime = parentParam.get(CMDPARAM_COMPLEMENT_DATA_END_DATE);
            String startTime = parentParam.get(CMDPARAM_COMPLEMENT_DATA_START_DATE);
            cmdParam.put(CMDPARAM_COMPLEMENT_DATA_END_DATE, endTime);
            cmdParam.put(CMDPARAM_COMPLEMENT_DATA_START_DATE, startTime);
            processMapStr = JSONUtils.toJsonString(cmdParam);
        }
        if (fatherParams.size() != 0) {
            cmdParam.put(CMD_PARAM_FATHER_PARAMS, JSONUtils.toJsonString(fatherParams));
            processMapStr = JSONUtils.toJsonString(cmdParam);
        }
        return processMapStr;
    }

    public Map<String, String> getGlobalParamMap(String globalParams) {
        List<Property> propList;
        Map<String, String> globalParamMap = new HashMap<>();
        if (StringUtils.isNotEmpty(globalParams)) {
            propList = JSONUtils.toList(globalParams, Property.class);
            globalParamMap = propList.stream().collect(Collectors.toMap(Property::getProp, Property::getValue));
        }

        return globalParamMap;
    }

    /**
     * create sub work process command
     */
    public Command createSubProcessCommand(ProcessInstance parentProcessInstance,
                                           ProcessInstance childInstance,
                                           ProcessInstanceMap instanceMap,
                                           TaskInstance task) {
        CommandType commandType = getSubCommandType(parentProcessInstance, childInstance);
        Map<String, String> subProcessParam = JSONUtils.toMap(task.getTaskParams());
        int childDefineId = Integer.parseInt(subProcessParam.get(Constants.CMD_PARAM_SUB_PROCESS_DEFINE_ID));
        ProcessDefinition processDefinition = processDefineMapper.queryByDefineId(childDefineId);

        Object localParams = subProcessParam.get(Constants.LOCAL_PARAMS);
        List<Property> allParam = JSONUtils.toList(JSONUtils.toJsonString(localParams), Property.class);
        Map<String, String> globalMap = this.getGlobalParamMap(parentProcessInstance.getGlobalParams());
        Map<String, String> fatherParams = new HashMap<>();
        if (CollectionUtils.isNotEmpty(allParam)) {
            for (Property info : allParam) {
                fatherParams.put(info.getProp(), globalMap.get(info.getProp()));
            }
        }
        String processParam = getSubWorkFlowParam(instanceMap, parentProcessInstance, fatherParams);

        return new Command(
            commandType,
            TaskDependType.TASK_POST,
            parentProcessInstance.getFailureStrategy(),
            parentProcessInstance.getExecutorId(),
            processDefinition.getCode(),
            processParam,
            parentProcessInstance.getWarningType(),
            parentProcessInstance.getWarningGroupId(),
            parentProcessInstance.getScheduleTime(),
            task.getWorkerGroup(),
            parentProcessInstance.getProcessInstancePriority()
        );
    }

    /**
     * initialize sub work flow state
     * child instance state would be initialized when 'recovery from pause/stop/failure'
     */
    private void initSubInstanceState(ProcessInstance childInstance) {
        if (childInstance != null) {
            childInstance.setState(ExecutionStatus.RUNNING_EXECUTION);
            updateProcessInstance(childInstance);
        }
    }

    /**
     * get sub work flow command type
     * child instance exist: child command = fatherCommand
     * child instance not exists: child command = fatherCommand[0]
     */
    private CommandType getSubCommandType(ProcessInstance parentProcessInstance, ProcessInstance childInstance) {
        CommandType commandType = parentProcessInstance.getCommandType();
        if (childInstance == null) {
            String fatherHistoryCommand = parentProcessInstance.getHistoryCmd();
            commandType = CommandType.valueOf(fatherHistoryCommand.split(Constants.COMMA)[0]);
        }
        return commandType;
    }

    /**
     * update sub process definition
     *
     * @param parentProcessInstance parentProcessInstance
     * @param childDefinitionCode childDefinitionId
     */
    private void updateSubProcessDefinitionByParent(ProcessInstance parentProcessInstance, long childDefinitionCode) {
        ProcessDefinition fatherDefinition = this.findProcessDefinition(parentProcessInstance.getProcessDefinitionCode(),
            parentProcessInstance.getProcessDefinitionVersion());
        ProcessDefinition childDefinition = this.findProcessDefinitionByCode(childDefinitionCode);
        if (childDefinition != null && fatherDefinition != null) {
            childDefinition.setWarningGroupId(fatherDefinition.getWarningGroupId());
            processDefineMapper.updateById(childDefinition);
        }
    }

    /**
     * submit task to mysql
     *
     * @param taskInstance taskInstance
     * @param processInstance processInstance
     * @return task instance
     */
    public TaskInstance submitTaskInstanceToDB(TaskInstance taskInstance, ProcessInstance processInstance) {
        ExecutionStatus processInstanceState = processInstance.getState();

        if (taskInstance.getState().typeIsFailure()) {
            if (taskInstance.isSubProcess()) {
                taskInstance.setRetryTimes(taskInstance.getRetryTimes() + 1);
            } else {
                if (processInstanceState != ExecutionStatus.READY_STOP
                    && processInstanceState != ExecutionStatus.READY_PAUSE) {
                    // failure task set invalid
                    taskInstance.setFlag(Flag.NO);
                    updateTaskInstance(taskInstance);
                    // crate new task instance
                    if (taskInstance.getState() != ExecutionStatus.NEED_FAULT_TOLERANCE) {
                        taskInstance.setRetryTimes(taskInstance.getRetryTimes() + 1);
                    }
                    taskInstance.setSubmitTime(null);
                    taskInstance.setStartTime(null);
                    taskInstance.setEndTime(null);
                    taskInstance.setFlag(Flag.YES);
                    taskInstance.setHost(null);
                    taskInstance.setId(0);
                }
            }
        }
        taskInstance.setExecutorId(processInstance.getExecutorId());
        taskInstance.setProcessInstancePriority(processInstance.getProcessInstancePriority());
        taskInstance.setState(getSubmitTaskState(taskInstance, processInstanceState));
        if (taskInstance.getSubmitTime() == null) {
            taskInstance.setSubmitTime(new Date());
        }
        if (taskInstance.getFirstSubmitTime() == null) {
            taskInstance.setFirstSubmitTime(taskInstance.getSubmitTime());
        }
        boolean saveResult = saveTaskInstance(taskInstance);
        if (!saveResult) {
            return null;
        }
        return taskInstance;
    }

    /**
     * get submit task instance state by the work process state
     * cannot modify the task state when running/kill/submit success, or this
     * task instance is already exists in task queue .
     * return pause if work process state is ready pause
     * return stop if work process state is ready stop
     * if all of above are not satisfied, return submit success
     *
     * @param taskInstance taskInstance
     * @param processInstanceState processInstanceState
     * @return process instance state
     */
    public ExecutionStatus getSubmitTaskState(TaskInstance taskInstance, ExecutionStatus processInstanceState) {
        ExecutionStatus state = taskInstance.getState();
        // running, delayed or killed
        // the task already exists in task queue
        // return state
        if (
            state == ExecutionStatus.RUNNING_EXECUTION
                || state == ExecutionStatus.DELAY_EXECUTION
                || state == ExecutionStatus.KILL
        ) {
            return state;
        }
        //return pasue /stop if process instance state is ready pause / stop
        // or return submit success
        if (processInstanceState == ExecutionStatus.READY_PAUSE) {
            state = ExecutionStatus.PAUSE;
        } else if (processInstanceState == ExecutionStatus.READY_STOP
            || !checkProcessStrategy(taskInstance)) {
            state = ExecutionStatus.KILL;
        } else {
            state = ExecutionStatus.SUBMITTED_SUCCESS;
        }
        return state;
    }

    /**
     * check process instance strategy
     *
     * @param taskInstance taskInstance
     * @return check strategy result
     */
    private boolean checkProcessStrategy(TaskInstance taskInstance) {
        ProcessInstance processInstance = this.findProcessInstanceById(taskInstance.getProcessInstanceId());
        FailureStrategy failureStrategy = processInstance.getFailureStrategy();
        if (failureStrategy == FailureStrategy.CONTINUE) {
            return true;
        }
        List<TaskInstance> taskInstances = this.findValidTaskListByProcessId(taskInstance.getProcessInstanceId());

        for (TaskInstance task : taskInstances) {
            if (task.getState() == ExecutionStatus.FAILURE
                && task.getRetryTimes() >= task.getMaxRetryTimes()) {
                return false;
            }
        }
        return true;
    }

    /**
     * insert or update work process instance to data base
     *
     * @param processInstance processInstance
     */
    public void saveProcessInstance(ProcessInstance processInstance) {
        if (processInstance == null) {
            logger.error("save error, process instance is null!");
            return;
        }
        if (processInstance.getId() != 0) {
            processInstanceMapper.updateById(processInstance);
        } else {
            processInstanceMapper.insert(processInstance);
        }
    }

    /**
     * insert or update command
     *
     * @param command command
     * @return save command result
     */
    public int saveCommand(Command command) {
        if (command.getId() != 0) {
            return commandMapper.updateById(command);
        } else {
            return commandMapper.insert(command);
        }
    }

    /**
     * insert or update task instance
     *
     * @param taskInstance taskInstance
     * @return save task instance result
     */
    public boolean saveTaskInstance(TaskInstance taskInstance) {
        if (taskInstance.getId() != 0) {
            return updateTaskInstance(taskInstance);
        } else {
            return createTaskInstance(taskInstance);
        }
    }

    /**
     * insert task instance
     *
     * @param taskInstance taskInstance
     * @return create task instance result
     */
    public boolean createTaskInstance(TaskInstance taskInstance) {
        int count = taskInstanceMapper.insert(taskInstance);
        return count > 0;
    }

    /**
     * update task instance
     *
     * @param taskInstance taskInstance
     * @return update task instance result
     */
    public boolean updateTaskInstance(TaskInstance taskInstance) {
        int count = taskInstanceMapper.updateById(taskInstance);
        return count > 0;
    }

    /**
     * find task instance by id
     *
     * @param taskId task id
     * @return task intance
     */
    public TaskInstance findTaskInstanceById(Integer taskId) {
        return taskInstanceMapper.selectById(taskId);
    }

    /**
     * package task instance，associate processInstance and processDefine
     *
     * @param taskInstId taskInstId
     * @return task instance
     */
    public TaskInstance getTaskInstanceDetailByTaskId(int taskInstId) {
        // get task instance
        TaskInstance taskInstance = findTaskInstanceById(taskInstId);
        if (taskInstance == null) {
            return null;
        }
        // get process instance
        ProcessInstance processInstance = findProcessInstanceDetailById(taskInstance.getProcessInstanceId());
        // get process define
        ProcessDefinition processDefine = findProcessDefinition(processInstance.getProcessDefinitionCode(),
            processInstance.getProcessDefinitionVersion());
        taskInstance.setProcessInstance(processInstance);
        taskInstance.setProcessDefine(processDefine);
        TaskDefinition taskDefinition = taskDefinitionLogMapper.queryByDefinitionCodeAndVersion(
            taskInstance.getTaskCode(),
            taskInstance.getTaskDefinitionVersion());
        taskInstance.setTaskDefine(taskDefinition);
        return taskInstance;
    }

    /**
     * get id list by task state
     *
     * @param instanceId instanceId
     * @param state state
     * @return task instance states
     */
    public List<Integer> findTaskIdByInstanceState(int instanceId, ExecutionStatus state) {
        return taskInstanceMapper.queryTaskByProcessIdAndState(instanceId, state.ordinal());
    }

    /**
     * find valid task list by process definition id
     *
     * @param processInstanceId processInstanceId
     * @return task instance list
     */
    public List<TaskInstance> findValidTaskListByProcessId(Integer processInstanceId) {
        return taskInstanceMapper.findValidTaskListByProcessId(processInstanceId, Flag.YES);
    }

    /**
     * find previous task list by work process id
     *
     * @param processInstanceId processInstanceId
     * @return task instance list
     */
    public List<TaskInstance> findPreviousTaskListByWorkProcessId(Integer processInstanceId) {
        return taskInstanceMapper.findValidTaskListByProcessId(processInstanceId, Flag.NO);
    }

    /**
     * update work process instance map
     *
     * @param processInstanceMap processInstanceMap
     * @return update process instance result
     */
    public int updateWorkProcessInstanceMap(ProcessInstanceMap processInstanceMap) {
        return processInstanceMapMapper.updateById(processInstanceMap);
    }

    /**
     * create work process instance map
     *
     * @param processInstanceMap processInstanceMap
     * @return create process instance result
     */
    public int createWorkProcessInstanceMap(ProcessInstanceMap processInstanceMap) {
        int count = 0;
        if (processInstanceMap != null) {
            return processInstanceMapMapper.insert(processInstanceMap);
        }
        return count;
    }

    /**
     * find work process map by parent process id and parent task id.
     *
     * @param parentWorkProcessId parentWorkProcessId
     * @param parentTaskId parentTaskId
     * @return process instance map
     */
    public ProcessInstanceMap findWorkProcessMapByParent(Integer parentWorkProcessId, Integer parentTaskId) {
        return processInstanceMapMapper.queryByParentId(parentWorkProcessId, parentTaskId);
    }

    /**
     * delete work process map by parent process id
     *
     * @param parentWorkProcessId parentWorkProcessId
     * @return delete process map result
     */
    public int deleteWorkProcessMapByParentId(int parentWorkProcessId) {
        return processInstanceMapMapper.deleteByParentProcessId(parentWorkProcessId);

    }

    /**
     * find sub process instance
     *
     * @param parentProcessId parentProcessId
     * @param parentTaskId parentTaskId
     * @return process instance
     */
    public ProcessInstance findSubProcessInstance(Integer parentProcessId, Integer parentTaskId) {
        ProcessInstance processInstance = null;
        ProcessInstanceMap processInstanceMap = processInstanceMapMapper.queryByParentId(parentProcessId, parentTaskId);
        if (processInstanceMap == null || processInstanceMap.getProcessInstanceId() == 0) {
            return processInstance;
        }
        processInstance = findProcessInstanceById(processInstanceMap.getProcessInstanceId());
        return processInstance;
    }

    /**
     * find parent process instance
     *
     * @param subProcessId subProcessId
     * @return process instance
     */
    public ProcessInstance findParentProcessInstance(Integer subProcessId) {
        ProcessInstance processInstance = null;
        ProcessInstanceMap processInstanceMap = processInstanceMapMapper.queryBySubProcessId(subProcessId);
        if (processInstanceMap == null || processInstanceMap.getProcessInstanceId() == 0) {
            return processInstance;
        }
        processInstance = findProcessInstanceById(processInstanceMap.getParentProcessInstanceId());
        return processInstance;
    }

    /**
     * change task state
     *
     * @param state state
     * @param startTime startTime
     * @param host host
     * @param executePath executePath
     * @param logPath logPath
     * @param taskInstId taskInstId
     */
    public void changeTaskState(TaskInstance taskInstance, ExecutionStatus state, Date startTime, String host,
                                String executePath,
                                String logPath,
                                int taskInstId) {
        taskInstance.setState(state);
        taskInstance.setStartTime(startTime);
        taskInstance.setHost(host);
        taskInstance.setExecutePath(executePath);
        taskInstance.setLogPath(logPath);
        saveTaskInstance(taskInstance);
    }

    /**
     * update process instance
     *
     * @param processInstance processInstance
     * @return update process instance result
     */
    public int updateProcessInstance(ProcessInstance processInstance) {
        return processInstanceMapper.updateById(processInstance);
    }

    /**
     * change task state
     *
     * @param state state
     * @param endTime endTime
     * @param taskInstId taskInstId
     * @param varPool varPool
     */
    public void changeTaskState(TaskInstance taskInstance, ExecutionStatus state,
                                Date endTime,
                                int processId,
                                String appIds,
                                int taskInstId,
                                String varPool) {
        taskInstance.setPid(processId);
        taskInstance.setAppLink(appIds);
        taskInstance.setState(state);
        taskInstance.setEndTime(endTime);
        taskInstance.setVarPool(varPool);
        changeOutParam(taskInstance);
        saveTaskInstance(taskInstance);
    }

    /**
     * for show in page of taskInstance
<<<<<<< HEAD
=======
     * @param taskInstance
>>>>>>> 93ef1236
     */
    public void changeOutParam(TaskInstance taskInstance) {
        if (StringUtils.isEmpty(taskInstance.getVarPool())) {
            return;
        }
        List<Property> properties = JSONUtils.toList(taskInstance.getVarPool(), Property.class);
        if (CollectionUtils.isEmpty(properties)) {
            return;
        }
        //if the result more than one line,just get the first .
        Map<String, Object> taskParams = JSONUtils.toMap(taskInstance.getTaskParams(), String.class, Object.class);
        Object localParams = taskParams.get(LOCAL_PARAMS);
        if (localParams == null) {
            return;
        }
        List<Property> allParam = JSONUtils.toList(JSONUtils.toJsonString(localParams), Property.class);
        Map<String, String> outProperty = new HashMap<>();
        for (Property info : properties) {
            if (info.getDirect() == Direct.OUT) {
                outProperty.put(info.getProp(), info.getValue());
            }
        }
        for (Property info : allParam) {
            if (info.getDirect() == Direct.OUT) {
                String paramName = info.getProp();
                info.setValue(outProperty.get(paramName));
            }
        }
        taskParams.put(LOCAL_PARAMS, allParam);
        taskInstance.setTaskParams(JSONUtils.toJsonString(taskParams));
    }
<<<<<<< HEAD
=======

>>>>>>> 93ef1236

    /**
     * convert integer list to string list
     *
     * @param intList intList
     * @return string list
     */
    public List<String> convertIntListToString(List<Integer> intList) {
        if (intList == null) {
            return new ArrayList<>();
        }
        List<String> result = new ArrayList<>(intList.size());
        for (Integer intVar : intList) {
            result.add(String.valueOf(intVar));
        }
        return result;
    }

    /**
     * query schedule by id
     *
     * @param id id
     * @return schedule
     */
    public Schedule querySchedule(int id) {
        return scheduleMapper.selectById(id);
    }

    /**
     * query Schedule by processDefinitionCode
     *
     * @param processDefinitionCode processDefinitionCode
     * @see Schedule
     */
    public List<Schedule> queryReleaseSchedulerListByProcessDefinitionCode(long processDefinitionCode) {
        return scheduleMapper.queryReleaseSchedulerListByProcessDefinitionCode(processDefinitionCode);
    }

    /**
     * query need failover process instance
     *
     * @param host host
     * @return process instance list
     */
    public List<ProcessInstance> queryNeedFailoverProcessInstances(String host) {
        return processInstanceMapper.queryByHostAndStatus(host, stateArray);
    }

    /**
     * process need failover process instance
     *
     * @param processInstance processInstance
     */
    @Transactional(rollbackFor = RuntimeException.class)
    public void processNeedFailoverProcessInstances(ProcessInstance processInstance) {
        //1 update processInstance host is null
        processInstance.setHost(Constants.NULL);
        processInstanceMapper.updateById(processInstance);

        ProcessDefinition processDefinition = findProcessDefinition(processInstance.getProcessDefinitionCode(), processInstance.getProcessDefinitionVersion());

        //2 insert into recover command
        Command cmd = new Command();
        cmd.setProcessDefinitionCode(processDefinition.getCode());
        cmd.setCommandParam(String.format("{\"%s\":%d}", Constants.CMD_PARAM_RECOVER_PROCESS_ID_STRING, processInstance.getId()));
        cmd.setExecutorId(processInstance.getExecutorId());
        cmd.setCommandType(CommandType.RECOVER_TOLERANCE_FAULT_PROCESS);
        createCommand(cmd);
    }

    /**
     * query all need failover task instances by host
     *
     * @param host host
     * @return task instance list
     */
    public List<TaskInstance> queryNeedFailoverTaskInstances(String host) {
        return taskInstanceMapper.queryByHostAndStatus(host,
            stateArray);
    }

    /**
     * find data source by id
     *
     * @param id id
     * @return datasource
     */
    public DataSource findDataSourceById(int id) {
        return dataSourceMapper.selectById(id);
    }

    /**
     * update process instance state by id
     *
     * @param processInstanceId processInstanceId
     * @param executionStatus executionStatus
     * @return update process result
     */
    public int updateProcessInstanceState(Integer processInstanceId, ExecutionStatus executionStatus) {
        ProcessInstance instance = processInstanceMapper.selectById(processInstanceId);
        instance.setState(executionStatus);
        return processInstanceMapper.updateById(instance);
    }

    /**
     * find process instance by the task id
     *
     * @param taskId taskId
     * @return process instance
     */
    public ProcessInstance findProcessInstanceByTaskId(int taskId) {
        TaskInstance taskInstance = taskInstanceMapper.selectById(taskId);
        if (taskInstance != null) {
            return processInstanceMapper.selectById(taskInstance.getProcessInstanceId());
        }
        return null;
    }

    /**
     * find udf function list by id list string
     *
     * @param ids ids
     * @return udf function list
     */
    public List<UdfFunc> queryUdfFunListByIds(int[] ids) {
        return udfFuncMapper.queryUdfByIdStr(ids, null);
    }

    /**
     * find tenant code by resource name
     *
     * @param resName resource name
     * @param resourceType resource type
     * @return tenant code
     */
    public String queryTenantCodeByResName(String resName, ResourceType resourceType) {
        // in order to query tenant code successful although the version is older
        String fullName = resName.startsWith("/") ? resName : String.format("/%s", resName);

        List<Resource> resourceList = resourceMapper.queryResource(fullName, resourceType.ordinal());
        if (CollectionUtils.isEmpty(resourceList)) {
            return StringUtils.EMPTY;
        }
        int userId = resourceList.get(0).getUserId();
        User user = userMapper.selectById(userId);
        if (Objects.isNull(user)) {
            return StringUtils.EMPTY;
        }
        Tenant tenant = tenantMapper.selectById(user.getTenantId());
        if (Objects.isNull(tenant)) {
            return StringUtils.EMPTY;
        }
        return tenant.getTenantCode();
    }

    /**
     * find schedule list by process define codes.
     *
     * @param codes codes
     * @return schedule list
     */
    public List<Schedule> selectAllByProcessDefineCode(long[] codes) {
        return scheduleMapper.selectAllByProcessDefineArray(codes);
    }

    /**
     * find last scheduler process instance in the date interval
     *
     * @param definitionCode definitionCode
     * @param dateInterval dateInterval
     * @return process instance
     */
    public ProcessInstance findLastSchedulerProcessInterval(Long definitionCode, DateInterval dateInterval) {
        return processInstanceMapper.queryLastSchedulerProcess(definitionCode,
            dateInterval.getStartTime(),
            dateInterval.getEndTime());
    }

    /**
     * find last manual process instance interval
     *
     * @param definitionCode process definition code
     * @param dateInterval dateInterval
     * @return process instance
     */
    public ProcessInstance findLastManualProcessInterval(Long definitionCode, DateInterval dateInterval) {
        return processInstanceMapper.queryLastManualProcess(definitionCode,
            dateInterval.getStartTime(),
            dateInterval.getEndTime());
    }

    /**
     * find last running process instance
     *
     * @param definitionCode process definition code
     * @param startTime start time
     * @param endTime end time
     * @return process instance
     */
    public ProcessInstance findLastRunningProcess(Long definitionCode, Date startTime, Date endTime) {
        return processInstanceMapper.queryLastRunningProcess(definitionCode,
            startTime,
            endTime,
            stateArray);
    }

    /**
     * query user queue by process instance id
     *
     * @param processInstanceId processInstanceId
     * @return queue
     */
    public String queryUserQueueByProcessInstanceId(int processInstanceId) {

        String queue = "";
        ProcessInstance processInstance = processInstanceMapper.selectById(processInstanceId);
        if (processInstance == null) {
            return queue;
        }
        User executor = userMapper.selectById(processInstance.getExecutorId());
        if (executor != null) {
            queue = executor.getQueue();
        }
        return queue;
    }

    /**
     * query project name and user name by processInstanceId.
     *
     * @param processInstanceId processInstanceId
     * @return projectName and userName
     */
    public ProjectUser queryProjectWithUserByProcessInstanceId(int processInstanceId) {
        return projectMapper.queryProjectWithUserByProcessInstanceId(processInstanceId);
    }

    /**
     * get task worker group
     *
     * @param taskInstance taskInstance
     * @return workerGroupId
     */
    public String getTaskWorkerGroup(TaskInstance taskInstance) {
        String workerGroup = taskInstance.getWorkerGroup();

        if (StringUtils.isNotBlank(workerGroup)) {
            return workerGroup;
        }
        int processInstanceId = taskInstance.getProcessInstanceId();
        ProcessInstance processInstance = findProcessInstanceById(processInstanceId);

        if (processInstance != null) {
            return processInstance.getWorkerGroup();
        }
        logger.info("task : {} will use default worker group", taskInstance.getId());
        return Constants.DEFAULT_WORKER_GROUP;
    }

    /**
     * get have perm project list
     *
     * @param userId userId
     * @return project list
     */
    public List<Project> getProjectListHavePerm(int userId) {
        List<Project> createProjects = projectMapper.queryProjectCreatedByUser(userId);
        List<Project> authedProjects = projectMapper.queryAuthedProjectListByUserId(userId);

        if (createProjects == null) {
            createProjects = new ArrayList<>();
        }

        if (authedProjects != null) {
            createProjects.addAll(authedProjects);
        }
        return createProjects;
    }

    /**
     * list unauthorized udf function
     *
     * @param userId user id
     * @param needChecks data source id array
     * @return unauthorized udf function list
     */
    public <T> List<T> listUnauthorized(int userId, T[] needChecks, AuthorizationType authorizationType) {
        List<T> resultList = new ArrayList<>();

        if (Objects.nonNull(needChecks) && needChecks.length > 0) {
            Set<T> originResSet = new HashSet<>(Arrays.asList(needChecks));

            switch (authorizationType) {
                case RESOURCE_FILE_ID:
                case UDF_FILE:
                    List<Resource> ownUdfResources = resourceMapper.listAuthorizedResourceById(userId, needChecks);
                    addAuthorizedResources(ownUdfResources, userId);
                    Set<Integer> authorizedResourceFiles = ownUdfResources.stream().map(Resource::getId).collect(toSet());
                    originResSet.removeAll(authorizedResourceFiles);
                    break;
                case RESOURCE_FILE_NAME:
                    List<Resource> ownResources = resourceMapper.listAuthorizedResource(userId, needChecks);
                    addAuthorizedResources(ownResources, userId);
                    Set<String> authorizedResources = ownResources.stream().map(Resource::getFullName).collect(toSet());
                    originResSet.removeAll(authorizedResources);
                    break;
                case DATASOURCE:
                    Set<Integer> authorizedDatasources = dataSourceMapper.listAuthorizedDataSource(userId, needChecks).stream().map(DataSource::getId).collect(toSet());
                    originResSet.removeAll(authorizedDatasources);
                    break;
                case UDF:
                    Set<Integer> authorizedUdfs = udfFuncMapper.listAuthorizedUdfFunc(userId, needChecks).stream().map(UdfFunc::getId).collect(toSet());
                    originResSet.removeAll(authorizedUdfs);
                    break;
                default:
                    break;
            }

            resultList.addAll(originResSet);
        }

        return resultList;
    }

    /**
     * get user by user id
     *
     * @param userId user id
     * @return User
     */
    public User getUserById(int userId) {
        return userMapper.selectById(userId);
    }

    /**
     * get resource by resource id
     *
     * @param resourceId resource id
     * @return Resource
     */
    public Resource getResourceById(int resourceId) {
        return resourceMapper.selectById(resourceId);
    }

    /**
     * list resources by ids
     *
     * @param resIds resIds
     * @return resource list
     */
    public List<Resource> listResourceByIds(Integer[] resIds) {
        return resourceMapper.listResourceByIds(resIds);
    }

    /**
     * format task app id in task instance
     */
    public String formatTaskAppId(TaskInstance taskInstance) {
        ProcessInstance processInstance = findProcessInstanceById(taskInstance.getProcessInstanceId());
        if (processInstance == null) {
            return "";
        }
        ProcessDefinition definition = findProcessDefinition(processInstance.getProcessDefinitionCode(), processInstance.getProcessDefinitionVersion());
        if (definition == null) {
            return "";
        }
        return String.format("%s_%s_%s", definition.getId(), processInstance.getId(), taskInstance.getId());
    }

    /**
     * switch process definition version to process definition log version
     */
    public int processDefinitionToDB(ProcessDefinition processDefinition, ProcessDefinitionLog processDefinitionLog, Boolean isFromProcessDefine) {
        if (null == processDefinition || null == processDefinitionLog) {
            return Constants.DEFINITION_FAILURE;
        }

        processDefinitionLog.setId(processDefinition.getId());
        processDefinitionLog.setReleaseState(isFromProcessDefine ? ReleaseState.OFFLINE : ReleaseState.ONLINE);
        processDefinitionLog.setFlag(Flag.YES);

        int result;
        if (0 == processDefinition.getId()) {
            result = processDefineMapper.insert(processDefinitionLog);
        } else {
            result = processDefineMapper.updateById(processDefinitionLog);
        }
        return result;
    }

    /**
     * switch process definition version to process definition log version
     */
    public int switchVersion(ProcessDefinition processDefinition, ProcessDefinitionLog processDefinitionLog) {
        int switchResult = processDefinitionToDB(processDefinition, processDefinitionLog, true);
        if (switchResult != Constants.DEFINITION_FAILURE) {
            switchResult = switchProcessTaskRelationVersion(processDefinition);
        }
        return switchResult;
    }

    public int switchProcessTaskRelationVersion(ProcessDefinition processDefinition) {
        List<ProcessTaskRelation> processTaskRelationList = processTaskRelationMapper.queryByProcessCode(processDefinition.getProjectCode(), processDefinition.getCode());
        if (!processTaskRelationList.isEmpty()) {
            processTaskRelationMapper.deleteByCode(processDefinition.getProjectCode(), processDefinition.getCode());
        }
        int result = 0;
        List<ProcessTaskRelationLog> processTaskRelationLogList = processTaskRelationLogMapper.queryByProcessCodeAndVersion(processDefinition.getCode(), processDefinition.getVersion());
        for (ProcessTaskRelationLog processTaskRelationLog : processTaskRelationLogList) {
            result += processTaskRelationMapper.insert(processTaskRelationLog);
        }
        return result;
    }

    /**
     * get resource ids
     *
     * @param taskDefinition taskDefinition
     * @return resource ids
     */
    public String getResourceIds(TaskDefinition taskDefinition) {
        Set<Integer> resourceIds = null;
        AbstractParameters params = TaskParametersUtils.getParameters(taskDefinition.getTaskType(), taskDefinition.getTaskParams());
        if (params != null && CollectionUtils.isNotEmpty(params.getResourceFilesList())) {
            resourceIds = params.getResourceFilesList().
                stream()
                .filter(t -> t.getId() != 0)
                .map(ResourceInfo::getId)
                .collect(Collectors.toSet());
        }
        if (CollectionUtils.isEmpty(resourceIds)) {
            return StringUtils.EMPTY;
        }
        return StringUtils.join(resourceIds, ",");
    }

    public boolean saveTaskDefine(User operator, long projectCode, List<TaskDefinitionLog> taskDefinitionLogs) {
        Date now = new Date();
        List<TaskDefinitionLog> newTaskDefinitionLogs = new ArrayList<>();
        List<TaskDefinitionLog> updateTaskDefinitionLogs = new ArrayList<>();
        for (TaskDefinitionLog taskDefinitionLog : taskDefinitionLogs) {
            taskDefinitionLog.setProjectCode(projectCode);
            taskDefinitionLog.setUpdateTime(now);
            taskDefinitionLog.setOperateTime(now);
            taskDefinitionLog.setOperator(operator.getId());
            taskDefinitionLog.setResourceIds(getResourceIds(taskDefinitionLog));
            if (taskDefinitionLog.getCode() > 0 && taskDefinitionLog.getVersion() > 0) {
                TaskDefinitionLog definitionCodeAndVersion = taskDefinitionLogMapper
                    .queryByDefinitionCodeAndVersion(taskDefinitionLog.getCode(), taskDefinitionLog.getVersion());
                if (definitionCodeAndVersion != null) {
                    if (!taskDefinitionLog.equals(definitionCodeAndVersion)) {
                        taskDefinitionLog.setUserId(definitionCodeAndVersion.getUserId());
                        Integer version = taskDefinitionLogMapper.queryMaxVersionForDefinition(taskDefinitionLog.getCode());
                        taskDefinitionLog.setVersion(version + 1);
                        taskDefinitionLog.setCreateTime(definitionCodeAndVersion.getCreateTime());
                        updateTaskDefinitionLogs.add(taskDefinitionLog);
                    }
                    continue;
                }
            }
            taskDefinitionLog.setUserId(operator.getId());
            taskDefinitionLog.setVersion(Constants.VERSION_FIRST);
            taskDefinitionLog.setCreateTime(now);
            if (taskDefinitionLog.getCode() == 0) {
                try {
                    taskDefinitionLog.setCode(SnowFlakeUtils.getInstance().nextId());
                } catch (SnowFlakeException e) {
                    logger.error("Task code get error, ", e);
                    return false;
                }
            }
            newTaskDefinitionLogs.add(taskDefinitionLog);
        }
        for (TaskDefinitionLog taskDefinitionToUpdate : updateTaskDefinitionLogs) {
            TaskDefinition task = taskDefinitionMapper.queryByCode(taskDefinitionToUpdate.getCode());
            if (task == null) {
                newTaskDefinitionLogs.add(taskDefinitionToUpdate);
            } else {
                int insert = taskDefinitionLogMapper.insert(taskDefinitionToUpdate);
                taskDefinitionToUpdate.setId(task.getId());
                int update = taskDefinitionMapper.updateById(taskDefinitionToUpdate);
                if ((update & insert) != 1) {
                    return false;
                }
            }
        }
        if (!newTaskDefinitionLogs.isEmpty()) {
            int insert = taskDefinitionMapper.batchInsert(newTaskDefinitionLogs);
            int logInsert = taskDefinitionLogMapper.batchInsert(newTaskDefinitionLogs);
            return (logInsert & insert) != 0;
        }
        return true;
    }

    /**
     * save processDefinition (including create or update processDefinition)
     */
    public int saveProcessDefine(User operator, ProcessDefinition processDefinition, Boolean isFromProcessDefine) {
        ProcessDefinitionLog processDefinitionLog = new ProcessDefinitionLog(processDefinition);
        Integer version = processDefineLogMapper.queryMaxVersionForDefinition(processDefinition.getCode());
        int insertVersion = version == null || version == 0 ? Constants.VERSION_FIRST : version + 1;
        processDefinitionLog.setVersion(insertVersion);
        processDefinitionLog.setReleaseState(isFromProcessDefine ? ReleaseState.OFFLINE : ReleaseState.ONLINE);
        processDefinitionLog.setOperator(operator.getId());
        processDefinitionLog.setOperateTime(processDefinition.getUpdateTime());
        int insertLog = processDefineLogMapper.insert(processDefinitionLog);
        int result;
        if (0 == processDefinition.getId()) {
            result = processDefineMapper.insert(processDefinitionLog);
        } else {
            processDefinitionLog.setId(processDefinition.getId());
            result = processDefineMapper.updateById(processDefinitionLog);
        }
        return (insertLog & result) > 0 ? insertVersion : 0;
    }

    /**
     * save task relations
     */
    public int saveTaskRelation(User operator, long projectCode, long processDefinitionCode, int processDefinitionVersion,
                                List<ProcessTaskRelationLog> taskRelationList, List<TaskDefinitionLog> taskDefinitionLogs) {
        Map<Long, TaskDefinitionLog> taskDefinitionLogMap = null;
        if (CollectionUtils.isNotEmpty(taskDefinitionLogs)) {
            taskDefinitionLogMap = taskDefinitionLogs.stream()
                .collect(Collectors.toMap(TaskDefinition::getCode, taskDefinitionLog -> taskDefinitionLog));
        }
        Date now = new Date();
        for (ProcessTaskRelationLog processTaskRelationLog : taskRelationList) {
            processTaskRelationLog.setProjectCode(projectCode);
            processTaskRelationLog.setProcessDefinitionCode(processDefinitionCode);
            processTaskRelationLog.setProcessDefinitionVersion(processDefinitionVersion);
            if (taskDefinitionLogMap != null) {
                TaskDefinitionLog taskDefinitionLog = taskDefinitionLogMap.get(processTaskRelationLog.getPreTaskCode());
                if (taskDefinitionLog != null) {
                    processTaskRelationLog.setPreTaskVersion(taskDefinitionLog.getVersion());
                }
                processTaskRelationLog.setPostTaskVersion(taskDefinitionLogMap.get(processTaskRelationLog.getPostTaskCode()).getVersion());
            }
            processTaskRelationLog.setCreateTime(now);
            processTaskRelationLog.setUpdateTime(now);
            processTaskRelationLog.setOperator(operator.getId());
            processTaskRelationLog.setOperateTime(now);
        }
        List<ProcessTaskRelation> processTaskRelationList = processTaskRelationMapper.queryByProcessCode(projectCode, processDefinitionCode);
        if (!processTaskRelationList.isEmpty()) {
            Set<Integer> processTaskRelationSet = processTaskRelationList.stream().map(ProcessTaskRelation::hashCode).collect(toSet());
            Set<Integer> taskRelationSet = taskRelationList.stream().map(ProcessTaskRelationLog::hashCode).collect(toSet());
            if (CollectionUtils.isEqualCollection(processTaskRelationSet, taskRelationSet)) {
                return Constants.EXIT_CODE_SUCCESS;
            }
            processTaskRelationMapper.deleteByCode(projectCode, processDefinitionCode);
        }
        int result = processTaskRelationMapper.batchInsert(taskRelationList);
        int resultLog = processTaskRelationLogMapper.batchInsert(taskRelationList);
        return (result & resultLog) > 0 ? Constants.EXIT_CODE_SUCCESS : Constants.EXIT_CODE_FAILURE;
    }

    public boolean isTaskOnline(long taskCode) {
        List<ProcessTaskRelation> processTaskRelationList = processTaskRelationMapper.queryByTaskCode(taskCode);
        if (!processTaskRelationList.isEmpty()) {
            Set<Long> processDefinitionCodes = processTaskRelationList
                .stream()
                .map(ProcessTaskRelation::getProcessDefinitionCode)
                .collect(Collectors.toSet());
            List<ProcessDefinition> processDefinitionList = processDefineMapper.queryByCodes(processDefinitionCodes);
            // check process definition is already online
            for (ProcessDefinition processDefinition : processDefinitionList) {
                if (processDefinition.getReleaseState() == ReleaseState.ONLINE) {
                    return true;
                }
            }
        }
        return false;
    }

    /**
     * Generate the DAG Graph based on the process definition id
     *
     * @param processDefinition process definition
     * @return dag graph
     */
    public DAG<String, TaskNode, TaskNodeRelation> genDagGraph(ProcessDefinition processDefinition) {
        List<ProcessTaskRelationLog> processTaskRelations = processTaskRelationLogMapper.queryByProcessCodeAndVersion(processDefinition.getCode(), processDefinition.getVersion());
        List<TaskNode> taskNodeList = transformTask(processTaskRelations, Lists.newArrayList());
        ProcessDag processDag = DagHelper.getProcessDag(taskNodeList, new ArrayList<>(processTaskRelations));
        // Generate concrete Dag to be executed
        return DagHelper.buildDagGraph(processDag);
    }

    /**
     * generate DagData
     */
    public DagData genDagData(ProcessDefinition processDefinition) {
        List<ProcessTaskRelationLog> processTaskRelations = processTaskRelationLogMapper.queryByProcessCodeAndVersion(processDefinition.getCode(), processDefinition.getVersion());
        return new DagData(processDefinition, processTaskRelations, genTaskDefineList(processTaskRelations));
    }

    private List<TaskDefinitionLog> genTaskDefineList(List<ProcessTaskRelationLog> processTaskRelations) {
        Set<TaskDefinition> taskDefinitionSet = new HashSet<>();
        for (ProcessTaskRelationLog processTaskRelation : processTaskRelations) {
            if (processTaskRelation.getPreTaskCode() > 0) {
                taskDefinitionSet.add(new TaskDefinition(processTaskRelation.getPreTaskCode(), processTaskRelation.getPreTaskVersion()));
            }
            if (processTaskRelation.getPostTaskCode() > 0) {
                taskDefinitionSet.add(new TaskDefinition(processTaskRelation.getPostTaskCode(), processTaskRelation.getPostTaskVersion()));
            }
        }
        return taskDefinitionLogMapper.queryByTaskDefinitions(taskDefinitionSet);
    }

    @Deprecated
    public List<TaskNode> genTaskNodeList(Long processCode, int processVersion, Map<String, String> locationMap) {
        List<ProcessTaskRelationLog> processTaskRelations = processTaskRelationLogMapper.queryByProcessCodeAndVersion(processCode, processVersion);
        Set<TaskDefinition> taskDefinitionSet = new HashSet<>();
        Map<Long, TaskNode> taskNodeMap = new HashMap<>();
        for (ProcessTaskRelationLog processTaskRelation : processTaskRelations) {
            if (processTaskRelation.getPreTaskCode() > 0) {
                taskDefinitionSet.add(new TaskDefinition(processTaskRelation.getPreTaskCode(), processTaskRelation.getPreTaskVersion()));
            }
            if (processTaskRelation.getPostTaskCode() > 0) {
                taskDefinitionSet.add(new TaskDefinition(processTaskRelation.getPostTaskCode(), processTaskRelation.getPostTaskVersion()));
            }
            taskNodeMap.compute(processTaskRelation.getPostTaskCode(), (k, v) -> {
                if (v == null) {
                    v = new TaskNode();
                    v.setCode(processTaskRelation.getPostTaskCode());
                    v.setVersion(processTaskRelation.getPostTaskVersion());
                    List<PreviousTaskNode> preTaskNodeList = new ArrayList<>();
                    if (processTaskRelation.getPreTaskCode() > 0) {
                        preTaskNodeList.add(new PreviousTaskNode(processTaskRelation.getPreTaskCode(), "", processTaskRelation.getPreTaskVersion()));
                    }
                    v.setPreTaskNodeList(preTaskNodeList);
                } else {
                    List<PreviousTaskNode> preTaskDefinitionList = v.getPreTaskNodeList();
                    preTaskDefinitionList.add(new PreviousTaskNode(processTaskRelation.getPreTaskCode(), "", processTaskRelation.getPreTaskVersion()));
                }
                return v;
            });
        }
        List<TaskDefinitionLog> taskDefinitionLogs = taskDefinitionLogMapper.queryByTaskDefinitions(taskDefinitionSet);
        Map<Long, TaskDefinitionLog> taskDefinitionLogMap = taskDefinitionLogs.stream().collect(Collectors.toMap(TaskDefinitionLog::getCode, log -> log));
        taskNodeMap.forEach((k, v) -> {
            TaskDefinitionLog taskDefinitionLog = taskDefinitionLogMap.get(k);
            v.setId(locationMap.get(taskDefinitionLog.getName()));
            v.setCode(taskDefinitionLog.getCode());
            v.setName(taskDefinitionLog.getName());
            v.setDesc(taskDefinitionLog.getDescription());
            v.setType(taskDefinitionLog.getTaskType().toUpperCase());
            v.setRunFlag(taskDefinitionLog.getFlag() == Flag.YES ? Constants.FLOWNODE_RUN_FLAG_NORMAL : Constants.FLOWNODE_RUN_FLAG_FORBIDDEN);
            v.setMaxRetryTimes(taskDefinitionLog.getFailRetryTimes());
            v.setRetryInterval(taskDefinitionLog.getFailRetryInterval());
            Map<String, Object> taskParamsMap = v.taskParamsToJsonObj(taskDefinitionLog.getTaskParams());
<<<<<<< HEAD
            v.setConditionResult(JSONUtils.toJsonString(taskParamsMap.get(Constants.CONDITION_RESULT)));
            v.setDependence(JSONUtils.toJsonString(taskParamsMap.get(Constants.DEPENDENCE)));
=======
            v.setConditionResult((String) taskParamsMap.get(Constants.CONDITION_RESULT));
            v.setSwitchResult((String) taskParamsMap.get(Constants.SWITCH_RESULT));
            v.setDependence((String) taskParamsMap.get(Constants.DEPENDENCE));
>>>>>>> 93ef1236
            taskParamsMap.remove(Constants.CONDITION_RESULT);
            taskParamsMap.remove(Constants.DEPENDENCE);
            v.setParams(JSONUtils.toJsonString(taskParamsMap));
            v.setTaskInstancePriority(taskDefinitionLog.getTaskPriority());
            v.setWorkerGroup(taskDefinitionLog.getWorkerGroup());
            v.setTimeout(JSONUtils.toJsonString(new TaskTimeoutParameter(taskDefinitionLog.getTimeoutFlag() == TimeoutFlag.OPEN,
                taskDefinitionLog.getTimeoutNotifyStrategy(),
                taskDefinitionLog.getTimeout())));
            v.setDelayTime(taskDefinitionLog.getDelayTime());
            v.getPreTaskNodeList().forEach(task -> task.setName(taskDefinitionLogMap.get(task.getCode()).getName()));
            v.setPreTasks(JSONUtils.toJsonString(v.getPreTaskNodeList().stream().map(PreviousTaskNode::getName).collect(Collectors.toList())));
        });
        return new ArrayList<>(taskNodeMap.values());
    }

    /**
     * find task definition by code and version
     */
    public TaskDefinition findTaskDefinition(long taskCode, int taskDefinitionVersion) {
        return taskDefinitionLogMapper.queryByDefinitionCodeAndVersion(taskCode, taskDefinitionVersion);
    }

    /**
     * query tasks definition list by process code and process version
     */
    public List<TaskDefinitionLog> queryTaskDefinitionListByProcess(long processCode, int processVersion) {
        List<ProcessTaskRelationLog> processTaskRelationLogs =
            processTaskRelationLogMapper.queryByProcessCodeAndVersion(processCode, processVersion);
        Set<TaskDefinition> taskDefinitionSet = new HashSet<>();
        for (ProcessTaskRelationLog processTaskRelationLog : processTaskRelationLogs) {
            if (processTaskRelationLog.getPreTaskCode() > 0) {
                taskDefinitionSet.add(new TaskDefinition(processTaskRelationLog.getPreTaskCode(), processTaskRelationLog.getPreTaskVersion()));
            }
            if (processTaskRelationLog.getPostTaskCode() > 0) {
                taskDefinitionSet.add(new TaskDefinition(processTaskRelationLog.getPostTaskCode(), processTaskRelationLog.getPostTaskVersion()));
            }
        }
        return taskDefinitionLogMapper.queryByTaskDefinitions(taskDefinitionSet);
    }

    /**
     * add authorized resources
     *
     * @param ownResources own resources
     * @param userId userId
     */
    private void addAuthorizedResources(List<Resource> ownResources, int userId) {
        List<Integer> relationResourceIds = resourceUserMapper.queryResourcesIdListByUserIdAndPerm(userId, 7);
        List<Resource> relationResources = CollectionUtils.isNotEmpty(relationResourceIds) ? resourceMapper.queryResourceListById(relationResourceIds) : new ArrayList<>();
        ownResources.addAll(relationResources);
    }

<<<<<<< HEAD
    /**
     * Use temporarily before refactoring taskNode
     */
    public List<TaskNode> transformTask(List<ProcessTaskRelationLog> taskRelationList, List<TaskDefinitionLog> taskDefinitionLogs) {
        Map<Long, List<Long>> taskCodeMap = new HashMap<>();
        for (ProcessTaskRelationLog processTaskRelation : taskRelationList) {
            taskCodeMap.compute(processTaskRelation.getPostTaskCode(), (k, v) -> {
                if (v == null) {
                    v = new ArrayList<>();
                }
                if (processTaskRelation.getPreTaskCode() != 0L) {
                    v.add(processTaskRelation.getPreTaskCode());
                }
                return v;
            });
        }
        if (CollectionUtils.isEmpty(taskDefinitionLogs)) {
            taskDefinitionLogs = genTaskDefineList(taskRelationList);
        }
        Map<Long, TaskDefinitionLog> taskDefinitionLogMap = taskDefinitionLogs.stream()
            .collect(Collectors.toMap(TaskDefinitionLog::getCode, taskDefinitionLog -> taskDefinitionLog));
        List<TaskNode> taskNodeList = new ArrayList<>();
        for (Entry<Long, List<Long>> code : taskCodeMap.entrySet()) {
            TaskDefinitionLog taskDefinitionLog = taskDefinitionLogMap.get(code.getKey());
            if (taskDefinitionLog != null) {
                TaskNode taskNode = new TaskNode();
                taskNode.setCode(taskDefinitionLog.getCode());
                taskNode.setVersion(taskDefinitionLog.getVersion());
                taskNode.setName(taskDefinitionLog.getName());
                taskNode.setDesc(taskDefinitionLog.getDescription());
                taskNode.setType(taskDefinitionLog.getTaskType().toUpperCase());
                taskNode.setRunFlag(taskDefinitionLog.getFlag() == Flag.YES ? Constants.FLOWNODE_RUN_FLAG_NORMAL : Constants.FLOWNODE_RUN_FLAG_FORBIDDEN);
                taskNode.setMaxRetryTimes(taskDefinitionLog.getFailRetryTimes());
                taskNode.setRetryInterval(taskDefinitionLog.getFailRetryInterval());
                Map<String, Object> taskParamsMap = taskNode.taskParamsToJsonObj(taskDefinitionLog.getTaskParams());
                taskNode.setConditionResult(JSONUtils.toJsonString(taskParamsMap.get(Constants.CONDITION_RESULT)));
                taskNode.setDependence(JSONUtils.toJsonString(taskParamsMap.get(Constants.DEPENDENCE)));
                taskParamsMap.remove(Constants.CONDITION_RESULT);
                taskParamsMap.remove(Constants.DEPENDENCE);
                taskNode.setParams(JSONUtils.toJsonString(taskParamsMap));
                taskNode.setTaskInstancePriority(taskDefinitionLog.getTaskPriority());
                taskNode.setWorkerGroup(taskDefinitionLog.getWorkerGroup());
                taskNode.setTimeout(JSONUtils.toJsonString(new TaskTimeoutParameter(taskDefinitionLog.getTimeoutFlag() == TimeoutFlag.OPEN,
                    taskDefinitionLog.getTimeoutNotifyStrategy(),
                    taskDefinitionLog.getTimeout())));
                taskNode.setDelayTime(taskDefinitionLog.getDelayTime());
                taskNode.setPreTasks(JSONUtils.toJsonString(code.getValue().stream().map(taskDefinitionLogMap::get).map(TaskDefinition::getName).collect(Collectors.toList())));
                taskNodeList.add(taskNode);
            }
        }
        return taskNodeList;
    }
=======
    public Map<ProcessInstance, TaskInstance> notifyProcessList(int processId, int taskId) {
        HashMap<ProcessInstance, TaskInstance> processTaskMap = new HashMap<>();
        //find sub tasks
        ProcessInstanceMap processInstanceMap = processInstanceMapMapper.queryBySubProcessId(processId);
        if (processInstanceMap == null) {
            return processTaskMap;
        }
        ProcessInstance fatherProcess = this.findProcessInstanceById(processInstanceMap.getParentProcessInstanceId());
        TaskInstance fatherTask = this.findTaskInstanceById(processInstanceMap.getParentTaskInstanceId());

        if (fatherProcess != null) {
            processTaskMap.put(fatherProcess, fatherTask);
        }
        return processTaskMap;
    }

>>>>>>> 93ef1236
}<|MERGE_RESOLUTION|>--- conflicted
+++ resolved
@@ -65,7 +65,6 @@
 import org.apache.dolphinscheduler.dao.entity.DagData;
 import org.apache.dolphinscheduler.dao.entity.DataSource;
 import org.apache.dolphinscheduler.dao.entity.ErrorCommand;
-import org.apache.dolphinscheduler.dao.entity.ProcessData;
 import org.apache.dolphinscheduler.dao.entity.ProcessDefinition;
 import org.apache.dolphinscheduler.dao.entity.ProcessDefinitionLog;
 import org.apache.dolphinscheduler.dao.entity.ProcessInstance;
@@ -111,7 +110,6 @@
 import java.util.EnumMap;
 import java.util.HashMap;
 import java.util.HashSet;
-import java.util.Iterator;
 import java.util.List;
 import java.util.Map;
 import java.util.Map.Entry;
@@ -125,13 +123,8 @@
 import org.springframework.stereotype.Component;
 import org.springframework.transaction.annotation.Transactional;
 
-<<<<<<< HEAD
+import com.baomidou.mybatisplus.extension.plugins.pagination.Page;
 import com.facebook.presto.jdbc.internal.guava.collect.Lists;
-=======
-import com.baomidou.mybatisplus.extension.plugins.pagination.Page;
-import com.cronutils.model.Cron;
->>>>>>> 93ef1236
-import com.fasterxml.jackson.databind.JsonNode;
 import com.fasterxml.jackson.databind.node.ObjectNode;
 
 /**
@@ -303,10 +296,6 @@
 
     /**
      * get command page
-     *
-     * @param pageSize
-     * @param pageNumber
-     * @return
      */
     public List<Command> findCommandPage(int pageSize, int pageNumber) {
         Page<Command> commandPage = new Page<>(pageNumber, pageSize);
@@ -538,13 +527,12 @@
             return;
         }
         ProcessDefinition processDefinition = this.findProcessDefinition(processInstance.getProcessDefinitionCode(),
-                processInstance.getProcessDefinitionVersion());
+            processInstance.getProcessDefinitionVersion());
         Map<String, String> cmdParam = new HashMap<>();
         cmdParam.put(Constants.CMD_PARAM_RECOVERY_WAITING_THREAD, String.valueOf(processInstance.getId()));
         // process instance quit by "waiting thread" state
         if (originCommand == null) {
             Command command = new Command(
-<<<<<<< HEAD
                 CommandType.RECOVER_WAITING_THREAD,
                 processInstance.getTaskDependType(),
                 processInstance.getFailureStrategy(),
@@ -556,19 +544,6 @@
                 processInstance.getScheduleTime(),
                 processInstance.getWorkerGroup(),
                 processInstance.getProcessInstancePriority()
-=======
-                    CommandType.RECOVER_WAITING_THREAD,
-                    processInstance.getTaskDependType(),
-                    processInstance.getFailureStrategy(),
-                    processInstance.getExecutorId(),
-                    processDefinition.getId(),
-                    JSONUtils.toJsonString(cmdParam),
-                    processInstance.getWarningType(),
-                    processInstance.getWarningGroupId(),
-                    processInstance.getScheduleTime(),
-                    processInstance.getWorkerGroup(),
-                    processInstance.getProcessInstancePriority()
->>>>>>> 93ef1236
             );
             saveCommand(command);
             return;
@@ -1061,11 +1036,6 @@
 
     /**
      * retry submit task to db
-     *
-     * @param taskInstance
-     * @param commitRetryTimes
-     * @param commitInterval
-     * @return
      */
     public TaskInstance submitTask(TaskInstance taskInstance, int commitRetryTimes, int commitInterval) {
 
@@ -1116,13 +1086,8 @@
             createSubWorkProcess(processInstance, task);
         }
 
-<<<<<<< HEAD
         logger.info("end submit task to db successfully:{} state:{} complete, instance id:{} state: {}  ",
             taskInstance.getName(), task.getState(), processInstance.getId(), processInstance.getState());
-=======
-        logger.info("end submit task to db successfully:{} {} state:{} complete, instance id:{} state: {}  ",
-                taskInstance.getId(), taskInstance.getName(), task.getState(), processInstance.getId(), processInstance.getState());
->>>>>>> 93ef1236
         return task;
     }
 
@@ -1702,10 +1667,10 @@
 
     /**
      * for show in page of taskInstance
-<<<<<<< HEAD
-=======
-     * @param taskInstance
->>>>>>> 93ef1236
+     * <<<<<<< HEAD
+     * =======
+     *
+     * @param taskInstance >>>>>>> upstream/dev
      */
     public void changeOutParam(TaskInstance taskInstance) {
         if (StringUtils.isEmpty(taskInstance.getVarPool())) {
@@ -1737,10 +1702,6 @@
         taskParams.put(LOCAL_PARAMS, allParam);
         taskInstance.setTaskParams(JSONUtils.toJsonString(taskParams));
     }
-<<<<<<< HEAD
-=======
-
->>>>>>> 93ef1236
 
     /**
      * convert integer list to string list
@@ -2392,14 +2353,9 @@
             v.setMaxRetryTimes(taskDefinitionLog.getFailRetryTimes());
             v.setRetryInterval(taskDefinitionLog.getFailRetryInterval());
             Map<String, Object> taskParamsMap = v.taskParamsToJsonObj(taskDefinitionLog.getTaskParams());
-<<<<<<< HEAD
             v.setConditionResult(JSONUtils.toJsonString(taskParamsMap.get(Constants.CONDITION_RESULT)));
+            v.setSwitchResult(JSONUtils.toJsonString(taskParamsMap.get(Constants.SWITCH_RESULT)));
             v.setDependence(JSONUtils.toJsonString(taskParamsMap.get(Constants.DEPENDENCE)));
-=======
-            v.setConditionResult((String) taskParamsMap.get(Constants.CONDITION_RESULT));
-            v.setSwitchResult((String) taskParamsMap.get(Constants.SWITCH_RESULT));
-            v.setDependence((String) taskParamsMap.get(Constants.DEPENDENCE));
->>>>>>> 93ef1236
             taskParamsMap.remove(Constants.CONDITION_RESULT);
             taskParamsMap.remove(Constants.DEPENDENCE);
             v.setParams(JSONUtils.toJsonString(taskParamsMap));
@@ -2452,7 +2408,6 @@
         ownResources.addAll(relationResources);
     }
 
-<<<<<<< HEAD
     /**
      * Use temporarily before refactoring taskNode
      */
@@ -2505,7 +2460,7 @@
         }
         return taskNodeList;
     }
-=======
+
     public Map<ProcessInstance, TaskInstance> notifyProcessList(int processId, int taskId) {
         HashMap<ProcessInstance, TaskInstance> processTaskMap = new HashMap<>();
         //find sub tasks
@@ -2521,6 +2476,4 @@
         }
         return processTaskMap;
     }
-
->>>>>>> 93ef1236
 }