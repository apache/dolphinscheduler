--- conflicted
+++ resolved
@@ -158,13 +158,8 @@
     /**
      * handle Command (construct ProcessInstance from Command) , wrapped in transaction
      *
-<<<<<<< HEAD
-     * @param logger logger
-     * @param host host
-=======
      * @param logger         logger
      * @param host           host
->>>>>>> 690e4eae
      * @param validThreadNum validThreadNum
      * @param command        found command
      * @return process instance
@@ -206,11 +201,7 @@
     /**
      * set process waiting thread
      *
-<<<<<<< HEAD
-     * @param command command
-=======
      * @param command         command
->>>>>>> 690e4eae
      * @param processInstance processInstance
      * @return process instance
      */
@@ -228,11 +219,7 @@
     /**
      * check thread num
      *
-<<<<<<< HEAD
-     * @param command command
-=======
      * @param command        command
->>>>>>> 690e4eae
      * @param validThreadNum validThreadNum
      * @return if thread is enough
      */
@@ -309,12 +296,9 @@
 
     /**
      * get task node list by definitionId
-<<<<<<< HEAD
-=======
      *
      * @param defineId
      * @return
->>>>>>> 690e4eae
      */
     public List<TaskNode> getTaskNodeListByDefinitionId(Integer defineId) {
         ProcessDefinition processDefinition = processDefineMapper.selectById(defineId);
@@ -390,7 +374,6 @@
      * @param processInstanceId processInstanceId
      */
     public void removeTaskLogFile(Integer processInstanceId) {
-<<<<<<< HEAD
 
         LogClientService logClient = null;
 
@@ -398,15 +381,6 @@
             logClient = new LogClientService();
             List<TaskInstance> taskInstanceList = findValidTaskListByProcessId(processInstanceId);
 
-=======
-
-        LogClientService logClient = null;
-
-        try {
-            logClient = new LogClientService();
-            List<TaskInstance> taskInstanceList = findValidTaskListByProcessId(processInstanceId);
-
->>>>>>> 690e4eae
             if (CollectionUtils.isEmpty(taskInstanceList)) {
                 return;
             }
@@ -482,11 +456,7 @@
      * create recovery waiting thread  command and delete origin command at the same time.
      * if the recovery command is exists, only update the field update_time
      *
-<<<<<<< HEAD
-     * @param originCommand originCommand
-=======
      * @param originCommand   originCommand
->>>>>>> 690e4eae
      * @param processInstance processInstance
      */
     public void createRecoveryWaitingThreadCommand(Command originCommand, ProcessInstance processInstance) {
@@ -503,19 +473,6 @@
         // process instance quit by "waiting thread" state
         if (originCommand == null) {
             Command command = new Command(
-<<<<<<< HEAD
-                    CommandType.RECOVER_WAITTING_THREAD,
-                    processInstance.getTaskDependType(),
-                    processInstance.getFailureStrategy(),
-                    processInstance.getExecutorId(),
-                    processInstance.getProcessDefinitionId(),
-                    JSONUtils.toJsonString(cmdParam),
-                    processInstance.getWarningType(),
-                    processInstance.getWarningGroupId(),
-                    processInstance.getScheduleTime(),
-                    processInstance.getWorkerGroup(),
-                    processInstance.getProcessInstancePriority()
-=======
                 CommandType.RECOVER_WAITTING_THREAD,
                 processInstance.getTaskDependType(),
                 processInstance.getFailureStrategy(),
@@ -527,7 +484,6 @@
                 processInstance.getScheduleTime(),
                 processInstance.getWorkerGroup(),
                 processInstance.getProcessInstancePriority()
->>>>>>> 690e4eae
             );
             saveCommand(command);
             return;
@@ -552,11 +508,7 @@
     /**
      * get schedule time from command
      *
-<<<<<<< HEAD
-     * @param command command
-=======
      * @param command  command
->>>>>>> 690e4eae
      * @param cmdParam cmdParam map
      * @return date
      */
@@ -674,24 +626,15 @@
     /**
      * check command parameters is valid
      *
-<<<<<<< HEAD
-     * @param command command
-=======
      * @param command  command
->>>>>>> 690e4eae
      * @param cmdParam cmdParam map
      * @return whether command param is valid
      */
     private Boolean checkCmdParam(Command command, Map<String, String> cmdParam) {
         if (command.getTaskDependType() == TaskDependType.TASK_ONLY || command.getTaskDependType() == TaskDependType.TASK_PRE) {
             if (cmdParam == null
-<<<<<<< HEAD
-                    || !cmdParam.containsKey(Constants.CMD_PARAM_START_NODE_NAMES)
-                    || cmdParam.get(Constants.CMD_PARAM_START_NODE_NAMES).isEmpty()) {
-=======
                 || !cmdParam.containsKey(Constants.CMD_PARAM_START_NODE_NAMES)
                 || cmdParam.get(Constants.CMD_PARAM_START_NODE_NAMES).isEmpty()) {
->>>>>>> 690e4eae
                 logger.error("command node depend type is {}, but start nodes is null ", command.getTaskDependType());
                 return false;
             }
@@ -799,11 +742,7 @@
                     initTaskInstance(this.findTaskInstanceById(taskId));
                 }
                 cmdParam.put(Constants.CMD_PARAM_RECOVERY_START_NODE_STRING,
-<<<<<<< HEAD
-                        String.join(Constants.COMMA, convertIntListToString(failedList)));
-=======
                     String.join(Constants.COMMA, convertIntListToString(failedList)));
->>>>>>> 690e4eae
                 processInstance.setCommandParam(JSONUtils.toJsonString(cmdParam));
                 processInstance.setRunTimes(runTime + 1);
                 break;
@@ -896,11 +835,7 @@
         }
 
         Date startComplementTime = DateUtils.parse(cmdParam.get(CMDPARAM_COMPLEMENT_DATA_START_DATE),
-<<<<<<< HEAD
-                YYYY_MM_DD_HH_MM_SS);
-=======
             YYYY_MM_DD_HH_MM_SS);
->>>>>>> 690e4eae
         if (Flag.NO == processInstance.getIsSubProcess()) {
             processInstance.setScheduleTime(startComplementTime);
         }
@@ -927,11 +862,7 @@
         Map<String, String> paramMap = JSONUtils.toMap(cmdParam);
         // write sub process id into cmd param.
         if (paramMap.containsKey(CMD_PARAM_SUB_PROCESS)
-<<<<<<< HEAD
-                && CMD_PARAM_EMPTY_SUB_PROCESS.equals(paramMap.get(CMD_PARAM_SUB_PROCESS))) {
-=======
             && CMD_PARAM_EMPTY_SUB_PROCESS.equals(paramMap.get(CMD_PARAM_SUB_PROCESS))) {
->>>>>>> 690e4eae
             paramMap.remove(CMD_PARAM_SUB_PROCESS);
             paramMap.put(CMD_PARAM_SUB_PROCESS, String.valueOf(subProcessInstance.getId()));
             subProcessInstance.setCommandParam(JSONUtils.toJsonString(paramMap));
@@ -1118,13 +1049,10 @@
 
     /**
      * complement data needs transform parent parameter to child.
-<<<<<<< HEAD
-=======
      *
      * @param instanceMap
      * @param parentProcessInstance
      * @return
->>>>>>> 690e4eae
      */
     private String getSubWorkFlowParam(ProcessInstanceMap instanceMap, ProcessInstance parentProcessInstance) {
         // set sub work process command
@@ -1143,14 +1071,11 @@
 
     /**
      * create sub work process command
-<<<<<<< HEAD
-=======
      *
      * @param parentProcessInstance
      * @param childInstance
      * @param instanceMap
      * @param task
->>>>>>> 690e4eae
      */
     public Command createSubProcessCommand(ProcessInstance parentProcessInstance,
                                            ProcessInstance childInstance,
@@ -1163,19 +1088,6 @@
         String processParam = getSubWorkFlowParam(instanceMap, parentProcessInstance);
 
         return new Command(
-<<<<<<< HEAD
-                commandType,
-                TaskDependType.TASK_POST,
-                parentProcessInstance.getFailureStrategy(),
-                parentProcessInstance.getExecutorId(),
-                childDefineId,
-                processParam,
-                parentProcessInstance.getWarningType(),
-                parentProcessInstance.getWarningGroupId(),
-                parentProcessInstance.getScheduleTime(),
-                task.getWorkerGroup(),
-                parentProcessInstance.getProcessInstancePriority()
-=======
             commandType,
             TaskDependType.TASK_POST,
             parentProcessInstance.getFailureStrategy(),
@@ -1187,18 +1099,14 @@
             parentProcessInstance.getScheduleTime(),
             task.getWorkerGroup(),
             parentProcessInstance.getProcessInstancePriority()
->>>>>>> 690e4eae
         );
     }
 
     /**
      * initialize sub work flow state
      * child instance state would be initialized when 'recovery from pause/stop/failure'
-<<<<<<< HEAD
-=======
      *
      * @param childInstance
->>>>>>> 690e4eae
      */
     private void initSubInstanceState(ProcessInstance childInstance) {
         if (childInstance != null) {
@@ -1211,6 +1119,9 @@
      * get sub work flow command type
      * child instance exist: child command = fatherCommand
      * child instance not exists: child command = fatherCommand[0]
+     *
+     * @param parentProcessInstance
+     * @return
      */
     private CommandType getSubCommandType(ProcessInstance parentProcessInstance, ProcessInstance childInstance) {
         CommandType commandType = parentProcessInstance.getCommandType();
@@ -1231,12 +1142,7 @@
         ProcessDefinition fatherDefinition = this.findProcessDefineById(parentProcessInstance.getProcessDefinitionId());
         ProcessDefinition childDefinition = this.findProcessDefineById(childDefinitionId);
         if (childDefinition != null && fatherDefinition != null) {
-<<<<<<< HEAD
             childDefinition.setWarningGroupId(fatherDefinition.getWarningGroupId());
-=======
-            childDefinition.setReceivers(fatherDefinition.getReceivers());
-            childDefinition.setReceiversCc(fatherDefinition.getReceiversCc());
->>>>>>> 690e4eae
             processDefineMapper.updateById(childDefinition);
         }
     }
@@ -1244,11 +1150,7 @@
     /**
      * submit task to mysql
      *
-<<<<<<< HEAD
-     * @param taskInstance taskInstance
-=======
      * @param taskInstance    taskInstance
->>>>>>> 690e4eae
      * @param processInstance processInstance
      * @return task instance
      */
@@ -1261,11 +1163,7 @@
             } else {
 
                 if (processInstanceState != ExecutionStatus.READY_STOP
-<<<<<<< HEAD
-                        && processInstanceState != ExecutionStatus.READY_PAUSE) {
-=======
                     && processInstanceState != ExecutionStatus.READY_PAUSE) {
->>>>>>> 690e4eae
                     // failure task set invalid
                     taskInstance.setFlag(Flag.NO);
                     updateTaskInstance(taskInstance);
@@ -1316,15 +1214,9 @@
             // running, delayed or killed
             // the task already exists in task queue
             // return state
-<<<<<<< HEAD
-                state == ExecutionStatus.RUNNING_EXECUTION
-                        || state == ExecutionStatus.DELAY_EXECUTION
-                        || state == ExecutionStatus.KILL
-=======
             state == ExecutionStatus.RUNNING_EXECUTION
                 || state == ExecutionStatus.DELAY_EXECUTION
                 || state == ExecutionStatus.KILL
->>>>>>> 690e4eae
         ) {
             return state;
         }
@@ -1333,11 +1225,7 @@
         if (processInstanceState == ExecutionStatus.READY_PAUSE) {
             state = ExecutionStatus.PAUSE;
         } else if (processInstanceState == ExecutionStatus.READY_STOP
-<<<<<<< HEAD
-                || !checkProcessStrategy(taskInstance)) {
-=======
             || !checkProcessStrategy(taskInstance)) {
->>>>>>> 690e4eae
             state = ExecutionStatus.KILL;
         } else {
             state = ExecutionStatus.SUBMITTED_SUCCESS;
@@ -1601,15 +1489,9 @@
     /**
      * change task state
      *
-<<<<<<< HEAD
-     * @param state state
-     * @param startTime startTime
-     * @param host host
-=======
      * @param state       state
      * @param startTime   startTime
      * @param host        host
->>>>>>> 690e4eae
      * @param executePath executePath
      * @param logPath     logPath
      * @param taskInstId  taskInstId
@@ -1666,13 +1548,8 @@
     /**
      * change task state
      *
-<<<<<<< HEAD
-     * @param state state
-     * @param endTime endTime
-=======
      * @param state      state
      * @param endTime    endTime
->>>>>>> 690e4eae
      * @param taskInstId taskInstId
      * @param varPool    varPool
      */
@@ -1819,11 +1696,7 @@
     /**
      * find tenant code by resource name
      *
-<<<<<<< HEAD
-     * @param resName resource name
-=======
      * @param resName      resource name
->>>>>>> 690e4eae
      * @param resourceType resource type
      * @return tenant code
      */
@@ -1847,22 +1720,14 @@
     /**
      * get dependency cycle by work process define id and scheduler fire time
      *
-<<<<<<< HEAD
-     * @param masterId masterId
-=======
      * @param masterId            masterId
->>>>>>> 690e4eae
      * @param processDefinitionId processDefinitionId
      * @param scheduledFireTime   the time the task schedule is expected to trigger
      * @return CycleDependency
      * @throws Exception if error throws Exception
      */
     public CycleDependency getCycleDependency(int masterId, int processDefinitionId, Date scheduledFireTime) throws Exception {
-<<<<<<< HEAD
-        List<CycleDependency> list = getCycleDependencies(masterId, new int[]{processDefinitionId}, scheduledFireTime);
-=======
         List<CycleDependency> list = getCycleDependencies(masterId, new int[] {processDefinitionId}, scheduledFireTime);
->>>>>>> 690e4eae
         return list.size() > 0 ? list.get(0) : null;
 
     }
@@ -1870,13 +1735,8 @@
     /**
      * get dependency cycle list by work process define id list and scheduler fire time
      *
-<<<<<<< HEAD
-     * @param masterId masterId
-     * @param ids ids
-=======
      * @param masterId          masterId
      * @param ids               ids
->>>>>>> 690e4eae
      * @param scheduledFireTime the time the task schedule is expected to trigger
      * @return CycleDependency list
      * @throws Exception if error throws Exception
@@ -1974,13 +1834,8 @@
      * find last running process instance
      *
      * @param definitionId process definition id
-<<<<<<< HEAD
-     * @param startTime start time
-     * @param endTime end time
-=======
      * @param startTime    start time
      * @param endTime      end time
->>>>>>> 690e4eae
      * @return process instance
      */
     public ProcessInstance findLastRunningProcess(int definitionId, Date startTime, Date endTime) {
@@ -2010,8 +1865,6 @@
         return queue;
     }
 
-<<<<<<< HEAD
-=======
     /**
      * query project name and user name by processInstanceId.
      * @param processInstanceId processInstanceId
@@ -2021,7 +1874,6 @@
         return projectMapper.queryProjectWithUserByProcessInstanceId(processInstanceId);
     }
 
->>>>>>> 690e4eae
     /**
      * get task worker group
      *
@@ -2082,11 +1934,7 @@
     /**
      * list unauthorized udf function
      *
-<<<<<<< HEAD
-     * @param userId user id
-=======
      * @param userId     user id
->>>>>>> 690e4eae
      * @param needChecks data source id array
      * @return unauthorized udf function list
      */
@@ -2159,12 +2007,9 @@
 
     /**
      * format task app id in task instance
-<<<<<<< HEAD
-=======
      *
      * @param taskInstance
      * @return
->>>>>>> 690e4eae
      */
     public String formatTaskAppId(TaskInstance taskInstance) {
         ProcessDefinition definition = this.findProcessDefineById(taskInstance.getProcessDefinitionId());
