/*
 * Licensed to the Apache Software Foundation (ASF) under one or more
 * contributor license agreements.  See the NOTICE file distributed with
 * this work for additional information regarding copyright ownership.
 * The ASF licenses this file to You under the Apache License, Version 2.0
 * (the "License"); you may not use this file except in compliance with
 * the License.  You may obtain a copy of the License at
 *
 *    http://www.apache.org/licenses/LICENSE-2.0
 *
 * Unless required by applicable law or agreed to in writing, software
 * distributed under the License is distributed on an "AS IS" BASIS,
 * WITHOUT WARRANTIES OR CONDITIONS OF ANY KIND, either express or implied.
 * See the License for the specific language governing permissions and
 * limitations under the License.
 */
package org.apache.dolphinscheduler.service.process;

import com.cronutils.model.Cron;
import com.fasterxml.jackson.databind.node.ObjectNode;
import org.apache.commons.lang.ArrayUtils;
import org.apache.dolphinscheduler.common.Constants;
import org.apache.dolphinscheduler.common.enums.*;
import org.apache.dolphinscheduler.common.model.DateInterval;
import org.apache.dolphinscheduler.common.model.TaskNode;
import org.apache.dolphinscheduler.common.process.Property;
import org.apache.dolphinscheduler.common.task.subprocess.SubProcessParameters;
import org.apache.dolphinscheduler.common.utils.*;
import org.apache.dolphinscheduler.dao.entity.*;
import org.apache.dolphinscheduler.dao.mapper.*;
import org.apache.dolphinscheduler.remote.utils.Host;
import org.apache.dolphinscheduler.service.log.LogClientService;
import org.apache.dolphinscheduler.service.quartz.cron.CronUtils;
import org.quartz.CronExpression;
import org.slf4j.Logger;
import org.slf4j.LoggerFactory;
import org.springframework.beans.factory.annotation.Autowired;
import org.springframework.stereotype.Component;
import org.springframework.transaction.annotation.Transactional;

import java.io.File;
import java.util.*;
import java.util.stream.Collectors;

import static java.util.stream.Collectors.toSet;
import static org.apache.dolphinscheduler.common.Constants.*;

/**
 * process relative dao that some mappers in this.
 */
@Component
public class ProcessService {

    private final Logger logger = LoggerFactory.getLogger(getClass());

    private final int[] stateArray = new int[]{ExecutionStatus.SUBMITTED_SUCCESS.ordinal(),
            ExecutionStatus.RUNNING_EXEUTION.ordinal(),
            ExecutionStatus.READY_PAUSE.ordinal(),
            ExecutionStatus.READY_STOP.ordinal()};

    @Autowired
    private UserMapper userMapper;

    @Autowired
    private ProcessDefinitionMapper processDefineMapper;

    @Autowired
    private ProcessInstanceMapper processInstanceMapper;

    @Autowired
    private DataSourceMapper dataSourceMapper;

    @Autowired
    private ProcessInstanceMapMapper processInstanceMapMapper;

    @Autowired
    private TaskInstanceMapper taskInstanceMapper;

    @Autowired
    private CommandMapper commandMapper;

    @Autowired
    private ScheduleMapper scheduleMapper;

    @Autowired
    private UdfFuncMapper udfFuncMapper;

    @Autowired
    private ResourceMapper resourceMapper;


    @Autowired
    private ErrorCommandMapper errorCommandMapper;

    @Autowired
    private TenantMapper tenantMapper;

    @Autowired
    private ProjectMapper projectMapper;

    /**
     * handle Command (construct ProcessInstance from Command) , wrapped in transaction
     *
     * @param logger         logger
     * @param host           host
     * @param validThreadNum validThreadNum
     * @param command        found command
     * @return process instance
     */
    @Transactional(rollbackFor = Exception.class)
    public ProcessInstance handleCommand(Logger logger, String host, int validThreadNum, Command command) {
        ProcessInstance processInstance = constructProcessInstance(command, host);
        //cannot construct process instance, return null;
        if (processInstance == null) {
            logger.error("scan command, command parameter is error: {}", command);
            moveToErrorCommand(command, "process instance is null");
            return null;
        }
        if (!checkThreadNum(command, validThreadNum)) {
            logger.info("there is not enough thread for this command: {}", command);
            return setWaitingThreadProcess(command, processInstance);
        }
        processInstance.setCommandType(command.getCommandType());
        processInstance.addHistoryCmd(command.getCommandType());
        saveProcessInstance(processInstance);
        this.setSubProcessParam(processInstance);
        delCommandByid(command.getId());
        return processInstance;
    }

    /**
     * save error command, and delete original command
     *
     * @param command command
     * @param message message
     */
    @Transactional(rollbackFor = Exception.class)
    public void moveToErrorCommand(Command command, String message) {
        ErrorCommand errorCommand = new ErrorCommand(command, message);
        this.errorCommandMapper.insert(errorCommand);
        delCommandByid(command.getId());
    }

    /**
     * set process waiting thread
     *
     * @param command         command
     * @param processInstance processInstance
     * @return process instance
     */
    private ProcessInstance setWaitingThreadProcess(Command command, ProcessInstance processInstance) {
        processInstance.setState(ExecutionStatus.WAITTING_THREAD);
        if (command.getCommandType() != CommandType.RECOVER_WAITTING_THREAD) {
            processInstance.addHistoryCmd(command.getCommandType());
        }
        saveProcessInstance(processInstance);
        this.setSubProcessParam(processInstance);
        createRecoveryWaitingThreadCommand(command, processInstance);
        return null;
    }

    /**
     * check thread num
     *
     * @param command        command
     * @param validThreadNum validThreadNum
     * @return if thread is enough
     */
    private boolean checkThreadNum(Command command, int validThreadNum) {
        int commandThreadCount = this.workProcessThreadNumCount(command.getProcessDefinitionId());
        return validThreadNum >= commandThreadCount;
    }

    /**
     * insert one command
     *
     * @param command command
     * @return create result
     */
    public int createCommand(Command command) {
        int result = 0;
        if (command != null) {
            result = commandMapper.insert(command);
        }
        return result;
    }

    /**
     * find one command from queue list
     *
     * @return command
     */
    public Command findOneCommand() {
        return commandMapper.getOneToRun();
    }

    /**
     * check the input command exists in queue list
     *
     * @param command command
     * @return create command result
     */
    public Boolean verifyIsNeedCreateCommand(Command command) {
        Boolean isNeedCreate = true;
        Map<CommandType, Integer> cmdTypeMap = new HashMap<CommandType, Integer>();
        cmdTypeMap.put(CommandType.REPEAT_RUNNING, 1);
        cmdTypeMap.put(CommandType.RECOVER_SUSPENDED_PROCESS, 1);
        cmdTypeMap.put(CommandType.START_FAILURE_TASK_PROCESS, 1);
        CommandType commandType = command.getCommandType();

        if (cmdTypeMap.containsKey(commandType)) {
            ObjectNode cmdParamObj = JSONUtils.parseObject(command.getCommandParam());
            int processInstanceId = cmdParamObj.path(CMDPARAM_RECOVER_PROCESS_ID_STRING).asInt();

            List<Command> commands = commandMapper.selectList(null);
            // for all commands
            for (Command tmpCommand : commands) {
                if (cmdTypeMap.containsKey(tmpCommand.getCommandType())) {
                    ObjectNode tempObj = JSONUtils.parseObject(tmpCommand.getCommandParam());
                    if (tempObj != null && processInstanceId == tempObj.path(CMDPARAM_RECOVER_PROCESS_ID_STRING).asInt()) {
                        isNeedCreate = false;
                        break;
                    }
                }
            }
        }
        return isNeedCreate;
    }

    /**
     * find process instance detail by id
     *
     * @param processId processId
     * @return process instance
     */
    public ProcessInstance findProcessInstanceDetailById(int processId) {
        return processInstanceMapper.queryDetailById(processId);
    }

    /**
     * get task node list by definitionId
     *
     * @param defineId
     * @return
     */
    public List<TaskNode> getTaskNodeListByDefinitionId(Integer defineId) {
        ProcessDefinition processDefinition = processDefineMapper.selectById(defineId);
        if (processDefinition == null) {
            logger.info("process define not exists");
            return null;
        }

        String processDefinitionJson = processDefinition.getProcessDefinitionJson();
        ProcessData processData = JSONUtils.parseObject(processDefinitionJson, ProcessData.class);

        //process data check
        if (null == processData) {
            logger.error("process data is null");
            return new ArrayList<>();
        }

        return processData.getTasks();
    }

    /**
     * find process instance by id
     *
     * @param processId processId
     * @return process instance
     */
    public ProcessInstance findProcessInstanceById(int processId) {
        return processInstanceMapper.selectById(processId);
    }

    /**
     * find process define by id.
     *
     * @param processDefinitionId processDefinitionId
     * @return process definition
     */
    public ProcessDefinition findProcessDefineById(int processDefinitionId) {
        return processDefineMapper.selectById(processDefinitionId);
    }

    /**
     * delete work process instance by id
     *
     * @param processInstanceId processInstanceId
     * @return delete process instance result
     */
    public int deleteWorkProcessInstanceById(int processInstanceId) {
        return processInstanceMapper.deleteById(processInstanceId);
    }

    /**
     * delete all sub process by parent instance id
     *
     * @param processInstanceId processInstanceId
     * @return delete all sub process instance result
     */
    public int deleteAllSubWorkProcessByParentId(int processInstanceId) {

        List<Integer> subProcessIdList = processInstanceMapMapper.querySubIdListByParentId(processInstanceId);

        for (Integer subId : subProcessIdList) {
            deleteAllSubWorkProcessByParentId(subId);
            deleteWorkProcessMapByParentId(subId);
            removeTaskLogFile(subId);
            deleteWorkProcessInstanceById(subId);
        }
        return 1;
    }


    /**
     * remove task log file
     *
     * @param processInstanceId processInstanceId
     */
    public void removeTaskLogFile(Integer processInstanceId) {

        LogClientService logClient = new LogClientService();

        List<TaskInstance> taskInstanceList = findValidTaskListByProcessId(processInstanceId);

        if (CollectionUtils.isEmpty(taskInstanceList)) {
            return;
        }

        for (TaskInstance taskInstance : taskInstanceList) {
            String taskLogPath = taskInstance.getLogPath();
            if (StringUtils.isEmpty(taskInstance.getHost())) {
                continue;
            }
            int port = Constants.RPC_PORT;
            String ip = "";
            try {
                ip = Host.of(taskInstance.getHost()).getIp();
            } catch (Exception e) {
                // compatible old version
                ip = taskInstance.getHost();
            }


            // remove task log from loggerserver
            logClient.removeTaskLog(ip, port, taskLogPath);
        }
    }


    /**
     * calculate sub process number in the process define.
     *
     * @param processDefinitionId processDefinitionId
     * @return process thread num count
     */
    private Integer workProcessThreadNumCount(Integer processDefinitionId) {
        List<Integer> ids = new ArrayList<>();
        recurseFindSubProcessId(processDefinitionId, ids);
        return ids.size() + 1;
    }

    /**
     * recursive query sub process definition id by parent id.
     *
     * @param parentId parentId
     * @param ids      ids
     */
    public void recurseFindSubProcessId(int parentId, List<Integer> ids) {
        ProcessDefinition processDefinition = processDefineMapper.selectById(parentId);
        String processDefinitionJson = processDefinition.getProcessDefinitionJson();

        ProcessData processData = JSONUtils.parseObject(processDefinitionJson, ProcessData.class);

        List<TaskNode> taskNodeList = processData.getTasks();

        if (taskNodeList != null && taskNodeList.size() > 0) {

            for (TaskNode taskNode : taskNodeList) {
                String parameter = taskNode.getParams();
                ObjectNode parameterJson = JSONUtils.parseObject(parameter);
                if (parameterJson.get(CMDPARAM_SUB_PROCESS_DEFINE_ID) != null) {
                    SubProcessParameters subProcessParam = JSONUtils.parseObject(parameter, SubProcessParameters.class);
                    ids.add(subProcessParam.getProcessDefinitionId());
                    recurseFindSubProcessId(subProcessParam.getProcessDefinitionId(), ids);
                }

            }
        }
    }

    /**
     * create recovery waiting thread command when thread pool is not enough for the process instance.
     * sub work process instance need not to create recovery command.
     * create recovery waiting thread  command and delete origin command at the same time.
     * if the recovery command is exists, only update the field update_time
     *
     * @param originCommand   originCommand
     * @param processInstance processInstance
     */
    public void createRecoveryWaitingThreadCommand(Command originCommand, ProcessInstance processInstance) {

        // sub process doesnot need to create wait command
        if (processInstance.getIsSubProcess() == Flag.YES) {
            if (originCommand != null) {
                commandMapper.deleteById(originCommand.getId());
            }
            return;
        }
        Map<String, String> cmdParam = new HashMap<>();
        cmdParam.put(Constants.CMDPARAM_RECOVERY_WAITTING_THREAD, String.valueOf(processInstance.getId()));
        // process instance quit by "waiting thread" state
        if (originCommand == null) {
            Command command = new Command(
                    CommandType.RECOVER_WAITTING_THREAD,
                    processInstance.getTaskDependType(),
                    processInstance.getFailureStrategy(),
                    processInstance.getExecutorId(),
                    processInstance.getProcessDefinitionId(),
                    JSONUtils.toJsonString(cmdParam),
                    processInstance.getWarningType(),
                    processInstance.getWarningGroupId(),
                    processInstance.getScheduleTime(),
                    processInstance.getProcessInstancePriority()
            );
            saveCommand(command);
            return;
        }

        // update the command time if current command if recover from waiting
        if (originCommand.getCommandType() == CommandType.RECOVER_WAITTING_THREAD) {
            originCommand.setUpdateTime(new Date());
            saveCommand(originCommand);
        } else {
            // delete old command and create new waiting thread command
            commandMapper.deleteById(originCommand.getId());
            originCommand.setId(0);
            originCommand.setCommandType(CommandType.RECOVER_WAITTING_THREAD);
            originCommand.setUpdateTime(new Date());
            originCommand.setCommandParam(JSONUtils.toJsonString(cmdParam));
            originCommand.setProcessInstancePriority(processInstance.getProcessInstancePriority());
            saveCommand(originCommand);
        }
    }

    /**
     * get schedule time from command
     *
     * @param command  command
     * @param cmdParam cmdParam map
     * @return date
     */
    private Date getScheduleTime(Command command, Map<String, String> cmdParam) {
        Date scheduleTime = command.getScheduleTime();
        if (scheduleTime == null) {
            if (cmdParam != null && cmdParam.containsKey(CMDPARAM_COMPLEMENT_DATA_START_DATE)) {
                scheduleTime = DateUtils.stringToDate(cmdParam.get(CMDPARAM_COMPLEMENT_DATA_START_DATE));
            }
        }
        return scheduleTime;
    }

    /**
     * generate a new work process instance from command.
     *
     * @param processDefinition processDefinition
     * @param command           command
     * @param cmdParam          cmdParam map
     * @return process instance
     */
    private ProcessInstance generateNewProcessInstance(ProcessDefinition processDefinition,
                                                       Command command,
                                                       Map<String, String> cmdParam) {
        ProcessInstance processInstance = new ProcessInstance(processDefinition);
        processInstance.setState(ExecutionStatus.RUNNING_EXEUTION);
        processInstance.setRecovery(Flag.NO);
        processInstance.setStartTime(new Date());
        processInstance.setRunTimes(1);
        processInstance.setMaxTryTimes(0);
        processInstance.setProcessDefinitionId(command.getProcessDefinitionId());
        processInstance.setCommandParam(command.getCommandParam());
        processInstance.setCommandType(command.getCommandType());
        processInstance.setIsSubProcess(Flag.NO);
        processInstance.setTaskDependType(command.getTaskDependType());
        processInstance.setFailureStrategy(command.getFailureStrategy());
        processInstance.setExecutorId(command.getExecutorId());
        WarningType warningType = command.getWarningType() == null ? WarningType.NONE : command.getWarningType();
        processInstance.setWarningType(warningType);
        Integer warningGroupId = command.getWarningGroupId() == null ? 0 : command.getWarningGroupId();
        processInstance.setWarningGroupId(warningGroupId);

        // schedule time
        Date scheduleTime = getScheduleTime(command, cmdParam);
        if (scheduleTime != null) {
            processInstance.setScheduleTime(scheduleTime);
        }
        processInstance.setCommandStartTime(command.getStartTime());
        processInstance.setLocations(processDefinition.getLocations());
        processInstance.setConnects(processDefinition.getConnects());
        // curing global params
        processInstance.setGlobalParams(ParameterUtils.curingGlobalParams(
                processDefinition.getGlobalParamMap(),
                processDefinition.getGlobalParamList(),
                getCommandTypeIfComplement(processInstance, command),
                processInstance.getScheduleTime()));

        //copy process define json to process instance
        processInstance.setProcessInstanceJson(processDefinition.getProcessDefinitionJson());
        // set process instance priority
        processInstance.setProcessInstancePriority(command.getProcessInstancePriority());
        String workerGroup = StringUtils.isBlank(command.getWorkerGroup()) ? Constants.DEFAULT_WORKER_GROUP : command.getWorkerGroup();
        processInstance.setWorkerGroup(workerGroup);
        processInstance.setTimeout(processDefinition.getTimeout());
        processInstance.setTenantId(processDefinition.getTenantId());
        return processInstance;
    }

    /**
     * get process tenant
     * there is tenant id in definition, use the tenant of the definition.
     * if there is not tenant id in the definiton or the tenant not exist
     * use definition creator's tenant.
     *
     * @param tenantId tenantId
     * @param userId   userId
     * @return tenant
     */
    public Tenant getTenantForProcess(int tenantId, int userId) {
        Tenant tenant = null;
        if (tenantId >= 0) {
            tenant = tenantMapper.queryById(tenantId);
        }

        if (userId == 0) {
            return null;
        }

        if (tenant == null) {
            User user = userMapper.selectById(userId);
            tenant = tenantMapper.queryById(user.getTenantId());
        }
        return tenant;
    }

    /**
     * check command parameters is valid
     *
     * @param command  command
     * @param cmdParam cmdParam map
     * @return whether command param is valid
     */
    private Boolean checkCmdParam(Command command, Map<String, String> cmdParam) {
        if (command.getTaskDependType() == TaskDependType.TASK_ONLY || command.getTaskDependType() == TaskDependType.TASK_PRE) {
            if (cmdParam == null
                    || !cmdParam.containsKey(Constants.CMDPARAM_START_NODE_NAMES)
                    || cmdParam.get(Constants.CMDPARAM_START_NODE_NAMES).isEmpty()) {
                logger.error("command node depend type is {}, but start nodes is null ", command.getTaskDependType());
                return false;
            }
        }
        return true;
    }

    /**
     * construct process instance according to one command.
     *
     * @param command command
     * @param host    host
     * @return process instance
     */
    private ProcessInstance constructProcessInstance(Command command, String host) {

        ProcessInstance processInstance = null;
        CommandType commandType = command.getCommandType();
        Map<String, String> cmdParam = JSONUtils.toMap(command.getCommandParam());

        ProcessDefinition processDefinition = null;
        if (command.getProcessDefinitionId() != 0) {
            processDefinition = processDefineMapper.selectById(command.getProcessDefinitionId());
            if (processDefinition == null) {
                logger.error("cannot find the work process define! define id : {}", command.getProcessDefinitionId());
                return null;
            }
        }

        if (cmdParam != null) {
            Integer processInstanceId = 0;
            // recover from failure or pause tasks
            if (cmdParam.containsKey(Constants.CMDPARAM_RECOVER_PROCESS_ID_STRING)) {
                String processId = cmdParam.get(Constants.CMDPARAM_RECOVER_PROCESS_ID_STRING);
                processInstanceId = Integer.parseInt(processId);
                if (processInstanceId == 0) {
                    logger.error("command parameter is error, [ ProcessInstanceId ] is 0");
                    return null;
                }
            } else if (cmdParam.containsKey(Constants.CMDPARAM_SUB_PROCESS)) {
                // sub process map
                String pId = cmdParam.get(Constants.CMDPARAM_SUB_PROCESS);
                processInstanceId = Integer.parseInt(pId);
            } else if (cmdParam.containsKey(Constants.CMDPARAM_RECOVERY_WAITTING_THREAD)) {
                // waiting thread command
                String pId = cmdParam.get(Constants.CMDPARAM_RECOVERY_WAITTING_THREAD);
                processInstanceId = Integer.parseInt(pId);
            }
            if (processInstanceId == 0) {
                processInstance = generateNewProcessInstance(processDefinition, command, cmdParam);
            } else {
                processInstance = this.findProcessInstanceDetailById(processInstanceId);
            }
            processDefinition = processDefineMapper.selectById(processInstance.getProcessDefinitionId());
            processInstance.setProcessDefinition(processDefinition);

            //reset command parameter
            if (processInstance.getCommandParam() != null) {
                Map<String, String> processCmdParam = JSONUtils.toMap(processInstance.getCommandParam());
                for (Map.Entry<String, String> entry : processCmdParam.entrySet()) {
                    if (!cmdParam.containsKey(entry.getKey())) {
                        cmdParam.put(entry.getKey(), entry.getValue());
                    }
                }
            }
            // reset command parameter if sub process
            if (cmdParam.containsKey(Constants.CMDPARAM_SUB_PROCESS)) {
                processInstance.setCommandParam(command.getCommandParam());
            }
        } else {
            // generate one new process instance
            processInstance = generateNewProcessInstance(processDefinition, command, cmdParam);
        }
        if (!checkCmdParam(command, cmdParam)) {
            logger.error("command parameter check failed!");
            return null;
        }

        if (command.getScheduleTime() != null) {
            processInstance.setScheduleTime(command.getScheduleTime());
        }
        processInstance.setHost(host);

        ExecutionStatus runStatus = ExecutionStatus.RUNNING_EXEUTION;
        int runTime = processInstance.getRunTimes();
        switch (commandType) {
            case START_PROCESS:
                break;
            case START_FAILURE_TASK_PROCESS:
                // find failed tasks and init these tasks
                List<Integer> failedList = this.findTaskIdByInstanceState(processInstance.getId(), ExecutionStatus.FAILURE);
                List<Integer> toleranceList = this.findTaskIdByInstanceState(processInstance.getId(), ExecutionStatus.NEED_FAULT_TOLERANCE);
                List<Integer> killedList = this.findTaskIdByInstanceState(processInstance.getId(), ExecutionStatus.KILL);
                cmdParam.remove(Constants.CMDPARAM_RECOVERY_START_NODE_STRING);

                failedList.addAll(killedList);
                failedList.addAll(toleranceList);
                for (Integer taskId : failedList) {
                    initTaskInstance(this.findTaskInstanceById(taskId));
                }
                cmdParam.put(Constants.CMDPARAM_RECOVERY_START_NODE_STRING,
                        String.join(Constants.COMMA, convertIntListToString(failedList)));
                processInstance.setCommandParam(JSONUtils.toJsonString(cmdParam));
                processInstance.setRunTimes(runTime + 1);
                break;
            case START_CURRENT_TASK_PROCESS:
                break;
            case RECOVER_WAITTING_THREAD:
                break;
            case RECOVER_SUSPENDED_PROCESS:
                // find pause tasks and init task's state
                cmdParam.remove(Constants.CMDPARAM_RECOVERY_START_NODE_STRING);
                List<Integer> suspendedNodeList = this.findTaskIdByInstanceState(processInstance.getId(), ExecutionStatus.PAUSE);
                List<Integer> stopNodeList = findTaskIdByInstanceState(processInstance.getId(),
                        ExecutionStatus.KILL);
                suspendedNodeList.addAll(stopNodeList);
                for (Integer taskId : suspendedNodeList) {
                    // initialize the pause state
                    initTaskInstance(this.findTaskInstanceById(taskId));
                }
                cmdParam.put(Constants.CMDPARAM_RECOVERY_START_NODE_STRING, String.join(",", convertIntListToString(suspendedNodeList)));
                processInstance.setCommandParam(JSONUtils.toJsonString(cmdParam));
                processInstance.setRunTimes(runTime + 1);
                break;
            case RECOVER_TOLERANCE_FAULT_PROCESS:
                // recover tolerance fault process
                processInstance.setRecovery(Flag.YES);
                runStatus = processInstance.getState();
                break;
            case COMPLEMENT_DATA:
                // delete all the valid tasks when complement data
                List<TaskInstance> taskInstanceList = this.findValidTaskListByProcessId(processInstance.getId());
                for (TaskInstance taskInstance : taskInstanceList) {
                    taskInstance.setFlag(Flag.NO);
                    this.updateTaskInstance(taskInstance);
                }
                initComplementDataParam(processDefinition, processInstance, cmdParam);
                break;
            case REPEAT_RUNNING:
                // delete the recover task names from command parameter
                if (cmdParam.containsKey(Constants.CMDPARAM_RECOVERY_START_NODE_STRING)) {
                    cmdParam.remove(Constants.CMDPARAM_RECOVERY_START_NODE_STRING);
                    processInstance.setCommandParam(JSONUtils.toJsonString(cmdParam));
                }
                // delete all the valid tasks when repeat running
                List<TaskInstance> validTaskList = findValidTaskListByProcessId(processInstance.getId());
                for (TaskInstance taskInstance : validTaskList) {
                    taskInstance.setFlag(Flag.NO);
                    updateTaskInstance(taskInstance);
                }
                processInstance.setStartTime(new Date());
                processInstance.setEndTime(null);
                processInstance.setRunTimes(runTime + 1);
                initComplementDataParam(processDefinition, processInstance, cmdParam);
                break;
            case SCHEDULER:
                break;
            default:
                break;
        }
        processInstance.setState(runStatus);
        return processInstance;
    }

    /**
     * return complement data if the process start with complement data
     *
     * @param processInstance processInstance
     * @param command         command
     * @return command type
     */
    private CommandType getCommandTypeIfComplement(ProcessInstance processInstance, Command command) {
        if (CommandType.COMPLEMENT_DATA == processInstance.getCmdTypeIfComplement()) {
            return CommandType.COMPLEMENT_DATA;
        } else {
            return command.getCommandType();
        }
    }

    /**
     * initialize complement data parameters
     *
     * @param processDefinition processDefinition
     * @param processInstance   processInstance
     * @param cmdParam          cmdParam
     */
    private void initComplementDataParam(ProcessDefinition processDefinition,
                                         ProcessInstance processInstance,
                                         Map<String, String> cmdParam) {
        if (!processInstance.isComplementData()) {
            return;
        }

        Date startComplementTime = DateUtils.parse(cmdParam.get(CMDPARAM_COMPLEMENT_DATA_START_DATE),
                YYYY_MM_DD_HH_MM_SS);
        if (Flag.NO == processInstance.getIsSubProcess()) {
            processInstance.setScheduleTime(startComplementTime);
        }
        processInstance.setGlobalParams(ParameterUtils.curingGlobalParams(
                processDefinition.getGlobalParamMap(),
                processDefinition.getGlobalParamList(),
                CommandType.COMPLEMENT_DATA, processInstance.getScheduleTime()));

    }


    /**
     * set sub work process parameters.
     * handle sub work process instance, update relation table and command parameters
     * set sub work process flag, extends parent work process command parameters
     *
     * @param subProcessInstance subProcessInstance
     * @return process instance
     */
    public ProcessInstance setSubProcessParam(ProcessInstance subProcessInstance) {
        String cmdParam = subProcessInstance.getCommandParam();
        if (StringUtils.isEmpty(cmdParam)) {
            return subProcessInstance;
        }
        Map<String, String> paramMap = JSONUtils.toMap(cmdParam);
        // write sub process id into cmd param.
        if (paramMap.containsKey(CMDPARAM_SUB_PROCESS)
                && CMDPARAM_EMPTY_SUB_PROCESS.equals(paramMap.get(CMDPARAM_SUB_PROCESS))) {
            paramMap.remove(CMDPARAM_SUB_PROCESS);
            paramMap.put(CMDPARAM_SUB_PROCESS, String.valueOf(subProcessInstance.getId()));
            subProcessInstance.setCommandParam(JSONUtils.toJsonString(paramMap));
            subProcessInstance.setIsSubProcess(Flag.YES);
            this.saveProcessInstance(subProcessInstance);
        }
        // copy parent instance user def params to sub process..
        String parentInstanceId = paramMap.get(CMDPARAM_SUB_PROCESS_PARENT_INSTANCE_ID);
        if (StringUtils.isNotEmpty(parentInstanceId)) {
            ProcessInstance parentInstance = findProcessInstanceDetailById(Integer.parseInt(parentInstanceId));
            if (parentInstance != null) {
                subProcessInstance.setGlobalParams(
                        joinGlobalParams(parentInstance.getGlobalParams(), subProcessInstance.getGlobalParams()));
                this.saveProcessInstance(subProcessInstance);
            } else {
                logger.error("sub process command params error, cannot find parent instance: {} ", cmdParam);
            }
        }
        ProcessInstanceMap processInstanceMap = JSONUtils.parseObject(cmdParam, ProcessInstanceMap.class);
        if (processInstanceMap == null || processInstanceMap.getParentProcessInstanceId() == 0) {
            return subProcessInstance;
        }
        // update sub process id to process map table
        processInstanceMap.setProcessInstanceId(subProcessInstance.getId());

        this.updateWorkProcessInstanceMap(processInstanceMap);
        return subProcessInstance;
    }

    /**
     * join parent global params into sub process.
     * only the keys doesn't in sub process global would be joined.
     *
     * @param parentGlobalParams parentGlobalParams
     * @param subGlobalParams    subGlobalParams
     * @return global params join
     */
    private String joinGlobalParams(String parentGlobalParams, String subGlobalParams) {

        List<Property> parentPropertyList = JSONUtils.toList(parentGlobalParams, Property.class);
        List<Property> subPropertyList = JSONUtils.toList(subGlobalParams, Property.class);

        Map<String, String> subMap = subPropertyList.stream().collect(Collectors.toMap(Property::getProp, Property::getValue));

        for (Property parent : parentPropertyList) {
            if (!subMap.containsKey(parent.getProp())) {
                subPropertyList.add(parent);
            }
        }
        return JSONUtils.toJsonString(subPropertyList);
    }

    /**
     * initialize task instance
     *
     * @param taskInstance taskInstance
     */
    private void initTaskInstance(TaskInstance taskInstance) {

        if (!taskInstance.isSubProcess()) {
            if (taskInstance.getState().typeIsCancel() || taskInstance.getState().typeIsFailure()) {
                taskInstance.setFlag(Flag.NO);
                updateTaskInstance(taskInstance);
                return;
            }
        }
        taskInstance.setState(ExecutionStatus.SUBMITTED_SUCCESS);
        updateTaskInstance(taskInstance);
    }

    /**
     * submit task to db
     * submit sub process to command
     *
     * @param taskInstance taskInstance
     * @return task instance
     */
    @Transactional(rollbackFor = Exception.class)
    public TaskInstance submitTask(TaskInstance taskInstance) {
        ProcessInstance processInstance = this.findProcessInstanceDetailById(taskInstance.getProcessInstanceId());
        logger.info("start submit task : {}, instance id:{}, state: {}",
                taskInstance.getName(), taskInstance.getProcessInstanceId(), processInstance.getState());
        //submit to db
        TaskInstance task = submitTaskInstanceToDB(taskInstance, processInstance);
        if (task == null) {
            logger.error("end submit task to db error, task name:{}, process id:{} state: {} ",
                    taskInstance.getName(), taskInstance.getProcessInstance(), processInstance.getState());
            return task;
        }
        if (!task.getState().typeIsFinished()) {
            createSubWorkProcessCommand(processInstance, task);
        }

        logger.info("end submit task to db successfully:{} state:{} complete, instance id:{} state: {}  ",
                taskInstance.getName(), task.getState(), processInstance.getId(), processInstance.getState());
        return task;
    }

    /**
     * set work process instance map
     *
     * @param parentInstance parentInstance
     * @param parentTask     parentTask
     * @return process instance map
     */
    private ProcessInstanceMap setProcessInstanceMap(ProcessInstance parentInstance, TaskInstance parentTask) {
        ProcessInstanceMap processMap = findWorkProcessMapByParent(parentInstance.getId(), parentTask.getId());
        if (processMap != null) {
            return processMap;
        } else if (parentInstance.getCommandType() == CommandType.REPEAT_RUNNING
                || parentInstance.isComplementData()) {
            // update current task id to map
            // repeat running  does not generate new sub process instance
            processMap = findPreviousTaskProcessMap(parentInstance, parentTask);
            if (processMap != null) {
                processMap.setParentTaskInstanceId(parentTask.getId());
                updateWorkProcessInstanceMap(processMap);
                return processMap;
            }
        }
        // new task
        processMap = new ProcessInstanceMap();
        processMap.setParentProcessInstanceId(parentInstance.getId());
        processMap.setParentTaskInstanceId(parentTask.getId());
        createWorkProcessInstanceMap(processMap);
        return processMap;
    }

    /**
     * find previous task work process map.
     *
     * @param parentProcessInstance parentProcessInstance
     * @param parentTask            parentTask
     * @return process instance map
     */
    private ProcessInstanceMap findPreviousTaskProcessMap(ProcessInstance parentProcessInstance,
                                                          TaskInstance parentTask) {

        Integer preTaskId = 0;
        List<TaskInstance> preTaskList = this.findPreviousTaskListByWorkProcessId(parentProcessInstance.getId());
        for (TaskInstance task : preTaskList) {
            if (task.getName().equals(parentTask.getName())) {
                preTaskId = task.getId();
                ProcessInstanceMap map = findWorkProcessMapByParent(parentProcessInstance.getId(), preTaskId);
                if (map != null) {
                    return map;
                }
            }
        }
        logger.info("sub process instance is not found,parent task:{},parent instance:{}",
                parentTask.getId(), parentProcessInstance.getId());
        return null;
    }

    /**
     * create sub work process command
     *
     * @param parentProcessInstance parentProcessInstance
     * @param task                  task
     */
    private void createSubWorkProcessCommand(ProcessInstance parentProcessInstance,
                                             TaskInstance task) {
        if (!task.isSubProcess()) {
            return;
        }
        ProcessInstanceMap instanceMap = setProcessInstanceMap(parentProcessInstance, task);
        TaskNode taskNode = JSONUtils.parseObject(task.getTaskJson(), TaskNode.class);
        Map<String, String> subProcessParam = JSONUtils.toMap(taskNode.getParams());
        Integer childDefineId = Integer.parseInt(subProcessParam.get(Constants.CMDPARAM_SUB_PROCESS_DEFINE_ID));

        ProcessInstance childInstance = findSubProcessInstance(parentProcessInstance.getId(), task.getId());

        CommandType fatherType = parentProcessInstance.getCommandType();
        CommandType commandType = fatherType;
        if (childInstance == null) {
            String fatherHistoryCommand = parentProcessInstance.getHistoryCmd();
            // sub process must begin with schedule/complement data
            // if father begin with scheduler/complement data
            if (fatherHistoryCommand.startsWith(CommandType.SCHEDULER.toString()) ||
                    fatherHistoryCommand.startsWith(CommandType.COMPLEMENT_DATA.toString())) {
                commandType = CommandType.valueOf(fatherHistoryCommand.split(Constants.COMMA)[0]);
            }
        }

        if (childInstance != null) {
            childInstance.setState(ExecutionStatus.SUBMITTED_SUCCESS);
            updateProcessInstance(childInstance);
        }
        // set sub work process command
        String processMapStr = JSONUtils.toJsonString(instanceMap);
        Map<String, String> cmdParam = JSONUtils.toMap(processMapStr);

        if (commandType == CommandType.COMPLEMENT_DATA ||
                (childInstance != null && childInstance.isComplementData())) {
            Map<String, String> parentParam = JSONUtils.toMap(parentProcessInstance.getCommandParam());
            String endTime = parentParam.get(CMDPARAM_COMPLEMENT_DATA_END_DATE);
            String startTime = parentParam.get(CMDPARAM_COMPLEMENT_DATA_START_DATE);
            cmdParam.put(CMDPARAM_COMPLEMENT_DATA_END_DATE, endTime);
            cmdParam.put(CMDPARAM_COMPLEMENT_DATA_START_DATE, startTime);
            processMapStr = JSONUtils.toJsonString(cmdParam);
        }

        updateSubProcessDefinitionByParent(parentProcessInstance, childDefineId);

        Command command = new Command();
        command.setWarningType(parentProcessInstance.getWarningType());
        command.setWarningGroupId(parentProcessInstance.getWarningGroupId());
        command.setFailureStrategy(parentProcessInstance.getFailureStrategy());
        command.setProcessDefinitionId(childDefineId);
        command.setScheduleTime(parentProcessInstance.getScheduleTime());
        command.setExecutorId(parentProcessInstance.getExecutorId());
        command.setCommandParam(processMapStr);
        command.setCommandType(commandType);
        command.setProcessInstancePriority(parentProcessInstance.getProcessInstancePriority());
        command.setWorkerGroup(parentProcessInstance.getWorkerGroup());
        createCommand(command);
        logger.info("sub process command created: {} ", command.toString());
    }

    /**
     * update sub process definition
     *
     * @param parentProcessInstance parentProcessInstance
     * @param childDefinitionId     childDefinitionId
     */
    private void updateSubProcessDefinitionByParent(ProcessInstance parentProcessInstance, int childDefinitionId) {
        ProcessDefinition fatherDefinition = this.findProcessDefineById(parentProcessInstance.getProcessDefinitionId());
        ProcessDefinition childDefinition = this.findProcessDefineById(childDefinitionId);
        if (childDefinition != null && fatherDefinition != null) {
            childDefinition.setReceivers(fatherDefinition.getReceivers());
            childDefinition.setReceiversCc(fatherDefinition.getReceiversCc());
            processDefineMapper.updateById(childDefinition);
        }
    }

    /**
     * submit task to mysql
     *
     * @param taskInstance    taskInstance
     * @param processInstance processInstance
     * @return task instance
     */
    public TaskInstance submitTaskInstanceToDB(TaskInstance taskInstance, ProcessInstance processInstance) {
        ExecutionStatus processInstanceState = processInstance.getState();

        if (taskInstance.getState().typeIsFailure()) {
            if (taskInstance.isSubProcess()) {
                taskInstance.setRetryTimes(taskInstance.getRetryTimes() + 1);
            } else {

                if (processInstanceState != ExecutionStatus.READY_STOP
                        && processInstanceState != ExecutionStatus.READY_PAUSE) {
                    // failure task set invalid
                    taskInstance.setFlag(Flag.NO);
                    updateTaskInstance(taskInstance);
                    // crate new task instance
                    if (taskInstance.getState() != ExecutionStatus.NEED_FAULT_TOLERANCE) {
                        taskInstance.setRetryTimes(taskInstance.getRetryTimes() + 1);
                    }
                    taskInstance.setEndTime(null);
                    taskInstance.setStartTime(new Date());
                    taskInstance.setFlag(Flag.YES);
                    taskInstance.setHost(null);
                    taskInstance.setId(0);
                }
            }
        }
        taskInstance.setExecutorId(processInstance.getExecutorId());
        taskInstance.setProcessInstancePriority(processInstance.getProcessInstancePriority());
        taskInstance.setState(getSubmitTaskState(taskInstance, processInstanceState));
        taskInstance.setSubmitTime(new Date());
        boolean saveResult = saveTaskInstance(taskInstance);
        if (!saveResult) {
            return null;
        }
        return taskInstance;
    }


    /**
     * ${processInstancePriority}_${processInstanceId}_${taskInstancePriority}_${taskInstanceId}_${task executed by ip1},${ip2}...
     * The tasks with the highest priority are selected by comparing the priorities of the above four levels from high to low.
     *
     * @param taskInstance taskInstance
     * @return task zk queue str
     */
    public String taskZkInfo(TaskInstance taskInstance) {

        String taskWorkerGroup = getTaskWorkerGroup(taskInstance);
        ProcessInstance processInstance = this.findProcessInstanceById(taskInstance.getProcessInstanceId());
        if (processInstance == null) {
            logger.error("process instance is null. please check the task info, task id: " + taskInstance.getId());
            return "";
        }

        StringBuilder sb = new StringBuilder(100);

        sb.append(processInstance.getProcessInstancePriority().ordinal()).append(Constants.UNDERLINE)
                .append(taskInstance.getProcessInstanceId()).append(Constants.UNDERLINE)
                .append(taskInstance.getTaskInstancePriority().ordinal()).append(Constants.UNDERLINE)
                .append(taskInstance.getId()).append(Constants.UNDERLINE)
                .append(taskInstance.getWorkerGroup());

        return sb.toString();
    }

    /**
     * get submit task instance state by the work process state
     * cannot modify the task state when running/kill/submit success, or this
     * task instance is already exists in task queue .
     * return pause if work process state is ready pause
     * return stop if work process state is ready stop
     * if all of above are not satisfied, return submit success
     *
     * @param taskInstance         taskInstance
     * @param processInstanceState processInstanceState
     * @return process instance state
     */
    public ExecutionStatus getSubmitTaskState(TaskInstance taskInstance, ExecutionStatus processInstanceState) {
        ExecutionStatus state = taskInstance.getState();
        if (
            // running or killed
            // the task already exists in task queue
            // return state
                state == ExecutionStatus.RUNNING_EXEUTION
                        || state == ExecutionStatus.KILL
                        || checkTaskExistsInTaskQueue(taskInstance)
        ) {
            return state;
        }
        //return pasue /stop if process instance state is ready pause / stop
        // or return submit success
        if (processInstanceState == ExecutionStatus.READY_PAUSE) {
            state = ExecutionStatus.PAUSE;
        } else if (processInstanceState == ExecutionStatus.READY_STOP
                || !checkProcessStrategy(taskInstance)) {
            state = ExecutionStatus.KILL;
        } else {
            state = ExecutionStatus.SUBMITTED_SUCCESS;
        }
        return state;
    }

    /**
     * check process instance strategy
     *
     * @param taskInstance taskInstance
     * @return check strategy result
     */
    private boolean checkProcessStrategy(TaskInstance taskInstance) {
        ProcessInstance processInstance = this.findProcessInstanceById(taskInstance.getProcessInstanceId());
        FailureStrategy failureStrategy = processInstance.getFailureStrategy();
        if (failureStrategy == FailureStrategy.CONTINUE) {
            return true;
        }
        List<TaskInstance> taskInstances = this.findValidTaskListByProcessId(taskInstance.getProcessInstanceId());

        for (TaskInstance task : taskInstances) {
            if (task.getState() == ExecutionStatus.FAILURE) {
                return false;
            }
        }
        return true;
    }

    /**
     * check the task instance existing in queue
     *
     * @param taskInstance taskInstance
     * @return whether taskinstance exists queue
     */
    public boolean checkTaskExistsInTaskQueue(TaskInstance taskInstance) {
        if (taskInstance.isSubProcess()) {
            return false;
        }

        String taskZkInfo = taskZkInfo(taskInstance);

        return false;
    }

    /**
     * create a new process instance
     *
     * @param processInstance processInstance
     */
    public void createProcessInstance(ProcessInstance processInstance) {

        if (processInstance != null) {
            processInstanceMapper.insert(processInstance);
        }
    }

    /**
     * insert or update work process instance to data base
     *
     * @param processInstance processInstance
     */
    public void saveProcessInstance(ProcessInstance processInstance) {

        if (processInstance == null) {
            logger.error("save error, process instance is null!");
            return;
        }
        if (processInstance.getId() != 0) {
            processInstanceMapper.updateById(processInstance);
        } else {
            createProcessInstance(processInstance);
        }
    }

    /**
     * insert or update command
     *
     * @param command command
     * @return save command result
     */
    public int saveCommand(Command command) {
        if (command.getId() != 0) {
            return commandMapper.updateById(command);
        } else {
            return commandMapper.insert(command);
        }
    }

    /**
     * insert or update task instance
     *
     * @param taskInstance taskInstance
     * @return save task instance result
     */
    public boolean saveTaskInstance(TaskInstance taskInstance) {
        if (taskInstance.getId() != 0) {
            return updateTaskInstance(taskInstance);
        } else {
            return createTaskInstance(taskInstance);
        }
    }

    /**
     * insert task instance
     *
     * @param taskInstance taskInstance
     * @return create task instance result
     */
    public boolean createTaskInstance(TaskInstance taskInstance) {
        int count = taskInstanceMapper.insert(taskInstance);
        return count > 0;
    }

    /**
     * update task instance
     *
     * @param taskInstance taskInstance
     * @return update task instance result
     */
    public boolean updateTaskInstance(TaskInstance taskInstance) {
        int count = taskInstanceMapper.updateById(taskInstance);
        return count > 0;
    }

    /**
     * delete a command by id
     *
     * @param id id
     */
    public void delCommandByid(int id) {
        commandMapper.deleteById(id);
    }

    /**
     * find task instance by id
     *
     * @param taskId task id
     * @return task intance
     */
    public TaskInstance findTaskInstanceById(Integer taskId) {
        return taskInstanceMapper.selectById(taskId);
    }


    /**
     * package task instance，associate processInstance and processDefine
     *
     * @param taskInstId taskInstId
     * @return task instance
     */
    public TaskInstance getTaskInstanceDetailByTaskId(int taskInstId) {
        // get task instance
        TaskInstance taskInstance = findTaskInstanceById(taskInstId);
        if (taskInstance == null) {
            return taskInstance;
        }
        // get process instance
        ProcessInstance processInstance = findProcessInstanceDetailById(taskInstance.getProcessInstanceId());
        // get process define
        ProcessDefinition processDefine = findProcessDefineById(taskInstance.getProcessDefinitionId());

        taskInstance.setProcessInstance(processInstance);
        taskInstance.setProcessDefine(processDefine);
        return taskInstance;
    }


    /**
     * get id list by task state
     *
     * @param instanceId instanceId
     * @param state      state
     * @return task instance states
     */
    public List<Integer> findTaskIdByInstanceState(int instanceId, ExecutionStatus state) {
        return taskInstanceMapper.queryTaskByProcessIdAndState(instanceId, state.ordinal());
    }

    /**
     * find valid task list by process definition id
     *
     * @param processInstanceId processInstanceId
     * @return task instance list
     */
    public List<TaskInstance> findValidTaskListByProcessId(Integer processInstanceId) {
        return taskInstanceMapper.findValidTaskListByProcessId(processInstanceId, Flag.YES);
    }

    /**
     * find previous task list by work process id
     *
     * @param processInstanceId processInstanceId
     * @return task instance list
     */
    public List<TaskInstance> findPreviousTaskListByWorkProcessId(Integer processInstanceId) {
        return taskInstanceMapper.findValidTaskListByProcessId(processInstanceId, Flag.NO);
    }

    /**
     * update work process instance map
     *
     * @param processInstanceMap processInstanceMap
     * @return update process instance result
     */
    public int updateWorkProcessInstanceMap(ProcessInstanceMap processInstanceMap) {
        return processInstanceMapMapper.updateById(processInstanceMap);
    }


    /**
     * create work process instance map
     *
     * @param processInstanceMap processInstanceMap
     * @return create process instance result
     */
    public int createWorkProcessInstanceMap(ProcessInstanceMap processInstanceMap) {
        Integer count = 0;
        if (processInstanceMap != null) {
            return processInstanceMapMapper.insert(processInstanceMap);
        }
        return count;
    }

    /**
     * find work process map by parent process id and parent task id.
     *
     * @param parentWorkProcessId parentWorkProcessId
     * @param parentTaskId        parentTaskId
     * @return process instance map
     */
    public ProcessInstanceMap findWorkProcessMapByParent(Integer parentWorkProcessId, Integer parentTaskId) {
        return processInstanceMapMapper.queryByParentId(parentWorkProcessId, parentTaskId);
    }

    /**
     * delete work process map by parent process id
     *
     * @param parentWorkProcessId parentWorkProcessId
     * @return delete process map result
     */
    public int deleteWorkProcessMapByParentId(int parentWorkProcessId) {
        return processInstanceMapMapper.deleteByParentProcessId(parentWorkProcessId);

    }

    /**
     * find sub process instance
     *
     * @param parentProcessId parentProcessId
     * @param parentTaskId    parentTaskId
     * @return process instance
     */
    public ProcessInstance findSubProcessInstance(Integer parentProcessId, Integer parentTaskId) {
        ProcessInstance processInstance = null;
        ProcessInstanceMap processInstanceMap = processInstanceMapMapper.queryByParentId(parentProcessId, parentTaskId);
        if (processInstanceMap == null || processInstanceMap.getProcessInstanceId() == 0) {
            return processInstance;
        }
        processInstance = findProcessInstanceById(processInstanceMap.getProcessInstanceId());
        return processInstance;
    }

    /**
     * find parent process instance
     *
     * @param subProcessId subProcessId
     * @return process instance
     */
    public ProcessInstance findParentProcessInstance(Integer subProcessId) {
        ProcessInstance processInstance = null;
        ProcessInstanceMap processInstanceMap = processInstanceMapMapper.queryBySubProcessId(subProcessId);
        if (processInstanceMap == null || processInstanceMap.getProcessInstanceId() == 0) {
            return processInstance;
        }
        processInstance = findProcessInstanceById(processInstanceMap.getParentProcessInstanceId());
        return processInstance;
    }


    /**
     * change task state
     *
     * @param state       state
     * @param startTime   startTime
     * @param host        host
     * @param executePath executePath
     * @param logPath     logPath
     * @param taskInstId  taskInstId
     */
    public void changeTaskState(ExecutionStatus state, Date startTime, String host,
                                String executePath,
                                String logPath,
                                int taskInstId) {
        TaskInstance taskInstance = taskInstanceMapper.selectById(taskInstId);
        taskInstance.setState(state);
        taskInstance.setStartTime(startTime);
        taskInstance.setHost(host);
        taskInstance.setExecutePath(executePath);
        taskInstance.setLogPath(logPath);
        saveTaskInstance(taskInstance);
    }

    /**
     * update process instance
     *
     * @param processInstance processInstance
     * @return update process instance result
     */
    public int updateProcessInstance(ProcessInstance processInstance) {
        return processInstanceMapper.updateById(processInstance);
    }

    /**
     * update the process instance
     *
     * @param processInstanceId processInstanceId
     * @param processJson       processJson
     * @param globalParams      globalParams
     * @param scheduleTime      scheduleTime
     * @param flag              flag
     * @param locations         locations
     * @param connects          connects
     * @return update process instance result
     */
    public int updateProcessInstance(Integer processInstanceId, String processJson,
                                     String globalParams, Date scheduleTime, Flag flag,
                                     String locations, String connects) {
        ProcessInstance processInstance = processInstanceMapper.queryDetailById(processInstanceId);
        if (processInstance != null) {
            processInstance.setProcessInstanceJson(processJson);
            processInstance.setGlobalParams(globalParams);
            processInstance.setScheduleTime(scheduleTime);
            processInstance.setLocations(locations);
            processInstance.setConnects(connects);
            return processInstanceMapper.updateById(processInstance);
        }
        return 0;
    }

    /**
     * change task state
     *
     * @param state      state
     * @param endTime    endTime
     * @param taskInstId taskInstId
     */
    public void changeTaskState(ExecutionStatus state,
                                Date endTime,
                                int processId,
                                String appIds,
                                int taskInstId) {
        TaskInstance taskInstance = taskInstanceMapper.selectById(taskInstId);
        taskInstance.setPid(processId);
        taskInstance.setAppLink(appIds);
        taskInstance.setState(state);
        taskInstance.setEndTime(endTime);
        saveTaskInstance(taskInstance);
    }

    /**
     * convert integer list to string list
     *
     * @param intList intList
     * @return string list
     */
    public List<String> convertIntListToString(List<Integer> intList) {
        if (intList == null) {
            return new ArrayList<>();
        }
        List<String> result = new ArrayList<String>(intList.size());
        for (Integer intVar : intList) {
            result.add(String.valueOf(intVar));
        }
        return result;
    }

    /**
     * update pid and app links field by task instance id
     *
     * @param taskInstId taskInstId
     * @param pid        pid
     * @param appLinks   appLinks
     */
    public void updatePidByTaskInstId(int taskInstId, int pid, String appLinks) {

        TaskInstance taskInstance = taskInstanceMapper.selectById(taskInstId);
        taskInstance.setPid(pid);
        taskInstance.setAppLink(appLinks);
        saveTaskInstance(taskInstance);
    }

    /**
     * query schedule by id
     *
     * @param id id
     * @return schedule
     */
    public Schedule querySchedule(int id) {
        return scheduleMapper.selectById(id);
    }

    /**
     * query Schedule by processDefinitionId
     *
     * @param processDefinitionId processDefinitionId
     * @see Schedule
     */
    public List<Schedule> queryReleaseSchedulerListByProcessDefinitionId(int processDefinitionId) {
        return scheduleMapper.queryReleaseSchedulerListByProcessDefinitionId(processDefinitionId);
    }

    /**
     * query need failover process instance
     *
     * @param host host
     * @return process instance list
     */
    public List<ProcessInstance> queryNeedFailoverProcessInstances(String host) {

        return processInstanceMapper.queryByHostAndStatus(host, stateArray);
    }

    /**
     * process need failover process instance
     *
     * @param processInstance processInstance
     */
    @Transactional(rollbackFor = Exception.class)
    public void processNeedFailoverProcessInstances(ProcessInstance processInstance) {
        //1 update processInstance host is null
        processInstance.setHost(Constants.NULL);
        processInstanceMapper.updateById(processInstance);

        //2 insert into recover command
        Command cmd = new Command();
        cmd.setProcessDefinitionId(processInstance.getProcessDefinitionId());
        cmd.setCommandParam(String.format("{\"%s\":%d}", Constants.CMDPARAM_RECOVER_PROCESS_ID_STRING, processInstance.getId()));
        cmd.setExecutorId(processInstance.getExecutorId());
        cmd.setCommandType(CommandType.RECOVER_TOLERANCE_FAULT_PROCESS);
        createCommand(cmd);
    }

    /**
     * query all need failover task instances by host
     *
     * @param host host
     * @return task instance list
     */
    public List<TaskInstance> queryNeedFailoverTaskInstances(String host) {
        return taskInstanceMapper.queryByHostAndStatus(host,
                stateArray);
    }

    /**
     * find data source by id
     *
     * @param id id
     * @return datasource
     */
    public DataSource findDataSourceById(int id) {
        return dataSourceMapper.selectById(id);
    }


    /**
     * update process instance state by id
     *
     * @param processInstanceId processInstanceId
     * @param executionStatus   executionStatus
     * @return update process result
     */
    public int updateProcessInstanceState(Integer processInstanceId, ExecutionStatus executionStatus) {
        ProcessInstance instance = processInstanceMapper.selectById(processInstanceId);
        instance.setState(executionStatus);
        return processInstanceMapper.updateById(instance);

    }

    /**
     * find process instance by the task id
     *
     * @param taskId taskId
     * @return process instance
     */
    public ProcessInstance findProcessInstanceByTaskId(int taskId) {
        TaskInstance taskInstance = taskInstanceMapper.selectById(taskId);
        if (taskInstance != null) {
            return processInstanceMapper.selectById(taskInstance.getProcessInstanceId());
        }
        return null;
    }

    /**
     * find udf function list by id list string
     *
     * @param ids ids
     * @return udf function list
     */
    public List<UdfFunc> queryUdfFunListByids(int[] ids) {
        return udfFuncMapper.queryUdfByIdStr(ids, null);
    }

    /**
     * find tenant code by resource name
     *
     * @param resName      resource name
     * @param resourceType resource type
     * @return tenant code
     */
    public String queryTenantCodeByResName(String resName, ResourceType resourceType) {
        return resourceMapper.queryTenantCodeByResourceName(resName, resourceType.ordinal());
    }

    /**
     * find schedule list by process define id.
     *
     * @param ids ids
     * @return schedule list
     */
    public List<Schedule> selectAllByProcessDefineId(int[] ids) {
        return scheduleMapper.selectAllByProcessDefineArray(
                ids);
    }

    /**
     * get dependency cycle by work process define id and scheduler fire time
     *
     * @param masterId            masterId
     * @param processDefinitionId processDefinitionId
     * @param scheduledFireTime   the time the task schedule is expected to trigger
     * @return CycleDependency
     * @throws Exception if error throws Exception
     */
    public CycleDependency getCycleDependency(int masterId, int processDefinitionId, Date scheduledFireTime) throws Exception {
        List<CycleDependency> list = getCycleDependencies(masterId, new int[]{processDefinitionId}, scheduledFireTime);
        return list.size() > 0 ? list.get(0) : null;

    }

    /**
     * get dependency cycle list by work process define id list and scheduler fire time
     *
     * @param masterId          masterId
     * @param ids               ids
     * @param scheduledFireTime the time the task schedule is expected to trigger
     * @return CycleDependency list
     * @throws Exception if error throws Exception
     */
    public List<CycleDependency> getCycleDependencies(int masterId, int[] ids, Date scheduledFireTime) throws Exception {
        List<CycleDependency> cycleDependencyList = new ArrayList<CycleDependency>();
        if (ArrayUtils.isEmpty(ids)) {
            logger.warn("ids[] is empty!is invalid!");
            return cycleDependencyList;
        }
        if (scheduledFireTime == null) {
            logger.warn("scheduledFireTime is null!is invalid!");
            return cycleDependencyList;
        }


        String strCrontab = "";
        CronExpression depCronExpression;
        Cron depCron;
        List<Date> list;
        List<Schedule> schedules = this.selectAllByProcessDefineId(ids);
        // for all scheduling information
        for (Schedule depSchedule : schedules) {
            strCrontab = depSchedule.getCrontab();
            depCronExpression = CronUtils.parse2CronExpression(strCrontab);
            depCron = CronUtils.parse2Cron(strCrontab);
            CycleEnum cycleEnum = CronUtils.getMiniCycle(depCron);
            if (cycleEnum == null) {
                logger.error("{} is not valid", strCrontab);
                continue;
            }
            Calendar calendar = Calendar.getInstance();
            switch (cycleEnum) {
                /*case MINUTE:
                    calendar.add(Calendar.MINUTE,-61);*/
                case HOUR:
                    calendar.add(Calendar.HOUR, -25);
                    break;
                case DAY:
                    calendar.add(Calendar.DATE, -32);
                    break;
                case WEEK:
                    calendar.add(Calendar.DATE, -32);
                    break;
                case MONTH:
                    calendar.add(Calendar.MONTH, -13);
                    break;
                default:
                    logger.warn("Dependent process definition's  cycleEnum is {},not support!!", cycleEnum.name());
                    continue;
            }
            Date start = calendar.getTime();

            if (depSchedule.getProcessDefinitionId() == masterId) {
                list = CronUtils.getSelfFireDateList(start, scheduledFireTime, depCronExpression);
            } else {
                list = CronUtils.getFireDateList(start, scheduledFireTime, depCronExpression);
            }
            if (list.size() >= 1) {
                start = list.get(list.size() - 1);
                CycleDependency dependency = new CycleDependency(depSchedule.getProcessDefinitionId(), start, CronUtils.getExpirationTime(start, cycleEnum), cycleEnum);
                cycleDependencyList.add(dependency);
            }

        }
        return cycleDependencyList;
    }

    /**
     * find last scheduler process instance in the date interval
     *
     * @param definitionId definitionId
     * @param dateInterval dateInterval
     * @return process instance
     */
    public ProcessInstance findLastSchedulerProcessInterval(int definitionId, DateInterval dateInterval) {
        return processInstanceMapper.queryLastSchedulerProcess(definitionId,
                dateInterval.getStartTime(),
                dateInterval.getEndTime());
    }

    /**
     * find last manual process instance interval
     *
     * @param definitionId process definition id
     * @param dateInterval dateInterval
     * @return process instance
     */
    public ProcessInstance findLastManualProcessInterval(int definitionId, DateInterval dateInterval) {
        return processInstanceMapper.queryLastManualProcess(definitionId,
                dateInterval.getStartTime(),
                dateInterval.getEndTime());
    }

    /**
     * find last running process instance
     *
     * @param definitionId process definition id
     * @param startTime    start time
     * @param endTime      end time
     * @return process instance
     */
    public ProcessInstance findLastRunningProcess(int definitionId, Date startTime, Date endTime) {
        return processInstanceMapper.queryLastRunningProcess(definitionId,
                startTime,
                endTime,
                stateArray);
    }

    /**
     * query user queue by process instance id
     *
     * @param processInstanceId processInstanceId
     * @return queue
     */
    public String queryUserQueueByProcessInstanceId(int processInstanceId) {

        String queue = "";
        ProcessInstance processInstance = processInstanceMapper.selectById(processInstanceId);
        if (processInstance == null) {
            return queue;
        }
        User executor = userMapper.selectById(processInstance.getExecutorId());
        if (executor != null) {
            queue = executor.getQueue();
        }
        return queue;
    }


    /**
     * get task worker group
     *
     * @param taskInstance taskInstance
     * @return workerGroupId
     */
    public String getTaskWorkerGroup(TaskInstance taskInstance) {
        String workerGroup = taskInstance.getWorkerGroup();

        if (StringUtils.isNotBlank(workerGroup)) {
            return workerGroup;
        }
        int processInstanceId = taskInstance.getProcessInstanceId();
        ProcessInstance processInstance = findProcessInstanceById(processInstanceId);

        if (processInstance != null) {
            return processInstance.getWorkerGroup();
        }
        logger.info("task : {} will use default worker group", taskInstance.getId());
        return Constants.DEFAULT_WORKER_GROUP;
    }

    /**
     * get have perm project list
     *
     * @param userId userId
     * @return project list
     */
    public List<Project> getProjectListHavePerm(int userId) {
        List<Project> createProjects = projectMapper.queryProjectCreatedByUser(userId);
        List<Project> authedProjects = projectMapper.queryAuthedProjectListByUserId(userId);

        if (createProjects == null) {
            createProjects = new ArrayList<>();
        }

        if (authedProjects != null) {
            createProjects.addAll(authedProjects);
        }
        return createProjects;
    }

    /**
     * get have perm project ids
     *
     * @param userId userId
     * @return project ids
     */
    public List<Integer> getProjectIdListHavePerm(int userId) {

        List<Integer> projectIdList = new ArrayList<>();
        for (Project project : getProjectListHavePerm(userId)) {
            projectIdList.add(project.getId());
        }
        return projectIdList;
    }

    /**
     * list unauthorized udf function
     *
     * @param userId     user id
     * @param needChecks data source id array
     * @return unauthorized udf function list
     */
    public <T> List<T> listUnauthorized(int userId, T[] needChecks, AuthorizationType authorizationType) {
        List<T> resultList = new ArrayList<T>();

        if (!ArrayUtils.isEmpty(needChecks)) {
            Set<T> originResSet = new HashSet<T>(Arrays.asList(needChecks));

            switch (authorizationType) {
                case RESOURCE_FILE_ID:
                    Set<Integer> authorizedResourceFiles = resourceMapper.listAuthorizedResourceById(userId, needChecks).stream().map(t -> t.getId()).collect(toSet());
                    originResSet.removeAll(authorizedResourceFiles);
                    break;
                case RESOURCE_FILE_NAME:
                    Set<String> authorizedResources = resourceMapper.listAuthorizedResource(userId, needChecks).stream().map(t -> t.getFullName()).collect(toSet());
                    originResSet.removeAll(authorizedResources);
                    break;
                case UDF_FILE:
                    Set<Integer> authorizedUdfFiles = resourceMapper.listAuthorizedResourceById(userId, needChecks).stream().map(t -> t.getId()).collect(toSet());
                    originResSet.removeAll(authorizedUdfFiles);
                    break;
                case DATASOURCE:
                    Set<Integer> authorizedDatasources = dataSourceMapper.listAuthorizedDataSource(userId, needChecks).stream().map(t -> t.getId()).collect(toSet());
                    originResSet.removeAll(authorizedDatasources);
                    break;
                case UDF:
                    Set<Integer> authorizedUdfs = udfFuncMapper.listAuthorizedUdfFunc(userId, needChecks).stream().map(t -> t.getId()).collect(toSet());
                    originResSet.removeAll(authorizedUdfs);
                    break;
            }

            resultList.addAll(originResSet);
        }

        return resultList;
    }

    /**
     * get user by user id
     *
     * @param userId user id
     * @return User
     */
    public User getUserById(int userId) {
        return userMapper.selectById(userId);
    }

    /**
     * get resource by resoruce id
     *
     * @param resoruceId resource id
     * @return Resource
     */
    public Resource getResourceById(int resoruceId) {
        return resourceMapper.selectById(resoruceId);
    }


    /**
     * list resources by ids
     *
     * @param resIds resIds
     * @return resource list
     */
    public List<Resource> listResourceByIds(Integer[] resIds) {
        return resourceMapper.listResourceByIds(resIds);
    }

    /**
     * format task app id in task instance
     *
     * @param taskInstance
     * @return
     */
    public String formatTaskAppId(TaskInstance taskInstance) {
        ProcessDefinition definition = this.findProcessDefineById(taskInstance.getProcessDefinitionId());
        ProcessInstance processInstanceById = this.findProcessInstanceById(taskInstance.getProcessInstanceId());

        if (definition == null || processInstanceById == null) {
            return "";
        }
        return String.format("%s_%s_%s",
                definition.getId(),
                processInstanceById.getId(),
                taskInstance.getId());
    }
<<<<<<< HEAD
=======

    /**
     * return top n SUCCESS process instance order by running time which started between startTime and endTime
     *
     * @param size
     * @param startTime
     * @param endTime
     * @return
     */
    public List<ProcessInstance> topNLongestRunningProcessInstance(int size, Date startTime, Date endTime) {
        return processInstanceMapper.queryTopNProcessInstance(size, startTime, endTime, ExecutionStatus.SUCCESS);
    }

>>>>>>> 2847d351
}<|MERGE_RESOLUTION|>--- conflicted
+++ resolved
@@ -1936,20 +1936,4 @@
                 processInstanceById.getId(),
                 taskInstance.getId());
     }
-<<<<<<< HEAD
-=======
-
-    /**
-     * return top n SUCCESS process instance order by running time which started between startTime and endTime
-     *
-     * @param size
-     * @param startTime
-     * @param endTime
-     * @return
-     */
-    public List<ProcessInstance> topNLongestRunningProcessInstance(int size, Date startTime, Date endTime) {
-        return processInstanceMapper.queryTopNProcessInstance(size, startTime, endTime, ExecutionStatus.SUCCESS);
-    }
-
->>>>>>> 2847d351
 }