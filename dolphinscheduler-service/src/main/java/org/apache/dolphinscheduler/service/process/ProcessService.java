--- conflicted
+++ resolved
@@ -58,11 +58,7 @@
 import java.util.Date;
 import java.util.List;
 import java.util.Map;
-<<<<<<< HEAD
-import java.util.Set;
-=======
 import java.util.Optional;
->>>>>>> 8cddb107
 
 import org.springframework.transaction.annotation.Transactional;
 
@@ -226,8 +222,6 @@
 
     String getResourceIds(TaskDefinition taskDefinition);
 
-    Set<String> getResourceFullNames(TaskDefinition taskDefinition);
-
     int saveTaskDefine(User operator, long projectCode, List<TaskDefinitionLog> taskDefinitionLogs, Boolean syncDefine);
 
     int saveProcessDefine(User operator, ProcessDefinition processDefinition, Boolean syncDefine,
