--- conflicted
+++ resolved
@@ -26,6 +26,7 @@
 import static org.apache.dolphinscheduler.common.Constants.CMD_PARAM_SUB_PROCESS_DEFINE_ID;
 import static org.apache.dolphinscheduler.common.Constants.CMD_PARAM_SUB_PROCESS_PARENT_INSTANCE_ID;
 import static org.apache.dolphinscheduler.common.Constants.LOCAL_PARAMS;
+import static org.apache.dolphinscheduler.spi.task.dq.utils.DataQualityConstants.TASK_INSTANCE_ID;
 
 import static java.util.stream.Collectors.toSet;
 
@@ -41,11 +42,8 @@
 import org.apache.dolphinscheduler.common.enums.TaskDependType;
 import org.apache.dolphinscheduler.common.enums.TimeoutFlag;
 import org.apache.dolphinscheduler.common.enums.WarningType;
-<<<<<<< HEAD
-import org.apache.dolphinscheduler.common.enums.dq.DqTaskState;
-=======
+import org.apache.dolphinscheduler.spi.task.dq.enums.DqTaskState;
 import org.apache.dolphinscheduler.common.graph.DAG;
->>>>>>> 50f17669
 import org.apache.dolphinscheduler.common.model.DateInterval;
 import org.apache.dolphinscheduler.common.model.TaskNode;
 import org.apache.dolphinscheduler.common.model.TaskNodeRelation;
@@ -65,16 +63,13 @@
 import org.apache.dolphinscheduler.dao.entity.Command;
 import org.apache.dolphinscheduler.dao.entity.DagData;
 import org.apache.dolphinscheduler.dao.entity.DataSource;
-<<<<<<< HEAD
 import org.apache.dolphinscheduler.dao.entity.DqComparisonType;
 import org.apache.dolphinscheduler.dao.entity.DqExecuteResult;
 import org.apache.dolphinscheduler.dao.entity.DqRule;
 import org.apache.dolphinscheduler.dao.entity.DqRuleExecuteSql;
 import org.apache.dolphinscheduler.dao.entity.DqRuleInputEntry;
 import org.apache.dolphinscheduler.dao.entity.DqTaskStatisticsValue;
-=======
 import org.apache.dolphinscheduler.dao.entity.Environment;
->>>>>>> 50f17669
 import org.apache.dolphinscheduler.dao.entity.ErrorCommand;
 import org.apache.dolphinscheduler.dao.entity.ProcessDefinition;
 import org.apache.dolphinscheduler.dao.entity.ProcessDefinitionLog;
@@ -94,16 +89,13 @@
 import org.apache.dolphinscheduler.dao.entity.User;
 import org.apache.dolphinscheduler.dao.mapper.CommandMapper;
 import org.apache.dolphinscheduler.dao.mapper.DataSourceMapper;
-<<<<<<< HEAD
 import org.apache.dolphinscheduler.dao.mapper.DqComparisonTypeMapper;
 import org.apache.dolphinscheduler.dao.mapper.DqExecuteResultMapper;
 import org.apache.dolphinscheduler.dao.mapper.DqRuleExecuteSqlMapper;
 import org.apache.dolphinscheduler.dao.mapper.DqRuleInputEntryMapper;
 import org.apache.dolphinscheduler.dao.mapper.DqRuleMapper;
 import org.apache.dolphinscheduler.dao.mapper.DqTaskStatisticsValueMapper;
-=======
 import org.apache.dolphinscheduler.dao.mapper.EnvironmentMapper;
->>>>>>> 50f17669
 import org.apache.dolphinscheduler.dao.mapper.ErrorCommandMapper;
 import org.apache.dolphinscheduler.dao.mapper.ProcessDefinitionLogMapper;
 import org.apache.dolphinscheduler.dao.mapper.ProcessDefinitionMapper;
@@ -121,11 +113,8 @@
 import org.apache.dolphinscheduler.dao.mapper.TenantMapper;
 import org.apache.dolphinscheduler.dao.mapper.UdfFuncMapper;
 import org.apache.dolphinscheduler.dao.mapper.UserMapper;
-<<<<<<< HEAD
 import org.apache.dolphinscheduler.dao.utils.DqRuleUtils;
-=======
 import org.apache.dolphinscheduler.dao.utils.DagHelper;
->>>>>>> 50f17669
 import org.apache.dolphinscheduler.remote.utils.Host;
 import org.apache.dolphinscheduler.service.log.LogClientService;
 import org.apache.dolphinscheduler.service.quartz.cron.CronUtils;
@@ -151,13 +140,9 @@
 import org.springframework.stereotype.Component;
 import org.springframework.transaction.annotation.Transactional;
 
-<<<<<<< HEAD
 import com.baomidou.mybatisplus.core.conditions.query.QueryWrapper;
-import com.cronutils.model.Cron;
-=======
 import com.facebook.presto.jdbc.internal.guava.collect.Lists;
 import com.fasterxml.jackson.core.type.TypeReference;
->>>>>>> 50f17669
 import com.fasterxml.jackson.databind.node.ObjectNode;
 
 /**
@@ -220,7 +205,7 @@
     private ProjectMapper projectMapper;
 
     @Autowired
-<<<<<<< HEAD
+
     private DqExecuteResultMapper dqExecuteResultMapper;
 
     @Autowired
@@ -237,7 +222,7 @@
 
     @Autowired
     private DqTaskStatisticsValueMapper dqTaskStatisticsValueMapper;
-=======
+
     private TaskDefinitionMapper taskDefinitionMapper;
 
     @Autowired
@@ -251,7 +236,7 @@
 
     @Autowired
     private EnvironmentMapper environmentMapper;
->>>>>>> 50f17669
+
 
     /**
      * handle Command (construct ProcessInstance from Command) , wrapped in transaction
@@ -2549,7 +2534,7 @@
 
     public int updateDqExecuteResultUserId(int taskInstanceId) {
         DqExecuteResult dqExecuteResult =
-                dqExecuteResultMapper.selectOne(new QueryWrapper<DqExecuteResult>().eq(Constants.TASK_INSTANCE_ID,taskInstanceId));
+                dqExecuteResultMapper.selectOne(new QueryWrapper<DqExecuteResult>().eq(TASK_INSTANCE_ID,taskInstanceId));
         if (dqExecuteResult == null) {
             return -1;
         }
@@ -2560,7 +2545,7 @@
         }
 
         dqExecuteResult.setUserId(processDefinition.getUserId());
-        dqExecuteResult.setState(DqTaskState.DEFAULT);
+        dqExecuteResult.setState(DqTaskState.DEFAULT.getCode());
         return dqExecuteResultMapper.updateById(dqExecuteResult);
     }
 
@@ -2571,13 +2556,13 @@
     public int deleteDqExecuteResultByTaskInstanceId(int taskInstanceId) {
         return dqExecuteResultMapper.delete(
                 new QueryWrapper<DqExecuteResult>()
-                        .eq(Constants.TASK_INSTANCE_ID,taskInstanceId));
+                        .eq(TASK_INSTANCE_ID,taskInstanceId));
     }
 
     public int deleteTaskStatisticsValueByTaskInstanceId(int taskInstanceId) {
         return dqTaskStatisticsValueMapper.delete(
                 new QueryWrapper<DqTaskStatisticsValue>()
-                        .eq(Constants.TASK_INSTANCE_ID,taskInstanceId));
+                        .eq(TASK_INSTANCE_ID,taskInstanceId));
     }
 
     public DqRule getDqRule(int ruleId) {
