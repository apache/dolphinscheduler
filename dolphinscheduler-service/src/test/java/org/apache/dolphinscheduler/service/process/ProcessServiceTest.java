--- conflicted
+++ resolved
@@ -266,17 +266,14 @@
         processDefinition.setGlobalParams("[{\"prop\":\"startParam1\",\"direct\":\"IN\",\"type\":\"VARCHAR\",\"value\":\"\"}]");
         processDefinition.setExecutionType(ProcessExecutionTypeEnum.PARALLEL);
         ProcessInstance processInstance = new ProcessInstance();
-<<<<<<< HEAD
         processInstance.setId(222);
         processInstance.setProcessDefinitionCode(11L);
         processInstance.setHost("127.0.0.1:5678");
         processInstance.setProcessDefinitionVersion(1);
         Mockito.when(processDefineMapper.queryByCode(command1.getProcessDefinitionCode())).thenReturn(processDefinition);
-=======
         processInstance.setId(processInstanceId);
         processInstance.setProcessDefinitionCode(definitionCode);
         processInstance.setProcessDefinitionVersion(definitionVersion);
->>>>>>> 0b93fd57
         Mockito.when(processDefineLogMapper.queryByDefinitionCodeAndVersion(processInstance.getProcessDefinitionCode(),
             processInstance.getProcessDefinitionVersion())).thenReturn(new ProcessDefinitionLog(processDefinition));
         Mockito.when(processInstanceMapper.queryDetailById(222)).thenReturn(processInstance);
