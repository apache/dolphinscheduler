--- conflicted
+++ resolved
@@ -772,23 +772,13 @@
     public void testUpdateResourceInfo() throws Exception {
         // test if input is null
         ResourceInfo resourceInfoNull = null;
-<<<<<<< HEAD
         ResourceInfo updatedResourceInfo1 = processService.updateResourceInfo(0, resourceInfoNull);
-        Assert.assertNull(updatedResourceInfo1);
+        Assertions.assertNull(updatedResourceInfo1);
 
         // test if resource id less than 1
         ResourceInfo resourceInfoVoid = new ResourceInfo();
         ResourceInfo updatedResourceInfo2 = processService.updateResourceInfo(0, resourceInfoVoid);
-        Assert.assertNull(updatedResourceInfo2.getResourceName());
-=======
-        ResourceInfo updatedResourceInfo1 = processService.updateResourceInfo(resourceInfoNull);
-        Assertions.assertNull(updatedResourceInfo1);
-
-        // test if resource id less than 1
-        ResourceInfo resourceInfoVoid = new ResourceInfo();
-        ResourceInfo updatedResourceInfo2 = processService.updateResourceInfo(resourceInfoVoid);
-        Assertions.assertNull(updatedResourceInfo2);
->>>>>>> b953cdc5
+        Assertions.assertNull(updatedResourceInfo2.getResourceName());
 
         // test normal situation
         ResourceInfo resourceInfoNormal = new ResourceInfo();
