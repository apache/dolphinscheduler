/*
 * Licensed to the Apache Software Foundation (ASF) under one or more
 * contributor license agreements.  See the NOTICE file distributed with
 * this work for additional information regarding copyright ownership.
 * The ASF licenses this file to You under the Apache License, Version 2.0
 * (the "License"); you may not use this file except in compliance with
 * the License.  You may obtain a copy of the License at
 *
 *    http://www.apache.org/licenses/LICENSE-2.0
 *
 * Unless required by applicable law or agreed to in writing, software
 * distributed under the License is distributed on an "AS IS" BASIS,
 * WITHOUT WARRANTIES OR CONDITIONS OF ANY KIND, either express or implied.
 * See the License for the specific language governing permissions and
 * limitations under the License.
 */

package org.apache.dolphinscheduler.service.process;

import static org.apache.dolphinscheduler.common.Constants.CMD_PARAM_RECOVER_PROCESS_ID_STRING;
import static org.apache.dolphinscheduler.common.Constants.CMD_PARAM_START_PARAMS;
import static org.apache.dolphinscheduler.common.Constants.CMD_PARAM_SUB_PROCESS_DEFINE_ID;

import org.apache.dolphinscheduler.common.Constants;
import org.apache.dolphinscheduler.common.enums.CommandType;
import org.apache.dolphinscheduler.common.enums.Flag;
import org.apache.dolphinscheduler.common.enums.WarningType;
import org.apache.dolphinscheduler.common.model.TaskNode;
import org.apache.dolphinscheduler.common.task.conditions.ConditionsParameters;
import org.apache.dolphinscheduler.common.utils.DateUtils;
import org.apache.dolphinscheduler.common.utils.JSONUtils;
import org.apache.dolphinscheduler.dao.entity.Command;
import org.apache.dolphinscheduler.dao.entity.ProcessData;
import org.apache.dolphinscheduler.dao.entity.ProcessDefinition;
import org.apache.dolphinscheduler.dao.entity.ProcessInstance;
import org.apache.dolphinscheduler.dao.entity.ProcessInstanceMap;
import org.apache.dolphinscheduler.dao.entity.ProcessTaskRelationLog;
import org.apache.dolphinscheduler.dao.entity.TaskInstance;
import org.apache.dolphinscheduler.dao.entity.User;
import org.apache.dolphinscheduler.dao.mapper.CommandMapper;
import org.apache.dolphinscheduler.dao.mapper.ErrorCommandMapper;
import org.apache.dolphinscheduler.dao.mapper.ProcessDefinitionMapper;
import org.apache.dolphinscheduler.dao.mapper.ProcessInstanceMapper;
import org.apache.dolphinscheduler.dao.mapper.ProcessTaskRelationLogMapper;
import org.apache.dolphinscheduler.dao.mapper.TaskInstanceMapper;
import org.apache.dolphinscheduler.dao.mapper.UserMapper;
import org.apache.dolphinscheduler.service.quartz.cron.CronUtilsTest;

import java.util.ArrayList;
import java.util.Date;
import java.util.HashMap;
import java.util.List;
import java.util.Map;

import org.junit.Assert;
import org.junit.Test;
import org.junit.runner.RunWith;
import org.mockito.InjectMocks;
import org.mockito.Mock;
import org.mockito.Mockito;
import org.mockito.junit.MockitoJUnitRunner;
import org.slf4j.Logger;
import org.slf4j.LoggerFactory;

import com.fasterxml.jackson.databind.JsonNode;

/**
 * process service test
 */
@RunWith(MockitoJUnitRunner.class)
public class ProcessServiceTest {

    private static final Logger logger = LoggerFactory.getLogger(CronUtilsTest.class);

    @InjectMocks
    private ProcessService processService;
    @Mock
    private CommandMapper commandMapper;
    @Mock
    private ProcessTaskRelationLogMapper processTaskRelationLogMapper;
    @Mock
    private ErrorCommandMapper errorCommandMapper;
    @Mock
    private ProcessDefinitionMapper processDefineMapper;
    @Mock
    private ProcessInstanceMapper processInstanceMapper;
    @Mock
    private UserMapper userMapper;
    @Mock
    TaskInstanceMapper taskInstanceMapper;

    @Test
    public void testCreateSubCommand() {
        ProcessService processService = new ProcessService();
        ProcessInstance parentInstance = new ProcessInstance();
        parentInstance.setProcessDefinitionId(1);
        parentInstance.setWarningType(WarningType.SUCCESS);
        parentInstance.setWarningGroupId(0);

        TaskInstance task = new TaskInstance();
        task.setTaskJson("{\"params\":{\"processDefinitionId\":100}}");
        task.setId(10);

        ProcessInstance childInstance = null;
        ProcessInstanceMap instanceMap = new ProcessInstanceMap();
        instanceMap.setParentProcessInstanceId(1);
        instanceMap.setParentTaskInstanceId(10);
        Command command = null;

        //father history: start; child null == command type: start
        parentInstance.setHistoryCmd("START_PROCESS");
        parentInstance.setCommandType(CommandType.START_PROCESS);
        command = processService.createSubProcessCommand(
                parentInstance, childInstance, instanceMap, task
        );
        Assert.assertEquals(CommandType.START_PROCESS, command.getCommandType());

        //father history: start,start failure; child null == command type: start
        parentInstance.setCommandType(CommandType.START_FAILURE_TASK_PROCESS);
        parentInstance.setHistoryCmd("START_PROCESS,START_FAILURE_TASK_PROCESS");
        command = processService.createSubProcessCommand(
                parentInstance, childInstance, instanceMap, task
        );
        Assert.assertEquals(CommandType.START_PROCESS, command.getCommandType());

        //father history: scheduler,start failure; child null == command type: scheduler
        parentInstance.setCommandType(CommandType.START_FAILURE_TASK_PROCESS);
        parentInstance.setHistoryCmd("SCHEDULER,START_FAILURE_TASK_PROCESS");
        command = processService.createSubProcessCommand(
                parentInstance, childInstance, instanceMap, task
        );
        Assert.assertEquals(CommandType.SCHEDULER, command.getCommandType());

        //father history: complement,start failure; child null == command type: complement

        String startString = "2020-01-01 00:00:00";
        String endString = "2020-01-10 00:00:00";
        parentInstance.setCommandType(CommandType.START_FAILURE_TASK_PROCESS);
        parentInstance.setHistoryCmd("COMPLEMENT_DATA,START_FAILURE_TASK_PROCESS");
        Map<String, String> complementMap = new HashMap<>();
        complementMap.put(Constants.CMDPARAM_COMPLEMENT_DATA_START_DATE, startString);
        complementMap.put(Constants.CMDPARAM_COMPLEMENT_DATA_END_DATE, endString);
        parentInstance.setCommandParam(JSONUtils.toJsonString(complementMap));
        command = processService.createSubProcessCommand(
                parentInstance, childInstance, instanceMap, task
        );
        Assert.assertEquals(CommandType.COMPLEMENT_DATA, command.getCommandType());

        JsonNode complementDate = JSONUtils.parseObject(command.getCommandParam());
        Date start = DateUtils.stringToDate(complementDate.get(Constants.CMDPARAM_COMPLEMENT_DATA_START_DATE).asText());
        Date end = DateUtils.stringToDate(complementDate.get(Constants.CMDPARAM_COMPLEMENT_DATA_END_DATE).asText());
        Assert.assertEquals(startString, DateUtils.dateToString(start));
        Assert.assertEquals(endString, DateUtils.dateToString(end));

        //father history: start,failure,start failure; child not null == command type: start failure
        childInstance = new ProcessInstance();
        parentInstance.setCommandType(CommandType.START_FAILURE_TASK_PROCESS);
        parentInstance.setHistoryCmd("START_PROCESS,START_FAILURE_TASK_PROCESS");
        command = processService.createSubProcessCommand(
                parentInstance, childInstance, instanceMap, task
        );
        Assert.assertEquals(CommandType.START_FAILURE_TASK_PROCESS, command.getCommandType());
    }

    @Test
    public void testVerifyIsNeedCreateCommand() {

        List<Command> commands = new ArrayList<>();

        Command command = new Command();
        command.setCommandType(CommandType.REPEAT_RUNNING);
        command.setCommandParam("{\"" + CMD_PARAM_RECOVER_PROCESS_ID_STRING + "\":\"111\"}");
        commands.add(command);
        Mockito.when(commandMapper.selectList(null)).thenReturn(commands);
        Assert.assertFalse(processService.verifyIsNeedCreateCommand(command));

        Command command1 = new Command();
        command1.setCommandType(CommandType.REPEAT_RUNNING);
        command1.setCommandParam("{\"" + CMD_PARAM_RECOVER_PROCESS_ID_STRING + "\":\"222\"}");
        Assert.assertTrue(processService.verifyIsNeedCreateCommand(command1));

        Command command2 = new Command();
        command2.setCommandType(CommandType.PAUSE);
        Assert.assertTrue(processService.verifyIsNeedCreateCommand(command2));
    }

    @Test
    public void testCreateRecoveryWaitingThreadCommand() {

        int id = 123;
        Mockito.when(commandMapper.deleteById(id)).thenReturn(1);
        ProcessInstance subProcessInstance = new ProcessInstance();
        subProcessInstance.setIsSubProcess(Flag.YES);
        Command originCommand = new Command();
        originCommand.setId(id);
        processService.createRecoveryWaitingThreadCommand(originCommand, subProcessInstance);

        ProcessInstance processInstance = new ProcessInstance();
        processInstance.setId(111);
        processService.createRecoveryWaitingThreadCommand(null, subProcessInstance);

        Command recoverCommand = new Command();
        recoverCommand.setCommandType(CommandType.RECOVER_WAITTING_THREAD);
        processService.createRecoveryWaitingThreadCommand(recoverCommand, subProcessInstance);

        Command repeatRunningCommand = new Command();
        recoverCommand.setCommandType(CommandType.REPEAT_RUNNING);
        processService.createRecoveryWaitingThreadCommand(repeatRunningCommand, subProcessInstance);

        ProcessInstance subProcessInstance2 = new ProcessInstance();
        subProcessInstance2.setId(111);
        subProcessInstance2.setIsSubProcess(Flag.NO);
        processService.createRecoveryWaitingThreadCommand(repeatRunningCommand, subProcessInstance2);

    }

    @Test
    public void testHandleCommand() {

        //cannot construct process instance, return null;
        String host = "127.0.0.1";
        int validThreadNum = 1;
        Command command = new Command();
        command.setProcessDefinitionId(222);
        command.setCommandType(CommandType.REPEAT_RUNNING);
        command.setCommandParam("{\"" + CMD_PARAM_RECOVER_PROCESS_ID_STRING + "\":\"111\",\""
                + CMD_PARAM_SUB_PROCESS_DEFINE_ID + "\":\"222\"}");
        Mockito.when(processDefineMapper.selectById(command.getProcessDefinitionId())).thenReturn(null);
        Assert.assertNull(processService.handleCommand(logger, host, validThreadNum, command));

        //there is not enough thread for this command
        Command command1 = new Command();
        command1.setProcessDefinitionId(123);
        command1.setCommandParam("{\"ProcessInstanceId\":222}");
        command1.setCommandType(CommandType.START_PROCESS);
        ProcessDefinition processDefinition = new ProcessDefinition();
        processDefinition.setId(123);
        processDefinition.setName("test");
        processDefinition.setVersion(1);
        processDefinition.setCode(11L);
        processDefinition.setProcessDefinitionJson("{\"globalParams\":[{\"prop\":\"startParam1\",\"direct\":\"IN\",\"type\":\"VARCHAR\",\"value\":\"\"}],\"tasks\":[{\"conditionResult\":"
                + "{\"failedNode\":[\"\"],\"successNode\":[\"\"]},\"delayTime\":\"0\",\"dependence\":{}"
                + ",\"description\":\"\",\"id\":\"tasks-3011\",\"maxRetryTimes\":\"0\",\"name\":\"tsssss\""
                + ",\"params\":{\"localParams\":[],\"rawScript\":\"echo \\\"123123\\\"\",\"resourceList\":[]}"
                + ",\"preTasks\":[],\"retryInterval\":\"1\",\"runFlag\":\"NORMAL\",\"taskInstancePriority\":\"MEDIUM\""
                + ",\"timeout\":{\"enable\":false,\"interval\":null,\"strategy\":\"\"},\"type\":\"SHELL\""
                + ",\"waitStartTimeout\":{},\"workerGroup\":\"default\"}],\"tenantId\":4,\"timeout\":0}");
        processDefinition.setGlobalParams("[{\"prop\":\"startParam1\",\"direct\":\"IN\",\"type\":\"VARCHAR\",\"value\":\"\"}]");
        ProcessInstance processInstance = new ProcessInstance();
        processInstance.setId(222);
        Mockito.when(processDefineMapper.selectById(command1.getProcessDefinitionId())).thenReturn(processDefinition);
        Mockito.when(processInstanceMapper.queryDetailById(222)).thenReturn(processInstance);
        Assert.assertNotNull(processService.handleCommand(logger, host, validThreadNum, command1));

        Command command2 = new Command();
        command2.setCommandParam("{\"ProcessInstanceId\":222,\"StartNodeIdList\":\"n1,n2\"}");
        command2.setProcessDefinitionId(123);
        command2.setCommandType(CommandType.RECOVER_SUSPENDED_PROCESS);

        Assert.assertNotNull(processService.handleCommand(logger, host, validThreadNum, command2));

        Command command3 = new Command();
        command3.setProcessDefinitionId(123);
        command3.setCommandParam("{\"WaitingThreadInstanceId\":222}");
        command3.setCommandType(CommandType.START_FAILURE_TASK_PROCESS);
        Assert.assertNotNull(processService.handleCommand(logger, host, validThreadNum, command3));

        Command command4 = new Command();
        command4.setProcessDefinitionId(123);
        command4.setCommandParam("{\"WaitingThreadInstanceId\":222,\"StartNodeIdList\":\"n1,n2\"}");
        command4.setCommandType(CommandType.REPEAT_RUNNING);
        Assert.assertNotNull(processService.handleCommand(logger, host, validThreadNum, command4));

        Command command5 = new Command();
        command5.setProcessDefinitionId(123);
        HashMap<String, String> startParams = new HashMap<>();
        startParams.put("startParam1", "testStartParam1");
        HashMap<String, String> commandParams = new HashMap<>();
        commandParams.put(CMD_PARAM_START_PARAMS, JSONUtils.toJsonString(startParams));
        command5.setCommandParam(JSONUtils.toJsonString(commandParams));
        command5.setCommandType(CommandType.START_PROCESS);
        ProcessInstance processInstance1 = processService.handleCommand(logger, host, validThreadNum, command5);
        Assert.assertTrue(processInstance1.getGlobalParams().contains("\"testStartParam1\""));
    }

    @Test
    public void testGetUserById() {
        User user = new User();
        user.setId(123);
        Mockito.when(userMapper.selectById(123)).thenReturn(user);
        Assert.assertEquals(user, processService.getUserById(123));
    }

    @Test
    public void testFormatTaskAppId() {
        TaskInstance taskInstance = new TaskInstance();
        taskInstance.setId(333);
        taskInstance.setProcessDefinitionId(111);
        taskInstance.setProcessInstanceId(222);
        Mockito.when(processService.findProcessDefineById(taskInstance.getProcessDefinitionId())).thenReturn(null);
        Mockito.when(processService.findProcessInstanceById(taskInstance.getProcessInstanceId())).thenReturn(null);
        Assert.assertEquals("", processService.formatTaskAppId(taskInstance));

        ProcessDefinition processDefinition = new ProcessDefinition();
        processDefinition.setId(111);
        ProcessInstance processInstance = new ProcessInstance();
        processInstance.setId(222);
        Mockito.when(processService.findProcessDefineById(taskInstance.getProcessDefinitionId())).thenReturn(processDefinition);
        Mockito.when(processService.findProcessInstanceById(taskInstance.getProcessInstanceId())).thenReturn(processInstance);
        Assert.assertEquals("111_222_333", processService.formatTaskAppId(taskInstance));

    }

    @Test
    public void testRecurseFindSubProcessId() {
        ProcessDefinition processDefinition = new ProcessDefinition();
        processDefinition.setCode(10L);
        processDefinition.setProcessDefinitionJson("{\"globalParams\":[],\"tasks\":[{\"conditionResult\":"
                + "{\"failedNode\":[\"\"],\"successNode\":[\"\"]},\"delayTime\":\"0\""
                + ",\"dependence\":{},\"description\":\"\",\"id\":\"tasks-76544\""
                + ",\"maxRetryTimes\":\"0\",\"name\":\"test\",\"params\":{\"localParams\":[],"
                + "\"rawScript\":\"echo \\\"123123\\\"\",\"resourceList\":[],\"processDefinitionId\""
                + ":\"222\"},\"preTasks\":[],\"retryInterval\":\"1\",\"runFlag\":\"NORMAL\","
                + "\"taskInstancePriority\":\"MEDIUM\",\"timeout\":{\"enable\":false,\"interval\":"
                + "null,\"strategy\":\"\"},\"type\":\"SHELL\",\"waitStartTimeout\":{},\"workerGroup\":\"default\"}],"
                + "\"tenantId\":4,\"timeout\":0}");
        int parentId = 111;
        List<Integer> ids = new ArrayList<>();
        ProcessDefinition processDefinition2 = new ProcessDefinition();
        processDefinition2.setCode(11L);
        processDefinition2.setProcessDefinitionJson("{\"globalParams\":[],\"tasks\":[{\"conditionResult\""
                + ":{\"failedNode\":[\"\"],\"successNode\":[\"\"]},\"delayTime\":\"0\",\"dependence\":{},"
                + "\"description\":\"\",\"id\":\"tasks-76544\",\"maxRetryTimes\":\"0\",\"name\":\"test\","
                + "\"params\":{\"localParams\":[],\"rawScript\":\"echo \\\"123123\\\"\",\"resourceList\":[]},"
                + "\"preTasks\":[],\"retryInterval\":\"1\",\"runFlag\":\"NORMAL\",\"taskInstancePriority\":"
                + "\"MEDIUM\",\"timeout\":{\"enable\":false,\"interval\":null,\"strategy\":\"\"},\"type\":"
                + "\"SHELL\",\"waitStartTimeout\":{},\"workerGroup\":\"default\"}],\"tenantId\":4,\"timeout\":0}");
        Mockito.when(processDefineMapper.selectById(parentId)).thenReturn(processDefinition);
<<<<<<< HEAD
        Mockito.when(processDefineMapper.selectById(222)).thenReturn(processDefinition2);
=======

        List<ProcessTaskRelationLog> relationLogList = new ArrayList<>();
        Mockito.when(processTaskRelationLogMapper.queryByProcessCodeAndVersion(Mockito.anyLong()
                , Mockito.anyInt()))
                .thenReturn(relationLogList);

>>>>>>> 2603d520
        processService.recurseFindSubProcessId(parentId, ids);

    }
}<|MERGE_RESOLUTION|>--- conflicted
+++ resolved
@@ -336,16 +336,12 @@
                 + "\"MEDIUM\",\"timeout\":{\"enable\":false,\"interval\":null,\"strategy\":\"\"},\"type\":"
                 + "\"SHELL\",\"waitStartTimeout\":{},\"workerGroup\":\"default\"}],\"tenantId\":4,\"timeout\":0}");
         Mockito.when(processDefineMapper.selectById(parentId)).thenReturn(processDefinition);
-<<<<<<< HEAD
-        Mockito.when(processDefineMapper.selectById(222)).thenReturn(processDefinition2);
-=======
 
         List<ProcessTaskRelationLog> relationLogList = new ArrayList<>();
         Mockito.when(processTaskRelationLogMapper.queryByProcessCodeAndVersion(Mockito.anyLong()
                 , Mockito.anyInt()))
                 .thenReturn(relationLogList);
 
->>>>>>> 2603d520
         processService.recurseFindSubProcessId(parentId, ids);
 
     }
