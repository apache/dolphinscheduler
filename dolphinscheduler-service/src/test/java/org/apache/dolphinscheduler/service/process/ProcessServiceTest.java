--- conflicted
+++ resolved
@@ -899,8 +899,6 @@
         Assert.assertEquals("/test.txt", updatedResourceInfo3.getResourceName());
 
     }
-<<<<<<< HEAD
-=======
 
     @Test
     public void testCreateTaskGroupQueue() {
@@ -938,6 +936,4 @@
         taskGroupQueue.setCreateTime(date);
         return taskGroupQueue;
     }
-
->>>>>>> 6562bc91
 }