--- conflicted
+++ resolved
@@ -64,10 +64,7 @@
         return null;
     }
 
-<<<<<<< HEAD
     public boolean isHive() {
         return this == DbType.HIVE;
     }
-=======
->>>>>>> c78fd247
 }