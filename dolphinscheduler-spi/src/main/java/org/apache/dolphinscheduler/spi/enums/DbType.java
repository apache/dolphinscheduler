/*
 * Licensed to the Apache Software Foundation (ASF) under one or more
 * contributor license agreements.  See the NOTICE file distributed with
 * this work for additional information regarding copyright ownership.
 * The ASF licenses this file to You under the Apache License, Version 2.0
 * (the "License"); you may not use this file except in compliance with
 * the License.  You may obtain a copy of the License at
 *
 *    http://www.apache.org/licenses/LICENSE-2.0
 *
 * Unless required by applicable law or agreed to in writing, software
 * distributed under the License is distributed on an "AS IS" BASIS,
 * WITHOUT WARRANTIES OR CONDITIONS OF ANY KIND, either express or implied.
 * See the License for the specific language governing permissions and
 * limitations under the License.
 */

package org.apache.dolphinscheduler.spi.enums;

import static java.util.stream.Collectors.toMap;

import java.util.Arrays;
import java.util.Map;
import java.util.NoSuchElementException;

import com.baomidou.mybatisplus.annotation.EnumValue;
import com.google.common.base.Functions;

public enum DbType {

    MYSQL(0, "mysql"),
    POSTGRESQL(1, "postgresql"),
    HIVE(2, "hive"),
    SPARK(3, "spark"),
    CLICKHOUSE(4, "clickhouse"),
    ORACLE(5, "oracle"),
    SQLSERVER(6, "sqlserver"),
    DB2(7, "db2"),
    PRESTO(8, "presto"),
    H2(9, "h2"),
    REDSHIFT(10, "redshift"),
    ATHENA(11, "athena"),
    TRINO(12, "trino"),
    STARROCKS(13, "starrocks"),
    AZURESQL(14, "azuresql"),
    DAMENG(15, "dameng"),
    OCEANBASE(16, "oceanbase"),
    SSH(17, "ssh"),
<<<<<<< HEAD
    TERADATA(18, "teradata");
=======
    KYUUBI(18, "kyuubi");
>>>>>>> d617620b

    private static final Map<Integer, DbType> DB_TYPE_MAP =
            Arrays.stream(DbType.values()).collect(toMap(DbType::getCode, Functions.identity()));
    @EnumValue
    private final int code;
    private final String descp;

    DbType(int code, String descp) {
        this.code = code;
        this.descp = descp;
    }

    public static DbType of(int type) {
        if (DB_TYPE_MAP.containsKey(type)) {
            return DB_TYPE_MAP.get(type);
        }
        return null;
    }

    public static DbType ofName(String name) {
        return Arrays.stream(DbType.values()).filter(e -> e.name().equals(name)).findFirst()
                .orElseThrow(() -> new NoSuchElementException("no such db type"));
    }

    public int getCode() {
        return code;
    }

    public String getDescp() {
        return descp;
    }

    public boolean isHive() {
        return this == DbType.HIVE;
    }

    /**
     * support execute multiple segmented statements at a time
     *
     * @return
     */
    public boolean isSupportMultipleStatement() {
        return isHive() || this == DbType.SPARK;
    }
}<|MERGE_RESOLUTION|>--- conflicted
+++ resolved
@@ -46,11 +46,8 @@
     DAMENG(15, "dameng"),
     OCEANBASE(16, "oceanbase"),
     SSH(17, "ssh"),
-<<<<<<< HEAD
-    TERADATA(18, "teradata");
-=======
-    KYUUBI(18, "kyuubi");
->>>>>>> d617620b
+    KYUUBI(18, "kyuubi"),
+    TERADATA(19, "teradata");
 
     private static final Map<Integer, DbType> DB_TYPE_MAP =
             Arrays.stream(DbType.values()).collect(toMap(DbType::getCode, Functions.identity()));
