--- conflicted
+++ resolved
@@ -47,14 +47,11 @@
     OCEANBASE(16, "oceanbase"),
     SSH(17, "ssh"),
     KYUUBI(18, "kyuubi"),
-<<<<<<< HEAD
-    ZEPPELIN(19, "zeppelin");
-=======
     DATABEND(19, "databend"),
     SNOWFLAKE(20, "snowflake"),
     VERTICA(21, "vertica"),
-    HANA(22, "hana");
->>>>>>> f186cd5d
+    HANA(22, "hana"),
+    ZEPPELIN(23, "zeppelin");
 
     private static final Map<Integer, DbType> DB_TYPE_MAP =
             Arrays.stream(DbType.values()).collect(toMap(DbType::getCode, Functions.identity()));
