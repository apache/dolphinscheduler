/*
 * Licensed to the Apache Software Foundation (ASF) under one or more
 * contributor license agreements.  See the NOTICE file distributed with
 * this work for additional information regarding copyright ownership.
 * The ASF licenses this file to You under the Apache License, Version 2.0
 * (the "License"); you may not use this file except in compliance with
 * the License.  You may obtain a copy of the License at
 *
 *    http://www.apache.org/licenses/LICENSE-2.0
 *
 * Unless required by applicable law or agreed to in writing, software
 * distributed under the License is distributed on an "AS IS" BASIS,
 * WITHOUT WARRANTIES OR CONDITIONS OF ANY KIND, either express or implied.
 * See the License for the specific language governing permissions and
 * limitations under the License.
 */

package org.apache.dolphinscheduler.spi.enums;

import static java.util.stream.Collectors.toMap;

import java.util.Arrays;
import java.util.Map;
import java.util.NoSuchElementException;

import com.baomidou.mybatisplus.annotation.EnumValue;
import com.google.common.base.Functions;

public enum DbType {

    MYSQL(0, "mysql"),
    POSTGRESQL(1, "postgresql"),
    HIVE(2, "hive"),
    SPARK(3, "spark"),
    CLICKHOUSE(4, "clickhouse"),
    ORACLE(5, "oracle"),
    SQLSERVER(6, "sqlserver"),
    DB2(7, "db2"),
    PRESTO(8, "presto"),
    H2(9, "h2"),
    REDSHIFT(10, "redshift"),
    ATHENA(11, "athena"),
<<<<<<< HEAD
    DM(12, "dm"),
    ;
=======
    TRINO(12, "trino");
>>>>>>> 7336afaa

    @EnumValue
    private final int code;
    private final String descp;

    DbType(int code, String descp) {
        this.code = code;
        this.descp = descp;
    }

    public int getCode() {
        return code;
    }

    public String getDescp() {
        return descp;
    }

    private static final Map<Integer, DbType> DB_TYPE_MAP =
            Arrays.stream(DbType.values()).collect(toMap(DbType::getCode, Functions.identity()));

    public static DbType of(int type) {
        if (DB_TYPE_MAP.containsKey(type)) {
            return DB_TYPE_MAP.get(type);
        }
        return null;
    }

    public static DbType ofName(String name) {
        return Arrays.stream(DbType.values()).filter(e -> e.name().equals(name)).findFirst()
                .orElseThrow(() -> new NoSuchElementException("no such db type"));
    }

    public boolean isHive() {
        return this == DbType.HIVE;
    }

    /**
     * support execute multiple segmented statements at a time
     * @return
     */
    public boolean isSupportMultipleStatement() {
        return isHive() || this == DbType.SPARK;
    }
}<|MERGE_RESOLUTION|>--- conflicted
+++ resolved
@@ -40,12 +40,9 @@
     H2(9, "h2"),
     REDSHIFT(10, "redshift"),
     ATHENA(11, "athena"),
-<<<<<<< HEAD
-    DM(12, "dm"),
+    TRINO(12, "trino"),
+    DM(12, "dm")
     ;
-=======
-    TRINO(12, "trino");
->>>>>>> 7336afaa
 
     @EnumValue
     private final int code;
