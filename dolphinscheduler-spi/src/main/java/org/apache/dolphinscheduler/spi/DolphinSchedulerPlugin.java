/*
 * Licensed to the Apache Software Foundation (ASF) under one or more
 * contributor license agreements.  See the NOTICE file distributed with
 * this work for additional information regarding copyright ownership.
 * The ASF licenses this file to You under the Apache License, Version 2.0
 * (the "License"); you may not use this file except in compliance with
 * the License.  You may obtain a copy of the License at
 *
 *    http://www.apache.org/licenses/LICENSE-2.0
 *
 * Unless required by applicable law or agreed to in writing, software
 * distributed under the License is distributed on an "AS IS" BASIS,
 * WITHOUT WARRANTIES OR CONDITIONS OF ANY KIND, either express or implied.
 * See the License for the specific language governing permissions and
 * limitations under the License.
 */

package org.apache.dolphinscheduler.spi;

import static java.util.Collections.emptyList;

import org.apache.dolphinscheduler.spi.alert.AlertChannelFactory;
<<<<<<< HEAD
import org.apache.dolphinscheduler.spi.task.TaskChannelFactory;
=======
import org.apache.dolphinscheduler.spi.register.RegistryFactory;
>>>>>>> f5675170

/**
 * Dolphinscheduler plugin interface
 * All plugin need implements this interface.
 * Each plugin needs a factory. This factory has at least two methods.
 * one called <code>AlertChannelFactory#getId()</code>, used to return the name of the plugin implementation,
 * so that the 'PluginLoad' module can find the plugin implementation class by the name in the configuration file.
 * The other method is called <code>create(Map config)</code>. This method contains at least one parameter  <code>Map config</code>.
 * Config contains custom parameters read from the plug-in configuration file.
 */
public interface DolphinSchedulerPlugin {

    /**
     * get alert channel factory
     * @return alert channel factory
     */
    default Iterable<AlertChannelFactory> getAlertChannelFactorys() {
        return emptyList();
    }

<<<<<<< HEAD
    default Iterable<TaskChannelFactory> getTaskChannelFactorys() {
        return emptyList();
    }

=======
    /**
     * get registry plugin factory
     * @return registry factory
     */
    default Iterable<RegistryFactory> getRegisterFactorys() {
        return emptyList();
    }
>>>>>>> f5675170
}<|MERGE_RESOLUTION|>--- conflicted
+++ resolved
@@ -20,11 +20,7 @@
 import static java.util.Collections.emptyList;
 
 import org.apache.dolphinscheduler.spi.alert.AlertChannelFactory;
-<<<<<<< HEAD
-import org.apache.dolphinscheduler.spi.task.TaskChannelFactory;
-=======
 import org.apache.dolphinscheduler.spi.register.RegistryFactory;
->>>>>>> f5675170
 
 /**
  * Dolphinscheduler plugin interface
@@ -45,12 +41,6 @@
         return emptyList();
     }
 
-<<<<<<< HEAD
-    default Iterable<TaskChannelFactory> getTaskChannelFactorys() {
-        return emptyList();
-    }
-
-=======
     /**
      * get registry plugin factory
      * @return registry factory
@@ -58,5 +48,5 @@
     default Iterable<RegistryFactory> getRegisterFactorys() {
         return emptyList();
     }
->>>>>>> f5675170
+
 }