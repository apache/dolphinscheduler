--- conflicted
+++ resolved
@@ -74,7 +74,6 @@
      */
     public static final String YYYYMMDDHHMMSSSSS = "yyyyMMddHHmmssSSS";
 
-<<<<<<< HEAD
     /**
      * double brackets left
      */
@@ -98,7 +97,7 @@
     public static final String SMALL = "small";
 
     public static final String CHANGE = "change";
-=======
+
     public static final String SPRING_DATASOURCE_MIN_IDLE = "spring.datasource.minIdle";
 
     public static final String SPRING_DATASOURCE_MAX_ACTIVE = "spring.datasource.maxActive";
@@ -220,5 +219,5 @@
     public static final String DATASOURCE_ENCRYPTION_SALT_DEFAULT = "!@#$%^&*";
     public static final String DATASOURCE_ENCRYPTION_ENABLE = "datasource.encryption.enable";
     public static final String DATASOURCE_ENCRYPTION_SALT = "datasource.encryption.salt";
->>>>>>> c78fd247
+
 }