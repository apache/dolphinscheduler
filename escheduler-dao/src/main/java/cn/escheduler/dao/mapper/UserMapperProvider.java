--- conflicted
+++ resolved
@@ -276,11 +276,7 @@
             {
                 SELECT("u.*");
                 FROM(TABLE_NAME + " u ,t_escheduler_access_token t");
-<<<<<<< HEAD
-                WHERE(" u.id = t.user_id and token=#{token}");
-=======
                 WHERE(" u.id = t.user_id and token=#{token} and t.expire_time > NOW()");
->>>>>>> 4e3f9cbc
             }
         }.toString();
     }
