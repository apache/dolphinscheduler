/*
 * Licensed to the Apache Software Foundation (ASF) under one or more
 * contributor license agreements.  See the NOTICE file distributed with
 * this work for additional information regarding copyright ownership.
 * The ASF licenses this file to You under the Apache License, Version 2.0
 * (the "License"); you may not use this file except in compliance with
 * the License.  You may obtain a copy of the License at
 *
 *    http://www.apache.org/licenses/LICENSE-2.0
 *
 * Unless required by applicable law or agreed to in writing, software
 * distributed under the License is distributed on an "AS IS" BASIS,
 * WITHOUT WARRANTIES OR CONDITIONS OF ANY KIND, either express or implied.
 * See the License for the specific language governing permissions and
 * limitations under the License.
 */
package cn.escheduler.dao.mapper;

import cn.escheduler.dao.model.Session;
import org.apache.ibatis.annotations.*;
import org.apache.ibatis.type.JdbcType;

import java.sql.Timestamp;
import java.util.Date;
import java.util.List;

/**
 * session mapper
 */
public interface SessionMapper {

    /**
     * insert session
     * @param session
     * @return
     */
    @InsertProvider(type = SessionMapperProvider.class, method = "insert")
    int insert(@Param("session") Session session);


    /**
     * delete session
     * @param sessionId
     * @return
     */
    @DeleteProvider(type = SessionMapperProvider.class, method = "delete")
    int deleteById(@Param("sessionId") String sessionId);


    /**
     * update session
     *
     * @param sessionId
     * @param loginTime
     * @return
     */
    @UpdateProvider(type = SessionMapperProvider.class, method = "update")
    int update(@Param("sessionId") String sessionId, @Param("loginTime") Date loginTime);


    /**
     * query by session id and ip
     *
     * @param sessionId
     * @return
     */
    @Results(value = {
            @Result(property = "id", column = "id", id = true, javaType = String.class, jdbcType = JdbcType.VARCHAR),
            @Result(property = "userId", column = "user_id", javaType = int.class, jdbcType = JdbcType.INTEGER),
            @Result(property = "ip", column = "ip", javaType = String.class, jdbcType = JdbcType.VARCHAR),
            @Result(property = "lastLoginTime", column = "last_login_time", javaType = Timestamp.class, jdbcType = JdbcType.DATE)
    })
    @SelectProvider(type = SessionMapperProvider.class, method = "queryBySessionId")
    Session queryBySessionId(@Param("sessionId") String sessionId);


    /**
     * query by user id and ip
     * @param userId
     * @return
     */
    @Results(value = {
            @Result(property = "id", column = "id", id = true, javaType = String.class, jdbcType = JdbcType.VARCHAR),
            @Result(property = "userId", column = "user_id", javaType = int.class, jdbcType = JdbcType.INTEGER),
            @Result(property = "ip", column = "ip", javaType = String.class, jdbcType = JdbcType.VARCHAR),
            @Result(property = "lastLoginTime", column = "last_login_time", javaType = Timestamp.class, jdbcType = JdbcType.DATE)
    })
    @SelectProvider(type = SessionMapperProvider.class, method = "queryByUserId")
<<<<<<< HEAD
    Session queryByUserId(@Param("userId") int userId);
=======
    List<Session> queryByUserId(@Param("userId") int userId);
>>>>>>> c210a418

}<|MERGE_RESOLUTION|>--- conflicted
+++ resolved
@@ -86,10 +86,6 @@
             @Result(property = "lastLoginTime", column = "last_login_time", javaType = Timestamp.class, jdbcType = JdbcType.DATE)
     })
     @SelectProvider(type = SessionMapperProvider.class, method = "queryByUserId")
-<<<<<<< HEAD
-    Session queryByUserId(@Param("userId") int userId);
-=======
     List<Session> queryByUserId(@Param("userId") int userId);
->>>>>>> c210a418
 
 }