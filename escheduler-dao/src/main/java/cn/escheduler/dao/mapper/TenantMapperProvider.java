--- conflicted
+++ resolved
@@ -98,10 +98,6 @@
         return new SQL() {
             {
                 SELECT("t.*,q.queue_name,q.queue");
-<<<<<<< HEAD
-
-=======
->>>>>>> c210a418
                 FROM(TABLE_NAME + " t,t_escheduler_queue q");
                 WHERE(" t.queue_id = q.id");
                 WHERE(" t.id = #{tenantId}");
