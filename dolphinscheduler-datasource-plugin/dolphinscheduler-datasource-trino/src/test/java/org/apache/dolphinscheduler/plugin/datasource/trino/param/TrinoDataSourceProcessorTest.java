/*
 * Licensed to the Apache Software Foundation (ASF) under one or more
 * contributor license agreements.  See the NOTICE file distributed with
 * this work for additional information regarding copyright ownership.
 * The ASF licenses this file to You under the Apache License, Version 2.0
 * (the "License"); you may not use this file except in compliance with
 * the License.  You may obtain a copy of the License at
 *
 *    http://www.apache.org/licenses/LICENSE-2.0
 *
 * Unless required by applicable law or agreed to in writing, software
 * distributed under the License is distributed on an "AS IS" BASIS,
 * WITHOUT WARRANTIES OR CONDITIONS OF ANY KIND, either express or implied.
 * See the License for the specific language governing permissions and
 * limitations under the License.
 */

package org.apache.dolphinscheduler.plugin.datasource.trino.param;

import org.apache.dolphinscheduler.plugin.datasource.api.utils.PasswordUtils;
import org.apache.dolphinscheduler.spi.enums.DbType;

import java.util.HashMap;
import java.util.Map;

import org.junit.jupiter.api.Assertions;
import org.junit.jupiter.api.Test;
import org.junit.jupiter.api.extension.ExtendWith;
import org.mockito.MockedStatic;
import org.mockito.Mockito;
import org.mockito.junit.jupiter.MockitoExtension;

@ExtendWith(MockitoExtension.class)
public class TrinoDataSourceProcessorTest {

    private final TrinoDataSourceProcessor TrinoDatasourceProcessor = new TrinoDataSourceProcessor();

    @Test
    public void testCreateConnectionParams() {
        Map<String, String> props = new HashMap<>();
        props.put("serverTimezone", "utc");
        TrinoDataSourceParamDTO TrinoDatasourceParamDTO = new TrinoDataSourceParamDTO();
        TrinoDatasourceParamDTO.setHost("localhost");
        TrinoDatasourceParamDTO.setPort(8080);
        TrinoDatasourceParamDTO.setDatabase("default");
        TrinoDatasourceParamDTO.setUserName("trino");
        TrinoDatasourceParamDTO.setPassword("trino");
        TrinoDatasourceParamDTO.setOther(props);
        try (MockedStatic<PasswordUtils> mockedStaticPasswordUtils = Mockito.mockStatic(PasswordUtils.class)) {
            mockedStaticPasswordUtils.when(() -> PasswordUtils.encodePassword(Mockito.anyString())).thenReturn("test");
            TrinoConnectionParam connectionParams = (TrinoConnectionParam) TrinoDatasourceProcessor
                    .createConnectionParams(TrinoDatasourceParamDTO);
            Assertions.assertEquals("jdbc:trino://localhost:8080", connectionParams.getAddress());
            Assertions.assertEquals("jdbc:trino://localhost:8080/default", connectionParams.getJdbcUrl());
        }
    }

    @Test
    public void testCreateConnectionParams2() {
        String connectionJson =
                "{\"user\":\"trino\",\"password\":\"trino\",\"address\":\"jdbc:trino://localhost:8080\""
                        + ",\"database\":\"default\",\"jdbcUrl\":\"jdbc:trino://localhost:8080/default\"}";
        TrinoConnectionParam connectionParams = (TrinoConnectionParam) TrinoDatasourceProcessor
                .createConnectionParams(connectionJson);
        Assertions.assertNotNull(connectionParams);
        Assertions.assertEquals("trino", connectionParams.getUser());
    }

    @Test
    public void testGetJdbcUrl() {
        TrinoConnectionParam TrinoConnectionParam = new TrinoConnectionParam();
        TrinoConnectionParam.setJdbcUrl("jdbc:postgresql://localhost:8080/default");
        Assertions.assertEquals("jdbc:postgresql://localhost:8080/default",
                TrinoDatasourceProcessor.getJdbcUrl(TrinoConnectionParam));

    }

    @Test
    public void testGetDbType() {
        Assertions.assertEquals(DbType.TRINO, TrinoDatasourceProcessor.getDbType());
    }

<<<<<<< HEAD
=======
    @Test
    public void testGetValidationQuery() {
        Assertions.assertEquals(DataSourceConstants.TRINO_VALIDATION_QUERY,
                TrinoDatasourceProcessor.getValidationQuery());
    }

    @Test
    public void testCheckDatasourceParam() {
        Map<String, String> others = new HashMap<>();
        others.put("SSL", "true");
        others.put("SSLKeyStorePassword", "******");
        others.put("SSLKeyStorePath", "/home/dolphinscheduler/trino.jks");
        TrinoDataSourceParamDTO trinoDataSourceParamDTO = new TrinoDataSourceParamDTO();
        trinoDataSourceParamDTO.setDatabase("dwh");
        trinoDataSourceParamDTO.setHost("10.11.12.13");
        trinoDataSourceParamDTO.setOther(others);
        Assertions.assertDoesNotThrow(() -> TrinoDatasourceProcessor.checkDatasourceParam(trinoDataSourceParamDTO));
    }
>>>>>>> e5a208f3
}<|MERGE_RESOLUTION|>--- conflicted
+++ resolved
@@ -80,14 +80,6 @@
         Assertions.assertEquals(DbType.TRINO, TrinoDatasourceProcessor.getDbType());
     }
 
-<<<<<<< HEAD
-=======
-    @Test
-    public void testGetValidationQuery() {
-        Assertions.assertEquals(DataSourceConstants.TRINO_VALIDATION_QUERY,
-                TrinoDatasourceProcessor.getValidationQuery());
-    }
-
     @Test
     public void testCheckDatasourceParam() {
         Map<String, String> others = new HashMap<>();
@@ -100,5 +92,4 @@
         trinoDataSourceParamDTO.setOther(others);
         Assertions.assertDoesNotThrow(() -> TrinoDatasourceProcessor.checkDatasourceParam(trinoDataSourceParamDTO));
     }
->>>>>>> e5a208f3
 }