/*
 * Licensed to the Apache Software Foundation (ASF) under one or more
 * contributor license agreements.  See the NOTICE file distributed with
 * this work for additional information regarding copyright ownership.
 * The ASF licenses this file to You under the Apache License, Version 2.0
 * (the "License"); you may not use this file except in compliance with
 * the License.  You may obtain a copy of the License at
 *
 *    http://www.apache.org/licenses/LICENSE-2.0
 *
 * Unless required by applicable law or agreed to in writing, software
 * distributed under the License is distributed on an "AS IS" BASIS,
 * WITHOUT WARRANTIES OR CONDITIONS OF ANY KIND, either express or implied.
 * See the License for the specific language governing permissions and
 * limitations under the License.
 */

package org.apache.dolphinscheduler.plugin.datasource.api.client;

import org.apache.dolphinscheduler.plugin.datasource.api.provider.JDBCDataSourceProvider;
import org.apache.dolphinscheduler.spi.datasource.BaseConnectionParam;
import org.apache.dolphinscheduler.spi.datasource.DataSourceClient;
import org.apache.dolphinscheduler.spi.enums.DbType;
import org.apache.dolphinscheduler.spi.utils.StringUtils;

import java.sql.Connection;
import java.sql.SQLException;
import java.util.concurrent.TimeUnit;

import javax.sql.DataSource;

import org.slf4j.Logger;
import org.slf4j.LoggerFactory;
import org.springframework.jdbc.core.JdbcTemplate;

import com.google.common.base.Stopwatch;

public class CommonDataSourceClient implements DataSourceClient {

    private static final Logger logger = LoggerFactory.getLogger(CommonDataSourceClient.class);

    public static final String COMMON_USER = "root";
    public static final String COMMON_PASSWORD = "123456";
    public static final String COMMON_VALIDATION_QUERY = "select 1";

    protected final BaseConnectionParam baseConnectionParam;
    protected DataSource dataSource;
    protected JdbcTemplate jdbcTemplate;

    public CommonDataSourceClient(BaseConnectionParam baseConnectionParam, DbType dbType) {
        this.baseConnectionParam = baseConnectionParam;
        preInit();
        checkEnv(baseConnectionParam);
        initClient(baseConnectionParam, dbType);
        checkClient();
    }

    protected void preInit() {
        logger.info("preInit in CommonDataSourceClient");
    }

    protected void checkEnv(BaseConnectionParam baseConnectionParam) {
        checkValidationQuery(baseConnectionParam);
        checkUser(baseConnectionParam);
    }

<<<<<<< HEAD
    protected void initClient(BaseConnectionParam baseConnectionParam) {
        this.dataSource = JDBCDataSourceProvider.createJdbcDataSource(baseConnectionParam);
=======
    protected void initClient(BaseConnectionParam baseConnectionParam, DbType dbType) {
        this.dataSource = JdbcDataSourceProvider.createJdbcDataSource(baseConnectionParam, dbType);
>>>>>>> 14343864
        this.jdbcTemplate = new JdbcTemplate(dataSource);
    }

    protected void checkUser(BaseConnectionParam baseConnectionParam) {
        if (StringUtils.isBlank(baseConnectionParam.getUser())) {
            setDefaultUsername(baseConnectionParam);
        }
        if (StringUtils.isBlank(baseConnectionParam.getPassword())) {
            setDefaultPassword(baseConnectionParam);
        }
    }

    protected void setDefaultUsername(BaseConnectionParam baseConnectionParam) {
        baseConnectionParam.setUser(COMMON_USER);
    }

    protected void setDefaultPassword(BaseConnectionParam baseConnectionParam) {
        baseConnectionParam.setPassword(COMMON_PASSWORD);
    }

    protected void checkValidationQuery(BaseConnectionParam baseConnectionParam) {
        if (StringUtils.isBlank(baseConnectionParam.getValidationQuery())) {
            setDefaultValidationQuery(baseConnectionParam);
        }
    }

    protected void setDefaultValidationQuery(BaseConnectionParam baseConnectionParam) {
        baseConnectionParam.setValidationQuery(COMMON_VALIDATION_QUERY);
    }

    @Override
    public void checkClient() {
        //Checking data source client
        Stopwatch stopwatch = Stopwatch.createStarted();
        try {
            this.jdbcTemplate.execute(this.baseConnectionParam.getValidationQuery());
        } catch (Exception e) {
            throw new RuntimeException("JDBC connect failed", e);
        } finally {
            logger.info("Time to execute check jdbc client with sql {} for {} ms ", this.baseConnectionParam.getValidationQuery(), stopwatch.elapsed(TimeUnit.MILLISECONDS));
        }
    }

    @Override
    public Connection getConnection() {
        try {
            return this.dataSource.getConnection();
        } catch (SQLException e) {
            logger.error("get druidDataSource Connection fail SQLException: {}", e.getMessage(), e);
            return null;
        }
    }

    @Override
    public void close() {
        logger.info("do close dataSource.");
        this.dataSource = null;
        this.jdbcTemplate = null;
    }

}<|MERGE_RESOLUTION|>--- conflicted
+++ resolved
@@ -64,13 +64,8 @@
         checkUser(baseConnectionParam);
     }
 
-<<<<<<< HEAD
-    protected void initClient(BaseConnectionParam baseConnectionParam) {
-        this.dataSource = JDBCDataSourceProvider.createJdbcDataSource(baseConnectionParam);
-=======
     protected void initClient(BaseConnectionParam baseConnectionParam, DbType dbType) {
-        this.dataSource = JdbcDataSourceProvider.createJdbcDataSource(baseConnectionParam, dbType);
->>>>>>> 14343864
+        this.dataSource = JDBCDataSourceProvider.createJdbcDataSource(baseConnectionParam, dbType);
         this.jdbcTemplate = new JdbcTemplate(dataSource);
     }
 
