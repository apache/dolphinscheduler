--- conflicted
+++ resolved
@@ -51,11 +51,8 @@
         <module>dolphinscheduler-datasource-databend</module>
         <module>dolphinscheduler-datasource-snowflake</module>
         <module>dolphinscheduler-datasource-vertica</module>
-<<<<<<< HEAD
         <module>dolphinscheduler-datasource-hana</module>
-=======
         <module>dolphinscheduler-datasource-doris</module>
->>>>>>> ca760aab
     </modules>
 
     <dependencyManagement>
