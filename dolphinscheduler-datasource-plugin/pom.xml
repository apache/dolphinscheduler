--- conflicted
+++ resolved
@@ -42,12 +42,9 @@
         <module>dolphinscheduler-datasource-redshift</module>
         <module>dolphinscheduler-datasource-athena</module>
         <module>dolphinscheduler-datasource-trino</module>
-<<<<<<< HEAD
-        <module>dolphinscheduler-datasource-dameng</module>
-=======
         <module>dolphinscheduler-datasource-starrocks</module>
         <module>dolphinscheduler-datasource-azure-sql</module>
->>>>>>> 8503ee0e
+        <module>dolphinscheduler-datasource-dameng</module>
     </modules>
 
     <dependencyManagement>
