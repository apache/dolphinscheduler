<?xml version="1.0" encoding="UTF-8"?>
<!--
  ~ Licensed to the Apache Software Foundation (ASF) under one or more
  ~ contributor license agreements.  See the NOTICE file distributed with
  ~ this work for additional information regarding copyright ownership.
  ~ The ASF licenses this file to You under the Apache License, Version 2.0
  ~ (the "License"); you may not use this file except in compliance with
  ~ the License.  You may obtain a copy of the License at
  ~
  ~     http://www.apache.org/licenses/LICENSE-2.0
  ~
  ~ Unless required by applicable law or agreed to in writing, software
  ~ distributed under the License is distributed on an "AS IS" BASIS,
  ~ WITHOUT WARRANTIES OR CONDITIONS OF ANY KIND, either express or implied.
  ~ See the License for the specific language governing permissions and
  ~ limitations under the License.
  -->
<project xmlns="http://maven.apache.org/POM/4.0.0" xmlns:xsi="http://www.w3.org/2001/XMLSchema-instance"
         xsi:schemaLocation="http://maven.apache.org/POM/4.0.0 http://maven.apache.org/xsd/maven-4.0.0.xsd">
    <modelVersion>4.0.0</modelVersion>
    <parent>
        <groupId>org.apache.dolphinscheduler</groupId>
        <artifactId>dolphinscheduler</artifactId>
        <version>dev-SNAPSHOT</version>
    </parent>
    <artifactId>dolphinscheduler-datasource-plugin</artifactId>
    <packaging>pom</packaging>
    <name>${project.artifactId}</name>

    <modules>
        <module>dolphinscheduler-datasource-sqlserver</module>
        <module>dolphinscheduler-datasource-clickhouse</module>
        <module>dolphinscheduler-datasource-db2</module>
        <module>dolphinscheduler-datasource-hive</module>
        <module>dolphinscheduler-datasource-mysql</module>
        <module>dolphinscheduler-datasource-oceanbase</module>
        <module>dolphinscheduler-datasource-oracle</module>
        <module>dolphinscheduler-datasource-postgresql</module>
        <module>dolphinscheduler-datasource-spark</module>
        <module>dolphinscheduler-datasource-presto</module>
        <module>dolphinscheduler-datasource-api</module>
        <module>dolphinscheduler-datasource-all</module>
        <module>dolphinscheduler-datasource-redshift</module>
        <module>dolphinscheduler-datasource-athena</module>
        <module>dolphinscheduler-datasource-kyuubi</module>
        <module>dolphinscheduler-datasource-trino</module>
        <module>dolphinscheduler-datasource-starrocks</module>
        <module>dolphinscheduler-datasource-azure-sql</module>
        <module>dolphinscheduler-datasource-dameng</module>
        <module>dolphinscheduler-datasource-ssh</module>
        <module>dolphinscheduler-datasource-zeppelin</module>
        <module>dolphinscheduler-datasource-databend</module>
        <module>dolphinscheduler-datasource-snowflake</module>
        <module>dolphinscheduler-datasource-vertica</module>
        <module>dolphinscheduler-datasource-doris</module>
<<<<<<< HEAD
        <module>dolphinscheduler-datasource-xugu</module>
=======
        <module>dolphinscheduler-datasource-sagemaker</module>
        <module>dolphinscheduler-datasource-k8s</module>
        <module>dolphinscheduler-datasource-hana</module>
>>>>>>> 309c8c97
    </modules>

    <dependencyManagement>
        <dependencies>
            <dependency>
                <groupId>org.apache.dolphinscheduler</groupId>
                <artifactId>dolphinscheduler-bom</artifactId>
                <version>${project.version}</version>
                <type>pom</type>
                <scope>import</scope>
            </dependency>
        </dependencies>
    </dependencyManagement>

    <dependencies>
        <dependency>
            <groupId>org.apache.dolphinscheduler</groupId>
            <artifactId>dolphinscheduler-common</artifactId>
        </dependency>
    </dependencies>
</project><|MERGE_RESOLUTION|>--- conflicted
+++ resolved
@@ -53,13 +53,10 @@
         <module>dolphinscheduler-datasource-snowflake</module>
         <module>dolphinscheduler-datasource-vertica</module>
         <module>dolphinscheduler-datasource-doris</module>
-<<<<<<< HEAD
         <module>dolphinscheduler-datasource-xugu</module>
-=======
         <module>dolphinscheduler-datasource-sagemaker</module>
         <module>dolphinscheduler-datasource-k8s</module>
         <module>dolphinscheduler-datasource-hana</module>
->>>>>>> 309c8c97
     </modules>
 
     <dependencyManagement>
