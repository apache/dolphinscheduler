<?xml version="1.0" encoding="UTF-8"?>
<!--
  ~ Licensed to the Apache Software Foundation (ASF) under one or more
  ~ contributor license agreements.  See the NOTICE file distributed with
  ~ this work for additional information regarding copyright ownership.
  ~ The ASF licenses this file to You under the Apache License, Version 2.0
  ~ (the "License"); you may not use this file except in compliance with
  ~ the License.  You may obtain a copy of the License at
  ~
  ~     http://www.apache.org/licenses/LICENSE-2.0
  ~
  ~ Unless required by applicable law or agreed to in writing, software
  ~ distributed under the License is distributed on an "AS IS" BASIS,
  ~ WITHOUT WARRANTIES OR CONDITIONS OF ANY KIND, either express or implied.
  ~ See the License for the specific language governing permissions and
  ~ limitations under the License.
  -->
<project xmlns="http://maven.apache.org/POM/4.0.0" xmlns:xsi="http://www.w3.org/2001/XMLSchema-instance"
         xsi:schemaLocation="http://maven.apache.org/POM/4.0.0 http://maven.apache.org/xsd/maven-4.0.0.xsd">
    <modelVersion>4.0.0</modelVersion>
    <parent>
        <groupId>org.apache.dolphinscheduler</groupId>
        <artifactId>dolphinscheduler</artifactId>
        <version>dev-SNAPSHOT</version>
    </parent>
    <artifactId>dolphinscheduler-datasource-plugin</artifactId>
    <packaging>pom</packaging>
    <name>${project.artifactId}</name>

    <modules>
        <module>dolphinscheduler-datasource-sqlserver</module>
        <module>dolphinscheduler-datasource-clickhouse</module>
        <module>dolphinscheduler-datasource-db2</module>
        <module>dolphinscheduler-datasource-hive</module>
        <module>dolphinscheduler-datasource-mysql</module>
        <module>dolphinscheduler-datasource-oracle</module>
        <module>dolphinscheduler-datasource-postgresql</module>
        <module>dolphinscheduler-datasource-spark</module>
        <module>dolphinscheduler-datasource-presto</module>
        <module>dolphinscheduler-datasource-api</module>
        <module>dolphinscheduler-datasource-all</module>
        <module>dolphinscheduler-datasource-redshift</module>
        <module>dolphinscheduler-datasource-athena</module>
<<<<<<< HEAD
        <module>dolphinscheduler-datasource-dm</module>
=======
        <module>dolphinscheduler-datasource-trino</module>
>>>>>>> 7336afaa
    </modules>

    <dependencyManagement>
        <dependencies>
            <dependency>
                <groupId>org.apache.dolphinscheduler</groupId>
                <artifactId>dolphinscheduler-datasource-hive</artifactId>
                <version>${project.version}</version>
            </dependency>
            <dependency>
                <groupId>org.apache.dolphinscheduler</groupId>
                <artifactId>dolphinscheduler-bom</artifactId>
                <version>${project.version}</version>
                <type>pom</type>
                <scope>import</scope>
            </dependency>
        </dependencies>
    </dependencyManagement>

    <dependencies>
        <dependency>
            <groupId>org.apache.dolphinscheduler</groupId>
            <artifactId>dolphinscheduler-common</artifactId>
        </dependency>
    </dependencies>
</project><|MERGE_RESOLUTION|>--- conflicted
+++ resolved
@@ -41,11 +41,8 @@
         <module>dolphinscheduler-datasource-all</module>
         <module>dolphinscheduler-datasource-redshift</module>
         <module>dolphinscheduler-datasource-athena</module>
-<<<<<<< HEAD
+        <module>dolphinscheduler-datasource-trino</module>
         <module>dolphinscheduler-datasource-dm</module>
-=======
-        <module>dolphinscheduler-datasource-trino</module>
->>>>>>> 7336afaa
     </modules>
 
     <dependencyManagement>
