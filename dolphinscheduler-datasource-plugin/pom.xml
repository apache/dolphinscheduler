--- conflicted
+++ resolved
@@ -46,11 +46,8 @@
         <module>dolphinscheduler-datasource-starrocks</module>
         <module>dolphinscheduler-datasource-azure-sql</module>
         <module>dolphinscheduler-datasource-dameng</module>
-<<<<<<< HEAD
+        <module>dolphinscheduler-datasource-ssh</module>
         <module>dolphinscheduler-datasource-snowflake</module>
-=======
-        <module>dolphinscheduler-datasource-ssh</module>
->>>>>>> 8f3a23da
     </modules>
 
     <dependencyManagement>
