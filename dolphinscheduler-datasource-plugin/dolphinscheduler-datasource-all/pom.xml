--- conflicted
+++ resolved
@@ -132,16 +132,13 @@
             <artifactId>dolphinscheduler-datasource-vertica</artifactId>
             <version>${project.version}</version>
         </dependency>
-<<<<<<< HEAD
         <dependency>
             <groupId>org.apache.dolphinscheduler</groupId>
             <artifactId>dolphinscheduler-datasource-hana</artifactId>
-=======
-
+            <version>${project.version}</version>
         <dependency>
             <groupId>org.apache.dolphinscheduler</groupId>
             <artifactId>dolphinscheduler-datasource-doris</artifactId>
->>>>>>> ca760aab
             <version>${project.version}</version>
         </dependency>
     </dependencies>
