--- conflicted
+++ resolved
@@ -132,16 +132,15 @@
             <artifactId>dolphinscheduler-datasource-vertica</artifactId>
             <version>${project.version}</version>
         </dependency>
-<<<<<<< HEAD
         <dependency>
             <groupId>org.apache.dolphinscheduler</groupId>
             <artifactId>dolphinscheduler-datasource-zeppelin</artifactId>
-=======
+            <version>${project.version}</version>
+        </dependency>
 
         <dependency>
             <groupId>org.apache.dolphinscheduler</groupId>
             <artifactId>dolphinscheduler-datasource-doris</artifactId>
->>>>>>> 1d0d85b9
             <version>${project.version}</version>
         </dependency>
     </dependencies>
