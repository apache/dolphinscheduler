<?xml version="1.0" encoding="UTF-8"?>
<!--
  ~ Licensed to the Apache Software Foundation (ASF) under one or more
  ~ contributor license agreements.  See the NOTICE file distributed with
  ~ this work for additional information regarding copyright ownership.
  ~ The ASF licenses this file to You under the Apache License, Version 2.0
  ~ (the "License"); you may not use this file except in compliance with
  ~ the License.  You may obtain a copy of the License at
  ~
  ~     http://www.apache.org/licenses/LICENSE-2.0
  ~
  ~ Unless required by applicable law or agreed to in writing, software
  ~ distributed under the License is distributed on an "AS IS" BASIS,
  ~ WITHOUT WARRANTIES OR CONDITIONS OF ANY KIND, either express or implied.
  ~ See the License for the specific language governing permissions and
  ~ limitations under the License.
  -->
<project xmlns="http://maven.apache.org/POM/4.0.0" xmlns:xsi="http://www.w3.org/2001/XMLSchema-instance"
         xsi:schemaLocation="http://maven.apache.org/POM/4.0.0 http://maven.apache.org/xsd/maven-4.0.0.xsd">
    <modelVersion>4.0.0</modelVersion>
    <parent>
        <groupId>org.apache.dolphinscheduler</groupId>
        <artifactId>dolphinscheduler-datasource-plugin</artifactId>
        <version>dev-SNAPSHOT</version>
    </parent>

    <artifactId>dolphinscheduler-datasource-all</artifactId>

    <dependencies>
        <dependency>
            <groupId>org.apache.dolphinscheduler</groupId>
            <artifactId>dolphinscheduler-datasource-clickhouse</artifactId>
            <version>${project.version}</version>
        </dependency>
        <dependency>
            <groupId>org.apache.dolphinscheduler</groupId>
            <artifactId>dolphinscheduler-datasource-databend</artifactId>
            <version>${project.version}</version>
        </dependency>
        <dependency>
            <groupId>org.apache.dolphinscheduler</groupId>
            <artifactId>dolphinscheduler-datasource-db2</artifactId>
            <version>${project.version}</version>
        </dependency>
        <dependency>
            <groupId>org.apache.dolphinscheduler</groupId>
            <artifactId>dolphinscheduler-datasource-hive</artifactId>
            <version>${project.version}</version>
        </dependency>
        <dependency>
            <groupId>org.apache.dolphinscheduler</groupId>
            <artifactId>dolphinscheduler-datasource-mysql</artifactId>
            <version>${project.version}</version>
        </dependency>
        <dependency>
            <groupId>org.apache.dolphinscheduler</groupId>
            <artifactId>dolphinscheduler-datasource-oceanbase</artifactId>
            <version>${project.version}</version>
        </dependency>
        <dependency>
            <groupId>org.apache.dolphinscheduler</groupId>
            <artifactId>dolphinscheduler-datasource-oracle</artifactId>
            <version>${project.version}</version>
        </dependency>
        <dependency>
            <groupId>org.apache.dolphinscheduler</groupId>
            <artifactId>dolphinscheduler-datasource-postgresql</artifactId>
            <version>${project.version}</version>
        </dependency>
        <dependency>
            <groupId>org.apache.dolphinscheduler</groupId>
            <artifactId>dolphinscheduler-datasource-sqlserver</artifactId>
            <version>${project.version}</version>
        </dependency>
        <dependency>
            <groupId>org.apache.dolphinscheduler</groupId>
            <artifactId>dolphinscheduler-datasource-redshift</artifactId>
            <version>${project.version}</version>
        </dependency>
        <dependency>
            <groupId>org.apache.dolphinscheduler</groupId>
            <artifactId>dolphinscheduler-datasource-athena</artifactId>
            <version>${project.version}</version>
        </dependency>
        <dependency>
            <groupId>org.apache.dolphinscheduler</groupId>
            <artifactId>dolphinscheduler-datasource-spark</artifactId>
            <version>${project.version}</version>
        </dependency>
        <dependency>
            <groupId>org.apache.dolphinscheduler</groupId>
            <artifactId>dolphinscheduler-datasource-presto</artifactId>
            <version>${project.version}</version>
        </dependency>
        <dependency>
            <groupId>org.apache.dolphinscheduler</groupId>
            <artifactId>dolphinscheduler-datasource-trino</artifactId>
            <version>${project.version}</version>
        </dependency>
        <dependency>
            <groupId>org.apache.dolphinscheduler</groupId>
            <artifactId>dolphinscheduler-datasource-starrocks</artifactId>
            <version>${project.version}</version>
        </dependency>
        <dependency>
            <groupId>org.apache.dolphinscheduler</groupId>
            <artifactId>dolphinscheduler-datasource-azure-sql</artifactId>
            <version>${project.version}</version>
        </dependency>
        <dependency>
            <groupId>org.apache.dolphinscheduler</groupId>
            <artifactId>dolphinscheduler-datasource-dameng</artifactId>
            <version>${project.version}</version>
        </dependency>
        <dependency>
            <groupId>org.apache.dolphinscheduler</groupId>
            <artifactId>dolphinscheduler-datasource-snowflake</artifactId>
            <version>${project.version}</version>
        </dependency>
        <dependency>
            <groupId>org.apache.dolphinscheduler</groupId>
            <artifactId>dolphinscheduler-datasource-ssh</artifactId>
            <version>${project.version}</version>
        </dependency>
        <dependency>
            <groupId>org.apache.dolphinscheduler</groupId>
            <artifactId>dolphinscheduler-datasource-kyuubi</artifactId>
            <version>${project.version}</version>
        </dependency>
        <dependency>
            <groupId>org.apache.dolphinscheduler</groupId>
<<<<<<< HEAD
            <artifactId>dolphinscheduler-datasource-zeppelin</artifactId>
=======
            <artifactId>dolphinscheduler-datasource-vertica</artifactId>
>>>>>>> f186cd5d
            <version>${project.version}</version>
        </dependency>
    </dependencies>
</project><|MERGE_RESOLUTION|>--- conflicted
+++ resolved
@@ -129,11 +129,12 @@
         </dependency>
         <dependency>
             <groupId>org.apache.dolphinscheduler</groupId>
-<<<<<<< HEAD
+            <artifactId>dolphinscheduler-datasource-vertica</artifactId>
+            <version>${project.version}</version>
+        </dependency>
+        <dependency>
+            <groupId>org.apache.dolphinscheduler</groupId>
             <artifactId>dolphinscheduler-datasource-zeppelin</artifactId>
-=======
-            <artifactId>dolphinscheduler-datasource-vertica</artifactId>
->>>>>>> f186cd5d
             <version>${project.version}</version>
         </dependency>
     </dependencies>
