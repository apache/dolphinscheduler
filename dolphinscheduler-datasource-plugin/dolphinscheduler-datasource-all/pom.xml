<?xml version="1.0" encoding="UTF-8"?>
<!--
  ~ Licensed to the Apache Software Foundation (ASF) under one or more
  ~ contributor license agreements.  See the NOTICE file distributed with
  ~ this work for additional information regarding copyright ownership.
  ~ The ASF licenses this file to You under the Apache License, Version 2.0
  ~ (the "License"); you may not use this file except in compliance with
  ~ the License.  You may obtain a copy of the License at
  ~
  ~     http://www.apache.org/licenses/LICENSE-2.0
  ~
  ~ Unless required by applicable law or agreed to in writing, software
  ~ distributed under the License is distributed on an "AS IS" BASIS,
  ~ WITHOUT WARRANTIES OR CONDITIONS OF ANY KIND, either express or implied.
  ~ See the License for the specific language governing permissions and
  ~ limitations under the License.
  -->
<project xmlns="http://maven.apache.org/POM/4.0.0" xmlns:xsi="http://www.w3.org/2001/XMLSchema-instance"
         xsi:schemaLocation="http://maven.apache.org/POM/4.0.0 http://maven.apache.org/xsd/maven-4.0.0.xsd">
    <modelVersion>4.0.0</modelVersion>
    <parent>
        <groupId>org.apache.dolphinscheduler</groupId>
        <artifactId>dolphinscheduler-datasource-plugin</artifactId>
        <version>dev-SNAPSHOT</version>
    </parent>

    <artifactId>dolphinscheduler-datasource-all</artifactId>

    <dependencies>
        <dependency>
            <groupId>org.apache.dolphinscheduler</groupId>
            <artifactId>dolphinscheduler-datasource-clickhouse</artifactId>
            <version>${project.version}</version>
        </dependency>
        <dependency>
            <groupId>org.apache.dolphinscheduler</groupId>
            <artifactId>dolphinscheduler-datasource-db2</artifactId>
            <version>${project.version}</version>
        </dependency>
        <dependency>
            <groupId>org.apache.dolphinscheduler</groupId>
            <artifactId>dolphinscheduler-datasource-hive</artifactId>
            <version>${project.version}</version>
        </dependency>
        <dependency>
            <groupId>org.apache.dolphinscheduler</groupId>
            <artifactId>dolphinscheduler-datasource-mysql</artifactId>
            <version>${project.version}</version>
        </dependency>
        <dependency>
            <groupId>org.apache.dolphinscheduler</groupId>
            <artifactId>dolphinscheduler-datasource-oceanbase</artifactId>
            <version>${project.version}</version>
        </dependency>
        <dependency>
            <groupId>org.apache.dolphinscheduler</groupId>
            <artifactId>dolphinscheduler-datasource-oracle</artifactId>
            <version>${project.version}</version>
        </dependency>
        <dependency>
            <groupId>org.apache.dolphinscheduler</groupId>
            <artifactId>dolphinscheduler-datasource-postgresql</artifactId>
            <version>${project.version}</version>
        </dependency>
        <dependency>
            <groupId>org.apache.dolphinscheduler</groupId>
            <artifactId>dolphinscheduler-datasource-sqlserver</artifactId>
            <version>${project.version}</version>
        </dependency>
        <dependency>
            <groupId>org.apache.dolphinscheduler</groupId>
            <artifactId>dolphinscheduler-datasource-redshift</artifactId>
            <version>${project.version}</version>
        </dependency>
        <dependency>
            <groupId>org.apache.dolphinscheduler</groupId>
            <artifactId>dolphinscheduler-datasource-athena</artifactId>
            <version>${project.version}</version>
        </dependency>
        <dependency>
            <groupId>org.apache.dolphinscheduler</groupId>
            <artifactId>dolphinscheduler-datasource-spark</artifactId>
            <version>${project.version}</version>
        </dependency>
        <dependency>
            <groupId>org.apache.dolphinscheduler</groupId>
            <artifactId>dolphinscheduler-datasource-presto</artifactId>
            <version>${project.version}</version>
        </dependency>
        <dependency>
            <groupId>org.apache.dolphinscheduler</groupId>
            <artifactId>dolphinscheduler-datasource-trino</artifactId>
            <version>${project.version}</version>
        </dependency>
        <dependency>
            <groupId>org.apache.dolphinscheduler</groupId>
            <artifactId>dolphinscheduler-datasource-starrocks</artifactId>
            <version>${project.version}</version>
        </dependency>
        <dependency>
            <groupId>org.apache.dolphinscheduler</groupId>
            <artifactId>dolphinscheduler-datasource-azure-sql</artifactId>
            <version>${project.version}</version>
        </dependency>
        <dependency>
            <groupId>org.apache.dolphinscheduler</groupId>
            <artifactId>dolphinscheduler-datasource-dameng</artifactId>
            <version>${project.version}</version>
        </dependency>
        <dependency>
            <groupId>org.apache.dolphinscheduler</groupId>
<<<<<<< HEAD
            <artifactId>dolphinscheduler-datasource-kyuubi</artifactId>
=======
            <artifactId>dolphinscheduler-datasource-ssh</artifactId>
>>>>>>> 8f3a23da
            <version>${project.version}</version>
        </dependency>
    </dependencies>
</project><|MERGE_RESOLUTION|>--- conflicted
+++ resolved
@@ -109,11 +109,12 @@
         </dependency>
         <dependency>
             <groupId>org.apache.dolphinscheduler</groupId>
-<<<<<<< HEAD
+            <artifactId>dolphinscheduler-datasource-ssh</artifactId>
+            <version>${project.version}</version>
+        </dependency>
+        <dependency>
+            <groupId>org.apache.dolphinscheduler</groupId>
             <artifactId>dolphinscheduler-datasource-kyuubi</artifactId>
-=======
-            <artifactId>dolphinscheduler-datasource-ssh</artifactId>
->>>>>>> 8f3a23da
             <version>${project.version}</version>
         </dependency>
     </dependencies>
