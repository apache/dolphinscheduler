<?xml version="1.0" encoding="UTF-8"?>
<!--
  ~ Licensed to the Apache Software Foundation (ASF) under one or more
  ~ contributor license agreements.  See the NOTICE file distributed with
  ~ this work for additional information regarding copyright ownership.
  ~ The ASF licenses this file to You under the Apache License, Version 2.0
  ~ (the "License"); you may not use this file except in compliance with
  ~ the License.  You may obtain a copy of the License at
  ~
  ~     http://www.apache.org/licenses/LICENSE-2.0
  ~
  ~ Unless required by applicable law or agreed to in writing, software
  ~ distributed under the License is distributed on an "AS IS" BASIS,
  ~ WITHOUT WARRANTIES OR CONDITIONS OF ANY KIND, either express or implied.
  ~ See the License for the specific language governing permissions and
  ~ limitations under the License.
  -->
<project xmlns="http://maven.apache.org/POM/4.0.0" xmlns:xsi="http://www.w3.org/2001/XMLSchema-instance"
         xsi:schemaLocation="http://maven.apache.org/POM/4.0.0 http://maven.apache.org/xsd/maven-4.0.0.xsd">
    <modelVersion>4.0.0</modelVersion>
    <parent>
        <groupId>org.apache.dolphinscheduler</groupId>
        <artifactId>dolphinscheduler-datasource-plugin</artifactId>
        <version>dev-SNAPSHOT</version>
    </parent>

    <artifactId>dolphinscheduler-datasource-all</artifactId>

    <dependencies>
        <dependency>
            <groupId>org.apache.dolphinscheduler</groupId>
            <artifactId>dolphinscheduler-datasource-clickhouse</artifactId>
            <version>${project.version}</version>
        </dependency>
        <dependency>
            <groupId>org.apache.dolphinscheduler</groupId>
            <artifactId>dolphinscheduler-datasource-db2</artifactId>
            <version>${project.version}</version>
        </dependency>
        <dependency>
            <groupId>org.apache.dolphinscheduler</groupId>
            <artifactId>dolphinscheduler-datasource-hive</artifactId>
            <version>${project.version}</version>
        </dependency>
        <dependency>
            <groupId>org.apache.dolphinscheduler</groupId>
            <artifactId>dolphinscheduler-datasource-mysql</artifactId>
            <version>${project.version}</version>
        </dependency>
        <dependency>
            <groupId>org.apache.dolphinscheduler</groupId>
            <artifactId>dolphinscheduler-datasource-oceanbase</artifactId>
            <version>${project.version}</version>
        </dependency>
        <dependency>
            <groupId>org.apache.dolphinscheduler</groupId>
            <artifactId>dolphinscheduler-datasource-oracle</artifactId>
            <version>${project.version}</version>
        </dependency>
        <dependency>
            <groupId>org.apache.dolphinscheduler</groupId>
            <artifactId>dolphinscheduler-datasource-postgresql</artifactId>
            <version>${project.version}</version>
        </dependency>
        <dependency>
            <groupId>org.apache.dolphinscheduler</groupId>
            <artifactId>dolphinscheduler-datasource-sqlserver</artifactId>
            <version>${project.version}</version>
        </dependency>
        <dependency>
            <groupId>org.apache.dolphinscheduler</groupId>
            <artifactId>dolphinscheduler-datasource-redshift</artifactId>
            <version>${project.version}</version>
        </dependency>
        <dependency>
            <groupId>org.apache.dolphinscheduler</groupId>
            <artifactId>dolphinscheduler-datasource-athena</artifactId>
            <version>${project.version}</version>
        </dependency>
        <dependency>
            <groupId>org.apache.dolphinscheduler</groupId>
            <artifactId>dolphinscheduler-datasource-spark</artifactId>
            <version>${project.version}</version>
        </dependency>
        <dependency>
            <groupId>org.apache.dolphinscheduler</groupId>
            <artifactId>dolphinscheduler-datasource-presto</artifactId>
            <version>${project.version}</version>
        </dependency>
        <dependency>
            <groupId>org.apache.dolphinscheduler</groupId>
            <artifactId>dolphinscheduler-datasource-trino</artifactId>
            <version>${project.version}</version>
        </dependency>
        <dependency>
            <groupId>org.apache.dolphinscheduler</groupId>
            <artifactId>dolphinscheduler-datasource-starrocks</artifactId>
            <version>${project.version}</version>
        </dependency>
        <dependency>
            <groupId>org.apache.dolphinscheduler</groupId>
            <artifactId>dolphinscheduler-datasource-azure-sql</artifactId>
            <version>${project.version}</version>
        </dependency>
        <dependency>
            <groupId>org.apache.dolphinscheduler</groupId>
            <artifactId>dolphinscheduler-datasource-dameng</artifactId>
            <version>${project.version}</version>
        </dependency>
        <dependency>
            <groupId>org.apache.dolphinscheduler</groupId>
            <artifactId>dolphinscheduler-datasource-ssh</artifactId>
            <version>${project.version}</version>
        </dependency>
        <dependency>
            <groupId>org.apache.dolphinscheduler</groupId>
<<<<<<< HEAD
            <artifactId>dolphinscheduler-datasource-teradata</artifactId>
=======
            <artifactId>dolphinscheduler-datasource-kyuubi</artifactId>
>>>>>>> d617620b
            <version>${project.version}</version>
        </dependency>
    </dependencies>
</project><|MERGE_RESOLUTION|>--- conflicted
+++ resolved
@@ -114,11 +114,12 @@
         </dependency>
         <dependency>
             <groupId>org.apache.dolphinscheduler</groupId>
-<<<<<<< HEAD
+            <artifactId>dolphinscheduler-datasource-kyuubi</artifactId>
+            <version>${project.version}</version>
+        </dependency>
+        <dependency>
+            <groupId>org.apache.dolphinscheduler</groupId>
             <artifactId>dolphinscheduler-datasource-teradata</artifactId>
-=======
-            <artifactId>dolphinscheduler-datasource-kyuubi</artifactId>
->>>>>>> d617620b
             <version>${project.version}</version>
         </dependency>
     </dependencies>
