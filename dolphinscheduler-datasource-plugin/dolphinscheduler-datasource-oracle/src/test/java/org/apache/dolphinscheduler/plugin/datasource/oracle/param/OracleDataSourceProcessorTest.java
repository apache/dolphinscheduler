/*
 * Licensed to the Apache Software Foundation (ASF) under one or more
 * contributor license agreements.  See the NOTICE file distributed with
 * this work for additional information regarding copyright ownership.
 * The ASF licenses this file to You under the Apache License, Version 2.0
 * (the "License"); you may not use this file except in compliance with
 * the License.  You may obtain a copy of the License at
 *
 *    http://www.apache.org/licenses/LICENSE-2.0
 *
 * Unless required by applicable law or agreed to in writing, software
 * distributed under the License is distributed on an "AS IS" BASIS,
 * WITHOUT WARRANTIES OR CONDITIONS OF ANY KIND, either express or implied.
 * See the License for the specific language governing permissions and
 * limitations under the License.
 */

package org.apache.dolphinscheduler.plugin.datasource.oracle.param;

import org.apache.dolphinscheduler.plugin.datasource.api.utils.PasswordUtils;
import org.apache.dolphinscheduler.spi.enums.DbConnectType;
import org.apache.dolphinscheduler.spi.enums.DbType;

import java.util.HashMap;
import java.util.List;
import java.util.Map;

import org.junit.jupiter.api.Assertions;
import org.junit.jupiter.api.Test;
import org.junit.jupiter.api.extension.ExtendWith;
import org.mockito.MockedStatic;
import org.mockito.Mockito;
import org.mockito.junit.jupiter.MockitoExtension;

import com.google.common.collect.ImmutableMap;

@ExtendWith(MockitoExtension.class)
public class OracleDataSourceProcessorTest {

    private OracleDataSourceProcessor oracleDatasourceProcessor = new OracleDataSourceProcessor();

    @Test
    public void testCreateConnectionParams() {
        Map<String, String> props = new HashMap<>();
        props.put("serverTimezone", "utc");
        OracleDataSourceParamDTO oracleDatasourceParamDTO = new OracleDataSourceParamDTO();
        oracleDatasourceParamDTO.setConnectType(DbConnectType.ORACLE_SID);
        oracleDatasourceParamDTO.setHost("localhost");
        oracleDatasourceParamDTO.setPort(3308);
        oracleDatasourceParamDTO.setUserName("root");
        oracleDatasourceParamDTO.setPassword("123456");
        oracleDatasourceParamDTO.setDatabase("default");
        oracleDatasourceParamDTO.setOther(props);

        try (MockedStatic<PasswordUtils> mockedStaticPasswordUtils = Mockito.mockStatic(PasswordUtils.class)) {
            mockedStaticPasswordUtils.when(() -> PasswordUtils.encodePassword(Mockito.anyString())).thenReturn("test");
            OracleConnectionParam connectionParams = (OracleConnectionParam) oracleDatasourceProcessor
                    .createConnectionParams(oracleDatasourceParamDTO);
            Assertions.assertNotNull(connectionParams);
            Assertions.assertEquals("jdbc:oracle:thin:@localhost:3308", connectionParams.getAddress());
            Assertions.assertEquals("jdbc:oracle:thin:@localhost:3308:default", connectionParams.getJdbcUrl());
        }
    }

    @Test
    public void testCreateConnectionParams2() {
        String connectionJson =
                "{\"user\":\"root\",\"password\":\"123456\",\"address\":\"jdbc:oracle:thin:@localhost:3308\""
                        + ",\"database\":\"default\",\"jdbcUrl\":\"jdbc:oracle:thin:@localhost:3308:default\",\"connectType\":\"ORACLE_SID\"}";
        OracleConnectionParam connectionParams = (OracleConnectionParam) oracleDatasourceProcessor
                .createConnectionParams(connectionJson);
        Assertions.assertNotNull(connectionParams);
        Assertions.assertEquals("root", connectionParams.getUser());
    }

    @Test
    public void testGetJdbcUrl() {
        OracleConnectionParam oracleConnectionParam = new OracleConnectionParam();
        oracleConnectionParam.setJdbcUrl("jdbc:oracle:thin:@localhost:3308:default");
        ImmutableMap<String, String> map = new ImmutableMap.Builder<String, String>()
                .put("other", "other")
                .build();
        oracleConnectionParam.setOther(map);
        Assertions.assertEquals("jdbc:oracle:thin:@localhost:3308:default?other=other",
                oracleDatasourceProcessor.getJdbcUrl(oracleConnectionParam));
    }

    @Test
    public void getDbType() {
        Assertions.assertEquals(DbType.ORACLE, oracleDatasourceProcessor.getDbType());
    }

<<<<<<< HEAD
=======
    @Test
    public void testGetValidationQuery() {
        Assertions.assertEquals(DataSourceConstants.ORACLE_VALIDATION_QUERY,
                oracleDatasourceProcessor.getValidationQuery());
    }

    @Test
    void splitAndRemoveComment_PLSQL() {
        String plSql = "DECLARE\n" +
                "  bonus   NUMBER(8,2);\n" +
                "BEGIN\n" +
                "  SELECT salary * 0.10 INTO bonus\n" +
                "  FROM employees\n" +
                "  WHERE employee_id = 100;\n" +
                "END;\n" +
                "\n" +
                "DBMS_OUTPUT.PUT_LINE('bonus = ' || TO_CHAR(bonus));\n";
        List<String> sqls = oracleDatasourceProcessor.splitAndRemoveComment(plSql);
        // We will not split the plsql
        Assertions.assertEquals(2, sqls.size());
        Assertions.assertEquals("DECLARE\n" +
                "\tbonus NUMBER(8, 2);\n" +
                "BEGIN\n" +
                "\tSELECT salary * 0.10\n" +
                "\tINTO bonus\n" +
                "\tFROM employees\n" +
                "\tWHERE employee_id = 100;\n" +
                "END;", sqls.get(0));
        Assertions.assertEquals("DBMS_OUTPUT.PUT_LINE('bonus = ' || TO_CHAR(bonus));", sqls.get(1));
    }

    @Test
    void splitAndRemoveComment_PLSQLWithComment() {
        String plSql = "DECLARE\n" +
                "   CURSOR my_cursor IS SELECT column1, column2 FROM my_table;\n" +
                "   -- Declare variables to hold column values\n" +
                "BEGIN\n" +
                "   OPEN my_cursor;\n" +
                "   FETCH my_cursor INTO variable1, variable2;\n" +
                "   -- Process data\n" +
                "   CLOSE my_cursor;\n" +
                "END;";
        List<String> sqls = oracleDatasourceProcessor.splitAndRemoveComment(plSql);
        // We will not split the plsql
        Assertions.assertEquals(1, sqls.size());
        Assertions.assertEquals("DECLARE\n" +
                "\tCURSOR my_cursor IS\n" +
                "\t\tSELECT column1, column2\n" +
                "\t\tFROM my_table;\n" +
                "BEGIN\n" +
                "\tOPEN my_cursor;\n" +
                "\tFETCH my_cursor INTO variable1, variable2;\n" +
                "\tCLOSE my_cursor;\n" +
                "END;", sqls.get(0));
    }

    @Test
    void splitAndRemoveComment_MultipleSql() {
        String plSql = "select * from test;select * from test2;";
        List<String> sqls = oracleDatasourceProcessor.splitAndRemoveComment(plSql);
        // We will not split the plsql
        Assertions.assertEquals(2, sqls.size());
        Assertions.assertEquals("SELECT *\n" +
                "FROM test;", sqls.get(0));
        Assertions.assertEquals("SELECT *\n" +
                "FROM test2;", sqls.get(1));
    }
>>>>>>> e5a208f3
}<|MERGE_RESOLUTION|>--- conflicted
+++ resolved
@@ -90,14 +90,6 @@
         Assertions.assertEquals(DbType.ORACLE, oracleDatasourceProcessor.getDbType());
     }
 
-<<<<<<< HEAD
-=======
-    @Test
-    public void testGetValidationQuery() {
-        Assertions.assertEquals(DataSourceConstants.ORACLE_VALIDATION_QUERY,
-                oracleDatasourceProcessor.getValidationQuery());
-    }
-
     @Test
     void splitAndRemoveComment_PLSQL() {
         String plSql = "DECLARE\n" +
@@ -159,5 +151,5 @@
         Assertions.assertEquals("SELECT *\n" +
                 "FROM test2;", sqls.get(1));
     }
->>>>>>> e5a208f3
+
 }