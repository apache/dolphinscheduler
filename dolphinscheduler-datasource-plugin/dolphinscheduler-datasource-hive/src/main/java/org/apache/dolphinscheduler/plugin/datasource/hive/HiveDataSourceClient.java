/*
 * Licensed to the Apache Software Foundation (ASF) under one or more
 * contributor license agreements.  See the NOTICE file distributed with
 * this work for additional information regarding copyright ownership.
 * The ASF licenses this file to You under the Apache License, Version 2.0
 * (the "License"); you may not use this file except in compliance with
 * the License.  You may obtain a copy of the License at
 *
 *    http://www.apache.org/licenses/LICENSE-2.0
 *
 * Unless required by applicable law or agreed to in writing, software
 * distributed under the License is distributed on an "AS IS" BASIS,
 * WITHOUT WARRANTIES OR CONDITIONS OF ANY KIND, either express or implied.
 * See the License for the specific language governing permissions and
 * limitations under the License.
 */

package org.apache.dolphinscheduler.plugin.datasource.hive;

<<<<<<< HEAD
import static org.apache.dolphinscheduler.spi.utils.Constants.HADOOP_SECURITY_AUTHENTICATION_STARTUP_STATE;
import static org.apache.dolphinscheduler.spi.utils.Constants.JAVA_SECURITY_KRB5_CONF;
import static org.apache.dolphinscheduler.spi.utils.Constants.JAVA_SECURITY_KRB5_CONF_PATH;
=======
import static org.apache.dolphinscheduler.plugin.task.api.TaskConstants.HADOOP_SECURITY_AUTHENTICATION_STARTUP_STATE;
import static org.apache.dolphinscheduler.plugin.task.api.TaskConstants.JAVA_SECURITY_KRB5_CONF;
import static org.apache.dolphinscheduler.plugin.task.api.TaskConstants.JAVA_SECURITY_KRB5_CONF_PATH;
>>>>>>> 011040f9

import org.apache.dolphinscheduler.plugin.datasource.api.client.CommonDataSourceClient;
import org.apache.dolphinscheduler.plugin.datasource.api.exception.DataSourceException;
import org.apache.dolphinscheduler.plugin.datasource.api.provider.JDBCDataSourceProvider;
import org.apache.dolphinscheduler.plugin.datasource.hive.utils.CommonUtil;
import org.apache.dolphinscheduler.spi.datasource.BaseConnectionParam;
import org.apache.dolphinscheduler.spi.enums.DbType;
import org.apache.dolphinscheduler.spi.utils.Constants;
import org.apache.dolphinscheduler.spi.utils.PropertyUtils;
import org.apache.dolphinscheduler.spi.utils.StringUtils;

import org.apache.hadoop.conf.Configuration;
import org.apache.hadoop.security.UserGroupInformation;

import java.io.IOException;
import java.lang.reflect.Field;
import java.security.PrivilegedAction;
import java.sql.Connection;
import java.sql.SQLException;
import java.util.LinkedList;
import java.util.List;
import java.util.Map;
import java.util.concurrent.Executors;
import java.util.concurrent.ScheduledExecutorService;
import java.util.concurrent.TimeUnit;

import org.slf4j.Logger;
import org.slf4j.LoggerFactory;
<<<<<<< HEAD
import org.springframework.jdbc.core.JdbcTemplate;

import com.google.common.util.concurrent.ThreadFactoryBuilder;
import com.zaxxer.hikari.HikariDataSource;
=======

import com.google.common.util.concurrent.ThreadFactoryBuilder;
>>>>>>> 011040f9

import sun.security.krb5.Config;

public class HiveDataSourceClient extends CommonDataSourceClient {

    private static final Logger logger = LoggerFactory.getLogger(HiveDataSourceClient.class);

    private static final String DEFAULT_DATABASE_NAME = "default";

    private ScheduledExecutorService kerberosRenewalService;

    private Configuration hadoopConf;
    private UserGroupInformation ugi;
    private JdbcTemplate oneSessionJdbcTemplate;
    private boolean retryGetConnection = true;

    /**
     * Stores metastore clients for direct accesses to HMS.
     */
    private MetaStoreClientPool metaStoreClientPool;

    public HiveDataSourceClient(BaseConnectionParam baseConnectionParam, DbType dbType) {
        super(baseConnectionParam, dbType);
    }

    @Override
    protected void preInit() {
        logger.info("PreInit in {}", getClass().getName());
        this.kerberosRenewalService = Executors.newSingleThreadScheduledExecutor(
            new ThreadFactoryBuilder().setNameFormat("Hive-Kerberos-Renewal-Thread-").setDaemon(true).build());
    }

    @Override
    protected void initClient(BaseConnectionParam baseConnectionParam, DbType dbType) {
        logger.info("Create Configuration for hive configuration.");
        this.hadoopConf = createHadoopConf(baseConnectionParam);
        logger.info("Create Configuration success.");

        logger.info("Create UserGroupInformation.");
        this.ugi = createUserGroupInformation(baseConnectionParam.getUser());
        logger.info("Create ugi success.");

        if (baseConnectionParam.getConnMetaStore()) {
            this.metaStoreClientPool = new MetaStoreClientPool(5, 2, hadoopConf);
            logger.info("Create HiveMetaStore success.");
        }

        super.initClient(baseConnectionParam, dbType);
<<<<<<< HEAD
        this.oneSessionDataSource = JDBCDataSourceProvider.createOneSessionJdbcDataSource(baseConnectionParam, dbType);
        this.oneSessionJdbcTemplate = new JdbcTemplate(oneSessionDataSource);
=======
        this.dataSource = JDBCDataSourceProvider.createOneSessionJdbcDataSource(baseConnectionParam, dbType);
>>>>>>> 011040f9
        logger.info("Init {} success.", getClass().getName());
    }

    @Override
    protected void checkEnv(BaseConnectionParam baseConnectionParam) {
        super.checkEnv(baseConnectionParam);
        checkKerberosEnv();
    }

    private void checkKerberosEnv() {
        String krb5File = PropertyUtils.getString(JAVA_SECURITY_KRB5_CONF_PATH);
        Boolean kerberosStartupState = PropertyUtils.getBoolean(HADOOP_SECURITY_AUTHENTICATION_STARTUP_STATE, false);
        if (kerberosStartupState && StringUtils.isNotBlank(krb5File)) {
            System.setProperty(JAVA_SECURITY_KRB5_CONF, krb5File);
            try {
                Config.refresh();
                Class<?> kerberosName = Class.forName("org.apache.hadoop.security.authentication.util.KerberosName");
                Field field = kerberosName.getDeclaredField("defaultRealm");
                field.setAccessible(true);
                field.set(null, Config.getInstance().getDefaultRealm());
            } catch (Exception e) {
                throw new DataSourceException("Update Kerberos environment failed.", e);
            }
        }
    }

    private void checkHiveMetaStoreClient() {
        if (!super.baseConnectionParam.getConnMetaStore()) {
            throw new DataSourceException("Hive metastore not connect");
        }
        try {
            this.metaStoreClientPool.getClient().getHiveClient().getAllDatabases();
        } catch (Exception e) {
            this.ugi.doAs((PrivilegedAction<Void>) () -> {
                try {
                    this.metaStoreClientPool.getClient().getHiveClient().reconnect();
                    return null;
                } catch (Exception e2) {
                    throw new DataSourceException("Hive metastore connect failed." + " : " + hadoopConf.get("hive.metastore.uris"), e2);
                }
            });
        }
    }

    private UserGroupInformation createUserGroupInformation(String username) {
        String krb5File = PropertyUtils.getString(JAVA_SECURITY_KRB5_CONF_PATH);
        String keytab = PropertyUtils.getString(Constants.LOGIN_USER_KEY_TAB_PATH);
        String principal = PropertyUtils.getString(Constants.LOGIN_USER_KEY_TAB_USERNAME);

        try {
            UserGroupInformation ugi = CommonUtil.createUGI(getHadoopConf(), principal, keytab, krb5File, username);
            try {
                Field isKeytabField = ugi.getClass().getDeclaredField("isKeytab");
                isKeytabField.setAccessible(true);
                isKeytabField.set(ugi, true);
            } catch (NoSuchFieldException | IllegalAccessException e) {
                logger.warn(e.getMessage());
            }

            kerberosRenewalService.scheduleWithFixedDelay(() -> {
                try {
                    ugi.checkTGTAndReloginFromKeytab();
                } catch (IOException e) {
                    logger.error("Check TGT and Renewal from Keytab error", e);
                }
            }, 5, 5, TimeUnit.MINUTES);
            return ugi;
        } catch (IOException e) {
            throw new DataSourceException("createUserGroupInformation fail. ", e);
        }
    }

    protected Configuration createHadoopConf(BaseConnectionParam connectionParam) {
        Configuration hadoopConf = CommonUtil.getHadoopConfFromResources(connectionParam);

        hadoopConf.set("hive.metastore.client.connect.retry.delay", "1");
        hadoopConf.set("hive.metastore.connect.retries", "1");
        hadoopConf.setBoolean("ipc.client.fallback-to-simple-auth-allowed", true);
        return hadoopConf;
    }

    protected Configuration getHadoopConf() {
        return this.hadoopConf;
    }

    @Override
    public Connection getConnection() {
        try {
            return dataSource.getConnection();
        } catch (SQLException e) {
            boolean kerberosStartupState = PropertyUtils.getBoolean(HADOOP_SECURITY_AUTHENTICATION_STARTUP_STATE, false);
            if (retryGetConnection && kerberosStartupState) {
                retryGetConnection = false;
                createUserGroupInformation(baseConnectionParam.getUser());
                Connection connection = getConnection();
                retryGetConnection = true;
                return connection;
            }
            logger.error("get oneSessionDataSource Connection fail SQLException: {}", e.getMessage(), e);
            return null;
        }
    }

    @Override
    public List<String> getDatabaseList(String databasePattern) {
        try {
            checkHiveMetaStoreClient();
            if (StringUtils.isBlank(databasePattern)) {
                return this.metaStoreClientPool.getClient().getHiveClient().getAllDatabases();
            }
            return this.metaStoreClientPool.getClient().getHiveClient().getDatabases(databasePattern.trim());
        } catch (Exception e) {
            throw new DataSourceException("META_EXCEPTION", e);
        }
    }

    @Override
    public List<String> getTableList(String dbName, String schemaName, String tablePattern) {
        if (StringUtils.isBlank(dbName)) {
            dbName = DEFAULT_DATABASE_NAME;
        }
        try {
            checkHiveMetaStoreClient();
            if (StringUtils.isBlank(tablePattern)) {
                return this.metaStoreClientPool.getClient().getHiveClient().getAllTables(dbName.trim());
            }
            return this.metaStoreClientPool.getClient().getHiveClient().getTables(dbName.trim(), "*" + tablePattern.trim() + "*");
        } catch (Exception e) {
            throw new DataSourceException("META_EXCEPTION", e);
        }
    }

    @Override
    public List<Map<String, Object>> getTableStruct(String dbName, String schemaName, String tableName) {
        List<Map<String, Object>> struct = super.executeSql(dbName, schemaName, Boolean.FALSE, String.format("desc %s", tableName)).getMiddle();
        List<Map<String, Object>> filterStruct = new LinkedList<>();
        for (Map<String, Object> stringObjectMap : struct) {
            if (StringUtils.isBlank(stringObjectMap.get("col_name").toString())) {
                break;
            }
            filterStruct.add(stringObjectMap);
        }
        return filterStruct;
    }

    @Override
    protected JdbcTemplate getJdbcTemplate(Boolean oneSession) {
        if (oneSession) {
            return this.oneSessionJdbcTemplate;
        }
        return this.jdbcTemplate;
    }

    @Override
    public void close() {
        super.close();

        logger.info("close {}.", this.getClass().getSimpleName());
        kerberosRenewalService.shutdown();
        this.ugi = null;
    }
}<|MERGE_RESOLUTION|>--- conflicted
+++ resolved
@@ -17,18 +17,11 @@
 
 package org.apache.dolphinscheduler.plugin.datasource.hive;
 
-<<<<<<< HEAD
-import static org.apache.dolphinscheduler.spi.utils.Constants.HADOOP_SECURITY_AUTHENTICATION_STARTUP_STATE;
-import static org.apache.dolphinscheduler.spi.utils.Constants.JAVA_SECURITY_KRB5_CONF;
-import static org.apache.dolphinscheduler.spi.utils.Constants.JAVA_SECURITY_KRB5_CONF_PATH;
-=======
 import static org.apache.dolphinscheduler.plugin.task.api.TaskConstants.HADOOP_SECURITY_AUTHENTICATION_STARTUP_STATE;
 import static org.apache.dolphinscheduler.plugin.task.api.TaskConstants.JAVA_SECURITY_KRB5_CONF;
 import static org.apache.dolphinscheduler.plugin.task.api.TaskConstants.JAVA_SECURITY_KRB5_CONF_PATH;
->>>>>>> 011040f9
 
 import org.apache.dolphinscheduler.plugin.datasource.api.client.CommonDataSourceClient;
-import org.apache.dolphinscheduler.plugin.datasource.api.exception.DataSourceException;
 import org.apache.dolphinscheduler.plugin.datasource.api.provider.JDBCDataSourceProvider;
 import org.apache.dolphinscheduler.plugin.datasource.hive.utils.CommonUtil;
 import org.apache.dolphinscheduler.spi.datasource.BaseConnectionParam;
@@ -42,27 +35,16 @@
 
 import java.io.IOException;
 import java.lang.reflect.Field;
-import java.security.PrivilegedAction;
 import java.sql.Connection;
 import java.sql.SQLException;
-import java.util.LinkedList;
-import java.util.List;
-import java.util.Map;
 import java.util.concurrent.Executors;
 import java.util.concurrent.ScheduledExecutorService;
 import java.util.concurrent.TimeUnit;
 
 import org.slf4j.Logger;
 import org.slf4j.LoggerFactory;
-<<<<<<< HEAD
-import org.springframework.jdbc.core.JdbcTemplate;
 
 import com.google.common.util.concurrent.ThreadFactoryBuilder;
-import com.zaxxer.hikari.HikariDataSource;
-=======
-
-import com.google.common.util.concurrent.ThreadFactoryBuilder;
->>>>>>> 011040f9
 
 import sun.security.krb5.Config;
 
@@ -70,19 +52,11 @@
 
     private static final Logger logger = LoggerFactory.getLogger(HiveDataSourceClient.class);
 
-    private static final String DEFAULT_DATABASE_NAME = "default";
-
     private ScheduledExecutorService kerberosRenewalService;
 
     private Configuration hadoopConf;
     private UserGroupInformation ugi;
-    private JdbcTemplate oneSessionJdbcTemplate;
     private boolean retryGetConnection = true;
-
-    /**
-     * Stores metastore clients for direct accesses to HMS.
-     */
-    private MetaStoreClientPool metaStoreClientPool;
 
     public HiveDataSourceClient(BaseConnectionParam baseConnectionParam, DbType dbType) {
         super(baseConnectionParam, dbType);
@@ -92,31 +66,21 @@
     protected void preInit() {
         logger.info("PreInit in {}", getClass().getName());
         this.kerberosRenewalService = Executors.newSingleThreadScheduledExecutor(
-            new ThreadFactoryBuilder().setNameFormat("Hive-Kerberos-Renewal-Thread-").setDaemon(true).build());
+                new ThreadFactoryBuilder().setNameFormat("Hive-Kerberos-Renewal-Thread-").setDaemon(true).build());
     }
 
     @Override
     protected void initClient(BaseConnectionParam baseConnectionParam, DbType dbType) {
         logger.info("Create Configuration for hive configuration.");
-        this.hadoopConf = createHadoopConf(baseConnectionParam);
+        this.hadoopConf = createHadoopConf();
         logger.info("Create Configuration success.");
 
         logger.info("Create UserGroupInformation.");
         this.ugi = createUserGroupInformation(baseConnectionParam.getUser());
         logger.info("Create ugi success.");
 
-        if (baseConnectionParam.getConnMetaStore()) {
-            this.metaStoreClientPool = new MetaStoreClientPool(5, 2, hadoopConf);
-            logger.info("Create HiveMetaStore success.");
-        }
-
         super.initClient(baseConnectionParam, dbType);
-<<<<<<< HEAD
-        this.oneSessionDataSource = JDBCDataSourceProvider.createOneSessionJdbcDataSource(baseConnectionParam, dbType);
-        this.oneSessionJdbcTemplate = new JdbcTemplate(oneSessionDataSource);
-=======
         this.dataSource = JDBCDataSourceProvider.createOneSessionJdbcDataSource(baseConnectionParam, dbType);
->>>>>>> 011040f9
         logger.info("Init {} success.", getClass().getName());
     }
 
@@ -138,31 +102,13 @@
                 field.setAccessible(true);
                 field.set(null, Config.getInstance().getDefaultRealm());
             } catch (Exception e) {
-                throw new DataSourceException("Update Kerberos environment failed.", e);
+                throw new RuntimeException("Update Kerberos environment failed.", e);
             }
         }
     }
 
-    private void checkHiveMetaStoreClient() {
-        if (!super.baseConnectionParam.getConnMetaStore()) {
-            throw new DataSourceException("Hive metastore not connect");
-        }
-        try {
-            this.metaStoreClientPool.getClient().getHiveClient().getAllDatabases();
-        } catch (Exception e) {
-            this.ugi.doAs((PrivilegedAction<Void>) () -> {
-                try {
-                    this.metaStoreClientPool.getClient().getHiveClient().reconnect();
-                    return null;
-                } catch (Exception e2) {
-                    throw new DataSourceException("Hive metastore connect failed." + " : " + hadoopConf.get("hive.metastore.uris"), e2);
-                }
-            });
-        }
-    }
-
     private UserGroupInformation createUserGroupInformation(String username) {
-        String krb5File = PropertyUtils.getString(JAVA_SECURITY_KRB5_CONF_PATH);
+        String krb5File = PropertyUtils.getString(Constants.JAVA_SECURITY_KRB5_CONF_PATH);
         String keytab = PropertyUtils.getString(Constants.LOGIN_USER_KEY_TAB_PATH);
         String principal = PropertyUtils.getString(Constants.LOGIN_USER_KEY_TAB_USERNAME);
 
@@ -185,15 +131,12 @@
             }, 5, 5, TimeUnit.MINUTES);
             return ugi;
         } catch (IOException e) {
-            throw new DataSourceException("createUserGroupInformation fail. ", e);
+            throw new RuntimeException("createUserGroupInformation fail. ", e);
         }
     }
 
-    protected Configuration createHadoopConf(BaseConnectionParam connectionParam) {
-        Configuration hadoopConf = CommonUtil.getHadoopConfFromResources(connectionParam);
-
-        hadoopConf.set("hive.metastore.client.connect.retry.delay", "1");
-        hadoopConf.set("hive.metastore.connect.retries", "1");
+    protected Configuration createHadoopConf() {
+        Configuration hadoopConf = new Configuration();
         hadoopConf.setBoolean("ipc.client.fallback-to-simple-auth-allowed", true);
         return hadoopConf;
     }
@@ -221,56 +164,6 @@
     }
 
     @Override
-    public List<String> getDatabaseList(String databasePattern) {
-        try {
-            checkHiveMetaStoreClient();
-            if (StringUtils.isBlank(databasePattern)) {
-                return this.metaStoreClientPool.getClient().getHiveClient().getAllDatabases();
-            }
-            return this.metaStoreClientPool.getClient().getHiveClient().getDatabases(databasePattern.trim());
-        } catch (Exception e) {
-            throw new DataSourceException("META_EXCEPTION", e);
-        }
-    }
-
-    @Override
-    public List<String> getTableList(String dbName, String schemaName, String tablePattern) {
-        if (StringUtils.isBlank(dbName)) {
-            dbName = DEFAULT_DATABASE_NAME;
-        }
-        try {
-            checkHiveMetaStoreClient();
-            if (StringUtils.isBlank(tablePattern)) {
-                return this.metaStoreClientPool.getClient().getHiveClient().getAllTables(dbName.trim());
-            }
-            return this.metaStoreClientPool.getClient().getHiveClient().getTables(dbName.trim(), "*" + tablePattern.trim() + "*");
-        } catch (Exception e) {
-            throw new DataSourceException("META_EXCEPTION", e);
-        }
-    }
-
-    @Override
-    public List<Map<String, Object>> getTableStruct(String dbName, String schemaName, String tableName) {
-        List<Map<String, Object>> struct = super.executeSql(dbName, schemaName, Boolean.FALSE, String.format("desc %s", tableName)).getMiddle();
-        List<Map<String, Object>> filterStruct = new LinkedList<>();
-        for (Map<String, Object> stringObjectMap : struct) {
-            if (StringUtils.isBlank(stringObjectMap.get("col_name").toString())) {
-                break;
-            }
-            filterStruct.add(stringObjectMap);
-        }
-        return filterStruct;
-    }
-
-    @Override
-    protected JdbcTemplate getJdbcTemplate(Boolean oneSession) {
-        if (oneSession) {
-            return this.oneSessionJdbcTemplate;
-        }
-        return this.jdbcTemplate;
-    }
-
-    @Override
     public void close() {
         super.close();
 
