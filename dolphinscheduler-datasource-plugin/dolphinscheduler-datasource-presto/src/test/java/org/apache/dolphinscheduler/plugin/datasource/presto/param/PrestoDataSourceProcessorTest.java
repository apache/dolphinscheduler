/*
 * Licensed to the Apache Software Foundation (ASF) under one or more
 * contributor license agreements.  See the NOTICE file distributed with
 * this work for additional information regarding copyright ownership.
 * The ASF licenses this file to You under the Apache License, Version 2.0
 * (the "License"); you may not use this file except in compliance with
 * the License.  You may obtain a copy of the License at
 *
 *    http://www.apache.org/licenses/LICENSE-2.0
 *
 * Unless required by applicable law or agreed to in writing, software
 * distributed under the License is distributed on an "AS IS" BASIS,
 * WITHOUT WARRANTIES OR CONDITIONS OF ANY KIND, either express or implied.
 * See the License for the specific language governing permissions and
 * limitations under the License.
 */

package org.apache.dolphinscheduler.plugin.datasource.presto.param;

import org.apache.dolphinscheduler.common.constants.DataSourceConstants;
import org.apache.dolphinscheduler.plugin.datasource.api.utils.PasswordUtils;
import org.apache.dolphinscheduler.spi.enums.DbType;

import java.util.HashMap;
import java.util.Map;

import org.junit.jupiter.api.Assertions;
import org.junit.jupiter.api.Test;
import org.junit.jupiter.api.extension.ExtendWith;
import org.mockito.MockedStatic;
import org.mockito.Mockito;
import org.mockito.junit.jupiter.MockitoExtension;

@ExtendWith(MockitoExtension.class)
public class PrestoDataSourceProcessorTest {

    private PrestoDataSourceProcessor prestoDatasourceProcessor = new PrestoDataSourceProcessor();

    @Test
    public void testCreateConnectionParams() {
        Map<String, String> props = new HashMap<>();
        props.put("serverTimezone", "utc");
        PrestoDataSourceParamDTO prestoDatasourceParamDTO = new PrestoDataSourceParamDTO();
        prestoDatasourceParamDTO.setHost("localhost");
        prestoDatasourceParamDTO.setPort(1234);
        prestoDatasourceParamDTO.setDatabase("hive/default");
        prestoDatasourceParamDTO.setUserName("root");
        prestoDatasourceParamDTO.setPassword("123456");
        prestoDatasourceParamDTO.setOther(props);
<<<<<<< HEAD
        PowerMockito.mockStatic(PasswordUtils.class);
        PowerMockito.when(PasswordUtils.encodePassword(Mockito.anyString())).thenReturn("test");
        PrestoConnectionParam connectionParams = (PrestoConnectionParam) prestoDatasourceProcessor
                .createConnectionParams(prestoDatasourceParamDTO);
        Assert.assertEquals("jdbc:presto://localhost:1234", connectionParams.getAddress());
        Assert.assertEquals("jdbc:presto://localhost:1234/hive/default", connectionParams.getJdbcUrl());
        Assert.assertEquals("hive", connectionParams.getDatabase());
        Assert.assertEquals("default", connectionParams.getSchema());
=======
        try (MockedStatic<PasswordUtils> mockedStaticPasswordUtils = Mockito.mockStatic(PasswordUtils.class)) {
            mockedStaticPasswordUtils.when(() -> PasswordUtils.encodePassword(Mockito.anyString())).thenReturn("test");
            PrestoConnectionParam connectionParams = (PrestoConnectionParam) prestoDatasourceProcessor
                    .createConnectionParams(prestoDatasourceParamDTO);
            Assertions.assertEquals("jdbc:presto://localhost:1234", connectionParams.getAddress());
            Assertions.assertEquals("jdbc:presto://localhost:1234/default", connectionParams.getJdbcUrl());
        }
>>>>>>> 53340fc0
    }

    @Test
    public void testCreateConnectionParams2() {
<<<<<<< HEAD
        String connectionJson = "{\"user\":\"root\",\"password\":\"123456\",\"address\":\"jdbc:presto://localhost:1234\""
                + ",\"database\":\"hive\",\"jdbcUrl\":\"jdbc:presto://localhost:1234/hive/default\",\"schema\":\"default\"}";
=======
        String connectionJson =
                "{\"user\":\"root\",\"password\":\"123456\",\"address\":\"jdbc:presto://localhost:1234\""
                        + ",\"database\":\"default\",\"jdbcUrl\":\"jdbc:presto://localhost:1234/default\"}";
>>>>>>> 53340fc0
        PrestoConnectionParam connectionParams = (PrestoConnectionParam) prestoDatasourceProcessor
                .createConnectionParams(connectionJson);
        Assertions.assertNotNull(connectionParams);
        Assertions.assertEquals("root", connectionParams.getUser());
    }

    @Test
    public void testGetDatasourceDriver() {
        Assertions.assertEquals(DataSourceConstants.COM_PRESTO_JDBC_DRIVER,
                prestoDatasourceProcessor.getDatasourceDriver());
    }

    @Test
    public void testGetJdbcUrl() {
        PrestoConnectionParam prestoConnectionParam = new PrestoConnectionParam();
        prestoConnectionParam.setJdbcUrl("jdbc:postgresql://localhost:1234/hive/default");
        prestoConnectionParam.setOther("other");
<<<<<<< HEAD
        Assert.assertEquals("jdbc:postgresql://localhost:1234/hive/default?other",
=======
        Assertions.assertEquals("jdbc:postgresql://localhost:1234/default?other",
>>>>>>> 53340fc0
                prestoDatasourceProcessor.getJdbcUrl(prestoConnectionParam));

    }

    @Test
    public void testGetDbType() {
        Assertions.assertEquals(DbType.PRESTO, prestoDatasourceProcessor.getDbType());
    }

    @Test
    public void testGetValidationQuery() {
        Assertions.assertEquals(DataSourceConstants.PRESTO_VALIDATION_QUERY,
                prestoDatasourceProcessor.getValidationQuery());
    }
}<|MERGE_RESOLUTION|>--- conflicted
+++ resolved
@@ -43,20 +43,10 @@
         PrestoDataSourceParamDTO prestoDatasourceParamDTO = new PrestoDataSourceParamDTO();
         prestoDatasourceParamDTO.setHost("localhost");
         prestoDatasourceParamDTO.setPort(1234);
-        prestoDatasourceParamDTO.setDatabase("hive/default");
+        prestoDatasourceParamDTO.setDatabase("default");
         prestoDatasourceParamDTO.setUserName("root");
         prestoDatasourceParamDTO.setPassword("123456");
         prestoDatasourceParamDTO.setOther(props);
-<<<<<<< HEAD
-        PowerMockito.mockStatic(PasswordUtils.class);
-        PowerMockito.when(PasswordUtils.encodePassword(Mockito.anyString())).thenReturn("test");
-        PrestoConnectionParam connectionParams = (PrestoConnectionParam) prestoDatasourceProcessor
-                .createConnectionParams(prestoDatasourceParamDTO);
-        Assert.assertEquals("jdbc:presto://localhost:1234", connectionParams.getAddress());
-        Assert.assertEquals("jdbc:presto://localhost:1234/hive/default", connectionParams.getJdbcUrl());
-        Assert.assertEquals("hive", connectionParams.getDatabase());
-        Assert.assertEquals("default", connectionParams.getSchema());
-=======
         try (MockedStatic<PasswordUtils> mockedStaticPasswordUtils = Mockito.mockStatic(PasswordUtils.class)) {
             mockedStaticPasswordUtils.when(() -> PasswordUtils.encodePassword(Mockito.anyString())).thenReturn("test");
             PrestoConnectionParam connectionParams = (PrestoConnectionParam) prestoDatasourceProcessor
@@ -64,19 +54,13 @@
             Assertions.assertEquals("jdbc:presto://localhost:1234", connectionParams.getAddress());
             Assertions.assertEquals("jdbc:presto://localhost:1234/default", connectionParams.getJdbcUrl());
         }
->>>>>>> 53340fc0
     }
 
     @Test
     public void testCreateConnectionParams2() {
-<<<<<<< HEAD
-        String connectionJson = "{\"user\":\"root\",\"password\":\"123456\",\"address\":\"jdbc:presto://localhost:1234\""
-                + ",\"database\":\"hive\",\"jdbcUrl\":\"jdbc:presto://localhost:1234/hive/default\",\"schema\":\"default\"}";
-=======
         String connectionJson =
                 "{\"user\":\"root\",\"password\":\"123456\",\"address\":\"jdbc:presto://localhost:1234\""
                         + ",\"database\":\"default\",\"jdbcUrl\":\"jdbc:presto://localhost:1234/default\"}";
->>>>>>> 53340fc0
         PrestoConnectionParam connectionParams = (PrestoConnectionParam) prestoDatasourceProcessor
                 .createConnectionParams(connectionJson);
         Assertions.assertNotNull(connectionParams);
@@ -92,13 +76,9 @@
     @Test
     public void testGetJdbcUrl() {
         PrestoConnectionParam prestoConnectionParam = new PrestoConnectionParam();
-        prestoConnectionParam.setJdbcUrl("jdbc:postgresql://localhost:1234/hive/default");
+        prestoConnectionParam.setJdbcUrl("jdbc:postgresql://localhost:1234/default");
         prestoConnectionParam.setOther("other");
-<<<<<<< HEAD
-        Assert.assertEquals("jdbc:postgresql://localhost:1234/hive/default?other",
-=======
         Assertions.assertEquals("jdbc:postgresql://localhost:1234/default?other",
->>>>>>> 53340fc0
                 prestoDatasourceProcessor.getJdbcUrl(prestoConnectionParam));
 
     }
