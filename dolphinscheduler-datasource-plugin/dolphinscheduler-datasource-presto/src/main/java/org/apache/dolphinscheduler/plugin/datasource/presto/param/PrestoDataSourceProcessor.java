--- conflicted
+++ resolved
@@ -141,19 +141,6 @@
         return null;
     }
 
-<<<<<<< HEAD
-    private Map<String, String> parseOther(String other) {
-        if (StringUtils.isEmpty(other)) {
-            return null;
-        }
-        Map<String, String> otherMap = new LinkedHashMap<>();
-        String[] configs = other.split("&");
-        for (String config : configs) {
-            otherMap.put(config.split("=")[0], config.split("=")[1]);
-        }
-        return otherMap;
-    }
-
     @Override
     public void checkDatasourceParam(BaseDataSourceParamDTO baseDataSourceParamDTO) {
         checkHost(baseDataSourceParamDTO.getHost());
@@ -173,6 +160,4 @@
             throw new IllegalArgumentException("schema name illegal");
         }
     }
-=======
->>>>>>> de70421a
 }