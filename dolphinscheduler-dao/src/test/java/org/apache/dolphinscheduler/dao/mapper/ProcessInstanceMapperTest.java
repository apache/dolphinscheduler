/*
 * Licensed to the Apache Software Foundation (ASF) under one or more
 * contributor license agreements.  See the NOTICE file distributed with
 * this work for additional information regarding copyright ownership.
 * The ASF licenses this file to You under the Apache License, Version 2.0
 * (the "License"); you may not use this file except in compliance with
 * the License.  You may obtain a copy of the License at
 *
 *    http://www.apache.org/licenses/LICENSE-2.0
 *
 * Unless required by applicable law or agreed to in writing, software
 * distributed under the License is distributed on an "AS IS" BASIS,
 * WITHOUT WARRANTIES OR CONDITIONS OF ANY KIND, either express or implied.
 * See the License for the specific language governing permissions and
 * limitations under the License.
 */
package org.apache.dolphinscheduler.dao.mapper;


import org.apache.dolphinscheduler.common.enums.ExecutionStatus;
import org.apache.dolphinscheduler.common.enums.Flag;
import org.apache.dolphinscheduler.common.enums.ReleaseState;
import org.apache.dolphinscheduler.dao.entity.ExecuteStatusCount;
import org.apache.dolphinscheduler.dao.entity.ProcessDefinition;
import org.apache.dolphinscheduler.dao.entity.ProcessInstance;
import org.apache.dolphinscheduler.dao.entity.Project;

import java.util.Date;
import java.util.List;

import org.junit.Assert;
import org.junit.Test;
import org.junit.runner.RunWith;
import org.springframework.beans.factory.annotation.Autowired;
import org.springframework.boot.test.context.SpringBootTest;
import org.springframework.test.annotation.Rollback;
import org.springframework.test.context.junit4.SpringRunner;
import org.springframework.transaction.annotation.Transactional;

import com.baomidou.mybatisplus.core.metadata.IPage;
import com.baomidou.mybatisplus.extension.plugins.pagination.Page;

@RunWith(SpringRunner.class)
@SpringBootTest
@Transactional
@Rollback(true)
public class ProcessInstanceMapperTest {


    @Autowired
    ProcessInstanceMapper processInstanceMapper;

    @Autowired
    ProcessDefinitionMapper processDefinitionMapper;

    @Autowired
    ProjectMapper projectMapper;


    /**
     * insert process instance with specified start time and end time,set state to SUCCESS
     */
    private ProcessInstance insertOne(Date startTime, Date endTime) {
        ProcessInstance processInstance = new ProcessInstance();
        Date start = startTime;
        Date end = endTime;
        processInstance.setProcessDefinitionCode(1L);
        processInstance.setStartTime(start);
        processInstance.setEndTime(end);
        processInstance.setState(ExecutionStatus.SUCCESS);

        processInstanceMapper.insert(processInstance);
        return processInstance;
    }

    /**
     * insert
     *
     * @return ProcessInstance
     */
    private ProcessInstance insertOne() {
        //insertOne
        ProcessInstance processInstance = new ProcessInstance();
        Date start = new Date(2019 - 1900, 1 - 1, 1, 0, 10, 0);
        Date end = new Date(2019 - 1900, 1 - 1, 1, 1, 0, 0);
<<<<<<< HEAD
=======
        processInstance.setProcessDefinitionCode(1L);
>>>>>>> ab18ca0a
        processInstance.setStartTime(start);
        processInstance.setEndTime(end);
        processInstance.setState(ExecutionStatus.SUBMITTED_SUCCESS);

        processInstanceMapper.insert(processInstance);
        return processInstance;
    }

    /**
     * test update
     */
    @Test
    public void testUpdate() {
        //insertOne
        ProcessInstance processInstanceMap = insertOne();
        //update
        int update = processInstanceMapper.updateById(processInstanceMap);
        Assert.assertEquals(1, update);
        processInstanceMapper.deleteById(processInstanceMap.getId());
    }

    /**
     * test delete
     */
    @Test
    public void testDelete() {
        ProcessInstance processInstanceMap = insertOne();
        int delete = processInstanceMapper.deleteById(processInstanceMap.getId());
        Assert.assertEquals(1, delete);
    }

    /**
     * test query
     */
    @Test
    public void testQuery() {
        ProcessInstance processInstance = insertOne();
        //query
        List<ProcessInstance> dataSources = processInstanceMapper.selectList(null);
        Assert.assertNotEquals(dataSources.size(), 0);
        processInstanceMapper.deleteById(processInstance.getId());
    }

    /**
     * test query detail by id
     */
    @Test
    public void testQueryDetailById() {
        ProcessInstance processInstance = insertOne();
        processInstanceMapper.updateById(processInstance);

        ProcessInstance processInstance1 = processInstanceMapper.queryDetailById(processInstance.getId());
        Assert.assertNotNull(processInstance1);
        processInstanceMapper.deleteById(processInstance.getId());
    }

    /**
     * test query by host and states
     */
    @Test
    public void testQueryByHostAndStates() {
        ProcessInstance processInstance = insertOne();
        processInstance.setHost("192.168.2.155");
        processInstance.setState(ExecutionStatus.RUNNING_EXECUTION);
        processInstanceMapper.updateById(processInstance);

        int[] stateArray = new int[]{
                ExecutionStatus.RUNNING_EXECUTION.ordinal(),
                ExecutionStatus.SUCCESS.ordinal()};

        List<ProcessInstance> processInstances = processInstanceMapper.queryByHostAndStatus(null, stateArray);

        processInstanceMapper.deleteById(processInstance.getId());
        Assert.assertNotEquals(processInstances.size(), 0);
    }

    /**
     * test query process instance page
     */
    @Test
    public void testQueryProcessInstanceListPaging() {


        int[] stateArray = new int[]{
                ExecutionStatus.RUNNING_EXECUTION.ordinal(),
                ExecutionStatus.SUCCESS.ordinal()};

        ProcessDefinition processDefinition = new ProcessDefinition();
        processDefinition.setCode(1L);
        processDefinition.setProjectId(1010);
        processDefinition.setProjectCode(1L);
        processDefinition.setReleaseState(ReleaseState.ONLINE);
        processDefinition.setUpdateTime(new Date());
        processDefinition.setCreateTime(new Date());
        processDefinitionMapper.insert(processDefinition);

        ProcessInstance processInstance = insertOne();
        processInstance.setProcessDefinitionCode(processDefinition.getCode());
        processInstance.setState(ExecutionStatus.RUNNING_EXECUTION);
        processInstance.setIsSubProcess(Flag.NO);
        processInstance.setStartTime(new Date());

        processInstanceMapper.updateById(processInstance);


        Page<ProcessInstance> page = new Page(1, 3);

        IPage<ProcessInstance> processInstanceIPage = processInstanceMapper.queryProcessInstanceListPaging(
                page,
                processDefinition.getProjectCode(),
                processInstance.getProcessDefinitionCode(),
                processInstance.getName(),
                0,
                stateArray,
                processInstance.getHost(),
                null,
                null
        );
        Assert.assertNotEquals(processInstanceIPage.getTotal(), 0);

        processDefinitionMapper.deleteById(processDefinition.getId());
        processInstanceMapper.deleteById(processInstance.getId());
    }

    /**
     * test set failover by host and state
     */
    @Test
    public void testSetFailoverByHostAndStateArray() {

        int[] stateArray = new int[]{
                ExecutionStatus.RUNNING_EXECUTION.ordinal(),
                ExecutionStatus.SUCCESS.ordinal()};

        ProcessInstance processInstance = insertOne();

        processInstance.setState(ExecutionStatus.RUNNING_EXECUTION);
        processInstance.setHost("192.168.2.220");
        processInstanceMapper.updateById(processInstance);
        String host = processInstance.getHost();
        int update = processInstanceMapper.setFailoverByHostAndStateArray(host, stateArray);
        Assert.assertNotEquals(update, 0);

        processInstance = processInstanceMapper.selectById(processInstance.getId());
        Assert.assertNull(processInstance.getHost());
        processInstanceMapper.deleteById(processInstance.getId());
    }

    /**
     * test update process instance by state
     */
    @Test
    public void testUpdateProcessInstanceByState() {


        ProcessInstance processInstance = insertOne();

        processInstance.setState(ExecutionStatus.RUNNING_EXECUTION);
        processInstanceMapper.updateById(processInstance);
        processInstanceMapper.updateProcessInstanceByState(ExecutionStatus.RUNNING_EXECUTION, ExecutionStatus.SUCCESS);

        ProcessInstance processInstance1 = processInstanceMapper.selectById(processInstance.getId());

        processInstanceMapper.deleteById(processInstance.getId());
        Assert.assertEquals(ExecutionStatus.SUCCESS, processInstance1.getState());

    }

    /**
     * test count process instance state by user
     */
    @Test
    public void testCountInstanceStateByUser() {

        Project project = new Project();
        project.setName("testProject");
        project.setCode(1L);
        project.setCreateTime(new Date());
        project.setUpdateTime(new Date());
        projectMapper.insert(project);

        ProcessDefinition processDefinition = new ProcessDefinition();
        processDefinition.setCode(1L);
        processDefinition.setProjectId(1010);
        processDefinition.setProjectCode(1L);
        processDefinition.setReleaseState(ReleaseState.ONLINE);
        processDefinition.setUpdateTime(new Date());
        processDefinition.setCreateTime(new Date());

        processDefinitionMapper.insert(processDefinition);
        ProcessInstance processInstance = insertOne();
        processInstance.setProcessDefinitionId(processDefinition.getId());
        int update = processInstanceMapper.updateById(processInstance);

        Long[] projectCodes = new Long[]{processDefinition.getProjectCode()};

        List<ExecuteStatusCount> executeStatusCounts = processInstanceMapper.countInstanceStateByUser(null, null, projectCodes);


        Assert.assertNotEquals(executeStatusCounts.size(), 0);

        projectMapper.deleteById(project.getId());
        processDefinitionMapper.deleteById(processDefinition.getId());
        processInstanceMapper.deleteById(processInstance.getId());
    }

    /**
     * test query process instance by process definition id
     */
    @Test
    public void testQueryByProcessDefineId() {
        ProcessInstance processInstance = insertOne();
        ProcessInstance processInstance1 = insertOne();


        List<ProcessInstance> processInstances = processInstanceMapper.queryByProcessDefineCode(processInstance.getProcessDefinitionCode(), 1);
        Assert.assertEquals(1, processInstances.size());

        processInstances = processInstanceMapper.queryByProcessDefineCode(processInstance.getProcessDefinitionCode(), 2);
        Assert.assertEquals(2, processInstances.size());

        processInstanceMapper.deleteById(processInstance.getId());
        processInstanceMapper.deleteById(processInstance1.getId());
    }

    /**
     * test query last schedule process instance
     */
    @Test
    public void testQueryLastSchedulerProcess() {
        ProcessInstance processInstance = insertOne();
        processInstance.setScheduleTime(new Date());
        processInstanceMapper.updateById(processInstance);

        ProcessInstance processInstance1 = processInstanceMapper.queryLastSchedulerProcess(processInstance.getProcessDefinitionCode(), null, null);
        Assert.assertNotEquals(processInstance1, null);
        processInstanceMapper.deleteById(processInstance.getId());
    }

    /**
     * test query last running process instance
     */
    @Test
    public void testQueryLastRunningProcess() {
        ProcessInstance processInstance = insertOne();
        processInstance.setState(ExecutionStatus.RUNNING_EXECUTION);
        processInstanceMapper.updateById(processInstance);

        int[] stateArray = new int[]{
                ExecutionStatus.RUNNING_EXECUTION.ordinal(),
                ExecutionStatus.SUBMITTED_SUCCESS.ordinal()};

        ProcessInstance processInstance1 = processInstanceMapper.queryLastRunningProcess(processInstance.getProcessDefinitionCode(), null, null, stateArray);

        Assert.assertNotEquals(processInstance1, null);
        processInstanceMapper.deleteById(processInstance.getId());
    }

    /**
     * test query last manual process instance
     */
    @Test
    public void testQueryLastManualProcess() {
        ProcessInstance processInstance = insertOne();
        processInstanceMapper.updateById(processInstance);

        Date start = new Date(2019 - 1900, 1 - 1, 01, 0, 0, 0);
        Date end = new Date(2019 - 1900, 1 - 1, 01, 5, 0, 0);
<<<<<<< HEAD
        ProcessInstance processInstance1 = processInstanceMapper.queryLastManualProcess(processInstance.getProcessDefinitionCode(), start, end);
        Assert.assertEquals(processInstance1.getId(), processInstance.getId());

        start = new Date(2019 - 1900, 1 - 1, 01, 1, 0, 0);
        processInstance1 = processInstanceMapper.queryLastManualProcess(processInstance.getProcessDefinitionCode(), start, end);
=======
        ProcessInstance processInstance1 = processInstanceMapper.queryLastManualProcess(processInstance.getProcessDefinitionCode(), start, end
        );
        Assert.assertEquals(processInstance1.getId(), processInstance.getId());

        start = new Date(2019 - 1900, 1 - 1, 01, 1, 0, 0);
        processInstance1 = processInstanceMapper.queryLastManualProcess(processInstance.getProcessDefinitionCode(), start, end
        );
>>>>>>> ab18ca0a
        Assert.assertNull(processInstance1);

        processInstanceMapper.deleteById(processInstance.getId());

    }


    /**
     * test whether it is in descending order by running duration
     */
    private boolean isSortedByDuration(List<ProcessInstance> processInstances) {
        for (int i = 1; i < processInstances.size(); i++) {
            long d1 = processInstances.get(i).getEndTime().getTime() - processInstances.get(i).getStartTime().getTime();
            long d2 = processInstances.get(i - 1).getEndTime().getTime() - processInstances.get(i - 1).getStartTime().getTime();
            if (d1 > d2) {
                return false;
            }
        }
        return true;
    }

    /**
     * test query top n process instance order by running duration
     */
    @Test
    public void testQueryTopNProcessInstance() {
        Date startTime1 = new Date(2019, 7, 9, 10, 9, 9);
        Date endTime1 = new Date(2019, 7, 9, 10, 9, 14);
        Date startTime2 = new Date(2020, 7, 9, 10, 9, 9);
        Date endTime2 = new Date(2020, 7, 9, 10, 9, 30);
        Date startTime3 = new Date(2020, 6, 9, 10, 9, 9);
        Date endTime3 = new Date(2020, 7, 9, 10, 9, 30);
        ProcessInstance processInstance1 = insertOne(startTime1, endTime1);
        ProcessInstance processInstance2 = insertOne(startTime2, endTime2);
        ProcessInstance processInstance3 = insertOne(startTime3, endTime3);
        Date start = new Date(2020, 1, 1, 1, 1, 1);
        Date end = new Date(2021, 1, 1, 1, 1, 1);
        List<ProcessInstance> processInstances = processInstanceMapper.queryTopNProcessInstance(2, start, end, ExecutionStatus.SUCCESS);
        Assert.assertEquals(2, processInstances.size());
        Assert.assertTrue(isSortedByDuration(processInstances));
        for (ProcessInstance processInstance : processInstances) {
            Assert.assertTrue(processInstance.getState().typeIsSuccess());
        }
        processInstanceMapper.deleteById(processInstance1.getId());
        processInstanceMapper.deleteById(processInstance2.getId());
        processInstanceMapper.deleteById(processInstance3.getId());

    }
}<|MERGE_RESOLUTION|>--- conflicted
+++ resolved
@@ -83,10 +83,7 @@
         ProcessInstance processInstance = new ProcessInstance();
         Date start = new Date(2019 - 1900, 1 - 1, 1, 0, 10, 0);
         Date end = new Date(2019 - 1900, 1 - 1, 1, 1, 0, 0);
-<<<<<<< HEAD
-=======
         processInstance.setProcessDefinitionCode(1L);
->>>>>>> ab18ca0a
         processInstance.setStartTime(start);
         processInstance.setEndTime(end);
         processInstance.setState(ExecutionStatus.SUBMITTED_SUCCESS);
@@ -355,13 +352,6 @@
 
         Date start = new Date(2019 - 1900, 1 - 1, 01, 0, 0, 0);
         Date end = new Date(2019 - 1900, 1 - 1, 01, 5, 0, 0);
-<<<<<<< HEAD
-        ProcessInstance processInstance1 = processInstanceMapper.queryLastManualProcess(processInstance.getProcessDefinitionCode(), start, end);
-        Assert.assertEquals(processInstance1.getId(), processInstance.getId());
-
-        start = new Date(2019 - 1900, 1 - 1, 01, 1, 0, 0);
-        processInstance1 = processInstanceMapper.queryLastManualProcess(processInstance.getProcessDefinitionCode(), start, end);
-=======
         ProcessInstance processInstance1 = processInstanceMapper.queryLastManualProcess(processInstance.getProcessDefinitionCode(), start, end
         );
         Assert.assertEquals(processInstance1.getId(), processInstance.getId());
@@ -369,7 +359,6 @@
         start = new Date(2019 - 1900, 1 - 1, 01, 1, 0, 0);
         processInstance1 = processInstanceMapper.queryLastManualProcess(processInstance.getProcessDefinitionCode(), start, end
         );
->>>>>>> ab18ca0a
         Assert.assertNull(processInstance1);
 
         processInstanceMapper.deleteById(processInstance.getId());
