/*
 * Licensed to the Apache Software Foundation (ASF) under one or more
 * contributor license agreements.  See the NOTICE file distributed with
 * this work for additional information regarding copyright ownership.
 * The ASF licenses this file to You under the Apache License, Version 2.0
 * (the "License"); you may not use this file except in compliance with
 * the License.  You may obtain a copy of the License at
 *
 *    http://www.apache.org/licenses/LICENSE-2.0
 *
 * Unless required by applicable law or agreed to in writing, software
 * distributed under the License is distributed on an "AS IS" BASIS,
 * WITHOUT WARRANTIES OR CONDITIONS OF ANY KIND, either express or implied.
 * See the License for the specific language governing permissions and
 * limitations under the License.
 */
package org.apache.dolphinscheduler.dao.mapper;


import org.apache.dolphinscheduler.dao.entity.ProjectUser;
import org.junit.Assert;
import org.junit.Test;
import org.junit.runner.RunWith;
import org.springframework.beans.factory.annotation.Autowired;
import org.springframework.boot.test.context.SpringBootTest;
import org.springframework.test.annotation.Rollback;
import org.springframework.test.context.junit4.SpringRunner;
import org.springframework.transaction.annotation.Transactional;

import java.util.Date;
import java.util.List;

import static org.hamcrest.MatcherAssert.assertThat;
import static org.hamcrest.Matchers.greaterThan;
import static org.hamcrest.Matchers.greaterThanOrEqualTo;
import static org.junit.Assert.*;

@RunWith(SpringRunner.class)
@SpringBootTest
@Transactional
@Rollback(true)
public class ProjectUserMapperTest {


    @Autowired
    ProjectUserMapper projectUserMapper;

    /**
     * insert
     * @return ProjectUser
     */
    private ProjectUser insertOne(){
        //insertOne
        ProjectUser projectUser = new ProjectUser();
        projectUser.setProjectId(1010);
        projectUser.setUserId(111);
        projectUserMapper.insert(projectUser);
        return projectUser;
    }

    /**
     * test update
     */
    @Test
    public void testUpdate(){
        //insertOne
        ProjectUser projectUser = insertOne();
        projectUser.setCreateTime(new Date());
        //update
        int update = projectUserMapper.updateById(projectUser);
<<<<<<< HEAD
        Assert.assertEquals(1, update);
        projectUserMapper.deleteById(projectUser.getId());
=======
        Assert.assertEquals(update, 1);
>>>>>>> 3c9ba0a3
    }

    /**
     * test delete
     */
    @Test
    public void testDelete(){
        ProjectUser projectUserMap = insertOne();
        int delete = projectUserMapper.deleteById(projectUserMap.getId());
        Assert.assertEquals(1, delete);
    }

    /**
     * test query
     */
    @Test
    public void testQuery() {
        ProjectUser projectUser = insertOne();
        //query
        List<ProjectUser> projectUsers = projectUserMapper.selectList(null);
        Assert.assertNotEquals(projectUsers.size(), 0);
    }

    /**
     * test delete project relation
     */
    @Test
    public void testDeleteProjectRelation() {


        ProjectUser projectUser = insertOne();
        int delete = projectUserMapper.deleteProjectRelation(projectUser.getProjectId(), projectUser.getUserId());
<<<<<<< HEAD
        Assert.assertEquals(1, delete);
=======
        assertThat(delete,greaterThanOrEqualTo(1));
>>>>>>> 3c9ba0a3

    }

    /**
     * test query project relation
     */
    @Test
    public void testQueryProjectRelation() {
        ProjectUser projectUser = insertOne();
        ProjectUser projectUser1 = projectUserMapper.queryProjectRelation(projectUser.getProjectId(), projectUser.getUserId());
        Assert.assertNotEquals(projectUser1, null);

    }
}<|MERGE_RESOLUTION|>--- conflicted
+++ resolved
@@ -68,12 +68,7 @@
         projectUser.setCreateTime(new Date());
         //update
         int update = projectUserMapper.updateById(projectUser);
-<<<<<<< HEAD
         Assert.assertEquals(1, update);
-        projectUserMapper.deleteById(projectUser.getId());
-=======
-        Assert.assertEquals(update, 1);
->>>>>>> 3c9ba0a3
     }
 
     /**
@@ -106,12 +101,7 @@
 
         ProjectUser projectUser = insertOne();
         int delete = projectUserMapper.deleteProjectRelation(projectUser.getProjectId(), projectUser.getUserId());
-<<<<<<< HEAD
-        Assert.assertEquals(1, delete);
-=======
         assertThat(delete,greaterThanOrEqualTo(1));
->>>>>>> 3c9ba0a3
-
     }
 
     /**
