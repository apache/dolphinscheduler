--- conflicted
+++ resolved
@@ -81,13 +81,8 @@
                                    String taskType) {
         TaskInstance taskInstance = new TaskInstance();
         taskInstance.setFlag(Flag.YES);
-<<<<<<< HEAD
         taskInstance.setName(taskName);
         taskInstance.setState(state);
-=======
-        taskInstance.setName("ut task");
-        taskInstance.setState(ExecutionStatus.RUNNING_EXECUTION);
->>>>>>> 051c9af5
         taskInstance.setStartTime(new Date());
         taskInstance.setEndTime(new Date());
         taskInstance.setTaskJson("{}");
