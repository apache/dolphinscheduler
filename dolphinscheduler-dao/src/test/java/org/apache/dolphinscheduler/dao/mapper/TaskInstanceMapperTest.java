/*
 * Licensed to the Apache Software Foundation (ASF) under one or more
 * contributor license agreements.  See the NOTICE file distributed with
 * this work for additional information regarding copyright ownership.
 * The ASF licenses this file to You under the Apache License, Version 2.0
 * (the "License"); you may not use this file except in compliance with
 * the License.  You may obtain a copy of the License at
 *
 *    http://www.apache.org/licenses/LICENSE-2.0
 *
 * Unless required by applicable law or agreed to in writing, software
 * distributed under the License is distributed on an "AS IS" BASIS,
 * WITHOUT WARRANTIES OR CONDITIONS OF ANY KIND, either express or implied.
 * See the License for the specific language governing permissions and
 * limitations under the License.
 */

package org.apache.dolphinscheduler.dao.mapper;

import org.apache.dolphinscheduler.common.enums.Flag;
<<<<<<< HEAD
import org.apache.dolphinscheduler.common.enums.TaskExecuteType;
=======
import org.apache.dolphinscheduler.common.enums.WorkflowExecutionStatus;
>>>>>>> 87744151
import org.apache.dolphinscheduler.dao.BaseDaoTest;
import org.apache.dolphinscheduler.dao.entity.ExecuteStatusCount;
import org.apache.dolphinscheduler.dao.entity.ProcessDefinition;
import org.apache.dolphinscheduler.dao.entity.ProcessInstance;
import org.apache.dolphinscheduler.dao.entity.TaskInstance;

import java.util.Date;
import java.util.List;

import org.apache.dolphinscheduler.plugin.task.api.enums.TaskExecutionStatus;
import org.junit.Assert;
import org.junit.Before;
import org.junit.Test;
import org.springframework.beans.factory.annotation.Autowired;

import com.baomidou.mybatisplus.core.metadata.IPage;
import com.baomidou.mybatisplus.extension.plugins.pagination.Page;

public class TaskInstanceMapperTest extends BaseDaoTest {

    @Autowired
    private TaskInstanceMapper taskInstanceMapper;

    @Autowired
    private ProcessDefinitionMapper processDefinitionMapper;

    @Autowired
    private ProcessInstanceMapper processInstanceMapper;

    @Before
    public void before() {
        ProcessInstance processInstance = new ProcessInstance();
        processInstance.setWarningGroupId(0);
        processInstance.setCommandParam("");
        processInstance.setProcessDefinitionCode(1L);
        processInstanceMapper.insert(processInstance);
    }

    /**
     * insert
     *
     * @return TaskInstance
     */
    private TaskInstance insertTaskInstance(int processInstanceId) {
        // insertOne
        return insertTaskInstance(processInstanceId, "SHELL");
    }

    /**
     * insert
     *
     * @return ProcessInstance
     */
    private ProcessInstance insertProcessInstance() {
        ProcessInstance processInstance = new ProcessInstance();
        processInstance.setId(1);
        processInstance.setName("taskName");
        processInstance.setState(WorkflowExecutionStatus.RUNNING_EXECUTION);
        processInstance.setStartTime(new Date());
        processInstance.setEndTime(new Date());
        processInstance.setProcessDefinitionCode(1L);
        processInstanceMapper.insert(processInstance);
        return processInstanceMapper.queryByProcessDefineCode(1L, 1).get(0);
    }

    /**
     * construct a task instance and then insert
     */
    private TaskInstance insertTaskInstance(int processInstanceId, String taskType) {
        TaskInstance taskInstance = new TaskInstance();
        taskInstance.setFlag(Flag.YES);
        taskInstance.setName("us task");
        taskInstance.setState(TaskExecutionStatus.RUNNING_EXECUTION);
        taskInstance.setStartTime(new Date());
        taskInstance.setEndTime(new Date());
        taskInstance.setProcessInstanceId(processInstanceId);
        taskInstance.setTaskType(taskType);
        taskInstanceMapper.insert(taskInstance);
        return taskInstance;
    }

    /**
     * test update
     */
    @Test
    public void testUpdate() {
        // insert ProcessInstance
        ProcessInstance processInstance = insertProcessInstance();

        // insert taskInstance
        TaskInstance taskInstance = insertTaskInstance(processInstance.getId());
        // update
        int update = taskInstanceMapper.updateById(taskInstance);
        Assert.assertEquals(1, update);
        taskInstanceMapper.deleteById(taskInstance.getId());
    }

    /**
     * test delete
     */
    @Test
    public void testDelete() {
        // insert ProcessInstance
        ProcessInstance processInstance = insertProcessInstance();

        // insert taskInstance
        TaskInstance taskInstance = insertTaskInstance(processInstance.getId());

        int delete = taskInstanceMapper.deleteById(taskInstance.getId());
        Assert.assertEquals(1, delete);
    }

    /**
     * test query
     */
    @Test
    public void testQuery() {
        // insert ProcessInstance
        ProcessInstance processInstance = insertProcessInstance();

        // insert taskInstance
        TaskInstance taskInstance = insertTaskInstance(processInstance.getId());
        // query
        List<TaskInstance> taskInstances = taskInstanceMapper.selectList(null);
        taskInstanceMapper.deleteById(taskInstance.getId());
        Assert.assertNotEquals(taskInstances.size(), 0);
    }

    /**
     * test query task instance by process instance id and state
     */
    @Test
    public void testQueryTaskByProcessIdAndState() {
        // insert ProcessInstance
        ProcessInstance processInstance = insertProcessInstance();

        // insert taskInstance
        TaskInstance task = insertTaskInstance(processInstance.getId());
        task.setProcessInstanceId(processInstance.getId());
        taskInstanceMapper.updateById(task);
        List<Integer> taskInstances = taskInstanceMapper.queryTaskByProcessIdAndState(
<<<<<<< HEAD
            task.getProcessInstanceId(),
            ExecutionStatus.RUNNING_EXECUTION.ordinal()
        );
=======
                task.getProcessInstanceId(),
                TaskExecutionStatus.RUNNING_EXECUTION.getCode());
>>>>>>> 87744151
        taskInstanceMapper.deleteById(task.getId());
        Assert.assertNotEquals(taskInstances.size(), 0);
    }

    /**
     * test find valid task list by process instance id
     */
    @Test
    public void testFindValidTaskListByProcessId() {
        // insert ProcessInstance
        ProcessInstance processInstance = insertProcessInstance();

        // insert taskInstance
        TaskInstance task = insertTaskInstance(processInstance.getId());
        TaskInstance task2 = insertTaskInstance(processInstance.getId());
        task.setProcessInstanceId(processInstance.getId());
        task2.setProcessInstanceId(processInstance.getId());
        taskInstanceMapper.updateById(task);
        taskInstanceMapper.updateById(task2);

        List<TaskInstance> taskInstances = taskInstanceMapper.findValidTaskListByProcessId(
<<<<<<< HEAD
            task.getProcessInstanceId(),
            Flag.YES
        );
=======
                task.getProcessInstanceId(),
                Flag.YES);
>>>>>>> 87744151

        task2.setFlag(Flag.NO);
        taskInstanceMapper.updateById(task2);
        List<TaskInstance> taskInstances1 = taskInstanceMapper.findValidTaskListByProcessId(task.getProcessInstanceId(),
            Flag.NO);

        taskInstanceMapper.deleteById(task2.getId());
        taskInstanceMapper.deleteById(task.getId());
        Assert.assertNotEquals(taskInstances.size(), 0);
        Assert.assertNotEquals(taskInstances1.size(), 0);
    }

    /**
     * test query by host and status
     */
    @Test
    public void testQueryByHostAndStatus() {
        // insert ProcessInstance
        ProcessInstance processInstance = insertProcessInstance();

        // insert taskInstance
        TaskInstance task = insertTaskInstance(processInstance.getId());
        task.setHost("111.111.11.11");
        taskInstanceMapper.updateById(task);

        List<TaskInstance> taskInstances = taskInstanceMapper.queryByHostAndStatus(
<<<<<<< HEAD
            task.getHost(), new int[] {ExecutionStatus.RUNNING_EXECUTION.ordinal()}
        );
=======
                task.getHost(), new int[]{TaskExecutionStatus.RUNNING_EXECUTION.getCode()});
>>>>>>> 87744151
        taskInstanceMapper.deleteById(task.getId());
        Assert.assertNotEquals(taskInstances.size(), 0);
    }

    /**
     * test set failover by host and state array
     */
    @Test
    public void testSetFailoverByHostAndStateArray() {
        // insert ProcessInstance
        ProcessInstance processInstance = insertProcessInstance();

        // insert taskInstance
        TaskInstance task = insertTaskInstance(processInstance.getId());
        task.setHost("111.111.11.11");
        taskInstanceMapper.updateById(task);

        int setResult = taskInstanceMapper.setFailoverByHostAndStateArray(
<<<<<<< HEAD
            task.getHost(),
            new int[] {ExecutionStatus.RUNNING_EXECUTION.ordinal()},
            ExecutionStatus.NEED_FAULT_TOLERANCE
        );
=======
                task.getHost(),
                new int[]{TaskExecutionStatus.RUNNING_EXECUTION.getCode()},
                TaskExecutionStatus.NEED_FAULT_TOLERANCE);
>>>>>>> 87744151
        taskInstanceMapper.deleteById(task.getId());
        Assert.assertNotEquals(setResult, 0);
    }

    /**
     * test query by task instance id and name
     */
    @Test
    public void testQueryByInstanceIdAndName() {
        // insert ProcessInstance
        ProcessInstance processInstance = insertProcessInstance();

        // insert taskInstance
        TaskInstance task = insertTaskInstance(processInstance.getId());
        task.setHost("111.111.11.11");
        taskInstanceMapper.updateById(task);

        TaskInstance taskInstance = taskInstanceMapper.queryByInstanceIdAndName(
<<<<<<< HEAD
            task.getProcessInstanceId(),
            task.getName()
        );
=======
                task.getProcessInstanceId(),
                task.getName());
>>>>>>> 87744151
        taskInstanceMapper.deleteById(task.getId());
        Assert.assertNotEquals(taskInstance, null);
    }

    /**
     * test query by task instance id and code
     */
    @Test
    public void testQueryByInstanceIdAndCode() {
        // insert ProcessInstance
        ProcessInstance processInstance = insertProcessInstance();

        // insert taskInstance
        TaskInstance task = insertTaskInstance(processInstance.getId());
        task.setHost("111.111.11.11");
        taskInstanceMapper.updateById(task);

        TaskInstance taskInstance = taskInstanceMapper.queryByInstanceIdAndCode(
                task.getProcessInstanceId(),
                task.getTaskCode());
        taskInstanceMapper.deleteById(task.getId());
        Assert.assertNotEquals(taskInstance, null);
    }

    /**
     * test count task instance
     */
    @Test
    public void testCountTask() {
        // insert ProcessInstance
        ProcessInstance processInstance = insertProcessInstance();

        // insert taskInstance
        TaskInstance task = insertTaskInstance(processInstance.getId());
        ProcessDefinition definition = new ProcessDefinition();
        definition.setCode(1L);
        definition.setProjectCode(1111L);
        definition.setCreateTime(new Date());
        definition.setUpdateTime(new Date());
        processDefinitionMapper.insert(definition);
        taskInstanceMapper.updateById(task);

        int countTask = taskInstanceMapper.countTask(
<<<<<<< HEAD
            new Long[0],
            new int[0]
        );
        int countTask2 = taskInstanceMapper.countTask(
            new Long[] {definition.getProjectCode()},
            new int[] {task.getId()}
        );
=======
                new Long[0],
                new int[0]);
        int countTask2 = taskInstanceMapper.countTask(
                new Long[]{definition.getProjectCode()},
                new int[]{task.getId()});
>>>>>>> 87744151
        taskInstanceMapper.deleteById(task.getId());
        processDefinitionMapper.deleteById(definition.getId());
        Assert.assertEquals(countTask, 0);
        Assert.assertEquals(countTask2, 0);

    }

    /**
     * test count task instance state by user
     */
    @Test
    public void testCountTaskInstanceStateByUser() {

        // insert ProcessInstance
        ProcessInstance processInstance = insertProcessInstance();

        // insert taskInstance
        TaskInstance task = insertTaskInstance(processInstance.getId());
        ProcessDefinition definition = new ProcessDefinition();
        definition.setCode(1111L);
        definition.setProjectCode(1111L);
        definition.setCreateTime(new Date());
        definition.setUpdateTime(new Date());
        processDefinitionMapper.insert(definition);
        taskInstanceMapper.updateById(task);

        List<ExecuteStatusCount> count = taskInstanceMapper.countTaskInstanceStateByProjectCodes(
<<<<<<< HEAD
            null, null,
            new Long[] {definition.getProjectCode()}
        );
=======
                null, null,
                new Long[]{definition.getProjectCode()});
>>>>>>> 87744151

        processDefinitionMapper.deleteById(definition.getId());
        taskInstanceMapper.deleteById(task.getId());
    }

    /**
     * test page
     */
    @Test
    public void testQueryTaskInstanceListPaging() {
        ProcessDefinition definition = new ProcessDefinition();
        definition.setCode(1L);
        definition.setProjectCode(1111L);
        definition.setCreateTime(new Date());
        definition.setUpdateTime(new Date());
        processDefinitionMapper.insert(definition);

        // insert ProcessInstance
        ProcessInstance processInstance = insertProcessInstance();

        // insert taskInstance
        TaskInstance task = insertTaskInstance(processInstance.getId());

        Page<TaskInstance> page = new Page(1, 3);
        IPage<TaskInstance> taskInstanceIPage = taskInstanceMapper.queryTaskInstanceListPaging(
<<<<<<< HEAD
            page,
            definition.getProjectCode(),
            task.getProcessInstanceId(),
            "",
            "",
            "",
            0,
            new int[0],
            "",
            TaskExecuteType.BATCH,
            null, null
        );
=======
                page,
                definition.getProjectCode(),
                task.getProcessInstanceId(),
                "",
                "",
                "",
                0,
                new int[0],
                "",
                null, null);
>>>>>>> 87744151
        processInstanceMapper.deleteById(processInstance.getId());
        taskInstanceMapper.deleteById(task.getId());
        processDefinitionMapper.deleteById(definition.getId());
        Assert.assertEquals(taskInstanceIPage.getTotal(), 0);

    }
}<|MERGE_RESOLUTION|>--- conflicted
+++ resolved
@@ -18,11 +18,8 @@
 package org.apache.dolphinscheduler.dao.mapper;
 
 import org.apache.dolphinscheduler.common.enums.Flag;
-<<<<<<< HEAD
 import org.apache.dolphinscheduler.common.enums.TaskExecuteType;
-=======
 import org.apache.dolphinscheduler.common.enums.WorkflowExecutionStatus;
->>>>>>> 87744151
 import org.apache.dolphinscheduler.dao.BaseDaoTest;
 import org.apache.dolphinscheduler.dao.entity.ExecuteStatusCount;
 import org.apache.dolphinscheduler.dao.entity.ProcessDefinition;
@@ -164,14 +161,8 @@
         task.setProcessInstanceId(processInstance.getId());
         taskInstanceMapper.updateById(task);
         List<Integer> taskInstances = taskInstanceMapper.queryTaskByProcessIdAndState(
-<<<<<<< HEAD
-            task.getProcessInstanceId(),
-            ExecutionStatus.RUNNING_EXECUTION.ordinal()
-        );
-=======
                 task.getProcessInstanceId(),
                 TaskExecutionStatus.RUNNING_EXECUTION.getCode());
->>>>>>> 87744151
         taskInstanceMapper.deleteById(task.getId());
         Assert.assertNotEquals(taskInstances.size(), 0);
     }
@@ -193,14 +184,8 @@
         taskInstanceMapper.updateById(task2);
 
         List<TaskInstance> taskInstances = taskInstanceMapper.findValidTaskListByProcessId(
-<<<<<<< HEAD
-            task.getProcessInstanceId(),
-            Flag.YES
-        );
-=======
                 task.getProcessInstanceId(),
                 Flag.YES);
->>>>>>> 87744151
 
         task2.setFlag(Flag.NO);
         taskInstanceMapper.updateById(task2);
@@ -227,12 +212,7 @@
         taskInstanceMapper.updateById(task);
 
         List<TaskInstance> taskInstances = taskInstanceMapper.queryByHostAndStatus(
-<<<<<<< HEAD
-            task.getHost(), new int[] {ExecutionStatus.RUNNING_EXECUTION.ordinal()}
-        );
-=======
                 task.getHost(), new int[]{TaskExecutionStatus.RUNNING_EXECUTION.getCode()});
->>>>>>> 87744151
         taskInstanceMapper.deleteById(task.getId());
         Assert.assertNotEquals(taskInstances.size(), 0);
     }
@@ -251,16 +231,9 @@
         taskInstanceMapper.updateById(task);
 
         int setResult = taskInstanceMapper.setFailoverByHostAndStateArray(
-<<<<<<< HEAD
-            task.getHost(),
-            new int[] {ExecutionStatus.RUNNING_EXECUTION.ordinal()},
-            ExecutionStatus.NEED_FAULT_TOLERANCE
-        );
-=======
                 task.getHost(),
                 new int[]{TaskExecutionStatus.RUNNING_EXECUTION.getCode()},
                 TaskExecutionStatus.NEED_FAULT_TOLERANCE);
->>>>>>> 87744151
         taskInstanceMapper.deleteById(task.getId());
         Assert.assertNotEquals(setResult, 0);
     }
@@ -279,14 +252,8 @@
         taskInstanceMapper.updateById(task);
 
         TaskInstance taskInstance = taskInstanceMapper.queryByInstanceIdAndName(
-<<<<<<< HEAD
-            task.getProcessInstanceId(),
-            task.getName()
-        );
-=======
                 task.getProcessInstanceId(),
                 task.getName());
->>>>>>> 87744151
         taskInstanceMapper.deleteById(task.getId());
         Assert.assertNotEquals(taskInstance, null);
     }
@@ -330,21 +297,11 @@
         taskInstanceMapper.updateById(task);
 
         int countTask = taskInstanceMapper.countTask(
-<<<<<<< HEAD
-            new Long[0],
-            new int[0]
-        );
-        int countTask2 = taskInstanceMapper.countTask(
-            new Long[] {definition.getProjectCode()},
-            new int[] {task.getId()}
-        );
-=======
                 new Long[0],
                 new int[0]);
         int countTask2 = taskInstanceMapper.countTask(
                 new Long[]{definition.getProjectCode()},
                 new int[]{task.getId()});
->>>>>>> 87744151
         taskInstanceMapper.deleteById(task.getId());
         processDefinitionMapper.deleteById(definition.getId());
         Assert.assertEquals(countTask, 0);
@@ -372,14 +329,8 @@
         taskInstanceMapper.updateById(task);
 
         List<ExecuteStatusCount> count = taskInstanceMapper.countTaskInstanceStateByProjectCodes(
-<<<<<<< HEAD
-            null, null,
-            new Long[] {definition.getProjectCode()}
-        );
-=======
                 null, null,
                 new Long[]{definition.getProjectCode()});
->>>>>>> 87744151
 
         processDefinitionMapper.deleteById(definition.getId());
         taskInstanceMapper.deleteById(task.getId());
@@ -405,7 +356,6 @@
 
         Page<TaskInstance> page = new Page(1, 3);
         IPage<TaskInstance> taskInstanceIPage = taskInstanceMapper.queryTaskInstanceListPaging(
-<<<<<<< HEAD
             page,
             definition.getProjectCode(),
             task.getProcessInstanceId(),
@@ -418,18 +368,6 @@
             TaskExecuteType.BATCH,
             null, null
         );
-=======
-                page,
-                definition.getProjectCode(),
-                task.getProcessInstanceId(),
-                "",
-                "",
-                "",
-                0,
-                new int[0],
-                "",
-                null, null);
->>>>>>> 87744151
         processInstanceMapper.deleteById(processInstance.getId());
         taskInstanceMapper.deleteById(task.getId());
         processDefinitionMapper.deleteById(definition.getId());
