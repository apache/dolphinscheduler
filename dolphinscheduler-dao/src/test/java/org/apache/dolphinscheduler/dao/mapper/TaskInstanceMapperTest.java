/*
 * Licensed to the Apache Software Foundation (ASF) under one or more
 * contributor license agreements.  See the NOTICE file distributed with
 * this work for additional information regarding copyright ownership.
 * The ASF licenses this file to You under the Apache License, Version 2.0
 * (the "License"); you may not use this file except in compliance with
 * the License.  You may obtain a copy of the License at
 *
 *    http://www.apache.org/licenses/LICENSE-2.0
 *
 * Unless required by applicable law or agreed to in writing, software
 * distributed under the License is distributed on an "AS IS" BASIS,
 * WITHOUT WARRANTIES OR CONDITIONS OF ANY KIND, either express or implied.
 * See the License for the specific language governing permissions and
 * limitations under the License.
 */

package org.apache.dolphinscheduler.dao.mapper;

import org.apache.dolphinscheduler.common.enums.Flag;
import org.apache.dolphinscheduler.common.enums.TaskDependType;
import org.apache.dolphinscheduler.common.enums.TaskExecuteType;
import org.apache.dolphinscheduler.common.enums.WorkflowExecutionStatus;
import org.apache.dolphinscheduler.dao.BaseDaoTest;
import org.apache.dolphinscheduler.dao.entity.ExecuteStatusCount;
import org.apache.dolphinscheduler.dao.entity.ProcessDefinition;
import org.apache.dolphinscheduler.dao.entity.ProcessInstance;
import org.apache.dolphinscheduler.dao.entity.TaskInstance;
import org.apache.dolphinscheduler.plugin.task.api.enums.TaskExecutionStatus;

import java.util.Collections;
import java.util.Date;
import java.util.List;

<<<<<<< HEAD
import org.apache.dolphinscheduler.plugin.task.api.TaskChannel;
import org.apache.dolphinscheduler.plugin.task.api.enums.TaskExecutionStatus;
=======
>>>>>>> 8cddb107
import org.junit.Assert;
import org.junit.Test;
import org.springframework.beans.factory.annotation.Autowired;

import com.baomidou.mybatisplus.core.metadata.IPage;
import com.baomidou.mybatisplus.extension.plugins.pagination.Page;

public class TaskInstanceMapperTest extends BaseDaoTest {

    @Autowired
    private TaskInstanceMapper taskInstanceMapper;

    @Autowired
    private ProcessDefinitionMapper processDefinitionMapper;

    @Autowired
    private ProcessInstanceMapper processInstanceMapper;

    /**
     * insert
     *
     * @return TaskInstance
     */
    private TaskInstance insertTaskInstance(int processInstanceId) {
        // insertOne
        return insertTaskInstance(processInstanceId, "SHELL");
    }

    /**
     * insert
     *
     * @return ProcessInstance
     */
    private ProcessInstance insertProcessInstance() {
        ProcessInstance processInstance = new ProcessInstance();
        processInstance.setId(1);
        processInstance.setName("taskName");
        processInstance.setState(WorkflowExecutionStatus.RUNNING_EXECUTION);
        processInstance.setStartTime(new Date());
        processInstance.setEndTime(new Date());
        processInstance.setProcessDefinitionCode(1L);
        processInstance.setTestFlag(0);
        processInstanceMapper.insert(processInstance);
        return processInstanceMapper.queryByProcessDefineCode(1L, 1).get(0);
    }

    /**
     * construct a task instance and then insert
     */
    private TaskInstance insertTaskInstance(int processInstanceId, String taskType) {
        TaskInstance taskInstance = new TaskInstance();
        taskInstance.setFlag(Flag.YES);
        taskInstance.setName("us task");
        taskInstance.setState(TaskExecutionStatus.RUNNING_EXECUTION);
        taskInstance.setStartTime(new Date());
        taskInstance.setEndTime(new Date());
        taskInstance.setProcessInstanceId(processInstanceId);
        taskInstance.setTaskType(taskType);
        taskInstanceMapper.insert(taskInstance);
        return taskInstance;
    }

    /**
     * test update
     */
    @Test
    public void testUpdate() {
        // insert ProcessInstance
        ProcessInstance processInstance = insertProcessInstance();

        // insert taskInstance
        TaskInstance taskInstance = insertTaskInstance(processInstance.getId());
        // update
        int update = taskInstanceMapper.updateById(taskInstance);
        Assert.assertEquals(1, update);
        taskInstanceMapper.deleteById(taskInstance.getId());
    }

    /**
     * test delete
     */
    @Test
    public void testDelete() {
        // insert ProcessInstance
        ProcessInstance processInstance = insertProcessInstance();

        // insert taskInstance
        TaskInstance taskInstance = insertTaskInstance(processInstance.getId());

        int delete = taskInstanceMapper.deleteById(taskInstance.getId());
        Assert.assertEquals(1, delete);
    }

    /**
     * test query
     */
    @Test
    public void testQuery() {
        // insert ProcessInstance
        ProcessInstance processInstance = insertProcessInstance();

        // insert taskInstance
        TaskInstance taskInstance = insertTaskInstance(processInstance.getId());
        // query
        List<TaskInstance> taskInstances = taskInstanceMapper.selectList(null);
        taskInstanceMapper.deleteById(taskInstance.getId());
        Assert.assertNotEquals(taskInstances.size(), 0);
    }

    /**
     * test query task instance by process instance id and state
     */
    @Test
    public void testQueryTaskByProcessIdAndState() {
        // insert ProcessInstance
        ProcessInstance processInstance = insertProcessInstance();

        // insert taskInstance
        TaskInstance task = insertTaskInstance(processInstance.getId());
        task.setProcessInstanceId(processInstance.getId());
        taskInstanceMapper.updateById(task);
        List<Integer> taskInstances = taskInstanceMapper.queryTaskByProcessIdAndState(
                task.getProcessInstanceId(),
                TaskExecutionStatus.RUNNING_EXECUTION.getCode());
        taskInstanceMapper.deleteById(task.getId());
        Assert.assertNotEquals(taskInstances.size(), 0);
    }

    /**
     * test find valid task list by process instance id
     */
    @Test
    public void testFindValidTaskListByProcessId() {
        // insert ProcessInstance
        ProcessInstance processInstance = insertProcessInstance();

        // insert taskInstance
        TaskInstance task = insertTaskInstance(processInstance.getId());
        TaskInstance task2 = insertTaskInstance(processInstance.getId());
        task.setProcessInstanceId(processInstance.getId());
        task2.setProcessInstanceId(processInstance.getId());
        taskInstanceMapper.updateById(task);
        taskInstanceMapper.updateById(task2);

        List<TaskInstance> taskInstances = taskInstanceMapper.findValidTaskListByProcessId(
                task.getProcessInstanceId(),
                Flag.YES,
                processInstance.getTestFlag());

        task2.setFlag(Flag.NO);
        taskInstanceMapper.updateById(task2);
        List<TaskInstance> taskInstances1 = taskInstanceMapper.findValidTaskListByProcessId(task.getProcessInstanceId(),
            Flag.NO,
            processInstance.getTestFlag());
        taskInstanceMapper.deleteById(task2.getId());
        taskInstanceMapper.deleteById(task.getId());
        Assert.assertNotEquals(taskInstances.size(), 0);
        Assert.assertNotEquals(taskInstances1.size(), 0);
    }

    /**
     * test query by host and status
     */
    @Test
    public void testQueryByHostAndStatus() {
        // insert ProcessInstance
        ProcessInstance processInstance = insertProcessInstance();

        // insert taskInstance
        TaskInstance task = insertTaskInstance(processInstance.getId());
        task.setHost("111.111.11.11");
        taskInstanceMapper.updateById(task);

        List<TaskInstance> taskInstances = taskInstanceMapper.queryByHostAndStatus(
                task.getHost(), new int[]{TaskExecutionStatus.RUNNING_EXECUTION.getCode()});
        taskInstanceMapper.deleteById(task.getId());
        Assert.assertNotEquals(taskInstances.size(), 0);
    }

    /**
     * test set failover by host and state array
     */
    @Test
    public void testSetFailoverByHostAndStateArray() {
        // insert ProcessInstance
        ProcessInstance processInstance = insertProcessInstance();

        // insert taskInstance
        TaskInstance task = insertTaskInstance(processInstance.getId());
        task.setHost("111.111.11.11");
        taskInstanceMapper.updateById(task);

        int setResult = taskInstanceMapper.setFailoverByHostAndStateArray(
                task.getHost(),
                new int[]{TaskExecutionStatus.RUNNING_EXECUTION.getCode()},
                TaskExecutionStatus.NEED_FAULT_TOLERANCE);
        taskInstanceMapper.deleteById(task.getId());
        Assert.assertNotEquals(setResult, 0);
    }

    /**
     * test query by task instance id and name
     */
    @Test
    public void testQueryByInstanceIdAndName() {
        // insert ProcessInstance
        ProcessInstance processInstance = insertProcessInstance();

        // insert taskInstance
        TaskInstance task = insertTaskInstance(processInstance.getId());
        task.setHost("111.111.11.11");
        taskInstanceMapper.updateById(task);

        TaskInstance taskInstance = taskInstanceMapper.queryByInstanceIdAndName(
                task.getProcessInstanceId(),
                task.getName());
        taskInstanceMapper.deleteById(task.getId());
        Assert.assertNotEquals(taskInstance, null);
    }

    /**
     * test query by task instance id and code
     */
    @Test
    public void testQueryByInstanceIdAndCode() {
        // insert ProcessInstance
        ProcessInstance processInstance = insertProcessInstance();

        // insert taskInstance
        TaskInstance task = insertTaskInstance(processInstance.getId());
        task.setHost("111.111.11.11");
        taskInstanceMapper.updateById(task);

        TaskInstance taskInstance = taskInstanceMapper.queryByInstanceIdAndCode(
                task.getProcessInstanceId(),
                task.getTaskCode());
        taskInstanceMapper.deleteById(task.getId());
        Assert.assertNotEquals(taskInstance, null);
    }

    /**
     * test query by process instance ids and task codes
     */
    @Test
    public void testQueryByProcessInstanceIdsAndTaskCodes() {
        // insert ProcessInstance
        ProcessInstance processInstance = insertProcessInstance();

        // insert taskInstance
        TaskInstance task = insertTaskInstance(processInstance.getId());
        task.setHost("111.111.11.11");
        taskInstanceMapper.updateById(task);

        List<TaskInstance> taskInstances = taskInstanceMapper.queryByProcessInstanceIdsAndTaskCodes(
                Collections.singletonList(task.getProcessInstanceId()),
                Collections.singletonList(task.getTaskCode()));
        taskInstanceMapper.deleteById(task.getId());
        Assert.assertEquals(taskInstances.size(), 1);
    }

    /**
     * test count task instance
     */
    @Test
    public void testCountTask() {
        // insert ProcessInstance
        ProcessInstance processInstance = insertProcessInstance();

        // insert taskInstance
        TaskInstance task = insertTaskInstance(processInstance.getId());
        ProcessDefinition definition = new ProcessDefinition();
        definition.setCode(1L);
        definition.setProjectCode(1111L);
        definition.setCreateTime(new Date());
        definition.setUpdateTime(new Date());
        processDefinitionMapper.insert(definition);
        taskInstanceMapper.updateById(task);

        int countTask = taskInstanceMapper.countTask(
                new Long[0],
                new int[0]);
        int countTask2 = taskInstanceMapper.countTask(
                new Long[]{definition.getProjectCode()},
                new int[]{task.getId()});
        taskInstanceMapper.deleteById(task.getId());
        processDefinitionMapper.deleteById(definition.getId());
        Assert.assertEquals(countTask, 0);
        Assert.assertEquals(countTask2, 0);

    }

    /**
     * test count task instance state by user
     */
    @Test
    public void testCountTaskInstanceStateByUser() {

        // insert ProcessInstance
        ProcessInstance processInstance = insertProcessInstance();

        // insert taskInstance
        TaskInstance task = insertTaskInstance(processInstance.getId());
        ProcessDefinition definition = new ProcessDefinition();
        definition.setCode(1111L);
        definition.setProjectCode(1111L);
        definition.setCreateTime(new Date());
        definition.setUpdateTime(new Date());
        processDefinitionMapper.insert(definition);
        taskInstanceMapper.updateById(task);

        List<ExecuteStatusCount> count = taskInstanceMapper.countTaskInstanceStateByProjectCodes(
                null, null,
                new Long[]{definition.getProjectCode()});

        processDefinitionMapper.deleteById(definition.getId());
        taskInstanceMapper.deleteById(task.getId());
    }

    /**
     * test page
     */
    @Test
    public void testQueryTaskInstanceListPaging() {
        ProcessDefinition definition = new ProcessDefinition();
        definition.setCode(1L);
        definition.setProjectCode(1111L);
        definition.setCreateTime(new Date());
        definition.setUpdateTime(new Date());
        processDefinitionMapper.insert(definition);

        // insert ProcessInstance
        ProcessInstance processInstance = insertProcessInstance();

        // insert taskInstance
        TaskInstance task = insertTaskInstance(processInstance.getId());

        Page<TaskInstance> page = new Page(1, 3);
        IPage<TaskInstance> taskInstanceIPage = taskInstanceMapper.queryTaskInstanceListPaging(
<<<<<<< HEAD
            page,
            definition.getProjectCode(),
            task.getProcessInstanceId(),
            "",
            "",
            "",
            "",
            0,
            new int[0],
            "",
            TaskExecuteType.BATCH,
            null, null
        );
        processInstanceMapper.deleteById(processInstance.getId());
        taskInstanceMapper.deleteById(task.getId());
        processDefinitionMapper.deleteById(definition.getId());
        Assert.assertEquals(taskInstanceIPage.getTotal(), 0);

    }

    /**
     * test query task instance list paging by task type
     */
    @Test
    public void testQueryTaskInstanceListPagingByTaskType() {
        ProcessDefinition definition = new ProcessDefinition();
        definition.setCode(1L);
        definition.setProjectCode(1111L);
        definition.setCreateTime(new Date());
        definition.setUpdateTime(new Date());
        processDefinitionMapper.insert(definition);

        // insert ProcessInstance
        ProcessInstance processInstance = insertProcessInstance();

        // insert taskInstance
        TaskInstance task = insertTaskInstance(processInstance.getId(), "SHELL");

        Page<TaskInstance> page = new Page(1, 3);
        IPage<TaskInstance> taskInstanceIPage = taskInstanceMapper.queryTaskInstanceListPaging(
            page,
            definition.getProjectCode(),
            task.getProcessInstanceId(),
            "",
            "",
            "",
            "SHELL",
            0,
            new int[0],
            "",
            TaskExecuteType.BATCH,
            null, null
        );
=======
                page,
                definition.getProjectCode(),
                task.getProcessInstanceId(),
                "",
                "",
                "",
                0,
                new int[0],
                "",
                TaskExecuteType.BATCH,
                null, null);
>>>>>>> 8cddb107
        processInstanceMapper.deleteById(processInstance.getId());
        taskInstanceMapper.deleteById(task.getId());
        processDefinitionMapper.deleteById(definition.getId());
        Assert.assertEquals(taskInstanceIPage.getTotal(), 0);

    }
}<|MERGE_RESOLUTION|>--- conflicted
+++ resolved
@@ -32,11 +32,8 @@
 import java.util.Date;
 import java.util.List;
 
-<<<<<<< HEAD
 import org.apache.dolphinscheduler.plugin.task.api.TaskChannel;
 import org.apache.dolphinscheduler.plugin.task.api.enums.TaskExecutionStatus;
-=======
->>>>>>> 8cddb107
 import org.junit.Assert;
 import org.junit.Test;
 import org.springframework.beans.factory.annotation.Autowired;
@@ -375,7 +372,6 @@
 
         Page<TaskInstance> page = new Page(1, 3);
         IPage<TaskInstance> taskInstanceIPage = taskInstanceMapper.queryTaskInstanceListPaging(
-<<<<<<< HEAD
             page,
             definition.getProjectCode(),
             task.getProcessInstanceId(),
@@ -429,19 +425,6 @@
             TaskExecuteType.BATCH,
             null, null
         );
-=======
-                page,
-                definition.getProjectCode(),
-                task.getProcessInstanceId(),
-                "",
-                "",
-                "",
-                0,
-                new int[0],
-                "",
-                TaskExecuteType.BATCH,
-                null, null);
->>>>>>> 8cddb107
         processInstanceMapper.deleteById(processInstance.getId());
         taskInstanceMapper.deleteById(task.getId());
         processDefinitionMapper.deleteById(definition.getId());
