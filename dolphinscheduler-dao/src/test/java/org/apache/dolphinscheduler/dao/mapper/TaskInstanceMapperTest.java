--- conflicted
+++ resolved
@@ -21,7 +21,6 @@
 import org.apache.dolphinscheduler.common.enums.TaskExecuteType;
 import org.apache.dolphinscheduler.common.enums.WorkflowExecutionStatus;
 import org.apache.dolphinscheduler.dao.BaseDaoTest;
-import org.apache.dolphinscheduler.dao.entity.ExecuteStatusCount;
 import org.apache.dolphinscheduler.dao.entity.ProcessDefinition;
 import org.apache.dolphinscheduler.dao.entity.ProcessInstance;
 import org.apache.dolphinscheduler.dao.entity.TaskInstance;
@@ -153,8 +152,8 @@
         task.setProcessInstanceId(processInstance.getId());
         taskInstanceMapper.updateById(task);
         List<Integer> taskInstances = taskInstanceMapper.queryTaskByProcessIdAndState(
-            task.getProcessInstanceId(),
-            TaskExecutionStatus.RUNNING_EXECUTION.getCode());
+                task.getProcessInstanceId(),
+                TaskExecutionStatus.RUNNING_EXECUTION.getCode());
         taskInstanceMapper.deleteById(task.getId());
         Assertions.assertNotEquals(taskInstances.size(), 0);
     }
@@ -176,9 +175,9 @@
         taskInstanceMapper.updateById(task2);
 
         List<TaskInstance> taskInstances = taskInstanceMapper.findValidTaskListByProcessId(
-            task.getProcessInstanceId(),
-            Flag.YES,
-            processInstance.getTestFlag());
+                task.getProcessInstanceId(),
+                Flag.YES,
+                processInstance.getTestFlag());
 
         task2.setFlag(Flag.NO);
         taskInstanceMapper.updateById(task2);
@@ -205,7 +204,7 @@
         taskInstanceMapper.updateById(task);
 
         List<TaskInstance> taskInstances = taskInstanceMapper.queryByHostAndStatus(
-            task.getHost(), new int[] {TaskExecutionStatus.RUNNING_EXECUTION.getCode()});
+                task.getHost(), new int[]{TaskExecutionStatus.RUNNING_EXECUTION.getCode()});
         taskInstanceMapper.deleteById(task.getId());
         Assertions.assertNotEquals(taskInstances.size(), 0);
     }
@@ -224,9 +223,9 @@
         taskInstanceMapper.updateById(task);
 
         int setResult = taskInstanceMapper.setFailoverByHostAndStateArray(
-            task.getHost(),
-            new int[] {TaskExecutionStatus.RUNNING_EXECUTION.getCode()},
-            TaskExecutionStatus.NEED_FAULT_TOLERANCE);
+                task.getHost(),
+                new int[]{TaskExecutionStatus.RUNNING_EXECUTION.getCode()},
+                TaskExecutionStatus.NEED_FAULT_TOLERANCE);
         taskInstanceMapper.deleteById(task.getId());
         Assertions.assertNotEquals(setResult, 0);
     }
@@ -245,8 +244,8 @@
         taskInstanceMapper.updateById(task);
 
         TaskInstance taskInstance = taskInstanceMapper.queryByInstanceIdAndName(
-            task.getProcessInstanceId(),
-            task.getName());
+                task.getProcessInstanceId(),
+                task.getName());
         taskInstanceMapper.deleteById(task.getId());
         Assertions.assertNotEquals(taskInstance, null);
     }
@@ -265,8 +264,8 @@
         taskInstanceMapper.updateById(task);
 
         TaskInstance taskInstance = taskInstanceMapper.queryByInstanceIdAndCode(
-            task.getProcessInstanceId(),
-            task.getTaskCode());
+                task.getProcessInstanceId(),
+                task.getTaskCode());
         taskInstanceMapper.deleteById(task.getId());
         Assertions.assertNotEquals(taskInstance, null);
     }
@@ -285,8 +284,8 @@
         taskInstanceMapper.updateById(task);
 
         List<TaskInstance> taskInstances = taskInstanceMapper.queryByProcessInstanceIdsAndTaskCodes(
-            Collections.singletonList(task.getProcessInstanceId()),
-            Collections.singletonList(task.getTaskCode()));
+                Collections.singletonList(task.getProcessInstanceId()),
+                Collections.singletonList(task.getTaskCode()));
         taskInstanceMapper.deleteById(task.getId());
         Assertions.assertEquals(taskInstances.size(), 1);
     }
@@ -310,11 +309,11 @@
         taskInstanceMapper.updateById(task);
 
         int countTask = taskInstanceMapper.countTask(
-            new Long[0],
-            new int[0]);
+                new Long[0],
+                new int[0]);
         int countTask2 = taskInstanceMapper.countTask(
-            new Long[] {definition.getProjectCode()},
-            new int[] {task.getId()});
+                new Long[]{definition.getProjectCode()},
+                new int[]{task.getId()});
         taskInstanceMapper.deleteById(task.getId());
         processDefinitionMapper.deleteById(definition.getId());
         Assertions.assertEquals(countTask, 0);
@@ -365,20 +364,19 @@
 
         Page<TaskInstance> page = new Page(1, 3);
         IPage<TaskInstance> taskInstanceIPage = taskInstanceMapper.queryTaskInstanceListPaging(
-<<<<<<< HEAD
-            page,
-            definition.getProjectCode(),
-            task.getProcessInstanceId(),
-            "",
-            "",
-            "",
-            "",
-            0,
-            new int[0],
-            "",
-            TaskExecuteType.BATCH,
-            null, null
-        );
+                page,
+                definition.getProjectCode(),
+                task.getProcessInstanceId(),
+                "",
+                "",
+                "",
+                "",
+                "",
+                0,
+                new int[0],
+                "",
+                TaskExecuteType.BATCH,
+                null, null);
         processInstanceMapper.deleteById(processInstance.getId());
         taskInstanceMapper.deleteById(task.getId());
         processDefinitionMapper.deleteById(definition.getId());
@@ -413,25 +411,13 @@
             "",
             "",
             "SHELL",
+            "",
             0,
             new int[0],
             "",
             TaskExecuteType.BATCH,
             null, null
         );
-=======
-                page,
-                definition.getProjectCode(),
-                task.getProcessInstanceId(),
-                "",
-                "",
-                "",
-                "",
-                new int[0],
-                "",
-                TaskExecuteType.BATCH,
-                null, null);
->>>>>>> 2a44a7f3
         processInstanceMapper.deleteById(processInstance.getId());
         taskInstanceMapper.deleteById(task.getId());
         processDefinitionMapper.deleteById(definition.getId());
