/*
 * Licensed to the Apache Software Foundation (ASF) under one or more
 * contributor license agreements.  See the NOTICE file distributed with
 * this work for additional information regarding copyright ownership.
 * The ASF licenses this file to You under the Apache License, Version 2.0
 * (the "License"); you may not use this file except in compliance with
 * the License.  You may obtain a copy of the License at
 *
 *    http://www.apache.org/licenses/LICENSE-2.0
 *
 * Unless required by applicable law or agreed to in writing, software
 * distributed under the License is distributed on an "AS IS" BASIS,
 * WITHOUT WARRANTIES OR CONDITIONS OF ANY KIND, either express or implied.
 * See the License for the specific language governing permissions and
 * limitations under the License.
 */
package org.apache.dolphinscheduler.dao.mapper;


import com.baomidou.mybatisplus.core.metadata.IPage;
import com.baomidou.mybatisplus.extension.plugins.pagination.Page;
import org.apache.dolphinscheduler.common.enums.UdfType;
import org.apache.dolphinscheduler.common.enums.UserType;
import org.apache.dolphinscheduler.dao.entity.UDFUser;
import org.apache.dolphinscheduler.dao.entity.UdfFunc;
import org.apache.dolphinscheduler.dao.entity.User;
import org.junit.Assert;
import org.junit.Test;
import org.junit.runner.RunWith;
import org.springframework.beans.factory.annotation.Autowired;
import org.springframework.boot.test.context.SpringBootTest;
import org.springframework.test.annotation.Rollback;
import org.springframework.test.context.junit4.SpringRunner;
import org.springframework.transaction.annotation.Transactional;

import java.util.Arrays;
import java.util.Date;
import java.util.List;

import static java.util.stream.Collectors.toList;

@RunWith(SpringRunner.class)
@SpringBootTest
@Transactional
@Rollback(true)
public class UdfFuncMapperTest {

    @Autowired
    private UserMapper userMapper;

    @Autowired
    UdfFuncMapper udfFuncMapper;

    @Autowired
    UDFUserMapper udfUserMapper;

    /**
     * insert one udf
     * @return UdfFunc
     */
    private UdfFunc insertOne(){
        UdfFunc udfFunc = new UdfFunc();
        udfFunc.setUserId(1);
        udfFunc.setFuncName("dolphin_udf_func");
        udfFunc.setClassName("org.apache.dolphinscheduler.test.mr");
        udfFunc.setType(UdfType.HIVE);
        udfFunc.setResourceId(1);
        udfFunc.setResourceName("dolphin_resource");
        udfFunc.setCreateTime(new Date());
        udfFunc.setUpdateTime(new Date());
        udfFuncMapper.insert(udfFunc);
        return udfFunc;
    }

    /**
     * insert one udf
     * @return
     */
    private UdfFunc insertOne(User user){
        UdfFunc udfFunc = new UdfFunc();
        udfFunc.setUserId(user.getId());
        udfFunc.setFuncName("dolphin_udf_func");
        udfFunc.setClassName("org.apache.dolphinscheduler.test.mr");
        udfFunc.setType(UdfType.HIVE);
        udfFunc.setResourceId(1);
        udfFunc.setResourceName("dolphin_resource");
        udfFunc.setCreateTime(new Date());
        udfFunc.setUpdateTime(new Date());
        udfFuncMapper.insert(udfFunc);
        return udfFunc;
    }

    /**
     * insert one user
     * @return User
     */
    private User insertOneUser(){
        User user = new User();
        user.setUserName("user1");
        user.setUserPassword("1");
        user.setEmail("xx@123.com");
        user.setUserType(UserType.GENERAL_USER);
        user.setCreateTime(new Date());
        user.setTenantId(1);
        user.setUpdateTime(new Date());
        userMapper.insert(user);
        return user;
    }

    /**
     * insert one user
     * @return User
     */
    private User insertOneUser(String userName){
        User user = new User();
        user.setUserName(userName);
        user.setUserPassword("1");
        user.setEmail("xx@123.com");
        user.setUserType(UserType.GENERAL_USER);
        user.setCreateTime(new Date());
        user.setTenantId(1);
        user.setUpdateTime(new Date());
        userMapper.insert(user);
        return user;
    }

    /**
     * insert UDFUser
     * @param user user
     * @param udfFunc udf func
     * @return UDFUser
     */
    private UDFUser insertOneUDFUser(User user,UdfFunc udfFunc){
        UDFUser udfUser = new UDFUser();
        udfUser.setUdfId(udfFunc.getId());
        udfUser.setUserId(user.getId());
        udfUser.setCreateTime(new Date());
        udfUser.setUpdateTime(new Date());
        udfUserMapper.insert(udfUser);
        return udfUser;
    }

    /**
     * create general user
     * @return User
     */
    private User createGeneralUser(String userName){
        User user = new User();
        user.setUserName(userName);
        user.setUserPassword("1");
        user.setEmail("xx@123.com");
        user.setUserType(UserType.GENERAL_USER);
        user.setCreateTime(new Date());
        user.setTenantId(1);
        user.setUpdateTime(new Date());
        userMapper.insert(user);
        return user;
    }

    /**
     * test update
     */
    @Test
    public void testUpdate(){
        //insertOne
        UdfFunc udfFunc = insertOne();
        udfFunc.setResourceName("dolphin_resource_update");
        udfFunc.setResourceId(2);
        udfFunc.setClassName("org.apache.dolphinscheduler.test.mrUpdate");
        udfFunc.setUpdateTime(new Date());
        //update
        int update = udfFuncMapper.updateById(udfFunc);
<<<<<<< HEAD
        udfFuncMapper.deleteById(udfFunc.getId());
        Assert.assertEquals(1, update);
=======
        Assert.assertEquals(update, 1);
>>>>>>> 3c9ba0a3

    }

    /**
     * test delete
     */
    @Test
    public void testDelete(){
        //insertOne
        UdfFunc udfFunc = insertOne();
        //delete
        int delete = udfFuncMapper.deleteById(udfFunc.getId());
        Assert.assertEquals(1, delete);
    }

    /**
     * test query
     */
    @Test
    public void testQuery(){
        //insertOne
        UdfFunc udfFunc = insertOne();
        //query
        List<UdfFunc> udfFuncList = udfFuncMapper.selectList(null);
        Assert.assertNotEquals(udfFuncList.size(), 0);
    }

    /**
     * test query udf by ids
     */
    @Test
    public void testQueryUdfByIdStr() {
        //insertOne
        UdfFunc udfFunc = insertOne();
        //insertOne
        UdfFunc udfFunc1 = insertOne();
        int[] idArray = new int[]{udfFunc.getId(),udfFunc1.getId()};
        //queryUdfByIdStr
        List<UdfFunc> udfFuncList = udfFuncMapper.queryUdfByIdStr(idArray,"");
        Assert.assertNotEquals(udfFuncList.size(), 0);
    }

    /**
     * test page
     */
    @Test
    public void testQueryUdfFuncPaging() {
        //insertOneUser
        User user = insertOneUser();
        //insertOne
        UdfFunc udfFunc = insertOne(user);
        //queryUdfFuncPaging
        Page<UdfFunc> page = new Page(1,3);
        IPage<UdfFunc> udfFuncIPage = udfFuncMapper.queryUdfFuncPaging(page,user.getId(),"");
        Assert.assertNotEquals(udfFuncIPage.getTotal(), 0);

    }

    /**
     * test get udffunc by type
     */
    @Test
    public void testGetUdfFuncByType() {
        //insertOneUser
        User user = insertOneUser();
        //insertOne
        UdfFunc udfFunc = insertOne(user);
        //getUdfFuncByType
        List<UdfFunc> udfFuncList = udfFuncMapper.getUdfFuncByType(user.getId(), udfFunc.getType().ordinal());
        Assert.assertNotEquals(udfFuncList.size(), 0);

    }

    /**
     * test query udffunc expect userId
     */
    @Test
    public void testQueryUdfFuncExceptUserId() {
        //insertOneUser
        User user1 = insertOneUser();
        User user2 = insertOneUser("user2");
        //insertOne
        UdfFunc udfFunc1 = insertOne(user1);
        UdfFunc udfFunc2 = insertOne(user2);
        List<UdfFunc> udfFuncList = udfFuncMapper.queryUdfFuncExceptUserId(user1.getId());
        Assert.assertNotEquals(udfFuncList.size(), 0);

    }

    /**
     * test query authed udffunc
     */
    @Test
    public void testQueryAuthedUdfFunc() {
        //insertOneUser
        User user = insertOneUser();

        //insertOne
        UdfFunc udfFunc = insertOne(user);

        //insertOneUDFUser
        UDFUser udfUser = insertOneUDFUser(user, udfFunc);
        //queryAuthedUdfFunc
        List<UdfFunc> udfFuncList = udfFuncMapper.queryAuthedUdfFunc(user.getId());
        Assert.assertNotEquals(udfFuncList.size(), 0);
    }

    @Test
    public void testListAuthorizedUdfFunc(){
        //create general user
        User generalUser1 = createGeneralUser("user1");
        User generalUser2 = createGeneralUser("user2");

        //create udf function
        UdfFunc udfFunc = insertOne(generalUser1);
        UdfFunc unauthorizdUdfFunc = insertOne(generalUser2);

        //udf function ids
        Integer[] udfFuncIds = new Integer[]{udfFunc.getId(),unauthorizdUdfFunc.getId()};

        List<UdfFunc> authorizedUdfFunc = udfFuncMapper.listAuthorizedUdfFunc(generalUser1.getId(), udfFuncIds);

        Assert.assertEquals(generalUser1.getId(),udfFunc.getUserId());
        Assert.assertNotEquals(generalUser1.getId(),unauthorizdUdfFunc.getUserId());
        Assert.assertFalse(authorizedUdfFunc.stream().map(t -> t.getId()).collect(toList()).containsAll(Arrays.asList(udfFuncIds)));


        //authorize object unauthorizdUdfFunc to generalUser1
        insertOneUDFUser(generalUser1,unauthorizdUdfFunc);
        authorizedUdfFunc = udfFuncMapper.listAuthorizedUdfFunc(generalUser1.getId(), udfFuncIds);
        Assert.assertTrue(authorizedUdfFunc.stream().map(t -> t.getId()).collect(toList()).containsAll(Arrays.asList(udfFuncIds)));
    }
}<|MERGE_RESOLUTION|>--- conflicted
+++ resolved
@@ -170,13 +170,7 @@
         udfFunc.setUpdateTime(new Date());
         //update
         int update = udfFuncMapper.updateById(udfFunc);
-<<<<<<< HEAD
-        udfFuncMapper.deleteById(udfFunc.getId());
         Assert.assertEquals(1, update);
-=======
-        Assert.assertEquals(update, 1);
->>>>>>> 3c9ba0a3
-
     }
 
     /**
