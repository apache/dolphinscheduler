--- conflicted
+++ resolved
@@ -47,14 +47,16 @@
         and flag = 1
     </select>
     <select id="findValidTaskListByProcessId" resultType="org.apache.dolphinscheduler.dao.entity.TaskInstance">
-        select <include refid="baseSql"/>
+        select
+        <include refid="baseSql"/>
         from t_ds_task_instance
-        WHERE  process_instance_id = #{processInstanceId}
+        WHERE process_instance_id = #{processInstanceId}
         and flag = #{flag}
         order by start_time desc
     </select>
     <select id="queryByHostAndStatus" resultType="org.apache.dolphinscheduler.dao.entity.TaskInstance">
-        select <include refid="baseSql"/>
+        select
+        <include refid="baseSql"/>
         from t_ds_task_instance
         where 1 = 1
         <if test="host != null and host != ''">
@@ -68,9 +70,9 @@
         </if>
     </select>
     <select id="countTaskInstanceStateByUser" resultType="org.apache.dolphinscheduler.dao.entity.ExecuteStatusCount">
-        select  state, count(0) as count
+        select state, count(0) as count
         from t_ds_task_instance t
-        left join t_ds_process_definition  d on d.id=t.process_definition_id
+        left join t_ds_process_definition d on d.id=t.process_definition_id
         left join t_ds_project p on p.id=d.project_id
         where 1=1
         <if test="projectIds != null and projectIds.length != 0">
@@ -85,7 +87,8 @@
         group by t.state
     </select>
     <select id="queryByInstanceIdAndName" resultType="org.apache.dolphinscheduler.dao.entity.TaskInstance">
-        select <include refid="baseSql"/>
+        select
+        <include refid="baseSql"/>
         from t_ds_task_instance
         where process_instance_id = #{processInstanceId}
         and name = #{name}
@@ -110,16 +113,15 @@
         </if>
     </select>
     <select id="queryTaskInstanceListPaging" resultType="org.apache.dolphinscheduler.dao.entity.TaskInstance">
-<<<<<<< HEAD
-        select <include refid="baseSqlV2"><property name="alias" value="instance"/></include>,
+        select
+        <include refid="baseSqlV2">
+            <property name="alias" value="instance"/>
+        </include>
+        ,
         process.name as process_instance_name
-=======
-        select instance.id,instance.name,instance.task_type,instance.process_definition_id,instance.process_instance_id,instance.state,instance.submit_time,instance.start_time,instance.end_time,
-        instance.host,instance.execute_path,instance.log_path,instance.alert_flag,instance.retry_times,instance.pid,instance.app_link,instance.flag,instance.retry_interval,instance.max_retry_times,instance.task_instance_priority,instance.worker_group,instance.executor_id,process.name as process_instance_name
->>>>>>> 3fdc5576
         from t_ds_task_instance instance
         join t_ds_process_definition define on instance.process_definition_id = define.id
-        join  t_ds_process_instance process on process.id=instance.process_instance_id
+        join t_ds_process_instance process on process.id=instance.process_instance_id
         where define.project_id = #{projectId}
         <if test="startTime != null">
             and instance.start_time > #{startTime} and instance.start_time <![CDATA[ <=]]> #{endTime}
@@ -128,7 +130,7 @@
             and instance.process_instance_id = #{processInstanceId}
         </if>
         <if test="searchVal != null and searchVal != ''">
-            and  instance.name like concat('%', #{searchVal}, '%')
+            and instance.name like concat('%', #{searchVal}, '%')
         </if>
         <if test="taskName != null and taskName != ''">
             and instance.name=#{taskName}
