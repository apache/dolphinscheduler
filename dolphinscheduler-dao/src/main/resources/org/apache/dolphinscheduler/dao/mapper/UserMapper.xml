<?xml version="1.0" encoding="UTF-8" ?>
<!--
  ~ Licensed to the Apache Software Foundation (ASF) under one or more
  ~ contributor license agreements.  See the NOTICE file distributed with
  ~ this work for additional information regarding copyright ownership.
  ~ The ASF licenses this file to You under the Apache License, Version 2.0
  ~ (the "License"); you may not use this file except in compliance with
  ~ the License.  You may obtain a copy of the License at
  ~
  ~     http://www.apache.org/licenses/LICENSE-2.0
  ~
  ~ Unless required by applicable law or agreed to in writing, software
  ~ distributed under the License is distributed on an "AS IS" BASIS,
  ~ WITHOUT WARRANTIES OR CONDITIONS OF ANY KIND, either express or implied.
  ~ See the License for the specific language governing permissions and
  ~ limitations under the License.
  -->

<!DOCTYPE mapper PUBLIC "-//mybatis.org//DTD Mapper 3.0//EN" "http://mybatis.org/dtd/mybatis-3-mapper.dtd" >
<mapper namespace="org.apache.dolphinscheduler.dao.mapper.UserMapper">
    <sql id="baseSql">
       id, user_name, user_password, user_type, email, phone, tenant_id, create_time, update_time, queue, state
    </sql>
    <sql id="baseSqlV2">
       ${alias}.id, ${alias}.user_name, ${alias}.user_password, ${alias}.user_type, ${alias}.email, ${alias}.phone, ${alias}.tenant_id,
       ${alias}.create_time, ${alias}.update_time, ${alias}.queue, ${alias}.state
    </sql>
    <select id="queryAllGeneralUser" resultType="org.apache.dolphinscheduler.dao.entity.User">
        select
        <include refid="baseSql"/>
        from t_ds_user
        where user_type=1;
    </select>
    <select id="queryByUserNameAccurately" resultType="org.apache.dolphinscheduler.dao.entity.User">
        select
        <include refid="baseSql"/>
        from t_ds_user
        where user_name=#{userName}
    </select>
    <select id="queryUserByNamePassword" resultType="org.apache.dolphinscheduler.dao.entity.User">
        select
        <include refid="baseSql"/>
        from t_ds_user
        where user_name=#{userName} and user_password = #{password}
    </select>
    <select id="queryUserPaging" resultType="org.apache.dolphinscheduler.dao.entity.User">
        select u.id,u.user_name,u.user_password,u.user_type,u.email,u.phone,u.tenant_id,u.create_time,
        u.update_time,t.tenant_code,u.state,
        case when u.queue  <![CDATA[ <> ]]> '' then u.queue else q.queue_name end as queue, q.queue_name
        from t_ds_user u
        left join t_ds_tenant t on u.tenant_id=t.id
        left join t_ds_queue q on t.queue_id = q.id
        where 1=1
        <if test="userName!=null and userName != ''">
            and u.user_name like concat ('%', #{userName}, '%')
        </if>
        order by u.update_time desc
    </select>
    <select id="queryDetailsById" resultType="org.apache.dolphinscheduler.dao.entity.User">
<<<<<<< HEAD
        select
        <include refid="baseSqlV2">
            <property name="alias" value="u"/>
        </include>
        , t.tenant_name,
=======
        select u.*, t.tenant_code,
>>>>>>> f152cae7
        case when u.queue <![CDATA[ <> ]]>  '' then u.queue else q.queue_name end as queue_name
        from t_ds_user u
        left join t_ds_tenant t on u.tenant_id=t.id
        left join t_ds_queue q on t.queue_id = q.id
        WHERE u.id = #{userId}
    </select>
    <select id="queryUserListByAlertGroupId" resultType="org.apache.dolphinscheduler.dao.entity.User">
        select
        <include refid="baseSqlV2">
            <property name="alias" value="u"/>
        </include>
        from t_ds_user u, t_ds_relation_user_alertgroup rel
        where u.id = rel.user_id AND rel.alertgroup_id = #{alertgroupId}
    </select>
    <select id="queryUserListByTenant" resultType="org.apache.dolphinscheduler.dao.entity.User">
        select
        <include refid="baseSql"/>
        from t_ds_user
        where tenant_id = #{tenantId}
    </select>
    <select id="queryTenantCodeByUserId" resultType="org.apache.dolphinscheduler.dao.entity.User">
        SELECT
        <include refid="baseSqlV2">
            <property name="alias" value="u"/>
        </include>
        , t.tenant_code
        FROM t_ds_user u, t_ds_tenant t
        WHERE u.tenant_id = t.id AND u.id = #{userId}
    </select>
    <select id="queryUserByToken" resultType="org.apache.dolphinscheduler.dao.entity.User">
        select
        <include refid="baseSqlV2">
            <property name="alias" value="u"/>
        </include>
        from t_ds_user u ,t_ds_access_token t
        where u.id = t.user_id and token=#{token} and t.expire_time > NOW()
    </select>
    <select id="queryUserListByQueue" resultType="org.apache.dolphinscheduler.dao.entity.User">
        select
        <include refid="baseSql"/>
        from t_ds_user
        where queue = #{queueName}
    </select>
    <update id="updateUserQueue" parameterType="java.lang.String">
        update t_ds_user
        set queue = #{newQueue}
        where queue = #{oldQueue}
    </update>
</mapper><|MERGE_RESOLUTION|>--- conflicted
+++ resolved
@@ -57,15 +57,11 @@
         order by u.update_time desc
     </select>
     <select id="queryDetailsById" resultType="org.apache.dolphinscheduler.dao.entity.User">
-<<<<<<< HEAD
         select
         <include refid="baseSqlV2">
             <property name="alias" value="u"/>
         </include>
-        , t.tenant_name,
-=======
-        select u.*, t.tenant_code,
->>>>>>> f152cae7
+        ,
         case when u.queue <![CDATA[ <> ]]>  '' then u.queue else q.queue_name end as queue_name
         from t_ds_user u
         left join t_ds_tenant t on u.tenant_id=t.id
