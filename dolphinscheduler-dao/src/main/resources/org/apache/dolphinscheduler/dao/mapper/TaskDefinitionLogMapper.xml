<?xml version="1.0" encoding="UTF-8" ?>
<!--
  ~ Licensed to the Apache Software Foundation (ASF) under one or more
  ~ contributor license agreements.  See the NOTICE file distributed with
  ~ this work for additional information regarding copyright ownership.
  ~ The ASF licenses this file to You under the Apache License, Version 2.0
  ~ (the "License"); you may not use this file except in compliance with
  ~ the License.  You may obtain a copy of the License at
  ~
  ~     http://www.apache.org/licenses/LICENSE-2.0
  ~
  ~ Unless required by applicable law or agreed to in writing, software
  ~ distributed under the License is distributed on an "AS IS" BASIS,
  ~ WITHOUT WARRANTIES OR CONDITIONS OF ANY KIND, either express or implied.
  ~ See the License for the specific language governing permissions and
  ~ limitations under the License.
  -->

<!DOCTYPE mapper PUBLIC "-//mybatis.org//DTD Mapper 3.0//EN" "http://mybatis.org/dtd/mybatis-3-mapper.dtd" >
<mapper namespace="org.apache.dolphinscheduler.dao.mapper.TaskDefinitionLogMapper">
    <sql id="baseSql">
        id, code, name, version, description, project_code, user_id, task_type, task_params, flag, task_priority,
        worker_group, environment_code, fail_retry_times, fail_retry_interval, timeout_flag, timeout_notify_strategy, timeout, delay_time,
        resource_ids, operator, operate_time, create_time, update_time
    </sql>
    <select id="queryMaxVersionForDefinition" resultType="java.lang.Integer">
        select max(version)
        from t_ds_task_definition_log
        WHERE code = #{code}
    </select>
    <select id="queryByDefinitionCodeAndVersion" resultType="org.apache.dolphinscheduler.dao.entity.TaskDefinitionLog">
        select
        <include refid="baseSql"/>
        from t_ds_task_definition_log
        WHERE code = #{code}
        and version = #{version}
    </select>
    <select id="queryByTaskDefinitions" resultType="org.apache.dolphinscheduler.dao.entity.TaskDefinitionLog">
        select
        <include refid="baseSql"/>
        from t_ds_task_definition_log
        WHERE  1 = 1
        <if test="taskDefinitions != null and taskDefinitions.size != 0">
            and
            <foreach collection="taskDefinitions" index="index" item="item" open="(" separator=" or " close=")">
                (code = #{item.code}
                and version = #{item.version})
            </foreach>
        </if>
    </select>
    <insert id="batchInsert">
<<<<<<< HEAD
        insert into t_ds_task_definition_log (code, `name`, version, description, project_code, user_id,
=======
        insert into t_ds_task_definition_log (code, name, version, description, project_code, user_id,
>>>>>>> fa0b86ac
        task_type, task_params, flag, task_priority, worker_group, environment_code, fail_retry_times, fail_retry_interval,
        timeout_flag, timeout_notify_strategy, timeout, delay_time, resource_ids, operator, operate_time, create_time, update_time)
        values
        <foreach collection="taskDefinitionLogs" item="taskDefinitionLog" separator=",">
            (#{taskDefinitionLog.code},#{taskDefinitionLog.name},#{taskDefinitionLog.version},#{taskDefinitionLog.description},
            #{taskDefinitionLog.projectCode},#{taskDefinitionLog.userId},#{taskDefinitionLog.taskType},#{taskDefinitionLog.taskParams},
<<<<<<< HEAD
            #{taskDefinitionLog.flag},#{taskDefinitionLog.taskPriority},#{taskDefinitionLog.workerGroup},#{taskDefinition.environmentCode},
            #{taskDefinitionLog.failRetryTimes},#{taskDefinitionLog.failRetryInterval},#{taskDefinitionLog.timeoutFlag},#{taskDefinitionLog.timeoutNotifyStrategy},
            #{taskDefinitionLog.timeout},#{taskDefinitionLog.delayTime},#{taskDefinitionLog.resourceIds},#{taskDefinitionLog.operator},#{taskDefinitionLog.operateTime},
            #{taskDefinitionLog.createTime},#{taskDefinitionLog.updateTime})
=======
            #{taskDefinitionLog.flag},#{taskDefinitionLog.taskPriority},#{taskDefinitionLog.workerGroup},#{taskDefinitionLog.environmentCode},#{taskDefinitionLog.failRetryTimes},
            #{taskDefinitionLog.failRetryInterval},#{taskDefinitionLog.timeoutFlag},#{taskDefinitionLog.timeoutNotifyStrategy},#{taskDefinitionLog.timeout},
            #{taskDefinitionLog.delayTime},#{taskDefinitionLog.resourceIds},#{taskDefinitionLog.operator},#{taskDefinitionLog.operateTime},
             #{taskDefinitionLog.createTime},#{taskDefinitionLog.updateTime})
>>>>>>> fa0b86ac
        </foreach>
    </insert>
    <delete id="deleteByCodeAndVersion">
        delete
        from t_ds_task_definition_log
        where code = #{code}
          and version = #{version}
    </delete>
    <select id="queryTaskDefinitionVersionsPaging" resultType="org.apache.dolphinscheduler.dao.entity.TaskDefinitionLog">
        select
        <include refid="baseSql"/>
        from t_ds_task_definition_log
        where code = #{code}
        order by version desc
    </select>
</mapper><|MERGE_RESOLUTION|>--- conflicted
+++ resolved
@@ -49,28 +49,17 @@
         </if>
     </select>
     <insert id="batchInsert">
-<<<<<<< HEAD
-        insert into t_ds_task_definition_log (code, `name`, version, description, project_code, user_id,
-=======
         insert into t_ds_task_definition_log (code, name, version, description, project_code, user_id,
->>>>>>> fa0b86ac
         task_type, task_params, flag, task_priority, worker_group, environment_code, fail_retry_times, fail_retry_interval,
         timeout_flag, timeout_notify_strategy, timeout, delay_time, resource_ids, operator, operate_time, create_time, update_time)
         values
         <foreach collection="taskDefinitionLogs" item="taskDefinitionLog" separator=",">
             (#{taskDefinitionLog.code},#{taskDefinitionLog.name},#{taskDefinitionLog.version},#{taskDefinitionLog.description},
             #{taskDefinitionLog.projectCode},#{taskDefinitionLog.userId},#{taskDefinitionLog.taskType},#{taskDefinitionLog.taskParams},
-<<<<<<< HEAD
             #{taskDefinitionLog.flag},#{taskDefinitionLog.taskPriority},#{taskDefinitionLog.workerGroup},#{taskDefinition.environmentCode},
             #{taskDefinitionLog.failRetryTimes},#{taskDefinitionLog.failRetryInterval},#{taskDefinitionLog.timeoutFlag},#{taskDefinitionLog.timeoutNotifyStrategy},
             #{taskDefinitionLog.timeout},#{taskDefinitionLog.delayTime},#{taskDefinitionLog.resourceIds},#{taskDefinitionLog.operator},#{taskDefinitionLog.operateTime},
             #{taskDefinitionLog.createTime},#{taskDefinitionLog.updateTime})
-=======
-            #{taskDefinitionLog.flag},#{taskDefinitionLog.taskPriority},#{taskDefinitionLog.workerGroup},#{taskDefinitionLog.environmentCode},#{taskDefinitionLog.failRetryTimes},
-            #{taskDefinitionLog.failRetryInterval},#{taskDefinitionLog.timeoutFlag},#{taskDefinitionLog.timeoutNotifyStrategy},#{taskDefinitionLog.timeout},
-            #{taskDefinitionLog.delayTime},#{taskDefinitionLog.resourceIds},#{taskDefinitionLog.operator},#{taskDefinitionLog.operateTime},
-             #{taskDefinitionLog.createTime},#{taskDefinitionLog.updateTime})
->>>>>>> fa0b86ac
         </foreach>
     </insert>
     <delete id="deleteByCodeAndVersion">
