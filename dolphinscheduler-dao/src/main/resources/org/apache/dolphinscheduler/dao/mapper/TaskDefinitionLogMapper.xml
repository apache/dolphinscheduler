<?xml version="1.0" encoding="UTF-8" ?>
<!--
  ~ Licensed to the Apache Software Foundation (ASF) under one or more
  ~ contributor license agreements.  See the NOTICE file distributed with
  ~ this work for additional information regarding copyright ownership.
  ~ The ASF licenses this file to You under the Apache License, Version 2.0
  ~ (the "License"); you may not use this file except in compliance with
  ~ the License.  You may obtain a copy of the License at
  ~
  ~     http://www.apache.org/licenses/LICENSE-2.0
  ~
  ~ Unless required by applicable law or agreed to in writing, software
  ~ distributed under the License is distributed on an "AS IS" BASIS,
  ~ WITHOUT WARRANTIES OR CONDITIONS OF ANY KIND, either express or implied.
  ~ See the License for the specific language governing permissions and
  ~ limitations under the License.
  -->

<!DOCTYPE mapper PUBLIC "-//mybatis.org//DTD Mapper 3.0//EN" "http://mybatis.org/dtd/mybatis-3-mapper.dtd" >
<mapper namespace="org.apache.dolphinscheduler.dao.mapper.TaskDefinitionLogMapper">
    <sql id="baseSql">
<<<<<<< HEAD
        id, code, name, version, description, project_code, user_id, task_type, task_params, flag, task_priority,
        worker_group, environment_code, fail_retry_times, fail_retry_interval, timeout_flag, timeout_notify_strategy, timeout, delay_time,
        resource_ids, operator, operate_time, create_time, update_time
    </sql>
    <select id="queryByDefinitionName" resultType="org.apache.dolphinscheduler.dao.entity.TaskDefinitionLog">
        select td.id, td.code, td.name, td.version, td.description, td.project_code, td.user_id, td.task_type, td.task_params,
        td.flag, td.task_priority, td.worker_group, td.environment_code, td.fail_retry_times, td.fail_retry_interval, td.timeout_flag, td.timeout_notify_strategy,
        td.timeout, td.delay_time, td.resource_ids, td.operator,td.operate_time, td.create_time, td.update_time,
        u.user_name,p.name as project_name
        from t_ds_task_definition_log td
        JOIN t_ds_user u ON td.user_id = u.id
        JOIN  t_ds_project p ON td.project_code = p.code
        WHERE p.code = #{projectCode}
        and td.name = #{taskDefinitionName}
    </select>
=======
        id, code, `name`, version, description, project_code, user_id, task_type, task_params, flag, task_priority,
        worker_group, environment_code, fail_retry_times, fail_retry_interval, timeout_flag, timeout_notify_strategy, timeout, delay_time,
        resource_ids, operator, operate_time, create_time, update_time
    </sql>
>>>>>>> 1f838e61
    <select id="queryMaxVersionForDefinition" resultType="java.lang.Integer">
        select max(version)
        from t_ds_task_definition_log
        WHERE code = #{code}
    </select>
    <select id="queryByDefinitionCodeAndVersion" resultType="org.apache.dolphinscheduler.dao.entity.TaskDefinitionLog">
        select
        <include refid="baseSql"/>
        from t_ds_task_definition_log
        WHERE code = #{code}
        and version = #{version}
    </select>
    <select id="queryByTaskDefinitions" resultType="org.apache.dolphinscheduler.dao.entity.TaskDefinitionLog">
        select
        <include refid="baseSql"/>
        from t_ds_task_definition_log
        WHERE  1 = 1
        <if test="taskDefinitions != null and taskDefinitions.size != 0">
            and
            <foreach collection="taskDefinitions" index="index" item="item" open="(" separator=" or " close=")">
                (code = #{item.code}
                and version = #{item.version})
            </foreach>
        </if>
    </select>
    <insert id="batchInsert">
        insert into t_ds_task_definition_log (code, `name`, version, description, project_code, user_id,
        task_type, task_params, flag, task_priority, worker_group, fail_retry_times, fail_retry_interval,
        timeout_flag, timeout_notify_strategy, timeout, delay_time, resource_ids, operator, operate_time, create_time, update_time)
        values
        <foreach collection="taskDefinitionLogs" item="taskDefinitionLog" separator=",">
            (#{taskDefinitionLog.code},#{taskDefinitionLog.name},#{taskDefinitionLog.version},#{taskDefinitionLog.description},
            #{taskDefinitionLog.projectCode},#{taskDefinitionLog.userId},#{taskDefinitionLog.taskType},#{taskDefinitionLog.taskParams},
            #{taskDefinitionLog.flag},#{taskDefinitionLog.taskPriority},#{taskDefinitionLog.workerGroup},#{taskDefinitionLog.failRetryTimes},
            #{taskDefinitionLog.failRetryInterval},#{taskDefinitionLog.timeoutFlag},#{taskDefinitionLog.timeoutNotifyStrategy},#{taskDefinitionLog.timeout},
            #{taskDefinitionLog.delayTime},#{taskDefinitionLog.resourceIds},#{taskDefinitionLog.operator},#{taskDefinitionLog.operateTime},
             #{taskDefinitionLog.createTime},#{taskDefinitionLog.updateTime})
        </foreach>
    </insert>
    <delete id="deleteByCodeAndVersion">
        delete
        from t_ds_task_definition_log
        where code = #{code}
          and version = #{version}
    </delete>
    <select id="queryTaskDefinitionVersionsPaging" resultType="org.apache.dolphinscheduler.dao.entity.TaskDefinitionLog">
        select
        <include refid="baseSql"/>
        from t_ds_task_definition_log
        where code = #{code}
        order by version desc
    </select>
</mapper><|MERGE_RESOLUTION|>--- conflicted
+++ resolved
@@ -19,28 +19,10 @@
 <!DOCTYPE mapper PUBLIC "-//mybatis.org//DTD Mapper 3.0//EN" "http://mybatis.org/dtd/mybatis-3-mapper.dtd" >
 <mapper namespace="org.apache.dolphinscheduler.dao.mapper.TaskDefinitionLogMapper">
     <sql id="baseSql">
-<<<<<<< HEAD
-        id, code, name, version, description, project_code, user_id, task_type, task_params, flag, task_priority,
-        worker_group, environment_code, fail_retry_times, fail_retry_interval, timeout_flag, timeout_notify_strategy, timeout, delay_time,
-        resource_ids, operator, operate_time, create_time, update_time
-    </sql>
-    <select id="queryByDefinitionName" resultType="org.apache.dolphinscheduler.dao.entity.TaskDefinitionLog">
-        select td.id, td.code, td.name, td.version, td.description, td.project_code, td.user_id, td.task_type, td.task_params,
-        td.flag, td.task_priority, td.worker_group, td.environment_code, td.fail_retry_times, td.fail_retry_interval, td.timeout_flag, td.timeout_notify_strategy,
-        td.timeout, td.delay_time, td.resource_ids, td.operator,td.operate_time, td.create_time, td.update_time,
-        u.user_name,p.name as project_name
-        from t_ds_task_definition_log td
-        JOIN t_ds_user u ON td.user_id = u.id
-        JOIN  t_ds_project p ON td.project_code = p.code
-        WHERE p.code = #{projectCode}
-        and td.name = #{taskDefinitionName}
-    </select>
-=======
         id, code, `name`, version, description, project_code, user_id, task_type, task_params, flag, task_priority,
         worker_group, environment_code, fail_retry_times, fail_retry_interval, timeout_flag, timeout_notify_strategy, timeout, delay_time,
         resource_ids, operator, operate_time, create_time, update_time
     </sql>
->>>>>>> 1f838e61
     <select id="queryMaxVersionForDefinition" resultType="java.lang.Integer">
         select max(version)
         from t_ds_task_definition_log
