--- conflicted
+++ resolved
@@ -20,15 +20,9 @@
 <mapper namespace="org.apache.dolphinscheduler.dao.mapper.AlertMapper">
 
     <insert id="insertAlertWhenServerCrash">
-<<<<<<< HEAD
-        insert into t_ds_alert(title, content, alert_status, warning_type, log, alertgroup_id, create_time, update_time, alert_type)
-        SELECT #{alert.title}, #{alert.content}, #{alert.alertStatus.code}, #{alert.warningType.code}, #{alert.log}, #{alert.alertGroupId},
-               #{alert.createTime}, #{alert.updateTime}, #{alert.alertType}
-=======
-        insert into t_ds_alert(sign, title, content, alert_status, warning_type, log, alertgroup_id, create_time, update_time)
+        insert into t_ds_alert(sign, title, content, alert_status, warning_type, log, alertgroup_id, create_time, update_time, alert_type)
         SELECT #{alert.sign}, #{alert.title}, #{alert.content}, #{alert.alertStatus.code}, #{alert.warningType.code},
-               #{alert.log}, #{alert.alertGroupId}, #{alert.createTime}, #{alert.updateTime}
->>>>>>> ec939fcc
+               #{alert.log}, #{alert.alertGroupId}, #{alert.createTime}, #{alert.updateTime}, #{alert.alertType.code}
         from t_ds_alert
         where create_time >= #{crashAlarmSuppressionStartTime} and sign = #{alert.sign} and alert_status = #{alert.alertStatus.code}
         having count(*) = 0
