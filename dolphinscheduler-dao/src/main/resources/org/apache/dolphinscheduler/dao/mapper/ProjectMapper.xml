--- conflicted
+++ resolved
@@ -19,6 +19,7 @@
 <!DOCTYPE mapper PUBLIC "-//mybatis.org//DTD Mapper 3.0//EN" "http://mybatis.org/dtd/mybatis-3-mapper.dtd" >
 <mapper namespace="org.apache.dolphinscheduler.dao.mapper.ProjectMapper">
     <sql id="baseSql">
+
         id, name, description, user_id, flag, create_time, update_time
     </sql>
     <sql id="baseSqlV2">
@@ -96,8 +97,6 @@
            (select project_id from t_ds_relation_project_user  where user_id=#{userId}
              union select id as project_id  from t_ds_project where user_id=#{userId})
     </select>
-<<<<<<< HEAD
-=======
 
     <select id="queryProjectWithUserByProcessInstanceId" resultType="org.apache.dolphinscheduler.dao.entity.ProjectUser">
         select
@@ -110,5 +109,4 @@
         join t_ds_user u on dp.user_id = u.id
         where di.id = #{processInstanceId};
     </select>
->>>>>>> 690e4eae
 </mapper>