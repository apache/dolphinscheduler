<?xml version="1.0" encoding="UTF-8"?>
<!--
  ~ Licensed to the Apache Software Foundation (ASF) under one or more
  ~ contributor license agreements.  See the NOTICE file distributed with
  ~ this work for additional information regarding copyright ownership.
  ~ The ASF licenses this file to You under the Apache License, Version 2.0
  ~ (the "License"); you may not use this file except in compliance with
  ~ the License.  You may obtain a copy of the License at
  ~
  ~     http://www.apache.org/licenses/LICENSE-2.0
  ~
  ~ Unless required by applicable law or agreed to in writing, software
  ~ distributed under the License is distributed on an "AS IS" BASIS,
  ~ WITHOUT WARRANTIES OR CONDITIONS OF ANY KIND, either express or implied.
  ~ See the License for the specific language governing permissions and
  ~ limitations under the License.
  -->

<!DOCTYPE mapper PUBLIC "-//mybatis.org//DTD Mapper 3.0//EN" "http://mybatis.org/dtd/mybatis-3-mapper.dtd">
<mapper namespace="org.apache.dolphinscheduler.dao.mapper.TaskDefinitionMapper">
    <sql id="baseSql">
        id, code, name, version, description, project_code, user_id, task_type, task_params, flag, task_priority,
        worker_group, environment_code, fail_retry_times, fail_retry_interval, timeout_flag, timeout_notify_strategy, timeout, delay_time,
<<<<<<< HEAD
        resource_ids, resource_ids_new, create_time, update_time, task_group_id,task_group_priority, cpu_quota, memory_max
=======
        resource_ids, create_time, update_time, task_group_id,task_group_priority, cpu_quota, memory_max, task_execute_type
>>>>>>> db925f32
    </sql>
    <sql id="baseSqlV2">
        ${alias}.id, ${alias}.code, ${alias}.name, ${alias}.version, ${alias}.description, ${alias}.project_code, ${alias}.user_id,
        ${alias}.task_type, ${alias}.task_params, ${alias}.flag, ${alias}.task_priority, ${alias}.worker_group, ${alias}.environment_code,
        ${alias}.fail_retry_times, ${alias}.fail_retry_interval, ${alias}.timeout_flag, ${alias}.timeout_notify_strategy, ${alias}.timeout,
<<<<<<< HEAD
        ${alias}.delay_time, ${alias}.resource_ids, ${alias}.resource_ids_new, ${alias}.create_time, ${alias}.update_time, ${alias}.task_group_id,
        ${alias}.task_group_priority, ${alias}.cpu_quota, ${alias}.memory_max
=======
        ${alias}.delay_time, ${alias}.resource_ids, ${alias}.create_time, ${alias}.update_time, ${alias}.task_group_id,
        ${alias}.task_group_priority, ${alias}.cpu_quota, ${alias}.memory_max, ${alias}.task_execute_type
>>>>>>> db925f32
    </sql>
    <select id="queryByName" resultType="org.apache.dolphinscheduler.dao.entity.TaskDefinition">
        select
        <include refid="baseSqlV2">
            <property name="alias" value="td"/>
        </include>
        from t_ds_task_definition td
        join t_ds_process_task_relation ptr on ptr.project_code = td.project_code
        where td.project_code = #{projectCode}
        and td.name = #{name}
        and ptr.process_definition_code = #{processCode}
        and td.code = ptr.post_task_code
        limit 1
    </select>
    <select id="queryAllDefinitionList" resultType="org.apache.dolphinscheduler.dao.entity.TaskDefinition">
        select
        <include refid="baseSql"/>
        from t_ds_task_definition
        where project_code = #{projectCode}
        order by create_time desc
    </select>

    <select id="countDefinitionGroupByUser" resultType="org.apache.dolphinscheduler.dao.entity.DefinitionGroupByUser">
        SELECT td.user_id as user_id, tu.user_name as user_name, count(0) as count
        FROM t_ds_task_definition td
        JOIN t_ds_user tu on tu.id=td.user_id
        where 1 = 1
        <if test="projectCodes != null and projectCodes.length != 0">
            and td.project_code in
            <foreach collection="projectCodes" index="index" item="i" open="(" separator="," close=")">
                #{i}
            </foreach>
        </if>
        group by td.user_id,tu.user_name
    </select>

    <select id="queryByCode" resultType="org.apache.dolphinscheduler.dao.entity.TaskDefinition">
        select
        <include refid="baseSql"/>
        from t_ds_task_definition
        where code = #{code}
    </select>
    <select id="listResources" resultType="java.util.HashMap">
        SELECT id,resource_ids_new
        FROM t_ds_task_definition
        WHERE  resource_ids_new is not null and resource_ids_new != ''
    </select>

    <select id="listResourcesByUser" resultType="java.util.HashMap">
        SELECT id,resource_ids_new
        FROM t_ds_task_definition
        WHERE user_id = #{userId} and resource_ids_new is not null and resource_ids_new != ''
    </select>
    <delete id="deleteByCode">
        delete from t_ds_task_definition
        where code = #{code}
    </delete>
    <insert id="batchInsert">
        insert into t_ds_task_definition (code, name, version, description, project_code, user_id,
        task_type, task_params, flag, task_priority, worker_group, environment_code, fail_retry_times, fail_retry_interval,
<<<<<<< HEAD
        timeout_flag, timeout_notify_strategy, timeout, delay_time, resource_ids, resource_ids_new, create_time, update_time,task_group_id)
=======
        timeout_flag, timeout_notify_strategy, timeout, delay_time, resource_ids, create_time, update_time,task_group_id, task_execute_type)
>>>>>>> db925f32
        values
        <foreach collection="taskDefinitions" item="taskDefinition" separator=",">
            (#{taskDefinition.code},#{taskDefinition.name},#{taskDefinition.version},#{taskDefinition.description},
            #{taskDefinition.projectCode},#{taskDefinition.userId},#{taskDefinition.taskType},#{taskDefinition.taskParams},#{taskDefinition.flag},
            #{taskDefinition.taskPriority},#{taskDefinition.workerGroup},#{taskDefinition.environmentCode},#{taskDefinition.failRetryTimes},
            #{taskDefinition.failRetryInterval},#{taskDefinition.timeoutFlag},#{taskDefinition.timeoutNotifyStrategy},#{taskDefinition.timeout},
<<<<<<< HEAD
            #{taskDefinition.delayTime},#{taskDefinition.resourceIds},#{taskDefinition.resourceIdsNew},#{taskDefinition.createTime},#{taskDefinition.updateTime}, #{taskDefinition.taskGroupId})
=======
            #{taskDefinition.delayTime},#{taskDefinition.resourceIds},#{taskDefinition.createTime},#{taskDefinition.updateTime}, #{taskDefinition.taskGroupId},
            #{taskDefinition.taskExecuteType})
>>>>>>> db925f32
        </foreach>
    </insert>
    <select id="queryDefineListPaging" resultType="org.apache.dolphinscheduler.dao.entity.TaskMainInfo">
        select td.name task_name,td.code task_code,td.version task_version,td.task_type,td.create_time task_create_time,td.update_time task_update_time,
        pd.code process_definition_code,pd.version process_definition_version,pd.name process_definition_name,pd.release_state process_release_state,
        pt.pre_task_code upstream_task_code,up.name upstream_task_name
        from t_ds_task_definition td
        LEFT JOIN t_ds_process_task_relation pt ON td.code	= pt.post_task_code and td.version=pt.post_task_version
        LEFT JOIN t_ds_process_definition pd ON pt.process_definition_code = pd.code and pt.process_definition_version=pd.version
        LEFT JOIN t_ds_task_definition up on pt.pre_task_code=up.code and pt.pre_task_version=up.version
        WHERE td.project_code = #{projectCode}
        <if test="taskType != ''">
            and td.task_type = #{taskType}
        </if>
        <if test="taskExecuteType != null">
            and td.task_execute_type = #{taskExecuteType.code}
        </if>
        <if test="searchWorkflowName != null and searchWorkflowName != ''">
            and pd.name like concat('%', #{searchWorkflowName}, '%')
        </if>
        <if test="searchTaskName != null and searchTaskName != ''">
            and td.name like concat('%', #{searchTaskName}, '%')
        </if>
        order by td.update_time desc
    </select>
    <select id="queryByCodeList" resultType="org.apache.dolphinscheduler.dao.entity.TaskDefinition">
        select
        <include refid="baseSql"/>
        from t_ds_task_definition
        where 1 = 1
        <if test="codes != null and codes.size != 0">
            and code in
            <foreach collection="codes" index="index" item="i" open="(" separator="," close=")">
                #{i}
            </foreach>
        </if>
    </select>
</mapper><|MERGE_RESOLUTION|>--- conflicted
+++ resolved
@@ -21,23 +21,14 @@
     <sql id="baseSql">
         id, code, name, version, description, project_code, user_id, task_type, task_params, flag, task_priority,
         worker_group, environment_code, fail_retry_times, fail_retry_interval, timeout_flag, timeout_notify_strategy, timeout, delay_time,
-<<<<<<< HEAD
-        resource_ids, resource_ids_new, create_time, update_time, task_group_id,task_group_priority, cpu_quota, memory_max
-=======
-        resource_ids, create_time, update_time, task_group_id,task_group_priority, cpu_quota, memory_max, task_execute_type
->>>>>>> db925f32
+        resource_ids, resource_ids_new, create_time, update_time, task_group_id,task_group_priority, cpu_quota, memory_max, task_execute_type
     </sql>
     <sql id="baseSqlV2">
         ${alias}.id, ${alias}.code, ${alias}.name, ${alias}.version, ${alias}.description, ${alias}.project_code, ${alias}.user_id,
         ${alias}.task_type, ${alias}.task_params, ${alias}.flag, ${alias}.task_priority, ${alias}.worker_group, ${alias}.environment_code,
         ${alias}.fail_retry_times, ${alias}.fail_retry_interval, ${alias}.timeout_flag, ${alias}.timeout_notify_strategy, ${alias}.timeout,
-<<<<<<< HEAD
         ${alias}.delay_time, ${alias}.resource_ids, ${alias}.resource_ids_new, ${alias}.create_time, ${alias}.update_time, ${alias}.task_group_id,
-        ${alias}.task_group_priority, ${alias}.cpu_quota, ${alias}.memory_max
-=======
-        ${alias}.delay_time, ${alias}.resource_ids, ${alias}.create_time, ${alias}.update_time, ${alias}.task_group_id,
         ${alias}.task_group_priority, ${alias}.cpu_quota, ${alias}.memory_max, ${alias}.task_execute_type
->>>>>>> db925f32
     </sql>
     <select id="queryByName" resultType="org.apache.dolphinscheduler.dao.entity.TaskDefinition">
         select
@@ -98,23 +89,15 @@
     <insert id="batchInsert">
         insert into t_ds_task_definition (code, name, version, description, project_code, user_id,
         task_type, task_params, flag, task_priority, worker_group, environment_code, fail_retry_times, fail_retry_interval,
-<<<<<<< HEAD
-        timeout_flag, timeout_notify_strategy, timeout, delay_time, resource_ids, resource_ids_new, create_time, update_time,task_group_id)
-=======
-        timeout_flag, timeout_notify_strategy, timeout, delay_time, resource_ids, create_time, update_time,task_group_id, task_execute_type)
->>>>>>> db925f32
+        timeout_flag, timeout_notify_strategy, timeout, delay_time, resource_ids, resource_ids_new, create_time, update_time,task_group_id, task_execute_type)
         values
         <foreach collection="taskDefinitions" item="taskDefinition" separator=",">
             (#{taskDefinition.code},#{taskDefinition.name},#{taskDefinition.version},#{taskDefinition.description},
             #{taskDefinition.projectCode},#{taskDefinition.userId},#{taskDefinition.taskType},#{taskDefinition.taskParams},#{taskDefinition.flag},
             #{taskDefinition.taskPriority},#{taskDefinition.workerGroup},#{taskDefinition.environmentCode},#{taskDefinition.failRetryTimes},
             #{taskDefinition.failRetryInterval},#{taskDefinition.timeoutFlag},#{taskDefinition.timeoutNotifyStrategy},#{taskDefinition.timeout},
-<<<<<<< HEAD
-            #{taskDefinition.delayTime},#{taskDefinition.resourceIds},#{taskDefinition.resourceIdsNew},#{taskDefinition.createTime},#{taskDefinition.updateTime}, #{taskDefinition.taskGroupId})
-=======
-            #{taskDefinition.delayTime},#{taskDefinition.resourceIds},#{taskDefinition.createTime},#{taskDefinition.updateTime}, #{taskDefinition.taskGroupId},
-            #{taskDefinition.taskExecuteType})
->>>>>>> db925f32
+            #{taskDefinition.delayTime},#{taskDefinition.resourceIds},#{taskDefinition.resourceIdsNew},#{taskDefinition.createTime},#{taskDefinition.updateTime},
+            #{taskDefinition.taskGroupId}, #{taskDefinition.taskExecuteType)
         </foreach>
     </insert>
     <select id="queryDefineListPaging" resultType="org.apache.dolphinscheduler.dao.entity.TaskMainInfo">
