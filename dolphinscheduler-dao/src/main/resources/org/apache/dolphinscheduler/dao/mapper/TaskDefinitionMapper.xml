<?xml version="1.0" encoding="UTF-8" ?>
<!--
  ~ Licensed to the Apache Software Foundation (ASF) under one or more
  ~ contributor license agreements.  See the NOTICE file distributed with
  ~ this work for additional information regarding copyright ownership.
  ~ The ASF licenses this file to You under the Apache License, Version 2.0
  ~ (the "License"); you may not use this file except in compliance with
  ~ the License.  You may obtain a copy of the License at
  ~
  ~     http://www.apache.org/licenses/LICENSE-2.0
  ~
  ~ Unless required by applicable law or agreed to in writing, software
  ~ distributed under the License is distributed on an "AS IS" BASIS,
  ~ WITHOUT WARRANTIES OR CONDITIONS OF ANY KIND, either express or implied.
  ~ See the License for the specific language governing permissions and
  ~ limitations under the License.
  -->

<!DOCTYPE mapper PUBLIC "-//mybatis.org//DTD Mapper 3.0//EN" "http://mybatis.org/dtd/mybatis-3-mapper.dtd" >
<mapper namespace="org.apache.dolphinscheduler.dao.mapper.TaskDefinitionMapper">
    <sql id="baseSql">
        id, code, name, version, description, project_code, user_id, task_type, task_params, flag, task_priority,
        worker_group, environment_code, fail_retry_times, fail_retry_interval, timeout_flag, timeout_notify_strategy, timeout, delay_time,
        resource_ids, create_time, update_time
    </sql>
    <select id="queryByName" resultType="org.apache.dolphinscheduler.dao.entity.TaskDefinition">
        select
        <include refid="baseSql"/>
        from t_ds_task_definition
        WHERE project_code = #{projectCode}
        and name = #{name}
    </select>
    <select id="queryAllDefinitionList" resultType="org.apache.dolphinscheduler.dao.entity.TaskDefinition">
        select
        <include refid="baseSql"/>
        from t_ds_task_definition
        where project_code = #{projectCode}
        order by create_time desc
    </select>

    <select id="countDefinitionGroupByUser" resultType="org.apache.dolphinscheduler.dao.entity.DefinitionGroupByUser">
        SELECT td.user_id as user_id, tu.user_name as user_name, count(0) as count
        FROM t_ds_task_definition td
        JOIN t_ds_user tu on tu.id=td.user_id
        where 1 = 1
        <if test="projectCodes != null and projectCodes.length != 0">
            and td.project_code in
            <foreach collection="projectCodes" index="index" item="i" open="(" separator="," close=")">
                #{i}
            </foreach>
        </if>
        group by td.user_id,tu.user_name
    </select>

    <select id="queryByCode" resultType="org.apache.dolphinscheduler.dao.entity.TaskDefinition">
        select
        <include refid="baseSql"/>
        from t_ds_task_definition
        where code = #{code}
    </select>
    <select id="listResources" resultType="java.util.HashMap">
        SELECT id,resource_ids
        FROM t_ds_task_definition
        WHERE  resource_ids is not null and resource_ids != ''
    </select>

    <select id="listResourcesByUser" resultType="java.util.HashMap">
        SELECT id,resource_ids
        FROM t_ds_task_definition
        WHERE user_id = #{userId} and resource_ids is not null and resource_ids != ''
    </select>
    <delete id="deleteByCode">
        delete from t_ds_task_definition
        where code = #{code}
    </delete>
    <insert id="batchInsert">
<<<<<<< HEAD
        insert into t_ds_task_definition (code, `name`, version, description, project_code, user_id,
=======
        insert into t_ds_task_definition (code, name, version, description, project_code, user_id,
>>>>>>> fa0b86ac
        task_type, task_params, flag, task_priority, worker_group, environment_code, fail_retry_times, fail_retry_interval,
        timeout_flag, timeout_notify_strategy, timeout, delay_time, resource_ids, create_time, update_time)
        values
        <foreach collection="taskDefinitions" item="taskDefinition" separator=",">
            (#{taskDefinition.code},#{taskDefinition.name},#{taskDefinition.version},#{taskDefinition.description},
<<<<<<< HEAD
            #{taskDefinition.projectCode},#{taskDefinition.userId},#{taskDefinition.taskType},#{taskDefinition.taskParams},#{taskDefinition.flag},
            #{taskDefinition.taskPriority},#{taskDefinition.workerGroup},#{taskDefinition.environmentCode},#{taskDefinition.failRetryTimes},
=======
            #{taskDefinition.projectCode},#{taskDefinition.userId},#{taskDefinition.taskType},#{taskDefinition.taskParams},
            #{taskDefinition.flag},#{taskDefinition.taskPriority},#{taskDefinition.workerGroup},#{taskDefinition.environmentCode},#{taskDefinition.failRetryTimes},
>>>>>>> fa0b86ac
            #{taskDefinition.failRetryInterval},#{taskDefinition.timeoutFlag},#{taskDefinition.timeoutNotifyStrategy},#{taskDefinition.timeout},
            #{taskDefinition.delayTime},#{taskDefinition.resourceIds},#{taskDefinition.createTime},#{taskDefinition.updateTime})
        </foreach>
    </insert>
    <select id="queryDefineListPaging" resultType="org.apache.dolphinscheduler.dao.entity.TaskDefinition">
<<<<<<< HEAD
        select td.id, td.code, td.name, td.version, td.description, td.project_code, td.user_id, td.task_type, td.task_params, td.flag,
        td.task_priority, td.worker_group, td.environment_code, td.fail_retry_times, td.fail_retry_interval, td.timeout_flag, td.timeout_notify_strategy,
=======
        select td.id, td.code, td.name, td.version, td.description, td.project_code, td.user_id, td.task_type, td.task_params,
        td.flag, td.task_priority, td.worker_group,td.environment_code, td.fail_retry_times, td.fail_retry_interval, td.timeout_flag, td.timeout_notify_strategy,
>>>>>>> fa0b86ac
        td.timeout, td.delay_time, td.resource_ids, td.create_time, td.update_time, u.user_name,p.name as project_name
        from t_ds_task_definition td
        JOIN t_ds_user u ON td.user_id = u.id
        JOIN t_ds_project p ON td.project_code = p.code
        where td.project_code = #{projectCode}
        <if test=" taskType != null and taskType != ''">
            and td.task_type = #{taskType}
        </if>
        <if test=" searchVal != null and searchVal != ''">
            and td.name like concat('%', #{searchVal}, '%')
        </if>
        <if test=" userId != 0">
            and td.user_id = #{userId}
        </if>
        order by td.update_time desc
    </select>
</mapper><|MERGE_RESOLUTION|>--- conflicted
+++ resolved
@@ -28,7 +28,7 @@
         <include refid="baseSql"/>
         from t_ds_task_definition
         WHERE project_code = #{projectCode}
-        and name = #{name}
+        and `name` = #{name}
     </select>
     <select id="queryAllDefinitionList" resultType="org.apache.dolphinscheduler.dao.entity.TaskDefinition">
         select
@@ -74,35 +74,21 @@
         where code = #{code}
     </delete>
     <insert id="batchInsert">
-<<<<<<< HEAD
-        insert into t_ds_task_definition (code, `name`, version, description, project_code, user_id,
-=======
         insert into t_ds_task_definition (code, name, version, description, project_code, user_id,
->>>>>>> fa0b86ac
         task_type, task_params, flag, task_priority, worker_group, environment_code, fail_retry_times, fail_retry_interval,
         timeout_flag, timeout_notify_strategy, timeout, delay_time, resource_ids, create_time, update_time)
         values
         <foreach collection="taskDefinitions" item="taskDefinition" separator=",">
             (#{taskDefinition.code},#{taskDefinition.name},#{taskDefinition.version},#{taskDefinition.description},
-<<<<<<< HEAD
             #{taskDefinition.projectCode},#{taskDefinition.userId},#{taskDefinition.taskType},#{taskDefinition.taskParams},#{taskDefinition.flag},
             #{taskDefinition.taskPriority},#{taskDefinition.workerGroup},#{taskDefinition.environmentCode},#{taskDefinition.failRetryTimes},
-=======
-            #{taskDefinition.projectCode},#{taskDefinition.userId},#{taskDefinition.taskType},#{taskDefinition.taskParams},
-            #{taskDefinition.flag},#{taskDefinition.taskPriority},#{taskDefinition.workerGroup},#{taskDefinition.environmentCode},#{taskDefinition.failRetryTimes},
->>>>>>> fa0b86ac
             #{taskDefinition.failRetryInterval},#{taskDefinition.timeoutFlag},#{taskDefinition.timeoutNotifyStrategy},#{taskDefinition.timeout},
             #{taskDefinition.delayTime},#{taskDefinition.resourceIds},#{taskDefinition.createTime},#{taskDefinition.updateTime})
         </foreach>
     </insert>
     <select id="queryDefineListPaging" resultType="org.apache.dolphinscheduler.dao.entity.TaskDefinition">
-<<<<<<< HEAD
         select td.id, td.code, td.name, td.version, td.description, td.project_code, td.user_id, td.task_type, td.task_params, td.flag,
         td.task_priority, td.worker_group, td.environment_code, td.fail_retry_times, td.fail_retry_interval, td.timeout_flag, td.timeout_notify_strategy,
-=======
-        select td.id, td.code, td.name, td.version, td.description, td.project_code, td.user_id, td.task_type, td.task_params,
-        td.flag, td.task_priority, td.worker_group,td.environment_code, td.fail_retry_times, td.fail_retry_interval, td.timeout_flag, td.timeout_notify_strategy,
->>>>>>> fa0b86ac
         td.timeout, td.delay_time, td.resource_ids, td.create_time, td.update_time, u.user_name,p.name as project_name
         from t_ds_task_definition td
         JOIN t_ds_user u ON td.user_id = u.id
