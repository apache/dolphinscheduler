--- conflicted
+++ resolved
@@ -219,14 +219,9 @@
         </foreach>
         order by id asc
     </select>
-<<<<<<< HEAD
-    <update id="updateGlobalParamById" >
-            update t_ds_process_instance set global_params = #{globalParams} where id = #{id}
-=======
     <update id="updateGlobalParamById">
         update t_ds_process_instance
         set global_params = #{globalParams}
         where id = #{id}
->>>>>>> 87ff13fc
     </update>
 </mapper>