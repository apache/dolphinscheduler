<?xml version="1.0" encoding="UTF-8" ?>
<!--
  ~ Licensed to the Apache Software Foundation (ASF) under one or more
  ~ contributor license agreements.  See the NOTICE file distributed with
  ~ this work for additional information regarding copyright ownership.
  ~ The ASF licenses this file to You under the Apache License, Version 2.0
  ~ (the "License"); you may not use this file except in compliance with
  ~ the License.  You may obtain a copy of the License at
  ~
  ~     http://www.apache.org/licenses/LICENSE-2.0
  ~
  ~ Unless required by applicable law or agreed to in writing, software
  ~ distributed under the License is distributed on an "AS IS" BASIS,
  ~ WITHOUT WARRANTIES OR CONDITIONS OF ANY KIND, either express or implied.
  ~ See the License for the specific language governing permissions and
  ~ limitations under the License.
  -->

<!DOCTYPE mapper PUBLIC "-//mybatis.org//DTD Mapper 3.0//EN" "http://mybatis.org/dtd/mybatis-3-mapper.dtd" >
<mapper namespace="org.apache.dolphinscheduler.dao.mapper.ProcessInstanceMapper">
    <sql id="baseSql">
        id, name, process_definition_version, process_definition_code, state, recovery, start_time, end_time, run_times,host,
        command_type, command_param, task_depend_type, max_try_times, failure_strategy, warning_type,
        warning_group_id, schedule_time, command_start_time, global_params, flag,
        update_time, is_sub_process, executor_id, history_cmd,
        process_instance_priority, worker_group,environment_code, timeout, tenant_id, var_pool,
<<<<<<< HEAD
        dry_run, test_flag, next_process_instance_id, restart_time
=======
        dry_run, next_process_instance_id, restart_time, state_history
>>>>>>> f8d46a26
    </sql>
    <select id="queryDetailById" resultType="org.apache.dolphinscheduler.dao.entity.ProcessInstance">
        select
        <include refid="baseSql"/>
        from t_ds_process_instance
        where id = #{processId}
    </select>
    <select id="queryByHostAndStatus" resultType="org.apache.dolphinscheduler.dao.entity.ProcessInstance">
        select
        <include refid="baseSql"/>
        from t_ds_process_instance
        where 1=1
        <if test="host != null and host != ''">
            and host=#{host}
        </if>
        <if test="states != null and states.length != 0">
            and state in
            <foreach collection="states" item="i" open="(" close=")" separator=",">
                #{i}
            </foreach>
        </if>
        order by id asc
    </select>
    <select id="queryNeedFailoverProcessInstanceHost" resultType="String">
        select distinct host
        from t_ds_process_instance
        <if test="states != null and states.length != 0">
            where state in
            <foreach collection="states" item="i" open="(" close=")" separator=",">
                #{i}
            </foreach>
        </if>
    </select>

    <select id="queryTopNProcessInstance" resultType="org.apache.dolphinscheduler.dao.entity.ProcessInstance">
        select
        <include refid="baseSql"/>
        from t_ds_process_instance
        where state = #{status}
        <if test="projectCode != 0">
            and project_code = #{projectCode}
        </if>
        and start_time between
        #{startTime} and #{endTime}
        order by end_time-start_time desc
        limit #{size}
    </select>

    <select id="queryByTenantIdAndStatus" resultType="org.apache.dolphinscheduler.dao.entity.ProcessInstance">
        select
        <include refid="baseSql"/>
        from t_ds_process_instance
        where 1=1
        <if test="tenantId != -1">
            and tenant_id =#{tenantId}
        </if>
        <if test="states != null and states.length != 0">
            and state in
            <foreach collection="states" item="i" open="(" close=")" separator=",">
                #{i}
            </foreach>
        </if>
        order by id asc
    </select>

    <select id="queryByWorkerGroupNameAndStatus" resultType="org.apache.dolphinscheduler.dao.entity.ProcessInstance">
        select
        <include refid="baseSql"/>
        from t_ds_process_instance
        where 1=1
        <if test="workerGroupName != ''">
            and worker_group =#{workerGroupName}
        </if>
        <if test="states != null and states.length != 0">
            and state in
            <foreach collection="states" item="i" open="(" close=")" separator=",">
                #{i}
            </foreach>
        </if>
        order by id asc
    </select>

    <select id="queryProcessInstanceListPaging" resultType="org.apache.dolphinscheduler.dao.entity.ProcessInstance">
        select instance.id, instance.command_type, instance.executor_id, instance.process_definition_version,
        instance.process_definition_code, instance.name, instance.state, instance.schedule_time, instance.start_time,
<<<<<<< HEAD
        instance.end_time, instance.run_times, instance.recovery, instance.host, instance.dry_run , instance.test_flag ,instance.next_process_instance_id,
        restart_time
=======
        instance.end_time, instance.run_times, instance.recovery, instance.host, instance.dry_run ,instance.next_process_instance_id,
        restart_time, instance.state_history
>>>>>>> f8d46a26
        from t_ds_process_instance instance
        join t_ds_process_definition define ON instance.process_definition_code = define.code
        where instance.is_sub_process=0
        and define.project_code = #{projectCode}
        <if test="processDefinitionCode != 0">
            and instance.process_definition_code = #{processDefinitionCode}
        </if>
        <if test="searchVal != null and searchVal != ''">
            and instance.name like concat('%', #{searchVal}, '%')
        </if>
        <if test="startTime != null and endTime != null ">
            and instance.start_time <![CDATA[ >= ]]> #{startTime} and instance.start_time <![CDATA[ <= ]]> #{endTime}
        </if>
        <if test="states != null and states.length > 0">
            and instance.state in
            <foreach collection="states" index="index" item="i" open="(" separator="," close=")">
                #{i}
            </foreach>
        </if>
        <if test="host != null and host != ''">
            and instance.host like concat('%', #{host}, '%')
        </if>
        <if test="executorId != 0">
            and instance.executor_id = #{executorId}
        </if>
        order by instance.start_time desc,instance.end_time desc
    </select>
    <update id="setFailoverByHostAndStateArray">
        update t_ds_process_instance
        set host=null
        where host =#{host}
        <if test="states != null and states.length != 0">
            and state in
            <foreach collection="states" index="index" item="i" open="(" close=")" separator=",">
                #{i}
            </foreach>
        </if>
    </update>
    <update id="updateProcessInstanceByState">
        update t_ds_process_instance
        set state = #{destState}
        where state = #{originState}
    </update>

    <update id="updateProcessInstanceByTenantId">
        update t_ds_process_instance
        set tenant_id = #{destTenantId}
        where tenant_id = #{originTenantId}
    </update>

    <update id="updateProcessInstanceByWorkerGroupName">
        update t_ds_process_instance
        set worker_group = #{destWorkerGroupName}
        where worker_group = #{originWorkerGroupName}
    </update>

    <select id="countInstanceStateByProjectCodes" resultType="org.apache.dolphinscheduler.dao.entity.ExecuteStatusCount">
        select t.state, count(0) as count
        from t_ds_process_instance t
        join t_ds_process_definition d on d.code=t.process_definition_code
        join t_ds_project p on p.code=d.project_code
        where 1 = 1
        and t.is_sub_process = 0
        <if test="startTime != null and endTime != null">
            and t.start_time <![CDATA[ >= ]]> #{startTime} and t.start_time <![CDATA[ <= ]]> #{endTime}
        </if>
        <if test="projectCodes != null and projectCodes.length != 0">
            and p.code in
            <foreach collection="projectCodes" index="index" item="i" open="(" close=")" separator=",">
                #{i}
            </foreach>
        </if>
        group by t.state
    </select>
    <select id="queryByProcessDefineCode" resultType="org.apache.dolphinscheduler.dao.entity.ProcessInstance">
        select
        <include refid="baseSql"/>
        from t_ds_process_instance
        where process_definition_code=#{processDefinitionCode}
        order by start_time desc limit #{size}
    </select>
    <select id="queryLastSchedulerProcess" resultType="org.apache.dolphinscheduler.dao.entity.ProcessInstance">
        select
        <include refid="baseSql"/>
        from t_ds_process_instance
        where process_definition_code=#{processDefinitionCode} and test_flag=#{testFlag}
        <if test="startTime!=null and endTime != null ">
            and schedule_time <![CDATA[ >= ]]> #{startTime} and schedule_time <![CDATA[ <= ]]> #{endTime}
        </if>
        order by end_time desc limit 1
    </select>
    <select id="queryLastRunningProcess" resultType="org.apache.dolphinscheduler.dao.entity.ProcessInstance">
        select
        <include refid="baseSql"/>
        from t_ds_process_instance
        where process_definition_code=#{processDefinitionCode} and test_flag=#{testFlag}
        <if test="states !=null and states.length != 0">
            and state in
            <foreach collection="states" item="i" index="index" open="(" separator="," close=")">
                #{i}
            </foreach>
        </if>
        <if test="startTime!=null and endTime != null ">
            and ((schedule_time <![CDATA[ >= ]]> #{startTime} and schedule_time <![CDATA[ <= ]]> #{endTime})
            or (start_time <![CDATA[ >= ]]> #{startTime} and start_time <![CDATA[ <= ]]> #{endTime}))
        </if>
        order by start_time desc limit 1
    </select>
    <select id="queryLastManualProcess" resultType="org.apache.dolphinscheduler.dao.entity.ProcessInstance">
        select
        <include refid="baseSql"/>
        from t_ds_process_instance
        where process_definition_code=#{processDefinitionCode} and test_flag=#{testFlag}
        and schedule_time is null
        <if test="startTime!=null and endTime != null ">
            and start_time <![CDATA[ >= ]]> #{startTime} and start_time <![CDATA[ <= ]]> #{endTime}
        </if>
        order by end_time desc limit 1
    </select>
    <select id="queryByProcessDefineCodeAndStatus" resultType="org.apache.dolphinscheduler.dao.entity.ProcessInstance">
        select
        <include refid="baseSql"/>
        from t_ds_process_instance
        where process_definition_code=#{processDefinitionCode}
        <if test="states != null and states.length != 0">
            and state in
            <foreach collection="states" item="i" open="(" close=")" separator=",">
                #{i}
            </foreach>
        </if>
        order by id asc
    </select>
    <select id="queryByProcessDefineCodeAndProcessDefinitionVersionAndStatusAndNextId" resultType="org.apache.dolphinscheduler.dao.entity.ProcessInstance">
        select
        <include refid="baseSql"/>
        from t_ds_process_instance
        where process_definition_code=#{processDefinitionCode}
          and process_definition_version = #{processDefinitionVersion}
        <if test="states != null and states.length != 0">
            and state in
            <foreach collection="states" item="i" open="(" close=")" separator=",">
                #{i}
            </foreach>
        </if>
        and next_process_instance_id=0
        and id <![CDATA[ < ]]> #{id}
        order by id desc
    </select>
    <select id="loadNextProcess4Serial" resultType="org.apache.dolphinscheduler.dao.entity.ProcessInstance">
        select
        <include refid="baseSql"/>
        from t_ds_process_instance
        where process_definition_code=#{processDefinitionCode}
        and state = #{state}
        and id <![CDATA[ > ]]> #{id}
        order by id asc limit 1
    </select>
    <update id="updateGlobalParamsById">
        update t_ds_process_instance
        set global_params = #{globalParams}
        where id = #{id}
    </update>
    <update id="updateNextProcessIdById">
        update t_ds_process_instance
        set next_process_instance_id = #{thisInstanceId}
        where id = #{runningInstanceId} and next_process_instance_id=0
    </update>
</mapper><|MERGE_RESOLUTION|>--- conflicted
+++ resolved
@@ -24,11 +24,7 @@
         warning_group_id, schedule_time, command_start_time, global_params, flag,
         update_time, is_sub_process, executor_id, history_cmd,
         process_instance_priority, worker_group,environment_code, timeout, tenant_id, var_pool,
-<<<<<<< HEAD
-        dry_run, test_flag, next_process_instance_id, restart_time
-=======
-        dry_run, next_process_instance_id, restart_time, state_history
->>>>>>> f8d46a26
+        dry_run, test_flag, next_process_instance_id, restart_time, state_history
     </sql>
     <select id="queryDetailById" resultType="org.apache.dolphinscheduler.dao.entity.ProcessInstance">
         select
@@ -114,13 +110,8 @@
     <select id="queryProcessInstanceListPaging" resultType="org.apache.dolphinscheduler.dao.entity.ProcessInstance">
         select instance.id, instance.command_type, instance.executor_id, instance.process_definition_version,
         instance.process_definition_code, instance.name, instance.state, instance.schedule_time, instance.start_time,
-<<<<<<< HEAD
         instance.end_time, instance.run_times, instance.recovery, instance.host, instance.dry_run , instance.test_flag ,instance.next_process_instance_id,
-        restart_time
-=======
-        instance.end_time, instance.run_times, instance.recovery, instance.host, instance.dry_run ,instance.next_process_instance_id,
         restart_time, instance.state_history
->>>>>>> f8d46a26
         from t_ds_process_instance instance
         join t_ds_process_definition define ON instance.process_definition_code = define.code
         where instance.is_sub_process=0
