<?xml version="1.0" encoding="UTF-8" ?>
<!--
  ~ Licensed to the Apache Software Foundation (ASF) under one or more
  ~ contributor license agreements.  See the NOTICE file distributed with
  ~ this work for additional information regarding copyright ownership.
  ~ The ASF licenses this file to You under the Apache License, Version 2.0
  ~ (the "License"); you may not use this file except in compliance with
  ~ the License.  You may obtain a copy of the License at
  ~
  ~     http://www.apache.org/licenses/LICENSE-2.0
  ~
  ~ Unless required by applicable law or agreed to in writing, software
  ~ distributed under the License is distributed on an "AS IS" BASIS,
  ~ WITHOUT WARRANTIES OR CONDITIONS OF ANY KIND, either express or implied.
  ~ See the License for the specific language governing permissions and
  ~ limitations under the License.
  -->

<!DOCTYPE mapper PUBLIC "-//mybatis.org//DTD Mapper 3.0//EN" "http://mybatis.org/dtd/mybatis-3-mapper.dtd" >
<mapper namespace="org.apache.dolphinscheduler.dao.mapper.ProcessTaskRelationMapper">
    <sql id="baseSql">
        id, name, process_definition_version, project_code, process_definition_code, pre_task_code, pre_task_version,
        post_task_code, post_task_version, condition_type, condition_params, create_time, update_time
    </sql>
    <select id="queryByProcessCode" resultType="org.apache.dolphinscheduler.dao.entity.ProcessTaskRelation">
        select
        <include refid="baseSql"/>
        from t_ds_process_task_relation
        WHERE project_code = #{projectCode}
        and process_definition_code = #{processCode}
    </select>
    <select id="queryByTaskCode" resultType="org.apache.dolphinscheduler.dao.entity.ProcessTaskRelation">
        select
        <include refid="baseSql"/>
        from t_ds_process_task_relation
        WHERE pre_task_code = #{taskCode}
        <if test="taskCode != 0">
            or post_task_code = #{taskCode}
        </if>
    </select>
    <select id="queryByTaskCodes" resultType="org.apache.dolphinscheduler.dao.entity.ProcessTaskRelation">
        select
        <include refid="baseSql"/>
        from t_ds_process_task_relation
        WHERE 1 = 1
        <if test="taskCodes != null and taskCodes.length != 0">
            and pre_task_code in
            <foreach collection="taskCodes" index="index" item="i" open="(" separator="," close=")">
                #{i}
            </foreach>
            or post_task_code in
            <foreach collection="taskCodes" index="index" item="i" open="(" separator="," close=")">
                #{i}
            </foreach>
        </if>
    </select>
    <delete id="deleteByCode">
        delete from t_ds_process_task_relation
        WHERE project_code = #{projectCode}
        and process_definition_code = #{processCode}
    </delete>
    <insert id="batchInsert">
        insert into t_ds_process_task_relation (name, process_definition_version, project_code, process_definition_code,
        pre_task_code, pre_task_version, post_task_code, post_task_version, condition_type, condition_params, create_time, update_time)
        values
        <foreach collection="taskRelationList" item="relation" separator=",">
            (#{relation.name},#{relation.processDefinitionVersion},#{relation.projectCode},#{relation.processDefinitionCode},
            #{relation.preTaskCode},#{relation.preTaskVersion},#{relation.postTaskCode},#{relation.postTaskVersion},
            #{relation.conditionType},#{relation.conditionParams},#{relation.createTime},#{relation.updateTime})
        </foreach>
    </insert>
    <select id="queryDownstreamByTaskCode" resultType="org.apache.dolphinscheduler.dao.entity.ProcessTaskRelation">
        select
        <include refid="baseSql"/>
        from t_ds_process_task_relation
        WHERE pre_task_code = #{taskCode}
    </select>

    <select id="queryDownstreamByCode" resultType="org.apache.dolphinscheduler.dao.entity.ProcessTaskRelation">
        select
        <include refid="baseSql"/>
        from t_ds_process_task_relation
        WHERE project_code = #{projectCode}
        and pre_task_code = #{taskCode}
    </select>

    <select id="queryUpstreamByCode" resultType="org.apache.dolphinscheduler.dao.entity.ProcessTaskRelation">
        select
        <include refid="baseSql"/>
        from t_ds_process_task_relation
        WHERE project_code = #{projectCode}
        and post_task_code = #{taskCode}
    </select>

<<<<<<< HEAD
    <select id="queryDownstreamByCodes" resultType="org.apache.dolphinscheduler.dao.entity.ProcessTaskRelation">
        select
        <include refid="baseSql"/>
        from t_ds_process_task_relation
        WHERE project_code = #{projectCode}
        and pre_task_code = #{taskCode}
        <if test="postTaskCodes != null and postTaskCodes.length != 0">
            and post_task_code in
            <foreach collection="postTaskCodes" index="index" item="i" open="(" separator="," close=")">
                #{i}
            </foreach>
        </if>
    </select>

    <select id="queryUpstreamByCodes" resultType="org.apache.dolphinscheduler.dao.entity.ProcessTaskRelation">
        select
        <include refid="baseSql"/>
        from t_ds_process_task_relation
        WHERE project_code = #{projectCode}
        and post_task_code = #{taskCode}
        <if test="preTaskCodes != null and preTaskCodes.length != 0">
            and pre_task_code in
            <foreach collection="preTaskCodes" index="index" item="i" open="(" separator="," close=")">
                #{i}
            </foreach>
        </if>
    </select>

    <select id="countUpstreamByCodeGroupByProcessDefinitionCode" resultType="java.lang.Integer">
        select process_definition_code,
        count(0)
        from t_ds_process_task_relation
        WHERE project_code = #{projectCode}
        and post_task_code = #{taskCode}
        <if test="processDefinitionCodes != null and processDefinitionCodes.length != 0">
            and process_definition_code in
            <foreach collection="processDefinitionCodes" index="index" item="i" open="(" separator="," close=")">
                #{i}
            </foreach>
        </if>
        group by process_definition_code
    </select>

    <update id="batchUpdateProcessTaskRelationPreTask" parameterType="java.util.List">
        <foreach collection="processTaskRelationList" item="processTaskRelation" index="index" open="" close="" separator=";">
            update t_ds_process_task_relation
            <set>
                pre_task_code=#{processTaskRelation.preTaskCode},
                pre_task_version=#{processTaskRelation.preTaskVersion}
            </set>
            <where>
                WHERE id = #{processTaskRelation.id}
            </where>
        </foreach>
    </update>

=======
    <select id="queryByCode" resultType="org.apache.dolphinscheduler.dao.entity.ProcessTaskRelation">
        select
        <include refid="baseSql"/>
        from t_ds_process_task_relation
        WHERE 1=1
        <if test="projectCode != 0">
            and project_code = #{projectCode}
        </if>
        <if test="processDefinitionCode != 0">
            and process_definition_code = #{processDefinitionCode}
        </if>
        <if test="preTaskCode != 0">
            and pre_task_code = #{preTaskCode}
        </if>
        <if test="postTaskCode != 0">
            and post_task_code = #{postTaskCode}
        </if>
    </select>

    <delete id="deleteRelation">
        delete from t_ds_process_task_relation
        WHERE project_code = #{processTaskRelationLog.projectCode}
          and process_definition_code = #{processTaskRelationLog.processDefinitionCode}
          and process_definition_version = #{processTaskRelationLog.processDefinitionVersion}
          and pre_task_code = #{processTaskRelationLog.preTaskCode}
          and pre_task_version = #{processTaskRelationLog.preTaskVersion}
          and post_task_code = #{processTaskRelationLog.postTaskCode}
          and post_task_version = #{processTaskRelationLog.post_task_version}
    </delete>
>>>>>>> e51a2a16
</mapper><|MERGE_RESOLUTION|>--- conflicted
+++ resolved
@@ -92,7 +92,6 @@
         and post_task_code = #{taskCode}
     </select>
 
-<<<<<<< HEAD
     <select id="queryDownstreamByCodes" resultType="org.apache.dolphinscheduler.dao.entity.ProcessTaskRelation">
         select
         <include refid="baseSql"/>
@@ -149,7 +148,6 @@
         </foreach>
     </update>
 
-=======
     <select id="queryByCode" resultType="org.apache.dolphinscheduler.dao.entity.ProcessTaskRelation">
         select
         <include refid="baseSql"/>
@@ -179,5 +177,4 @@
           and post_task_code = #{processTaskRelationLog.postTaskCode}
           and post_task_version = #{processTaskRelationLog.post_task_version}
     </delete>
->>>>>>> e51a2a16
 </mapper>