--- conflicted
+++ resolved
@@ -200,14 +200,11 @@
             and post_task_code = #{postTaskCode}
         </if>
     </select>
-<<<<<<< HEAD
     <select id="queryByWorkGroupName" resultType="org.apache.dolphinscheduler.dao.entity.ProcessTaskRelation">
         select
             relation.id
         from t_ds_process_task_relation relation, t_ds_task_definition_log log where
         log.code = relation.post_task_code and log.worker_group = #{workerGroupName}
-=======
-
     <select id="filterProcessTaskRelation"
             parameterType="org.apache.dolphinscheduler.dao.entity.ProcessTaskRelation"
             resultType="org.apache.dolphinscheduler.dao.entity.ProcessTaskRelation">
@@ -229,6 +226,5 @@
             </if>
         </where>
         order by update_time desc, id asc
->>>>>>> 4b4d0b92
     </select>
 </mapper>