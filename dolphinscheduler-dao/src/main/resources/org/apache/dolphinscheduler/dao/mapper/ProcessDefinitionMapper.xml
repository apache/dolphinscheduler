--- conflicted
+++ resolved
@@ -47,11 +47,7 @@
     <select id="queryDefineListPaging" resultType="org.apache.dolphinscheduler.dao.entity.ProcessDefinition">
         SELECT td.id, td.name, td.version, td.release_state, td.project_id, td.user_id, td.description,
         td.global_params,
-<<<<<<< HEAD
-        td.flag, td.warning_group_id, td.timeout, td.tenant_id, td.modify_by, td.update_time, td.create_time,
-=======
         td.flag, td.receivers, td.receivers_cc, td.timeout, td.tenant_id, td.modify_by, td.update_time, td.create_time,
->>>>>>> 45b097f3
         sc.schedule_release_state, tu.user_name
         FROM t_ds_process_definition td
         left join (select process_definition_id,release_state as schedule_release_state from t_ds_schedules group by
