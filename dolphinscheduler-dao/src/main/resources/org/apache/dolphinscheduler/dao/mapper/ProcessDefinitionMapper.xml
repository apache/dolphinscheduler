<?xml version="1.0" encoding="UTF-8" ?>
<!--
  ~ Licensed to the Apache Software Foundation (ASF) under one or more
  ~ contributor license agreements.  See the NOTICE file distributed with
  ~ this work for additional information regarding copyright ownership.
  ~ The ASF licenses this file to You under the Apache License, Version 2.0
  ~ (the "License"); you may not use this file except in compliance with
  ~ the License.  You may obtain a copy of the License at
  ~
  ~     http://www.apache.org/licenses/LICENSE-2.0
  ~
  ~ Unless required by applicable law or agreed to in writing, software
  ~ distributed under the License is distributed on an "AS IS" BASIS,
  ~ WITHOUT WARRANTIES OR CONDITIONS OF ANY KIND, either express or implied.
  ~ See the License for the specific language governing permissions and
  ~ limitations under the License.
  -->

<!DOCTYPE mapper PUBLIC "-//mybatis.org//DTD Mapper 3.0//EN" "http://mybatis.org/dtd/mybatis-3-mapper.dtd" >
<mapper namespace="org.apache.dolphinscheduler.dao.mapper.ProcessDefinitionMapper">
    <sql id="baseSql">
<<<<<<< HEAD
        id
        , name, version, release_state, project_id, user_id, process_definition_json, description,
        global_params, flag, locations, connects, warning_group_id, create_time, timeout,
        tenant_id, update_time, modify_by, resource_ids
    </sql>
    <select id="verifyByDefineName" resultType="org.apache.dolphinscheduler.dao.entity.ProcessDefinition">
        select pd.id,
               pd.name,
               pd.version,
               pd.release_state,
               pd.project_id,
               pd.user_id,
               pd.process_definition_json,
               pd.description,
               pd.global_params,
               pd.flag,
               pd.locations,
               pd.connects,
               pd.warning_group_id,
               pd.create_time,
               pd.timeout,
               pd.tenant_id,
               pd.update_time,
               pd.modify_by,
               pd.resource_ids
        from t_ds_process_definition pd
        WHERE pd.project_id = #{projectId}
          and pd.name = #{processDefinitionName}
    </select>
    <select id="queryByDefineName" resultType="org.apache.dolphinscheduler.dao.entity.ProcessDefinition">
        select pd.id,
               pd.name,
               pd.version,
               pd.release_state,
               pd.project_id,
               pd.user_id,
               pd.process_definition_json,
               pd.description,
               pd.global_params,
               pd.flag,
               pd.locations,
               pd.connects,
               pd.warning_group_id,
               pd.create_time,
               pd.timeout,
               pd.tenant_id,
               pd.update_time,
               pd.modify_by,
               pd.resource_ids,
               u.user_name,
               p.name as project_name,
               t.tenant_code,
               q.queue,
               q.queue_name
=======
        id, name, version, release_state, project_id, user_id, process_definition_json, description,
        global_params, flag, locations, connects, receivers, receivers_cc, create_time, timeout,
        tenant_id, update_time, modify_by, resource_ids
    </sql>
    <select id="verifyByDefineName" resultType="org.apache.dolphinscheduler.dao.entity.ProcessDefinition">
        select pd.id, pd.name, pd.version, pd.release_state, pd.project_id, pd.user_id, pd.process_definition_json, pd.description,
        pd.global_params, pd.flag, pd.locations, pd.connects, pd.receivers, pd.receivers_cc, pd.create_time, pd.timeout,
        pd.tenant_id, pd.update_time, pd.modify_by, pd.resource_ids
        from t_ds_process_definition pd
        WHERE pd.project_id = #{projectId}
        and pd.name = #{processDefinitionName}
    </select>
    <select id="queryByDefineName" resultType="org.apache.dolphinscheduler.dao.entity.ProcessDefinition">
        select pd.id, pd.name, pd.version, pd.release_state, pd.project_id, pd.user_id, pd.process_definition_json, pd.description,
        pd.global_params, pd.flag, pd.locations, pd.connects, pd.receivers, pd.receivers_cc, pd.create_time, pd.timeout,
        pd.tenant_id, pd.update_time, pd.modify_by, pd.resource_ids,
        u.user_name,p.name as project_name,t.tenant_code,q.queue,q.queue_name
>>>>>>> 690e4eae
        from t_ds_process_definition pd
                 JOIN t_ds_user u ON pd.user_id = u.id
                 JOIN t_ds_project p ON pd.project_id = p.id
                 JOIN t_ds_tenant t ON t.id = u.tenant_id
                 JOIN t_ds_queue q ON t.queue_id = q.id
        WHERE p.id = #{projectId}
          and pd.name = #{processDefinitionName}
    </select>
    <select id="queryDefineListPaging" resultType="org.apache.dolphinscheduler.dao.entity.ProcessDefinition">
        SELECT td.id, td.name, td.version, td.release_state, td.project_id, td.user_id, td.description,
        td.global_params,
<<<<<<< HEAD
        td.flag, td.warning_group_id, td.timeout, td.tenant_id, td.modify_by, td.update_time, td.create_time,
=======
        td.flag, td.receivers, td.receivers_cc, td.timeout, td.tenant_id, td.modify_by, td.update_time, td.create_time,
>>>>>>> 690e4eae
        sc.schedule_release_state, tu.user_name
        FROM t_ds_process_definition td
        left join (select process_definition_id,release_state as schedule_release_state from t_ds_schedules group by
        process_definition_id,release_state) sc on sc.process_definition_id = td.id
        left join t_ds_user tu on td.user_id = tu.id
        where td.project_id = #{projectId}
        <if test=" searchVal != null and searchVal != ''">
            and td.name like concat('%', #{searchVal}, '%')
        </if>
        <if test=" userId != 0">
            and td.user_id = #{userId}
        </if>
        order by sc.schedule_release_state desc,td.update_time desc
    </select>

    <select id="queryAllDefinitionList" resultType="org.apache.dolphinscheduler.dao.entity.ProcessDefinition">
        select
        <include refid="baseSql"/>
        from t_ds_process_definition
        where project_id = #{projectId}
        order by create_time desc
    </select>
    <select id="queryDefinitionListByTenant" resultType="org.apache.dolphinscheduler.dao.entity.ProcessDefinition">
        select
        <include refid="baseSql"/>
        from t_ds_process_definition
        where tenant_id = #{tenantId}
    </select>
    <select id="queryDefinitionListByIdList" resultType="org.apache.dolphinscheduler.dao.entity.ProcessDefinition">
        select
        <include refid="baseSql"/>
        from t_ds_process_definition
        where id in
        <foreach collection="ids" index="index" item="i" open="(" separator="," close=")">
            #{i}
        </foreach>
    </select>
    <select id="countDefinitionGroupByUser" resultType="org.apache.dolphinscheduler.dao.entity.DefinitionGroupByUser">
        SELECT td.user_id as user_id, tu.user_name as user_name, count(0) as count
        FROM t_ds_process_definition td
        JOIN t_ds_user tu on tu.id=td.user_id
        where 1 = 1
        <if test="projectIds != null and projectIds.length != 0">
            and td.project_id in
            <foreach collection="projectIds" index="index" item="i" open="(" separator="," close=")">
                #{i}
            </foreach>
        </if>
        group by td.user_id,tu.user_name
    </select>
    <select id="queryByDefineId" resultType="org.apache.dolphinscheduler.dao.entity.ProcessDefinition">
<<<<<<< HEAD
        SELECT pd.id,
               pd.name,
               pd.version,
               pd.release_state,
               pd.project_id,
               pd.user_id,
               pd.process_definition_json,
               pd.description,
               pd.global_params,
               pd.flag,
               pd.locations,
               pd.connects,
               pd.warning_group_id,
               pd.create_time,
               pd.timeout,
               pd.tenant_id,
               pd.update_time,
               pd.modify_by,
               pd.resource_ids,
               u.user_name,
               p.name AS project_name
        FROM t_ds_process_definition pd,
             t_ds_user u,
             t_ds_project p
        WHERE pd.user_id = u.id
          AND pd.project_id = p.id
          AND pd.id = #{processDefineId}
=======
        SELECT
            pd.id, pd.name, pd.version, pd.release_state, pd.project_id, pd.user_id, pd.process_definition_json, pd.description,
            pd.global_params, pd.flag, pd.locations, pd.connects, pd.receivers, pd.receivers_cc, pd.create_time, pd.timeout,
            pd.tenant_id, pd.update_time, pd.modify_by, pd.resource_ids,
            u.user_name,
            p.name AS project_name
        FROM
            t_ds_process_definition pd,
            t_ds_user u,
            t_ds_project p
        WHERE
            pd.user_id = u.id AND pd.project_id = p.id
        AND pd.id = #{processDefineId}
>>>>>>> 690e4eae
    </select>


    <select id="listResources" resultType="java.util.HashMap">
        SELECT id,resource_ids
        FROM t_ds_process_definition
        WHERE release_state = 1 and resource_ids is not null and resource_ids != ''
    </select>

    <select id="listResourcesByUser" resultType="java.util.HashMap">
        SELECT id,resource_ids
        FROM t_ds_process_definition
        WHERE user_id = #{userId} and release_state = 1 and resource_ids is not null and resource_ids != ''
    </select>

    <update id="updateVersionByProcessDefinitionId">
        update  t_ds_process_definition
        set version = #{version}
        where id = #{processDefinitionId}
    </update>
</mapper><|MERGE_RESOLUTION|>--- conflicted
+++ resolved
@@ -19,69 +19,14 @@
 <!DOCTYPE mapper PUBLIC "-//mybatis.org//DTD Mapper 3.0//EN" "http://mybatis.org/dtd/mybatis-3-mapper.dtd" >
 <mapper namespace="org.apache.dolphinscheduler.dao.mapper.ProcessDefinitionMapper">
     <sql id="baseSql">
-<<<<<<< HEAD
         id
         , name, version, release_state, project_id, user_id, process_definition_json, description,
         global_params, flag, locations, connects, warning_group_id, create_time, timeout,
         tenant_id, update_time, modify_by, resource_ids
     </sql>
     <select id="verifyByDefineName" resultType="org.apache.dolphinscheduler.dao.entity.ProcessDefinition">
-        select pd.id,
-               pd.name,
-               pd.version,
-               pd.release_state,
-               pd.project_id,
-               pd.user_id,
-               pd.process_definition_json,
-               pd.description,
-               pd.global_params,
-               pd.flag,
-               pd.locations,
-               pd.connects,
-               pd.warning_group_id,
-               pd.create_time,
-               pd.timeout,
-               pd.tenant_id,
-               pd.update_time,
-               pd.modify_by,
-               pd.resource_ids
-        from t_ds_process_definition pd
-        WHERE pd.project_id = #{projectId}
-          and pd.name = #{processDefinitionName}
-    </select>
-    <select id="queryByDefineName" resultType="org.apache.dolphinscheduler.dao.entity.ProcessDefinition">
-        select pd.id,
-               pd.name,
-               pd.version,
-               pd.release_state,
-               pd.project_id,
-               pd.user_id,
-               pd.process_definition_json,
-               pd.description,
-               pd.global_params,
-               pd.flag,
-               pd.locations,
-               pd.connects,
-               pd.warning_group_id,
-               pd.create_time,
-               pd.timeout,
-               pd.tenant_id,
-               pd.update_time,
-               pd.modify_by,
-               pd.resource_ids,
-               u.user_name,
-               p.name as project_name,
-               t.tenant_code,
-               q.queue,
-               q.queue_name
-=======
-        id, name, version, release_state, project_id, user_id, process_definition_json, description,
-        global_params, flag, locations, connects, receivers, receivers_cc, create_time, timeout,
-        tenant_id, update_time, modify_by, resource_ids
-    </sql>
-    <select id="verifyByDefineName" resultType="org.apache.dolphinscheduler.dao.entity.ProcessDefinition">
         select pd.id, pd.name, pd.version, pd.release_state, pd.project_id, pd.user_id, pd.process_definition_json, pd.description,
-        pd.global_params, pd.flag, pd.locations, pd.connects, pd.receivers, pd.receivers_cc, pd.create_time, pd.timeout,
+        pd.global_params, pd.flag, pd.locations, pd.connects, pd.warning_group_id, pd.create_time, pd.timeout,
         pd.tenant_id, pd.update_time, pd.modify_by, pd.resource_ids
         from t_ds_process_definition pd
         WHERE pd.project_id = #{projectId}
@@ -89,26 +34,21 @@
     </select>
     <select id="queryByDefineName" resultType="org.apache.dolphinscheduler.dao.entity.ProcessDefinition">
         select pd.id, pd.name, pd.version, pd.release_state, pd.project_id, pd.user_id, pd.process_definition_json, pd.description,
-        pd.global_params, pd.flag, pd.locations, pd.connects, pd.receivers, pd.receivers_cc, pd.create_time, pd.timeout,
+        pd.global_params, pd.flag, pd.locations, pd.connects, pd.warning_group_id, pd.create_time, pd.timeout,
         pd.tenant_id, pd.update_time, pd.modify_by, pd.resource_ids,
         u.user_name,p.name as project_name,t.tenant_code,q.queue,q.queue_name
->>>>>>> 690e4eae
         from t_ds_process_definition pd
-                 JOIN t_ds_user u ON pd.user_id = u.id
-                 JOIN t_ds_project p ON pd.project_id = p.id
-                 JOIN t_ds_tenant t ON t.id = u.tenant_id
-                 JOIN t_ds_queue q ON t.queue_id = q.id
+        JOIN t_ds_user u ON pd.user_id = u.id
+        JOIN  t_ds_project p ON pd.project_id = p.id
+        JOIN  t_ds_tenant t ON t.id = u.tenant_id
+        JOIN t_ds_queue q ON t.queue_id = q.id
         WHERE p.id = #{projectId}
-          and pd.name = #{processDefinitionName}
+        and pd.name = #{processDefinitionName}
     </select>
     <select id="queryDefineListPaging" resultType="org.apache.dolphinscheduler.dao.entity.ProcessDefinition">
         SELECT td.id, td.name, td.version, td.release_state, td.project_id, td.user_id, td.description,
         td.global_params,
-<<<<<<< HEAD
         td.flag, td.warning_group_id, td.timeout, td.tenant_id, td.modify_by, td.update_time, td.create_time,
-=======
-        td.flag, td.receivers, td.receivers_cc, td.timeout, td.tenant_id, td.modify_by, td.update_time, td.create_time,
->>>>>>> 690e4eae
         sc.schedule_release_state, tu.user_name
         FROM t_ds_process_definition td
         left join (select process_definition_id,release_state as schedule_release_state from t_ds_schedules group by
@@ -160,38 +100,9 @@
         group by td.user_id,tu.user_name
     </select>
     <select id="queryByDefineId" resultType="org.apache.dolphinscheduler.dao.entity.ProcessDefinition">
-<<<<<<< HEAD
-        SELECT pd.id,
-               pd.name,
-               pd.version,
-               pd.release_state,
-               pd.project_id,
-               pd.user_id,
-               pd.process_definition_json,
-               pd.description,
-               pd.global_params,
-               pd.flag,
-               pd.locations,
-               pd.connects,
-               pd.warning_group_id,
-               pd.create_time,
-               pd.timeout,
-               pd.tenant_id,
-               pd.update_time,
-               pd.modify_by,
-               pd.resource_ids,
-               u.user_name,
-               p.name AS project_name
-        FROM t_ds_process_definition pd,
-             t_ds_user u,
-             t_ds_project p
-        WHERE pd.user_id = u.id
-          AND pd.project_id = p.id
-          AND pd.id = #{processDefineId}
-=======
         SELECT
             pd.id, pd.name, pd.version, pd.release_state, pd.project_id, pd.user_id, pd.process_definition_json, pd.description,
-            pd.global_params, pd.flag, pd.locations, pd.connects, pd.receivers, pd.receivers_cc, pd.create_time, pd.timeout,
+            pd.global_params, pd.flag, pd.locations, pd.connects, pd.warning_group_id, pd.create_time, pd.timeout,
             pd.tenant_id, pd.update_time, pd.modify_by, pd.resource_ids,
             u.user_name,
             p.name AS project_name
@@ -202,7 +113,6 @@
         WHERE
             pd.user_id = u.id AND pd.project_id = p.id
         AND pd.id = #{processDefineId}
->>>>>>> 690e4eae
     </select>
 
 
