--- conflicted
+++ resolved
@@ -32,14 +32,10 @@
         and pd.name = #{processDefinitionName}
     </select>
     <select id="queryByDefineName" resultType="org.apache.dolphinscheduler.dao.entity.ProcessDefinition">
-<<<<<<< HEAD
         select pd.id, pd.name, pd.version, pd.release_state, pd.project_id, pd.user_id, pd.process_definition_json, pd.description,
         pd.global_params, pd.flag, pd.locations, pd.connects, pd.receivers, pd.receivers_cc, pd.create_time, pd.timeout,
         pd.tenant_id, pd.update_time, pd.modify_by, pd.resource_ids,
-        u.user_name,p.name as project_name,t.tenant_code,t.tenant_name,q.queue,q.queue_name
-=======
-        select pd.*,u.user_name,p.name as project_name,t.tenant_code,q.queue,q.queue_name
->>>>>>> f152cae7
+        u.user_name,p.name as project_name,t.tenant_code,q.queue,q.queue_name
         from t_ds_process_definition pd
         JOIN t_ds_user u ON pd.user_id = u.id
         JOIN  t_ds_project p ON pd.project_id = p.id
