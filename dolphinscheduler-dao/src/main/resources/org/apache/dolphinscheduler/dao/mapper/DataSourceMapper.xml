--- conflicted
+++ resolved
@@ -40,13 +40,6 @@
 
     <select id="selectPaging" resultType="org.apache.dolphinscheduler.dao.entity.DataSource">
         select
-<<<<<<< HEAD
-        <include refid="baseSql"/>
-        from t_ds_datasource
-        where 1 =1
-        <if test="userId != 0">
-            and id in
-=======
         d.id, d.name, d.note, d.type, d.user_id, connection_params, d.create_time, d.update_time
         ,
         u.user_name as user_name
@@ -55,7 +48,6 @@
         where 1 =1
         <if test="userId != 0">
             and d.id in
->>>>>>> 690e4eae
             (select datasource_id
             from t_ds_relation_datasource_user
             where user_id=#{userId}
