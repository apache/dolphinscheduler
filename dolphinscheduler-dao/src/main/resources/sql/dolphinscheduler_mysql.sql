/*
 * Licensed to the Apache Software Foundation (ASF) under one or more
 * contributor license agreements.  See the NOTICE file distributed with
 * this work for additional information regarding copyright ownership.
 * The ASF licenses this file to You under the Apache License, Version 2.0
 * (the "License"); you may not use this file except in compliance with
 * the License.  You may obtain a copy of the License at
 *
 *    http://www.apache.org/licenses/LICENSE-2.0
 *
 * Unless required by applicable law or agreed to in writing, software
 * distributed under the License is distributed on an "AS IS" BASIS,
 * WITHOUT WARRANTIES OR CONDITIONS OF ANY KIND, either express or implied.
 * See the License for the specific language governing permissions and
 * limitations under the License.
*/

SET FOREIGN_KEY_CHECKS=0;

-- ----------------------------
-- Table structure for QRTZ_BLOB_TRIGGERS
-- ----------------------------
DROP TABLE IF EXISTS `QRTZ_BLOB_TRIGGERS`;
CREATE TABLE `QRTZ_BLOB_TRIGGERS` (
  `SCHED_NAME` varchar(120) NOT NULL,
  `TRIGGER_NAME` varchar(200) NOT NULL,
  `TRIGGER_GROUP` varchar(200) NOT NULL,
  `BLOB_DATA` blob,
  PRIMARY KEY (`SCHED_NAME`,`TRIGGER_NAME`,`TRIGGER_GROUP`),
  KEY `SCHED_NAME` (`SCHED_NAME`,`TRIGGER_NAME`,`TRIGGER_GROUP`),
  CONSTRAINT `QRTZ_BLOB_TRIGGERS_ibfk_1` FOREIGN KEY (`SCHED_NAME`, `TRIGGER_NAME`, `TRIGGER_GROUP`) REFERENCES `QRTZ_TRIGGERS` (`SCHED_NAME`, `TRIGGER_NAME`, `TRIGGER_GROUP`)
) ENGINE=InnoDB DEFAULT CHARSET=utf8;

-- ----------------------------
-- Records of QRTZ_BLOB_TRIGGERS
-- ----------------------------

-- ----------------------------
-- Table structure for QRTZ_CALENDARS
-- ----------------------------
DROP TABLE IF EXISTS `QRTZ_CALENDARS`;
CREATE TABLE `QRTZ_CALENDARS` (
  `SCHED_NAME` varchar(120) NOT NULL,
  `CALENDAR_NAME` varchar(200) NOT NULL,
  `CALENDAR` blob NOT NULL,
  PRIMARY KEY (`SCHED_NAME`,`CALENDAR_NAME`)
) ENGINE=InnoDB DEFAULT CHARSET=utf8;

-- ----------------------------
-- Records of QRTZ_CALENDARS
-- ----------------------------

-- ----------------------------
-- Table structure for QRTZ_CRON_TRIGGERS
-- ----------------------------
DROP TABLE IF EXISTS `QRTZ_CRON_TRIGGERS`;
CREATE TABLE `QRTZ_CRON_TRIGGERS` (
  `SCHED_NAME` varchar(120) NOT NULL,
  `TRIGGER_NAME` varchar(200) NOT NULL,
  `TRIGGER_GROUP` varchar(200) NOT NULL,
  `CRON_EXPRESSION` varchar(120) NOT NULL,
  `TIME_ZONE_ID` varchar(80) DEFAULT NULL,
  PRIMARY KEY (`SCHED_NAME`,`TRIGGER_NAME`,`TRIGGER_GROUP`),
  CONSTRAINT `QRTZ_CRON_TRIGGERS_ibfk_1` FOREIGN KEY (`SCHED_NAME`, `TRIGGER_NAME`, `TRIGGER_GROUP`) REFERENCES `QRTZ_TRIGGERS` (`SCHED_NAME`, `TRIGGER_NAME`, `TRIGGER_GROUP`)
) ENGINE=InnoDB DEFAULT CHARSET=utf8;

-- ----------------------------
-- Records of QRTZ_CRON_TRIGGERS
-- ----------------------------

-- ----------------------------
-- Table structure for QRTZ_FIRED_TRIGGERS
-- ----------------------------
DROP TABLE IF EXISTS `QRTZ_FIRED_TRIGGERS`;
CREATE TABLE `QRTZ_FIRED_TRIGGERS` (
  `SCHED_NAME` varchar(120) NOT NULL,
  `ENTRY_ID` varchar(200) NOT NULL,
  `TRIGGER_NAME` varchar(200) NOT NULL,
  `TRIGGER_GROUP` varchar(200) NOT NULL,
  `INSTANCE_NAME` varchar(200) NOT NULL,
  `FIRED_TIME` bigint(13) NOT NULL,
  `SCHED_TIME` bigint(13) NOT NULL,
  `PRIORITY` int(11) NOT NULL,
  `STATE` varchar(16) NOT NULL,
  `JOB_NAME` varchar(200) DEFAULT NULL,
  `JOB_GROUP` varchar(200) DEFAULT NULL,
  `IS_NONCONCURRENT` varchar(1) DEFAULT NULL,
  `REQUESTS_RECOVERY` varchar(1) DEFAULT NULL,
  PRIMARY KEY (`SCHED_NAME`,`ENTRY_ID`),
  KEY `IDX_QRTZ_FT_TRIG_INST_NAME` (`SCHED_NAME`,`INSTANCE_NAME`),
  KEY `IDX_QRTZ_FT_INST_JOB_REQ_RCVRY` (`SCHED_NAME`,`INSTANCE_NAME`,`REQUESTS_RECOVERY`),
  KEY `IDX_QRTZ_FT_J_G` (`SCHED_NAME`,`JOB_NAME`,`JOB_GROUP`),
  KEY `IDX_QRTZ_FT_JG` (`SCHED_NAME`,`JOB_GROUP`),
  KEY `IDX_QRTZ_FT_T_G` (`SCHED_NAME`,`TRIGGER_NAME`,`TRIGGER_GROUP`),
  KEY `IDX_QRTZ_FT_TG` (`SCHED_NAME`,`TRIGGER_GROUP`)
) ENGINE=InnoDB DEFAULT CHARSET=utf8;

-- ----------------------------
-- Records of QRTZ_FIRED_TRIGGERS
-- ----------------------------

-- ----------------------------
-- Table structure for QRTZ_JOB_DETAILS
-- ----------------------------
DROP TABLE IF EXISTS `QRTZ_JOB_DETAILS`;
CREATE TABLE `QRTZ_JOB_DETAILS` (
  `SCHED_NAME` varchar(120) NOT NULL,
  `JOB_NAME` varchar(200) NOT NULL,
  `JOB_GROUP` varchar(200) NOT NULL,
  `DESCRIPTION` varchar(250) DEFAULT NULL,
  `JOB_CLASS_NAME` varchar(250) NOT NULL,
  `IS_DURABLE` varchar(1) NOT NULL,
  `IS_NONCONCURRENT` varchar(1) NOT NULL,
  `IS_UPDATE_DATA` varchar(1) NOT NULL,
  `REQUESTS_RECOVERY` varchar(1) NOT NULL,
  `JOB_DATA` blob,
  PRIMARY KEY (`SCHED_NAME`,`JOB_NAME`,`JOB_GROUP`),
  KEY `IDX_QRTZ_J_REQ_RECOVERY` (`SCHED_NAME`,`REQUESTS_RECOVERY`),
  KEY `IDX_QRTZ_J_GRP` (`SCHED_NAME`,`JOB_GROUP`)
) ENGINE=InnoDB DEFAULT CHARSET=utf8;

-- ----------------------------
-- Records of QRTZ_JOB_DETAILS
-- ----------------------------

-- ----------------------------
-- Table structure for QRTZ_LOCKS
-- ----------------------------
DROP TABLE IF EXISTS `QRTZ_LOCKS`;
CREATE TABLE `QRTZ_LOCKS` (
  `SCHED_NAME` varchar(120) NOT NULL,
  `LOCK_NAME` varchar(40) NOT NULL,
  PRIMARY KEY (`SCHED_NAME`,`LOCK_NAME`)
) ENGINE=InnoDB DEFAULT CHARSET=utf8;

-- ----------------------------
-- Records of QRTZ_LOCKS
-- ----------------------------

-- ----------------------------
-- Table structure for QRTZ_PAUSED_TRIGGER_GRPS
-- ----------------------------
DROP TABLE IF EXISTS `QRTZ_PAUSED_TRIGGER_GRPS`;
CREATE TABLE `QRTZ_PAUSED_TRIGGER_GRPS` (
  `SCHED_NAME` varchar(120) NOT NULL,
  `TRIGGER_GROUP` varchar(200) NOT NULL,
  PRIMARY KEY (`SCHED_NAME`,`TRIGGER_GROUP`)
) ENGINE=InnoDB DEFAULT CHARSET=utf8;

-- ----------------------------
-- Records of QRTZ_PAUSED_TRIGGER_GRPS
-- ----------------------------

-- ----------------------------
-- Table structure for QRTZ_SCHEDULER_STATE
-- ----------------------------
DROP TABLE IF EXISTS `QRTZ_SCHEDULER_STATE`;
CREATE TABLE `QRTZ_SCHEDULER_STATE` (
  `SCHED_NAME` varchar(120) NOT NULL,
  `INSTANCE_NAME` varchar(200) NOT NULL,
  `LAST_CHECKIN_TIME` bigint(13) NOT NULL,
  `CHECKIN_INTERVAL` bigint(13) NOT NULL,
  PRIMARY KEY (`SCHED_NAME`,`INSTANCE_NAME`)
) ENGINE=InnoDB DEFAULT CHARSET=utf8;

-- ----------------------------
-- Records of QRTZ_SCHEDULER_STATE
-- ----------------------------

-- ----------------------------
-- Table structure for QRTZ_SIMPLE_TRIGGERS
-- ----------------------------
DROP TABLE IF EXISTS `QRTZ_SIMPLE_TRIGGERS`;
CREATE TABLE `QRTZ_SIMPLE_TRIGGERS` (
  `SCHED_NAME` varchar(120) NOT NULL,
  `TRIGGER_NAME` varchar(200) NOT NULL,
  `TRIGGER_GROUP` varchar(200) NOT NULL,
  `REPEAT_COUNT` bigint(7) NOT NULL,
  `REPEAT_INTERVAL` bigint(12) NOT NULL,
  `TIMES_TRIGGERED` bigint(10) NOT NULL,
  PRIMARY KEY (`SCHED_NAME`,`TRIGGER_NAME`,`TRIGGER_GROUP`),
  CONSTRAINT `QRTZ_SIMPLE_TRIGGERS_ibfk_1` FOREIGN KEY (`SCHED_NAME`, `TRIGGER_NAME`, `TRIGGER_GROUP`) REFERENCES `QRTZ_TRIGGERS` (`SCHED_NAME`, `TRIGGER_NAME`, `TRIGGER_GROUP`)
) ENGINE=InnoDB DEFAULT CHARSET=utf8;

-- ----------------------------
-- Records of QRTZ_SIMPLE_TRIGGERS
-- ----------------------------

-- ----------------------------
-- Table structure for QRTZ_SIMPROP_TRIGGERS
-- ----------------------------
DROP TABLE IF EXISTS `QRTZ_SIMPROP_TRIGGERS`;
CREATE TABLE `QRTZ_SIMPROP_TRIGGERS` (
  `SCHED_NAME` varchar(120) NOT NULL,
  `TRIGGER_NAME` varchar(200) NOT NULL,
  `TRIGGER_GROUP` varchar(200) NOT NULL,
  `STR_PROP_1` varchar(512) DEFAULT NULL,
  `STR_PROP_2` varchar(512) DEFAULT NULL,
  `STR_PROP_3` varchar(512) DEFAULT NULL,
  `INT_PROP_1` int(11) DEFAULT NULL,
  `INT_PROP_2` int(11) DEFAULT NULL,
  `LONG_PROP_1` bigint(20) DEFAULT NULL,
  `LONG_PROP_2` bigint(20) DEFAULT NULL,
  `DEC_PROP_1` decimal(13,4) DEFAULT NULL,
  `DEC_PROP_2` decimal(13,4) DEFAULT NULL,
  `BOOL_PROP_1` varchar(1) DEFAULT NULL,
  `BOOL_PROP_2` varchar(1) DEFAULT NULL,
  PRIMARY KEY (`SCHED_NAME`,`TRIGGER_NAME`,`TRIGGER_GROUP`),
  CONSTRAINT `QRTZ_SIMPROP_TRIGGERS_ibfk_1` FOREIGN KEY (`SCHED_NAME`, `TRIGGER_NAME`, `TRIGGER_GROUP`) REFERENCES `QRTZ_TRIGGERS` (`SCHED_NAME`, `TRIGGER_NAME`, `TRIGGER_GROUP`)
) ENGINE=InnoDB DEFAULT CHARSET=utf8;

-- ----------------------------
-- Records of QRTZ_SIMPROP_TRIGGERS
-- ----------------------------

-- ----------------------------
-- Table structure for QRTZ_TRIGGERS
-- ----------------------------
DROP TABLE IF EXISTS `QRTZ_TRIGGERS`;
CREATE TABLE `QRTZ_TRIGGERS` (
  `SCHED_NAME` varchar(120) NOT NULL,
  `TRIGGER_NAME` varchar(200) NOT NULL,
  `TRIGGER_GROUP` varchar(200) NOT NULL,
  `JOB_NAME` varchar(200) NOT NULL,
  `JOB_GROUP` varchar(200) NOT NULL,
  `DESCRIPTION` varchar(250) DEFAULT NULL,
  `NEXT_FIRE_TIME` bigint(13) DEFAULT NULL,
  `PREV_FIRE_TIME` bigint(13) DEFAULT NULL,
  `PRIORITY` int(11) DEFAULT NULL,
  `TRIGGER_STATE` varchar(16) NOT NULL,
  `TRIGGER_TYPE` varchar(8) NOT NULL,
  `START_TIME` bigint(13) NOT NULL,
  `END_TIME` bigint(13) DEFAULT NULL,
  `CALENDAR_NAME` varchar(200) DEFAULT NULL,
  `MISFIRE_INSTR` smallint(2) DEFAULT NULL,
  `JOB_DATA` blob,
  PRIMARY KEY (`SCHED_NAME`,`TRIGGER_NAME`,`TRIGGER_GROUP`),
  KEY `IDX_QRTZ_T_J` (`SCHED_NAME`,`JOB_NAME`,`JOB_GROUP`),
  KEY `IDX_QRTZ_T_JG` (`SCHED_NAME`,`JOB_GROUP`),
  KEY `IDX_QRTZ_T_C` (`SCHED_NAME`,`CALENDAR_NAME`),
  KEY `IDX_QRTZ_T_G` (`SCHED_NAME`,`TRIGGER_GROUP`),
  KEY `IDX_QRTZ_T_STATE` (`SCHED_NAME`,`TRIGGER_STATE`),
  KEY `IDX_QRTZ_T_N_STATE` (`SCHED_NAME`,`TRIGGER_NAME`,`TRIGGER_GROUP`,`TRIGGER_STATE`),
  KEY `IDX_QRTZ_T_N_G_STATE` (`SCHED_NAME`,`TRIGGER_GROUP`,`TRIGGER_STATE`),
  KEY `IDX_QRTZ_T_NEXT_FIRE_TIME` (`SCHED_NAME`,`NEXT_FIRE_TIME`),
  KEY `IDX_QRTZ_T_NFT_ST` (`SCHED_NAME`,`TRIGGER_STATE`,`NEXT_FIRE_TIME`),
  KEY `IDX_QRTZ_T_NFT_MISFIRE` (`SCHED_NAME`,`MISFIRE_INSTR`,`NEXT_FIRE_TIME`),
  KEY `IDX_QRTZ_T_NFT_ST_MISFIRE` (`SCHED_NAME`,`MISFIRE_INSTR`,`NEXT_FIRE_TIME`,`TRIGGER_STATE`),
  KEY `IDX_QRTZ_T_NFT_ST_MISFIRE_GRP` (`SCHED_NAME`,`MISFIRE_INSTR`,`NEXT_FIRE_TIME`,`TRIGGER_GROUP`,`TRIGGER_STATE`),
  CONSTRAINT `QRTZ_TRIGGERS_ibfk_1` FOREIGN KEY (`SCHED_NAME`, `JOB_NAME`, `JOB_GROUP`) REFERENCES `QRTZ_JOB_DETAILS` (`SCHED_NAME`, `JOB_NAME`, `JOB_GROUP`)
) ENGINE=InnoDB DEFAULT CHARSET=utf8;

-- ----------------------------
-- Records of QRTZ_TRIGGERS
-- ----------------------------

-- ----------------------------
-- Table structure for t_ds_access_token
-- ----------------------------
DROP TABLE IF EXISTS `t_ds_access_token`;
CREATE TABLE `t_ds_access_token` (
  `id` int(11) NOT NULL AUTO_INCREMENT COMMENT 'key',
  `user_id` int(11) DEFAULT NULL COMMENT 'user id',
  `token` varchar(64) DEFAULT NULL COMMENT 'token',
  `expire_time` datetime DEFAULT NULL COMMENT 'end time of token ',
  `create_time` datetime DEFAULT NULL COMMENT 'create time',
  `update_time` datetime DEFAULT NULL COMMENT 'update time',
  PRIMARY KEY (`id`)
) ENGINE=InnoDB AUTO_INCREMENT=1 DEFAULT CHARSET=utf8;

-- ----------------------------
-- Records of t_ds_access_token
-- ----------------------------

-- ----------------------------
-- Table structure for t_ds_alert
-- ----------------------------
DROP TABLE IF EXISTS `t_ds_alert`;
CREATE TABLE `t_ds_alert` (
  `id` int(11) NOT NULL AUTO_INCREMENT COMMENT 'key',
  `title` varchar(64) DEFAULT NULL COMMENT 'title',
  `content` text COMMENT 'Message content (can be email, can be SMS. Mail is stored in JSON map, and SMS is string)',
  `alert_status` tinyint(4) DEFAULT '0' COMMENT '0:wait running,1:success,2:failed',
  `warning_type` tinyint(4) DEFAULT '2' COMMENT '1 process is successfully, 2 process/task is failed',
  `log` text COMMENT 'log',
  `alertgroup_id` int(11) DEFAULT NULL COMMENT 'alert group id',
  `create_time` datetime DEFAULT NULL COMMENT 'create time',
  `update_time` datetime DEFAULT NULL COMMENT 'update time',
  PRIMARY KEY (`id`),
  KEY `idx_status` (`alert_status`) USING BTREE
) ENGINE=InnoDB AUTO_INCREMENT=1 DEFAULT CHARSET=utf8;

-- ----------------------------
-- Records of t_ds_alert
-- ----------------------------

-- ----------------------------
-- Table structure for t_ds_alertgroup
-- ----------------------------
DROP TABLE IF EXISTS `t_ds_alertgroup`;
CREATE TABLE `t_ds_alertgroup`(
  `id`             int(11) NOT NULL AUTO_INCREMENT COMMENT 'key',
  `alert_instance_ids` varchar (255) DEFAULT NULL COMMENT 'alert instance ids',
  `create_user_id` int(11) DEFAULT NULL COMMENT 'create user id',
  `group_name`     varchar(255) DEFAULT NULL COMMENT 'group name',
  `description`    varchar(255) DEFAULT NULL,
  `create_time`    datetime     DEFAULT NULL COMMENT 'create time',
  `update_time`    datetime     DEFAULT NULL COMMENT 'update time',
  PRIMARY KEY (`id`),
  UNIQUE KEY `t_ds_alertgroup_name_un` (`group_name`)
) ENGINE=InnoDB AUTO_INCREMENT=1 DEFAULT CHARSET=utf8;

-- ----------------------------
-- Records of t_ds_alertgroup
-- ----------------------------

-- ----------------------------
-- Table structure for t_ds_command
-- ----------------------------
DROP TABLE IF EXISTS `t_ds_command`;
CREATE TABLE `t_ds_command` (
  `id`                        int(11)    NOT NULL AUTO_INCREMENT COMMENT 'key',
  `command_type`              tinyint(4) DEFAULT NULL COMMENT 'Command type: 0 start workflow, 1 start execution from current node, 2 resume fault-tolerant workflow, 3 resume pause process, 4 start execution from failed node, 5 complement, 6 schedule, 7 rerun, 8 pause, 9 stop, 10 resume waiting thread',
  `process_definition_code`   bigint(20) NOT NULL COMMENT 'process definition code',
  `process_definition_version` int(11) DEFAULT '0' COMMENT 'process definition version',
  `process_instance_id`       int(11) DEFAULT '0' COMMENT 'process instance id',
  `command_param`             text COMMENT 'json command parameters',
  `task_depend_type`          tinyint(4) DEFAULT NULL COMMENT 'Node dependency type: 0 current node, 1 forward, 2 backward',
  `failure_strategy`          tinyint(4) DEFAULT '0' COMMENT 'Failed policy: 0 end, 1 continue',
  `warning_type`              tinyint(4) DEFAULT '0' COMMENT 'Alarm type: 0 is not sent, 1 process is sent successfully, 2 process is sent failed, 3 process is sent successfully and all failures are sent',
  `warning_group_id`          int(11) DEFAULT NULL COMMENT 'warning group',
  `schedule_time`             datetime DEFAULT NULL COMMENT 'schedule time',
  `start_time`                datetime DEFAULT NULL COMMENT 'start time',
  `executor_id`               int(11) DEFAULT NULL COMMENT 'executor id',
  `update_time`               datetime DEFAULT NULL COMMENT 'update time',
  `process_instance_priority` int(11) DEFAULT NULL COMMENT 'process instance priority: 0 Highest,1 High,2 Medium,3 Low,4 Lowest',
  `worker_group`              varchar(64)  COMMENT 'worker group',
  `environment_code`          bigint(20) DEFAULT '-1' COMMENT 'environment code',
  `dry_run`                   tinyint(4) DEFAULT '0' COMMENT 'dry run flag：0 normal, 1 dry run',
  PRIMARY KEY (`id`),
  KEY `priority_id_index` (`process_instance_priority`,`id`) USING BTREE
) ENGINE=InnoDB AUTO_INCREMENT=1 DEFAULT CHARSET=utf8;

-- ----------------------------
-- Records of t_ds_command
-- ----------------------------

-- ----------------------------
-- Table structure for t_ds_datasource
-- ----------------------------
DROP TABLE IF EXISTS `t_ds_datasource`;
CREATE TABLE `t_ds_datasource` (
  `id` int(11) NOT NULL AUTO_INCREMENT COMMENT 'key',
  `name` varchar(64) NOT NULL COMMENT 'data source name',
  `note` varchar(255) DEFAULT NULL COMMENT 'description',
  `type` tinyint(4) NOT NULL COMMENT 'data source type: 0:mysql,1:postgresql,2:hive,3:spark',
  `user_id` int(11) NOT NULL COMMENT 'the creator id',
  `connection_params` text NOT NULL COMMENT 'json connection params',
  `create_time` datetime NOT NULL COMMENT 'create time',
  `update_time` datetime DEFAULT NULL COMMENT 'update time',
  PRIMARY KEY (`id`),
  UNIQUE KEY `t_ds_datasource_name_un` (`name`, `type`)
) ENGINE=InnoDB AUTO_INCREMENT=1 DEFAULT CHARSET=utf8;

-- ----------------------------
-- Records of t_ds_datasource
-- ----------------------------

-- ----------------------------
-- Table structure for t_ds_error_command
-- ----------------------------
DROP TABLE IF EXISTS `t_ds_error_command`;
CREATE TABLE `t_ds_error_command` (
  `id` int(11) NOT NULL COMMENT 'key',
  `command_type` tinyint(4) DEFAULT NULL COMMENT 'command type',
  `executor_id` int(11) DEFAULT NULL COMMENT 'executor id',
  `process_definition_code` bigint(20) NOT NULL COMMENT 'process definition code',
  `process_definition_version` int(11) DEFAULT '0' COMMENT 'process definition version',
  `process_instance_id` int(11) DEFAULT '0' COMMENT 'process instance id: 0',
  `command_param` text COMMENT 'json command parameters',
  `task_depend_type` tinyint(4) DEFAULT NULL COMMENT 'task depend type',
  `failure_strategy` tinyint(4) DEFAULT '0' COMMENT 'failure strategy',
  `warning_type` tinyint(4) DEFAULT '0' COMMENT 'warning type',
  `warning_group_id` int(11) DEFAULT NULL COMMENT 'warning group id',
  `schedule_time` datetime DEFAULT NULL COMMENT 'scheduler time',
  `start_time` datetime DEFAULT NULL COMMENT 'start time',
  `update_time` datetime DEFAULT NULL COMMENT 'update time',
  `process_instance_priority` int(11) DEFAULT NULL COMMENT 'process instance priority, 0 Highest,1 High,2 Medium,3 Low,4 Lowest',
  `worker_group` varchar(64)  COMMENT 'worker group',
  `environment_code` bigint(20) DEFAULT '-1' COMMENT 'environment code',
  `message` text COMMENT 'message',
  `dry_run` tinyint(4) DEFAULT '0' COMMENT 'dry run flag: 0 normal, 1 dry run',
  PRIMARY KEY (`id`) USING BTREE
) ENGINE=InnoDB DEFAULT CHARSET=utf8 ROW_FORMAT=DYNAMIC;

-- ----------------------------
-- Records of t_ds_error_command
-- ----------------------------

-- ----------------------------
-- Table structure for t_ds_process_definition
-- ----------------------------
DROP TABLE IF EXISTS `t_ds_process_definition`;
CREATE TABLE `t_ds_process_definition` (
  `id` int(11) NOT NULL AUTO_INCREMENT COMMENT 'self-increasing id',
  `code` bigint(20) NOT NULL COMMENT 'encoding',
  `name` varchar(255) DEFAULT NULL COMMENT 'process definition name',
  `version` int(11) DEFAULT '0' COMMENT 'process definition version',
  `description` text COMMENT 'description',
  `project_code` bigint(20) NOT NULL COMMENT 'project code',
  `release_state` tinyint(4) DEFAULT NULL COMMENT 'process definition release state：0:offline,1:online',
  `user_id` int(11) DEFAULT NULL COMMENT 'process definition creator id',
  `global_params` text COMMENT 'global parameters',
  `flag` tinyint(4) DEFAULT NULL COMMENT '0 not available, 1 available',
  `locations` text COMMENT 'Node location information',
  `warning_group_id` int(11) DEFAULT NULL COMMENT 'alert group id',
  `timeout` int(11) DEFAULT '0' COMMENT 'time out, unit: minute',
  `tenant_id` int(11) NOT NULL DEFAULT '-1' COMMENT 'tenant id',
  `execution_type` tinyint(4) DEFAULT '0' COMMENT 'execution_type 0:parallel,1:serial wait,2:serial discard,3:serial priority',
  `create_time` datetime NOT NULL COMMENT 'create time',
  `update_time` datetime NOT NULL COMMENT 'update time',
  PRIMARY KEY (`id`,`code`),
  UNIQUE KEY `process_unique` (`name`,`project_code`) USING BTREE
) ENGINE=InnoDB AUTO_INCREMENT=1 DEFAULT CHARSET=utf8;

-- ----------------------------
-- Records of t_ds_process_definition
-- ----------------------------

-- ----------------------------
-- Table structure for t_ds_process_definition_log
-- ----------------------------
DROP TABLE IF EXISTS `t_ds_process_definition_log`;
CREATE TABLE `t_ds_process_definition_log` (
  `id` int(11) NOT NULL AUTO_INCREMENT COMMENT 'self-increasing id',
  `code` bigint(20) NOT NULL COMMENT 'encoding',
  `name` varchar(200) DEFAULT NULL COMMENT 'process definition name',
  `version` int(11) DEFAULT '0' COMMENT 'process definition version',
  `description` text COMMENT 'description',
  `project_code` bigint(20) NOT NULL COMMENT 'project code',
  `release_state` tinyint(4) DEFAULT NULL COMMENT 'process definition release state：0:offline,1:online',
  `user_id` int(11) DEFAULT NULL COMMENT 'process definition creator id',
  `global_params` text COMMENT 'global parameters',
  `flag` tinyint(4) DEFAULT NULL COMMENT '0 not available, 1 available',
  `locations` text COMMENT 'Node location information',
  `warning_group_id` int(11) DEFAULT NULL COMMENT 'alert group id',
  `timeout` int(11) DEFAULT '0' COMMENT 'time out,unit: minute',
  `tenant_id` int(11) NOT NULL DEFAULT '-1' COMMENT 'tenant id',
  `execution_type` tinyint(4) DEFAULT '0' COMMENT 'execution_type 0:parallel,1:serial wait,2:serial discard,3:serial priority',
  `operator` int(11) DEFAULT NULL COMMENT 'operator user id',
  `operate_time` datetime DEFAULT NULL COMMENT 'operate time',
  `create_time` datetime NOT NULL COMMENT 'create time',
  `update_time` datetime NOT NULL COMMENT 'update time',
  PRIMARY KEY (`id`)
) ENGINE=InnoDB AUTO_INCREMENT=1 DEFAULT CHARSET=utf8;

-- ----------------------------
-- Table structure for t_ds_task_definition
-- ----------------------------
DROP TABLE IF EXISTS `t_ds_task_definition`;
CREATE TABLE `t_ds_task_definition` (
  `id` int(11) NOT NULL AUTO_INCREMENT COMMENT 'self-increasing id',
  `code` bigint(20) NOT NULL COMMENT 'encoding',
  `name` varchar(200) DEFAULT NULL COMMENT 'task definition name',
  `version` int(11) DEFAULT '0' COMMENT 'task definition version',
  `description` text COMMENT 'description',
  `project_code` bigint(20) NOT NULL COMMENT 'project code',
  `user_id` int(11) DEFAULT NULL COMMENT 'task definition creator id',
  `task_type` varchar(50) NOT NULL COMMENT 'task type',
  `task_params` longtext COMMENT 'job custom parameters',
  `flag` tinyint(2) DEFAULT NULL COMMENT '0 not available, 1 available',
  `task_priority` tinyint(4) DEFAULT NULL COMMENT 'job priority',
  `worker_group` varchar(200) DEFAULT NULL COMMENT 'worker grouping',
  `environment_code` bigint(20) DEFAULT '-1' COMMENT 'environment code',
  `fail_retry_times` int(11) DEFAULT NULL COMMENT 'number of failed retries',
  `fail_retry_interval` int(11) DEFAULT NULL COMMENT 'failed retry interval',
  `timeout_flag` tinyint(2) DEFAULT '0' COMMENT 'timeout flag:0 close, 1 open',
  `timeout_notify_strategy` tinyint(4) DEFAULT NULL COMMENT 'timeout notification policy: 0 warning, 1 fail',
  `timeout` int(11) DEFAULT '0' COMMENT 'timeout length,unit: minute',
  `delay_time` int(11) DEFAULT '0' COMMENT 'delay execution time,unit: minute',
  `resource_ids` text COMMENT 'resource id, separated by comma',
  `task_group_id` int(11) DEFAULT NULL COMMENT 'task group id',
  `task_group_priority` tinyint(4) DEFAULT '0' COMMENT 'task group priority',
  `create_time` datetime NOT NULL COMMENT 'create time',
  `update_time` datetime NOT NULL COMMENT 'update time',
  PRIMARY KEY (`id`,`code`)
) ENGINE=InnoDB AUTO_INCREMENT=1 DEFAULT CHARSET=utf8;

-- ----------------------------
-- Table structure for t_ds_task_definition_log
-- ----------------------------
DROP TABLE IF EXISTS `t_ds_task_definition_log`;
CREATE TABLE `t_ds_task_definition_log` (
  `id` int(11) NOT NULL AUTO_INCREMENT COMMENT 'self-increasing id',
  `code` bigint(20) NOT NULL COMMENT 'encoding',
  `name` varchar(200) DEFAULT NULL COMMENT 'task definition name',
  `version` int(11) DEFAULT '0' COMMENT 'task definition version',
  `description` text COMMENT 'description',
  `project_code` bigint(20) NOT NULL COMMENT 'project code',
  `user_id` int(11) DEFAULT NULL COMMENT 'task definition creator id',
  `task_type` varchar(50) NOT NULL COMMENT 'task type',
  `task_params` longtext COMMENT 'job custom parameters',
  `flag` tinyint(2) DEFAULT NULL COMMENT '0 not available, 1 available',
  `task_priority` tinyint(4) DEFAULT NULL COMMENT 'job priority',
  `worker_group` varchar(200) DEFAULT NULL COMMENT 'worker grouping',
  `environment_code` bigint(20) DEFAULT '-1' COMMENT 'environment code',
  `fail_retry_times` int(11) DEFAULT NULL COMMENT 'number of failed retries',
  `fail_retry_interval` int(11) DEFAULT NULL COMMENT 'failed retry interval',
  `timeout_flag` tinyint(2) DEFAULT '0' COMMENT 'timeout flag:0 close, 1 open',
  `timeout_notify_strategy` tinyint(4) DEFAULT NULL COMMENT 'timeout notification policy: 0 warning, 1 fail',
  `timeout` int(11) DEFAULT '0' COMMENT 'timeout length,unit: minute',
  `delay_time` int(11) DEFAULT '0' COMMENT 'delay execution time,unit: minute',
  `resource_ids` text DEFAULT NULL COMMENT 'resource id, separated by comma',
  `operator` int(11) DEFAULT NULL COMMENT 'operator user id',
  `task_group_id` int(11) DEFAULT NULL COMMENT 'task group id',
  `task_group_priority` tinyint(4) DEFAULT 0 COMMENT 'task group priority',
  `operate_time` datetime DEFAULT NULL COMMENT 'operate time',
  `create_time` datetime NOT NULL COMMENT 'create time',
  `update_time` datetime NOT NULL COMMENT 'update time',
  PRIMARY KEY (`id`),
  KEY `idx_code_version` (`code`,`version`),
  KEY `idx_project_code` (`project_code`)
) ENGINE=InnoDB AUTO_INCREMENT=1 DEFAULT CHARSET=utf8;

-- ----------------------------
-- Table structure for t_ds_process_task_relation
-- ----------------------------
DROP TABLE IF EXISTS `t_ds_process_task_relation`;
CREATE TABLE `t_ds_process_task_relation` (
  `id` int(11) NOT NULL AUTO_INCREMENT COMMENT 'self-increasing id',
  `name` varchar(200) DEFAULT NULL COMMENT 'relation name',
  `project_code` bigint(20) NOT NULL COMMENT 'project code',
  `process_definition_code` bigint(20) NOT NULL COMMENT 'process code',
  `process_definition_version` int(11) NOT NULL COMMENT 'process version',
  `pre_task_code` bigint(20) NOT NULL COMMENT 'pre task code',
  `pre_task_version` int(11) NOT NULL COMMENT 'pre task version',
  `post_task_code` bigint(20) NOT NULL COMMENT 'post task code',
  `post_task_version` int(11) NOT NULL COMMENT 'post task version',
  `condition_type` tinyint(2) DEFAULT NULL COMMENT 'condition type : 0 none, 1 judge 2 delay',
  `condition_params` text COMMENT 'condition params(json)',
  `create_time` datetime NOT NULL COMMENT 'create time',
  `update_time` datetime NOT NULL COMMENT 'update time',
  PRIMARY KEY (`id`),
  KEY `idx_code` (`project_code`,`process_definition_code`),
  KEY `idx_pre_task_code_version` (`pre_task_code`,`pre_task_version`),
  KEY `idx_post_task_code_version` (`post_task_code`,`post_task_version`)
) ENGINE=InnoDB AUTO_INCREMENT=1 DEFAULT CHARSET=utf8;

-- ----------------------------
-- Table structure for t_ds_process_task_relation_log
-- ----------------------------
DROP TABLE IF EXISTS `t_ds_process_task_relation_log`;
CREATE TABLE `t_ds_process_task_relation_log` (
  `id` int(11) NOT NULL AUTO_INCREMENT COMMENT 'self-increasing id',
  `name` varchar(200) DEFAULT NULL COMMENT 'relation name',
  `project_code` bigint(20) NOT NULL COMMENT 'project code',
  `process_definition_code` bigint(20) NOT NULL COMMENT 'process code',
  `process_definition_version` int(11) NOT NULL COMMENT 'process version',
  `pre_task_code` bigint(20) NOT NULL COMMENT 'pre task code',
  `pre_task_version` int(11) NOT NULL COMMENT 'pre task version',
  `post_task_code` bigint(20) NOT NULL COMMENT 'post task code',
  `post_task_version` int(11) NOT NULL COMMENT 'post task version',
  `condition_type` tinyint(2) DEFAULT NULL COMMENT 'condition type : 0 none, 1 judge 2 delay',
  `condition_params` text COMMENT 'condition params(json)',
  `operator` int(11) DEFAULT NULL COMMENT 'operator user id',
  `operate_time` datetime DEFAULT NULL COMMENT 'operate time',
  `create_time` datetime NOT NULL COMMENT 'create time',
  `update_time` datetime NOT NULL COMMENT 'update time',
  PRIMARY KEY (`id`),
  KEY `idx_process_code_version` (`process_definition_code`,`process_definition_version`)
) ENGINE=InnoDB AUTO_INCREMENT=1 DEFAULT CHARSET=utf8;

-- ----------------------------
-- Table structure for t_ds_process_instance
-- ----------------------------
DROP TABLE IF EXISTS `t_ds_process_instance`;
CREATE TABLE `t_ds_process_instance` (
  `id` int(11) NOT NULL AUTO_INCREMENT COMMENT 'key',
  `name` varchar(255) DEFAULT NULL COMMENT 'process instance name',
  `process_definition_code` bigint(20) NOT NULL COMMENT 'process definition code',
  `process_definition_version` int(11) DEFAULT '0' COMMENT 'process definition version',
  `state` tinyint(4) DEFAULT NULL COMMENT 'process instance Status: 0 commit succeeded, 1 running, 2 prepare to pause, 3 pause, 4 prepare to stop, 5 stop, 6 fail, 7 succeed, 8 need fault tolerance, 9 kill, 10 wait for thread, 11 wait for dependency to complete',
  `recovery` tinyint(4) DEFAULT NULL COMMENT 'process instance failover flag：0:normal,1:failover instance',
  `start_time` datetime DEFAULT NULL COMMENT 'process instance start time',
  `end_time` datetime DEFAULT NULL COMMENT 'process instance end time',
  `run_times` int(11) DEFAULT NULL COMMENT 'process instance run times',
  `host` varchar(135) DEFAULT NULL COMMENT 'process instance host',
  `command_type` tinyint(4) DEFAULT NULL COMMENT 'command type',
  `command_param` text COMMENT 'json command parameters',
  `task_depend_type` tinyint(4) DEFAULT NULL COMMENT 'task depend type. 0: only current node,1:before the node,2:later nodes',
  `max_try_times` tinyint(4) DEFAULT '0' COMMENT 'max try times',
  `failure_strategy` tinyint(4) DEFAULT '0' COMMENT 'failure strategy. 0:end the process when node failed,1:continue running the other nodes when node failed',
  `warning_type` tinyint(4) DEFAULT '0' COMMENT 'warning type. 0:no warning,1:warning if process success,2:warning if process failed,3:warning if success',
  `warning_group_id` int(11) DEFAULT NULL COMMENT 'warning group id',
  `schedule_time` datetime DEFAULT NULL COMMENT 'schedule time',
  `command_start_time` datetime DEFAULT NULL COMMENT 'command start time',
  `global_params` text COMMENT 'global parameters',
  `flag` tinyint(4) DEFAULT '1' COMMENT 'flag',
  `update_time` timestamp NULL DEFAULT CURRENT_TIMESTAMP ON UPDATE CURRENT_TIMESTAMP,
  `is_sub_process` int(11) DEFAULT '0' COMMENT 'flag, whether the process is sub process',
  `executor_id` int(11) NOT NULL COMMENT 'executor id',
  `history_cmd` text COMMENT 'history commands of process instance operation',
  `process_instance_priority` int(11) DEFAULT NULL COMMENT 'process instance priority. 0 Highest,1 High,2 Medium,3 Low,4 Lowest',
  `worker_group` varchar(64) DEFAULT NULL COMMENT 'worker group id',
  `environment_code` bigint(20) DEFAULT '-1' COMMENT 'environment code',
  `timeout` int(11) DEFAULT '0' COMMENT 'time out',
  `tenant_id` int(11) NOT NULL DEFAULT '-1' COMMENT 'tenant id',
  `var_pool` longtext COMMENT 'var_pool',
  `dry_run` tinyint(4) DEFAULT '0' COMMENT 'dry run flag：0 normal, 1 dry run',
  `next_process_instance_id` int(11) DEFAULT '0' COMMENT 'serial queue next processInstanceId',
  `restart_time` datetime DEFAULT NULL COMMENT 'process instance restart time',
  PRIMARY KEY (`id`),
  KEY `process_instance_index` (`process_definition_code`,`id`) USING BTREE,
  KEY `start_time_index` (`start_time`,`end_time`) USING BTREE
) ENGINE=InnoDB AUTO_INCREMENT=1 DEFAULT CHARSET=utf8;

-- ----------------------------
-- Records of t_ds_process_instance
-- ----------------------------

-- ----------------------------
-- Table structure for t_ds_project
-- ----------------------------
DROP TABLE IF EXISTS `t_ds_project`;
CREATE TABLE `t_ds_project` (
  `id` int(11) NOT NULL AUTO_INCREMENT COMMENT 'key',
  `name` varchar(100) DEFAULT NULL COMMENT 'project name',
  `code` bigint(20) NOT NULL COMMENT 'encoding',
  `description` varchar(200) DEFAULT NULL,
  `user_id` int(11) DEFAULT NULL COMMENT 'creator id',
  `flag` tinyint(4) DEFAULT '1' COMMENT '0 not available, 1 available',
  `create_time` datetime NOT NULL COMMENT 'create time',
  `update_time` datetime DEFAULT NULL COMMENT 'update time',
  PRIMARY KEY (`id`),
  KEY `user_id_index` (`user_id`) USING BTREE
) ENGINE=InnoDB AUTO_INCREMENT=1 DEFAULT CHARSET=utf8;

-- ----------------------------
-- Records of t_ds_project
-- ----------------------------

-- ----------------------------
-- Table structure for t_ds_queue
-- ----------------------------
DROP TABLE IF EXISTS `t_ds_queue`;
CREATE TABLE `t_ds_queue` (
  `id` int(11) NOT NULL AUTO_INCREMENT COMMENT 'key',
  `queue_name` varchar(64) DEFAULT NULL COMMENT 'queue name',
  `queue` varchar(64) DEFAULT NULL COMMENT 'yarn queue name',
  `create_time` datetime DEFAULT NULL COMMENT 'create time',
  `update_time` datetime DEFAULT NULL COMMENT 'update time',
  PRIMARY KEY (`id`)
) ENGINE=InnoDB AUTO_INCREMENT=1 DEFAULT CHARSET=utf8;

-- ----------------------------
-- Records of t_ds_queue
-- ----------------------------
INSERT INTO `t_ds_queue` VALUES ('1', 'default', 'default', null, null);

-- ----------------------------
-- Table structure for t_ds_relation_datasource_user
-- ----------------------------
DROP TABLE IF EXISTS `t_ds_relation_datasource_user`;
CREATE TABLE `t_ds_relation_datasource_user` (
  `id` int(11) NOT NULL AUTO_INCREMENT COMMENT 'key',
  `user_id` int(11) NOT NULL COMMENT 'user id',
  `datasource_id` int(11) DEFAULT NULL COMMENT 'data source id',
  `perm` int(11) DEFAULT '1' COMMENT 'limits of authority',
  `create_time` datetime DEFAULT NULL COMMENT 'create time',
  `update_time` datetime DEFAULT NULL COMMENT 'update time',
  PRIMARY KEY (`id`)
) ENGINE=InnoDB AUTO_INCREMENT=1 DEFAULT CHARSET=utf8;

-- ----------------------------
-- Records of t_ds_relation_datasource_user
-- ----------------------------

-- ----------------------------
-- Table structure for t_ds_relation_process_instance
-- ----------------------------
DROP TABLE IF EXISTS `t_ds_relation_process_instance`;
CREATE TABLE `t_ds_relation_process_instance` (
  `id` int(11) NOT NULL AUTO_INCREMENT COMMENT 'key',
  `parent_process_instance_id` int(11) DEFAULT NULL COMMENT 'parent process instance id',
  `parent_task_instance_id` int(11) DEFAULT NULL COMMENT 'parent process instance id',
  `process_instance_id` int(11) DEFAULT NULL COMMENT 'child process instance id',
  PRIMARY KEY (`id`)
) ENGINE=InnoDB AUTO_INCREMENT=1 DEFAULT CHARSET=utf8;

-- ----------------------------
-- Records of t_ds_relation_process_instance
-- ----------------------------

-- ----------------------------
-- Table structure for t_ds_relation_project_user
-- ----------------------------
DROP TABLE IF EXISTS `t_ds_relation_project_user`;
CREATE TABLE `t_ds_relation_project_user` (
  `id` int(11) NOT NULL AUTO_INCREMENT COMMENT 'key',
  `user_id` int(11) NOT NULL COMMENT 'user id',
  `project_id` int(11) DEFAULT NULL COMMENT 'project id',
  `perm` int(11) DEFAULT '1' COMMENT 'limits of authority',
  `create_time` datetime DEFAULT NULL COMMENT 'create time',
  `update_time` datetime DEFAULT NULL COMMENT 'update time',
  PRIMARY KEY (`id`),
  KEY `user_id_index` (`user_id`) USING BTREE
) ENGINE=InnoDB AUTO_INCREMENT=1 DEFAULT CHARSET=utf8;

-- ----------------------------
-- Records of t_ds_relation_project_user
-- ----------------------------

-- ----------------------------
-- Table structure for t_ds_relation_resources_user
-- ----------------------------
DROP TABLE IF EXISTS `t_ds_relation_resources_user`;
CREATE TABLE `t_ds_relation_resources_user` (
  `id` int(11) NOT NULL AUTO_INCREMENT,
  `user_id` int(11) NOT NULL COMMENT 'user id',
  `resources_id` int(11) DEFAULT NULL COMMENT 'resource id',
  `perm` int(11) DEFAULT '1' COMMENT 'limits of authority',
  `create_time` datetime DEFAULT NULL COMMENT 'create time',
  `update_time` datetime DEFAULT NULL COMMENT 'update time',
  PRIMARY KEY (`id`)
) ENGINE=InnoDB AUTO_INCREMENT=1 DEFAULT CHARSET=utf8;

-- ----------------------------
-- Records of t_ds_relation_resources_user
-- ----------------------------

-- ----------------------------
-- Table structure for t_ds_relation_udfs_user
-- ----------------------------
DROP TABLE IF EXISTS `t_ds_relation_udfs_user`;
CREATE TABLE `t_ds_relation_udfs_user` (
  `id` int(11) NOT NULL AUTO_INCREMENT COMMENT 'key',
  `user_id` int(11) NOT NULL COMMENT 'userid',
  `udf_id` int(11) DEFAULT NULL COMMENT 'udf id',
  `perm` int(11) DEFAULT '1' COMMENT 'limits of authority',
  `create_time` datetime DEFAULT NULL COMMENT 'create time',
  `update_time` datetime DEFAULT NULL COMMENT 'update time',
  PRIMARY KEY (`id`)
) ENGINE=InnoDB AUTO_INCREMENT=1 DEFAULT CHARSET=utf8;

-- ----------------------------
-- Table structure for t_ds_resources
-- ----------------------------
DROP TABLE IF EXISTS `t_ds_resources`;
CREATE TABLE `t_ds_resources` (
  `id` int(11) NOT NULL AUTO_INCREMENT COMMENT 'key',
  `alias` varchar(64) DEFAULT NULL COMMENT 'alias',
  `file_name` varchar(64) DEFAULT NULL COMMENT 'file name',
  `description` varchar(255) DEFAULT NULL,
  `user_id` int(11) DEFAULT NULL COMMENT 'user id',
  `type` tinyint(4) DEFAULT NULL COMMENT 'resource type,0:FILE，1:UDF',
  `size` bigint(20) DEFAULT NULL COMMENT 'resource size',
  `create_time` datetime DEFAULT NULL COMMENT 'create time',
  `update_time` datetime DEFAULT NULL COMMENT 'update time',
  `pid` int(11) DEFAULT NULL,
  `full_name` varchar(128) DEFAULT NULL,
  `is_directory` tinyint(4) DEFAULT NULL,
  PRIMARY KEY (`id`),
  UNIQUE KEY `t_ds_resources_un` (`full_name`,`type`)
) ENGINE=InnoDB AUTO_INCREMENT=1 DEFAULT CHARSET=utf8;

-- ----------------------------
-- Records of t_ds_resources
-- ----------------------------

-- ----------------------------
-- Table structure for t_ds_schedules
-- ----------------------------
DROP TABLE IF EXISTS `t_ds_schedules`;
CREATE TABLE `t_ds_schedules` (
  `id` int(11) NOT NULL AUTO_INCREMENT COMMENT 'key',
  `process_definition_code` bigint(20) NOT NULL COMMENT 'process definition code',
  `start_time` datetime NOT NULL COMMENT 'start time',
  `end_time` datetime NOT NULL COMMENT 'end time',
  `timezone_id` varchar(40) DEFAULT NULL COMMENT 'schedule timezone id',
  `crontab` varchar(255) NOT NULL COMMENT 'crontab description',
  `failure_strategy` tinyint(4) NOT NULL COMMENT 'failure strategy. 0:end,1:continue',
  `user_id` int(11) NOT NULL COMMENT 'user id',
  `release_state` tinyint(4) NOT NULL COMMENT 'release state. 0:offline,1:online ',
  `warning_type` tinyint(4) NOT NULL COMMENT 'Alarm type: 0 is not sent, 1 process is sent successfully, 2 process is sent failed, 3 process is sent successfully and all failures are sent',
  `warning_group_id` int(11) DEFAULT NULL COMMENT 'alert group id',
  `process_instance_priority` int(11) DEFAULT NULL COMMENT 'process instance priority：0 Highest,1 High,2 Medium,3 Low,4 Lowest',
  `worker_group` varchar(64) DEFAULT '' COMMENT 'worker group id',
  `environment_code` bigint(20) DEFAULT '-1' COMMENT 'environment code',
  `create_time` datetime NOT NULL COMMENT 'create time',
  `update_time` datetime NOT NULL COMMENT 'update time',
  PRIMARY KEY (`id`)
) ENGINE=InnoDB AUTO_INCREMENT=1 DEFAULT CHARSET=utf8;

-- ----------------------------
-- Records of t_ds_schedules
-- ----------------------------

-- ----------------------------
-- Table structure for t_ds_session
-- ----------------------------
DROP TABLE IF EXISTS `t_ds_session`;
CREATE TABLE `t_ds_session` (
  `id` varchar(64) NOT NULL COMMENT 'key',
  `user_id` int(11) DEFAULT NULL COMMENT 'user id',
  `ip` varchar(45) DEFAULT NULL COMMENT 'ip',
  `last_login_time` datetime DEFAULT NULL COMMENT 'last login time',
  PRIMARY KEY (`id`)
) ENGINE=InnoDB DEFAULT CHARSET=utf8;

-- ----------------------------
-- Records of t_ds_session
-- ----------------------------

-- ----------------------------
-- Table structure for t_ds_task_instance
-- ----------------------------
DROP TABLE IF EXISTS `t_ds_task_instance`;
CREATE TABLE `t_ds_task_instance` (
  `id` int(11) NOT NULL AUTO_INCREMENT COMMENT 'key',
  `name` varchar(255) DEFAULT NULL COMMENT 'task name',
  `task_type` varchar(50) NOT NULL COMMENT 'task type',
  `task_code` bigint(20) NOT NULL COMMENT 'task definition code',
  `task_definition_version` int(11) DEFAULT '0' COMMENT 'task definition version',
  `process_instance_id` int(11) DEFAULT NULL COMMENT 'process instance id',
  `state` tinyint(4) DEFAULT NULL COMMENT 'Status: 0 commit succeeded, 1 running, 2 prepare to pause, 3 pause, 4 prepare to stop, 5 stop, 6 fail, 7 succeed, 8 need fault tolerance, 9 kill, 10 wait for thread, 11 wait for dependency to complete',
  `submit_time` datetime DEFAULT NULL COMMENT 'task submit time',
  `start_time` datetime DEFAULT NULL COMMENT 'task start time',
  `end_time` datetime DEFAULT NULL COMMENT 'task end time',
  `host` varchar(135) DEFAULT NULL COMMENT 'host of task running on',
  `execute_path` varchar(200) DEFAULT NULL COMMENT 'task execute path in the host',
  `log_path` varchar(200) DEFAULT NULL COMMENT 'task log path',
  `alert_flag` tinyint(4) DEFAULT NULL COMMENT 'whether alert',
  `retry_times` int(4) DEFAULT '0' COMMENT 'task retry times',
  `pid` int(4) DEFAULT NULL COMMENT 'pid of task',
  `app_link` text COMMENT 'yarn app id',
  `task_params` longtext COMMENT 'job custom parameters',
  `flag` tinyint(4) DEFAULT '1' COMMENT '0 not available, 1 available',
  `retry_interval` int(4) DEFAULT NULL COMMENT 'retry interval when task failed ',
  `max_retry_times` int(2) DEFAULT NULL COMMENT 'max retry times',
  `task_instance_priority` int(11) DEFAULT NULL COMMENT 'task instance priority:0 Highest,1 High,2 Medium,3 Low,4 Lowest',
  `worker_group` varchar(64) DEFAULT NULL COMMENT 'worker group id',
  `environment_code` bigint(20) DEFAULT '-1' COMMENT 'environment code',
  `environment_config` text COMMENT 'this config contains many environment variables config',
  `executor_id` int(11) DEFAULT NULL,
  `first_submit_time` datetime DEFAULT NULL COMMENT 'task first submit time',
  `delay_time` int(4) DEFAULT '0' COMMENT 'task delay execution time',
  `var_pool` longtext COMMENT 'var_pool',
  `task_group_id` int(11) DEFAULT NULL COMMENT 'task group id',
  `dry_run` tinyint(4) DEFAULT '0' COMMENT 'dry run flag: 0 normal, 1 dry run',
  PRIMARY KEY (`id`),
  KEY `process_instance_id` (`process_instance_id`) USING BTREE,
  KEY `idx_code_version` (`task_code`, `task_definition_version`) USING BTREE,
  CONSTRAINT `foreign_key_instance_id` FOREIGN KEY (`process_instance_id`) REFERENCES `t_ds_process_instance` (`id`) ON DELETE CASCADE
) ENGINE=InnoDB AUTO_INCREMENT=1 DEFAULT CHARSET=utf8;

-- ----------------------------
-- Records of t_ds_task_instance
-- ----------------------------

-- ----------------------------
-- Table structure for t_ds_tenant
-- ----------------------------
DROP TABLE IF EXISTS `t_ds_tenant`;
CREATE TABLE `t_ds_tenant` (
  `id` int(11) NOT NULL AUTO_INCREMENT COMMENT 'key',
  `tenant_code` varchar(64) DEFAULT NULL COMMENT 'tenant code',
  `description` varchar(255) DEFAULT NULL,
  `queue_id` int(11) DEFAULT NULL COMMENT 'queue id',
  `create_time` datetime DEFAULT NULL COMMENT 'create time',
  `update_time` datetime DEFAULT NULL COMMENT 'update time',
  PRIMARY KEY (`id`)
) ENGINE=InnoDB AUTO_INCREMENT=1 DEFAULT CHARSET=utf8;

-- ----------------------------
-- Records of t_ds_tenant
-- ----------------------------

-- ----------------------------
-- Table structure for t_ds_udfs
-- ----------------------------
DROP TABLE IF EXISTS `t_ds_udfs`;
CREATE TABLE `t_ds_udfs` (
  `id` int(11) NOT NULL AUTO_INCREMENT COMMENT 'key',
  `user_id` int(11) NOT NULL COMMENT 'user id',
  `func_name` varchar(100) NOT NULL COMMENT 'UDF function name',
  `class_name` varchar(255) NOT NULL COMMENT 'class of udf',
  `type` tinyint(4) NOT NULL COMMENT 'Udf function type',
  `arg_types` varchar(255) DEFAULT NULL COMMENT 'arguments types',
  `database` varchar(255) DEFAULT NULL COMMENT 'data base',
  `description` varchar(255) DEFAULT NULL,
  `resource_id` int(11) NOT NULL COMMENT 'resource id',
  `resource_name` varchar(255) NOT NULL COMMENT 'resource name',
  `create_time` datetime NOT NULL COMMENT 'create time',
  `update_time` datetime NOT NULL COMMENT 'update time',
  PRIMARY KEY (`id`)
) ENGINE=InnoDB AUTO_INCREMENT=1 DEFAULT CHARSET=utf8;

-- ----------------------------
-- Records of t_ds_udfs
-- ----------------------------

-- ----------------------------
-- Table structure for t_ds_user
-- ----------------------------
DROP TABLE IF EXISTS `t_ds_user`;
CREATE TABLE `t_ds_user` (
  `id` int(11) NOT NULL AUTO_INCREMENT COMMENT 'user id',
  `user_name` varchar(64) DEFAULT NULL COMMENT 'user name',
  `user_password` varchar(64) DEFAULT NULL COMMENT 'user password',
  `user_type` tinyint(4) DEFAULT NULL COMMENT 'user type, 0:administrator，1:ordinary user',
  `email` varchar(64) DEFAULT NULL COMMENT 'email',
  `phone` varchar(11) DEFAULT NULL COMMENT 'phone',
  `tenant_id` int(11) DEFAULT NULL COMMENT 'tenant id',
  `create_time` datetime DEFAULT NULL COMMENT 'create time',
  `update_time` datetime DEFAULT NULL COMMENT 'update time',
  `queue` varchar(64) DEFAULT NULL COMMENT 'queue',
  `state` tinyint(4) DEFAULT '1' COMMENT 'state 0:disable 1:enable',
  `time_zone` varchar(32) DEFAULT NULL COMMENT 'time zone',
  PRIMARY KEY (`id`),
  UNIQUE KEY `user_name_unique` (`user_name`)
) ENGINE=InnoDB AUTO_INCREMENT=1 DEFAULT CHARSET=utf8;

-- ----------------------------
-- Records of t_ds_user
-- ----------------------------

-- ----------------------------
-- Table structure for t_ds_worker_group
-- ----------------------------
DROP TABLE IF EXISTS `t_ds_worker_group`;
CREATE TABLE `t_ds_worker_group` (
  `id` bigint(11) NOT NULL AUTO_INCREMENT COMMENT 'id',
  `name` varchar(255) NOT NULL COMMENT 'worker group name',
  `addr_list` text NULL DEFAULT NULL COMMENT 'worker addr list. split by [,]',
  `create_time` datetime NULL DEFAULT NULL COMMENT 'create time',
  `update_time` datetime NULL DEFAULT NULL COMMENT 'update time',
  PRIMARY KEY (`id`),
  UNIQUE KEY `name_unique` (`name`)
) ENGINE=InnoDB AUTO_INCREMENT=1 DEFAULT CHARSET=utf8;

-- ----------------------------
-- Records of t_ds_worker_group
-- ----------------------------

-- ----------------------------
-- Table structure for t_ds_version
-- ----------------------------
DROP TABLE IF EXISTS `t_ds_version`;
CREATE TABLE `t_ds_version` (
  `id` int(11) NOT NULL AUTO_INCREMENT,
  `version` varchar(200) NOT NULL,
  PRIMARY KEY (`id`),
  UNIQUE KEY `version_UNIQUE` (`version`)
) ENGINE=InnoDB AUTO_INCREMENT=2 DEFAULT CHARSET=utf8 COMMENT='version';

-- ----------------------------
-- Records of t_ds_version
-- ----------------------------
INSERT INTO `t_ds_version` VALUES ('1', '2.0.2');


-- ----------------------------
-- Records of t_ds_alertgroup
-- ----------------------------
INSERT INTO `t_ds_alertgroup`(alert_instance_ids, create_user_id, group_name, description, create_time, update_time)
VALUES ('1,2', 1, 'default admin warning group', 'default admin warning group', '2018-11-29 10:20:39', '2018-11-29 10:20:39');

-- ----------------------------
-- Records of t_ds_user
-- ----------------------------
INSERT INTO `t_ds_user`
VALUES ('1', 'admin', '7ad2410b2f4c074479a8937a28a22b8f', '0', 'xxx@qq.com', '', '0', '2018-03-27 15:48:50', '2018-10-24 17:40:22', null, 1, null);

-- ----------------------------
-- Table structure for t_ds_plugin_define
-- ----------------------------
SET sql_mode=(SELECT REPLACE(@@sql_mode,'ONLY_FULL_GROUP_BY',''));
DROP TABLE IF EXISTS `t_ds_plugin_define`;
CREATE TABLE `t_ds_plugin_define` (
  `id` int NOT NULL AUTO_INCREMENT,
  `plugin_name` varchar(100) NOT NULL COMMENT 'the name of plugin eg: email',
  `plugin_type` varchar(100) NOT NULL COMMENT 'plugin type . alert=alert plugin, job=job plugin',
  `plugin_params` text COMMENT 'plugin params',
  `create_time` timestamp NOT NULL DEFAULT CURRENT_TIMESTAMP,
  `update_time` timestamp NOT NULL DEFAULT CURRENT_TIMESTAMP ON UPDATE CURRENT_TIMESTAMP,
  PRIMARY KEY (`id`),
  UNIQUE KEY `t_ds_plugin_define_UN` (`plugin_name`,`plugin_type`)
) ENGINE=InnoDB AUTO_INCREMENT=2 DEFAULT CHARSET=utf8;

-- ----------------------------
-- Table structure for t_ds_alert_plugin_instance
-- ----------------------------
DROP TABLE IF EXISTS `t_ds_alert_plugin_instance`;
CREATE TABLE `t_ds_alert_plugin_instance` (
  `id` int NOT NULL AUTO_INCREMENT,
  `plugin_define_id` int NOT NULL,
  `plugin_instance_params` text COMMENT 'plugin instance params. Also contain the params value which user input in web ui.',
  `create_time` timestamp NULL DEFAULT CURRENT_TIMESTAMP,
  `update_time` timestamp NULL DEFAULT CURRENT_TIMESTAMP ON UPDATE CURRENT_TIMESTAMP,
  `instance_name` varchar(200) DEFAULT NULL COMMENT 'alert instance name',
  PRIMARY KEY (`id`)
) ENGINE=InnoDB DEFAULT CHARSET=utf8;

--
-- Table structure for table `t_ds_dq_comparison_type`
--
DROP TABLE IF EXISTS `t_ds_dq_comparison_type`;
CREATE TABLE `t_ds_dq_comparison_type` (
    `id` int(11) NOT NULL AUTO_INCREMENT,
    `type` varchar(100) NOT NULL,
    `execute_sql` text DEFAULT NULL,
    `output_table` varchar(100) DEFAULT NULL,
    `name` varchar(100) DEFAULT NULL,
    `create_time` datetime DEFAULT NULL,
    `update_time` datetime DEFAULT NULL,
    `is_inner_source` tinyint(1) DEFAULT '0',
    PRIMARY KEY (`id`)
)ENGINE=InnoDB DEFAULT CHARSET=utf8;

INSERT INTO `t_ds_dq_comparison_type`
(`id`, `type`, `execute_sql`, `output_table`, `name`, `create_time`, `update_time`, `is_inner_source`)
VALUES(1, 'FixValue', NULL, NULL, NULL, '2021-06-30 00:00:00.000', '2021-06-30 00:00:00.000', false);
INSERT INTO `t_ds_dq_comparison_type`
(`id`, `type`, `execute_sql`, `output_table`, `name`, `create_time`, `update_time`, `is_inner_source`)
VALUES(2, 'DailyAvg', 'select round(avg(statistics_value),2) as day_avg from t_ds_dq_task_statistics_value where data_time >=date_trunc(''DAY'', ${data_time}) and data_time < date_add(date_trunc(''day'', ${data_time}),1) and unique_code = ${unique_code} and statistics_name = ''${statistics_name}''', 'day_range', 'day_range.day_avg', '2021-06-30 00:00:00.000', '2021-06-30 00:00:00.000', true);
INSERT INTO `t_ds_dq_comparison_type`
(`id`, `type`, `execute_sql`, `output_table`, `name`, `create_time`, `update_time`, `is_inner_source`)
VALUES(3, 'WeeklyAvg', 'select round(avg(statistics_value),2) as week_avg from t_ds_dq_task_statistics_value where  data_time >= date_trunc(''WEEK'', ${data_time}) and data_time <date_trunc(''day'', ${data_time}) and unique_code = ${unique_code} and statistics_name = ''${statistics_name}''', 'week_range', 'week_range.week_avg', '2021-06-30 00:00:00.000', '2021-06-30 00:00:00.000', true);
INSERT INTO `t_ds_dq_comparison_type`
(`id`, `type`, `execute_sql`, `output_table`, `name`, `create_time`, `update_time`, `is_inner_source`)
VALUES(4, 'MonthlyAvg', 'select round(avg(statistics_value),2) as month_avg from t_ds_dq_task_statistics_value where  data_time >= date_trunc(''MONTH'', ${data_time}) and data_time <date_trunc(''day'', ${data_time}) and unique_code = ${unique_code} and statistics_name = ''${statistics_name}''', 'month_range', 'month_range.month_avg', '2021-06-30 00:00:00.000', '2021-06-30 00:00:00.000', true);
INSERT INTO `t_ds_dq_comparison_type`
(`id`, `type`, `execute_sql`, `output_table`, `name`, `create_time`, `update_time`, `is_inner_source`)
VALUES(5, 'Last7DayAvg', 'select round(avg(statistics_value),2) as last_7_avg from t_ds_dq_task_statistics_value where  data_time >= date_add(date_trunc(''day'', ${data_time}),-7) and  data_time <date_trunc(''day'', ${data_time}) and unique_code = ${unique_code} and statistics_name = ''${statistics_name}''', 'last_seven_days', 'last_seven_days.last_7_avg', '2021-06-30 00:00:00.000', '2021-06-30 00:00:00.000', true);
INSERT INTO `t_ds_dq_comparison_type`
(`id`, `type`, `execute_sql`, `output_table`, `name`, `create_time`, `update_time`, `is_inner_source`)
VALUES(6, 'Last30DayAvg', 'select round(avg(statistics_value),2) as last_30_avg from t_ds_dq_task_statistics_value where  data_time >= date_add(date_trunc(''day'', ${data_time}),-30) and  data_time < date_trunc(''day'', ${data_time}) and unique_code = ${unique_code} and statistics_name = ''${statistics_name}''', 'last_thirty_days', 'last_thirty_days.last_30_avg', '2021-06-30 00:00:00.000', '2021-06-30 00:00:00.000', true);
INSERT INTO `t_ds_dq_comparison_type`
(`id`, `type`, `execute_sql`, `output_table`, `name`, `create_time`, `update_time`, `is_inner_source`)
VALUES(7, 'SrcTableTotalRows', 'SELECT COUNT(*) AS total FROM ${src_table} WHERE (${src_filter})', 'total_count', 'total_count.total', '2021-06-30 00:00:00.000', '2021-06-30 00:00:00.000', false);
INSERT INTO `t_ds_dq_comparison_type`
(`id`, `type`, `execute_sql`, `output_table`, `name`, `create_time`, `update_time`, `is_inner_source`)
VALUES(8, 'TargetTableTotalRows', 'SELECT COUNT(*) AS total FROM ${target_table} WHERE (${target_filter})', 'total_count', 'total_count.total', '2021-06-30 00:00:00.000', '2021-06-30 00:00:00.000', false);

--
-- Table structure for table `t_ds_dq_execute_result`
--
DROP TABLE IF EXISTS `t_ds_dq_execute_result`;
CREATE TABLE `t_ds_dq_execute_result` (
    `id` int(11) NOT NULL AUTO_INCREMENT,
    `process_definition_id` int(11) DEFAULT NULL,
    `process_instance_id` int(11) DEFAULT NULL,
    `task_instance_id` int(11) DEFAULT NULL,
    `rule_type` int(11) DEFAULT NULL,
    `rule_name` varchar(255) DEFAULT NULL,
    `statistics_value` double DEFAULT NULL,
    `comparison_value` double DEFAULT NULL,
    `check_type` int(11) DEFAULT NULL,
    `threshold` double DEFAULT NULL,
    `operator` int(11) DEFAULT NULL,
    `failure_strategy` int(11) DEFAULT NULL,
    `state` int(11) DEFAULT NULL,
    `user_id` int(11) DEFAULT NULL,
    `comparison_type` int(11) DEFAULT NULL,
    `error_output_path` text DEFAULT NULL,
    `create_time` datetime DEFAULT NULL,
    `update_time` datetime DEFAULT NULL,
    PRIMARY KEY (`id`)
) ENGINE=InnoDB DEFAULT CHARSET=utf8;

--
-- Table structure for table t_ds_dq_rule
--
DROP TABLE IF EXISTS `t_ds_dq_rule`;
CREATE TABLE `t_ds_dq_rule` (
    `id` int(11) NOT NULL AUTO_INCREMENT,
    `name` varchar(100) DEFAULT NULL,
    `type` int(11) DEFAULT NULL,
    `user_id` int(11) DEFAULT NULL,
    `create_time` datetime DEFAULT NULL,
    `update_time` datetime DEFAULT NULL,
    PRIMARY KEY (`id`)
) ENGINE=InnoDB DEFAULT CHARSET=utf8;

INSERT INTO `t_ds_dq_rule`
(`id`, `name`, `type`, `user_id`, `create_time`, `update_time`)
VALUES(1, '$t(null_check)', 0, 1, '2020-01-12 00:00:00.000', '2020-01-12 00:00:00.000');
INSERT INTO `t_ds_dq_rule`
(`id`, `name`, `type`, `user_id`, `create_time`, `update_time`)
VALUES(2, '$t(custom_sql)', 1, 1, '2020-01-12 00:00:00.000', '2020-01-12 00:00:00.000');
INSERT INTO `t_ds_dq_rule`
(`id`, `name`, `type`, `user_id`, `create_time`, `update_time`)
VALUES(3, '$t(multi_table_accuracy)', 2, 1, '2020-01-12 00:00:00.000', '2020-01-12 00:00:00.000');
INSERT INTO `t_ds_dq_rule`
(`id`, `name`, `type`, `user_id`, `create_time`, `update_time`)
VALUES(4, '$t(multi_table_value_comparison)', 3, 1, '2020-01-12 00:00:00.000', '2020-01-12 00:00:00.000');
INSERT INTO `t_ds_dq_rule`
(`id`, `name`, `type`, `user_id`, `create_time`, `update_time`)
VALUES(5, '$t(field_length_check)', 0, 1, '2020-01-12 00:00:00.000', '2020-01-12 00:00:00.000');
INSERT INTO `t_ds_dq_rule`
(`id`, `name`, `type`, `user_id`, `create_time`, `update_time`)
VALUES(6, '$t(uniqueness_check)', 0, 1, '2020-01-12 00:00:00.000', '2020-01-12 00:00:00.000');
INSERT INTO `t_ds_dq_rule`
(`id`, `name`, `type`, `user_id`, `create_time`, `update_time`)
VALUES(7, '$t(regexp_check)', 0, 1, '2020-01-12 00:00:00.000', '2020-01-12 00:00:00.000');
INSERT INTO `t_ds_dq_rule`
(`id`, `name`, `type`, `user_id`, `create_time`, `update_time`)
VALUES(8, '$t(timeliness_check)', 0, 1, '2020-01-12 00:00:00.000', '2020-01-12 00:00:00.000');
INSERT INTO `t_ds_dq_rule`
(`id`, `name`, `type`, `user_id`, `create_time`, `update_time`)
VALUES(9, '$t(enumeration_check)', 0, 1, '2020-01-12 00:00:00.000', '2020-01-12 00:00:00.000');
INSERT INTO `t_ds_dq_rule`
(`id`, `name`, `type`, `user_id`, `create_time`, `update_time`)
VALUES(10, '$t(table_count_check)', 0, 1, '2020-01-12 00:00:00.000', '2020-01-12 00:00:00.000');

--
-- Table structure for table `t_ds_dq_rule_execute_sql`
--
DROP TABLE IF EXISTS `t_ds_dq_rule_execute_sql`;
CREATE TABLE `t_ds_dq_rule_execute_sql` (
    `id` int(11) NOT NULL AUTO_INCREMENT,
    `index` int(11) DEFAULT NULL,
    `sql` text DEFAULT NULL,
    `table_alias` varchar(255) DEFAULT NULL,
    `type` int(11) DEFAULT NULL,
    `is_error_output_sql` tinyint(1) DEFAULT '0',
    `create_time` datetime DEFAULT NULL,
    `update_time` datetime DEFAULT NULL,
    PRIMARY KEY (`id`)
) ENGINE=InnoDB DEFAULT CHARSET=utf8;

INSERT INTO `t_ds_dq_rule_execute_sql`
(`id`, `index`, `sql`, `table_alias`, `type`, `is_error_output_sql`, `create_time`, `update_time`)
VALUES(1, 1, 'SELECT COUNT(*) AS nulls FROM null_items', 'null_count', 1, false, '2021-03-03 11:31:24.000', '2021-03-03 11:31:24.000');
INSERT INTO `t_ds_dq_rule_execute_sql`
(`id`, `index`, `sql`, `table_alias`, `type`, `is_error_output_sql`, `create_time`, `update_time`)
VALUES(2, 1, 'SELECT COUNT(*) AS total FROM ${src_table} WHERE (${src_filter})', 'total_count', 2, false, '2021-03-03 11:31:24.000', '2021-03-03 11:31:24.000');
INSERT INTO `t_ds_dq_rule_execute_sql`
(`id`, `index`, `sql`, `table_alias`, `type`, `is_error_output_sql`, `create_time`, `update_time`)
VALUES(3, 1, 'SELECT COUNT(*) AS miss from miss_items', 'miss_count', 1, false, '2021-03-03 11:31:24.000', '2021-03-03 11:31:24.000');
INSERT INTO `t_ds_dq_rule_execute_sql`
(`id`, `index`, `sql`, `table_alias`, `type`, `is_error_output_sql`, `create_time`, `update_time`)
VALUES(4, 1, 'SELECT COUNT(*) AS valids FROM invalid_length_items', 'invalid_length_count', 1, false, '2021-03-03 11:31:24.000', '2021-03-03 11:31:24.000');
INSERT INTO `t_ds_dq_rule_execute_sql`
(`id`, `index`, `sql`, `table_alias`, `type`, `is_error_output_sql`, `create_time`, `update_time`)
VALUES(5, 1, 'SELECT COUNT(*) AS total FROM ${target_table} WHERE (${target_filter})', 'total_count', 2, false, '2021-03-03 11:31:24.000', '2021-03-03 11:31:24.000');
INSERT INTO `t_ds_dq_rule_execute_sql`
(`id`, `index`, `sql`, `table_alias`, `type`, `is_error_output_sql`, `create_time`, `update_time`)
VALUES(6, 1, 'SELECT ${src_field} FROM ${src_table} group by ${src_field} having count(*) > 1', 'duplicate_items', 0, true, '2021-03-03 11:31:24.000', '2021-03-03 11:31:24.000');
INSERT INTO `t_ds_dq_rule_execute_sql`
(`id`, `index`, `sql`, `table_alias`, `type`, `is_error_output_sql`, `create_time`, `update_time`)
VALUES(7, 1, 'SELECT COUNT(*) AS duplicates FROM duplicate_items', 'duplicate_count', 1, false, '2021-03-03 11:31:24.000', '2021-03-03 11:31:24.000');
INSERT INTO `t_ds_dq_rule_execute_sql`
(`id`, `index`, `sql`, `table_alias`, `type`, `is_error_output_sql`, `create_time`, `update_time`)
VALUES(8, 1, 'SELECT ${src_table}.* FROM (SELECT * FROM ${src_table} WHERE (${src_filter})) ${src_table} LEFT JOIN (SELECT * FROM ${target_table} WHERE (${target_filter})) ${target_table} ON ${on_clause} WHERE ${where_clause}', 'miss_items', 0, true, '2021-03-03 11:31:24.000', '2021-03-03 11:31:24.000');
INSERT INTO `t_ds_dq_rule_execute_sql`
(`id`, `index`, `sql`, `table_alias`, `type`, `is_error_output_sql`, `create_time`, `update_time`)
VALUES(9, 1, 'SELECT * FROM ${src_table} WHERE (${src_field} not regexp ''${regexp_pattern}'') AND (${src_filter}) ', 'regexp_items', 0, true, '2021-03-03 11:31:24.000', '2021-03-03 11:31:24.000');
INSERT INTO `t_ds_dq_rule_execute_sql`
(`id`, `index`, `sql`, `table_alias`, `type`, `is_error_output_sql`, `create_time`, `update_time`)
VALUES(10, 1, 'SELECT COUNT(*) AS regexps FROM regexp_items', 'regexp_count', 1, false, '2021-03-03 11:31:24.000', '2021-03-03 11:31:24.000');
INSERT INTO `t_ds_dq_rule_execute_sql`
(`id`, `index`, `sql`, `table_alias`, `type`, `is_error_output_sql`, `create_time`, `update_time`)
VALUES(11, 1, 'SELECT * FROM ${src_table} WHERE (to_unix_timestamp(${src_field}, ''${datetime_format}'')-to_unix_timestamp(''${deadline}'', ''${datetime_format}'') <= 0) AND (to_unix_timestamp(${src_field}, ''${datetime_format}'')-to_unix_timestamp(''${begin_time}'', ''${datetime_format}'') >= 0) AND (${src_filter}) ', 'timeliness_items', 0, 1, '2021-03-03 11:31:24.0', '2021-03-03 11:31:24.0');
INSERT INTO `t_ds_dq_rule_execute_sql`
(`id`, `index`, `sql`, `table_alias`, `type`, `is_error_output_sql`, `create_time`, `update_time`)
VALUES(12, 1, 'SELECT COUNT(*) AS timeliness FROM timeliness_items', 'timeliness_count', 1, false, '2021-03-03 11:31:24.000', '2021-03-03 11:31:24.000');
INSERT INTO `t_ds_dq_rule_execute_sql`
(`id`, `index`, `sql`, `table_alias`, `type`, `is_error_output_sql`, `create_time`, `update_time`)
VALUES(13, 1, 'SELECT * FROM ${src_table} where (${src_field} not in ( ${enum_list} ) or ${src_field} is null) AND (${src_filter}) ', 'enum_items', 0, true, '2021-03-03 11:31:24.000', '2021-03-03 11:31:24.000');
INSERT INTO `t_ds_dq_rule_execute_sql`
(`id`, `index`, `sql`, `table_alias`, `type`, `is_error_output_sql`, `create_time`, `update_time`)
VALUES(14, 1, 'SELECT COUNT(*) AS enums FROM enum_items', 'enum_count', 1, false, '2021-03-03 11:31:24.000', '2021-03-03 11:31:24.000');
INSERT INTO `t_ds_dq_rule_execute_sql`
(`id`, `index`, `sql`, `table_alias`, `type`, `is_error_output_sql`, `create_time`, `update_time`)
VALUES(15, 1, 'SELECT COUNT(*) AS total FROM ${src_table} WHERE (${src_filter})', 'table_count', 1, false, '2021-03-03 11:31:24.000', '2021-03-03 11:31:24.000');
INSERT INTO `t_ds_dq_rule_execute_sql`
(`id`, `index`, `sql`, `table_alias`, `type`, `is_error_output_sql`, `create_time`, `update_time`)
VALUES(16, 1, 'SELECT * FROM ${src_table} WHERE (${src_field} is null or ${src_field} = '''') AND (${src_filter})', 'null_items', 0, true, '2021-03-03 11:31:24.000', '2021-03-03 11:31:24.000');
INSERT INTO `t_ds_dq_rule_execute_sql`
(`id`, `index`, `sql`, `table_alias`, `type`, `is_error_output_sql`, `create_time`, `update_time`)
VALUES(17, 1, 'SELECT * FROM ${src_table} WHERE (length(${src_field}) ${logic_operator} ${field_length}) AND (${src_filter})', 'invalid_length_items', 0, true, '2021-03-03 11:31:24.000', '2021-03-03 11:31:24.000');

--
-- Table structure for table `t_ds_dq_rule_input_entry`
--
DROP TABLE IF EXISTS `t_ds_dq_rule_input_entry`;
CREATE TABLE `t_ds_dq_rule_input_entry` (
    `id` int(11) NOT NULL AUTO_INCREMENT,
    `field` varchar(255) DEFAULT NULL,
    `type` varchar(255) DEFAULT NULL,
    `title` varchar(255) DEFAULT NULL,
    `value` varchar(255)  DEFAULT NULL,
    `options` text DEFAULT NULL,
    `placeholder` varchar(255) DEFAULT NULL,
    `option_source_type` int(11) DEFAULT NULL,
    `value_type` int(11) DEFAULT NULL,
    `input_type` int(11) DEFAULT NULL,
    `is_show` tinyint(1) DEFAULT '1',
    `can_edit` tinyint(1) DEFAULT '1',
    `is_emit` tinyint(1) DEFAULT '0',
    `is_validate` tinyint(1) DEFAULT '1',
    `create_time` datetime DEFAULT NULL,
    `update_time` datetime DEFAULT NULL,
    PRIMARY KEY (`id`)
) ENGINE=InnoDB DEFAULT CHARSET=utf8;

INSERT INTO `t_ds_dq_rule_input_entry`
(`id`, `field`, `type`, `title`, `value`, `options`, `placeholder`, `option_source_type`, `value_type`, `input_type`, `is_show`, `can_edit`, `is_emit`, `is_validate`, `create_time`, `update_time`)
VALUES(1, 'src_connector_type', 'select', '$t(src_connector_type)', '', '[{"label":"HIVE","value":"HIVE"},{"label":"JDBC","value":"JDBC"}]', 'please select source connector type', 2, 2, 0, 1, 1, 1, 0, '2021-03-03 11:31:24.000', '2021-03-03 11:31:24.000');
INSERT INTO `t_ds_dq_rule_input_entry`
(`id`, `field`, `type`, `title`, `value`, `options`, `placeholder`, `option_source_type`, `value_type`, `input_type`, `is_show`, `can_edit`, `is_emit`, `is_validate`, `create_time`, `update_time`)
VALUES(2, 'src_datasource_id', 'select', '$t(src_datasource_id)', '', NULL, 'please select source datasource id', 1, 2, 0, 1, 1, 1, 0, '2021-03-03 11:31:24.000', '2021-03-03 11:31:24.000');
INSERT INTO `t_ds_dq_rule_input_entry`
(`id`, `field`, `type`, `title`, `value`, `options`, `placeholder`, `option_source_type`, `value_type`, `input_type`, `is_show`, `can_edit`, `is_emit`, `is_validate`, `create_time`, `update_time`)
VALUES(3, 'src_table', 'select', '$t(src_table)', NULL, NULL, 'Please enter source table name', 0, 0, 0, 1, 1, 1, 1, '2021-03-03 11:31:24.000', '2021-03-03 11:31:24.000');
INSERT INTO `t_ds_dq_rule_input_entry`
(`id`, `field`, `type`, `title`, `value`, `options`, `placeholder`, `option_source_type`, `value_type`, `input_type`, `is_show`, `can_edit`, `is_emit`, `is_validate`, `create_time`, `update_time`)
VALUES(4, 'src_filter', 'input', '$t(src_filter)', NULL, NULL, 'Please enter filter expression', 0, 3, 0, 1, 1, 0, 0, '2021-03-03 11:31:24.000', '2021-03-03 11:31:24.000');
INSERT INTO `t_ds_dq_rule_input_entry`
(`id`, `field`, `type`, `title`, `value`, `options`, `placeholder`, `option_source_type`, `value_type`, `input_type`, `is_show`, `can_edit`, `is_emit`, `is_validate`, `create_time`, `update_time`)
VALUES(5, 'src_field', 'select', '$t(src_field)', NULL, NULL, 'Please enter column, only single column is supported', 0, 0, 0, 1, 1, 0, 1, '2021-03-03 11:31:24.000', '2021-03-03 11:31:24.000');
INSERT INTO `t_ds_dq_rule_input_entry`
(`id`, `field`, `type`, `title`, `value`, `options`, `placeholder`, `option_source_type`, `value_type`, `input_type`, `is_show`, `can_edit`, `is_emit`, `is_validate`, `create_time`, `update_time`)
VALUES(6, 'statistics_name', 'input', '$t(statistics_name)', NULL, NULL, 'Please enter statistics name, the alias in statistics execute sql', 0, 0, 1, 0, 0, 0, 1, '2021-03-03 11:31:24.000', '2021-03-03 11:31:24.000');
INSERT INTO `t_ds_dq_rule_input_entry`
(`id`, `field`, `type`, `title`, `value`, `options`, `placeholder`, `option_source_type`, `value_type`, `input_type`, `is_show`, `can_edit`, `is_emit`, `is_validate`, `create_time`, `update_time`)
VALUES(7, 'check_type', 'select', '$t(check_type)', '0', '[{"label":"Expected - Actual","value":"0"},{"label":"Actual - Expected","value":"1"},{"label":"Actual / Expected","value":"2"},{"label":"(Expected - Actual) / Expected","value":"3"}]', 'please select check type', 0, 0, 3, 1, 1, 1, 0, '2021-03-03 11:31:24.000', '2021-03-03 11:31:24.000');
INSERT INTO `t_ds_dq_rule_input_entry`
(`id`, `field`, `type`, `title`, `value`, `options`, `placeholder`, `option_source_type`, `value_type`, `input_type`, `is_show`, `can_edit`, `is_emit`, `is_validate`, `create_time`, `update_time`)
VALUES(8, 'operator', 'select', '$t(operator)', '0', '[{"label":"=","value":"0"},{"label":"<","value":"1"},{"label":"<=","value":"2"},{"label":">","value":"3"},{"label":">=","value":"4"},{"label":"!=","value":"5"}]', 'please select operator', 0, 0, 3, 1, 1, 0, 0, '2021-03-03 11:31:24.000', '2021-03-03 11:31:24.000');
INSERT INTO `t_ds_dq_rule_input_entry`
(`id`, `field`, `type`, `title`, `value`, `options`, `placeholder`, `option_source_type`, `value_type`, `input_type`, `is_show`, `can_edit`, `is_emit`, `is_validate`, `create_time`, `update_time`)
VALUES(9, 'threshold', 'input', '$t(threshold)', NULL, NULL, 'Please enter threshold, number is needed', 0, 2, 3, 1, 1, 0, 1, '2021-03-03 11:31:24.000', '2021-03-03 11:31:24.000');
INSERT INTO `t_ds_dq_rule_input_entry`
(`id`, `field`, `type`, `title`, `value`, `options`, `placeholder`, `option_source_type`, `value_type`, `input_type`, `is_show`, `can_edit`, `is_emit`, `is_validate`, `create_time`, `update_time`)
VALUES(10, 'failure_strategy', 'select', '$t(failure_strategy)', '0', '[{"label":"Alert","value":"0"},{"label":"Block","value":"1"}]', 'please select failure strategy', 0, 0, 3, 1, 1, 0, 0, '2021-03-03 11:31:24.000', '2021-03-03 11:31:24.000');
INSERT INTO `t_ds_dq_rule_input_entry`
(`id`, `field`, `type`, `title`, `value`, `options`, `placeholder`, `option_source_type`, `value_type`, `input_type`, `is_show`, `can_edit`, `is_emit`, `is_validate`, `create_time`, `update_time`)
VALUES(11, 'target_connector_type', 'select', '$t(target_connector_type)', '', '[{"label":"HIVE","value":"HIVE"},{"label":"JDBC","value":"JDBC"}]', 'Please select target connector type', 2, 0, 0, 1, 1, 1, 0, '2021-03-03 11:31:24.000', '2021-03-03 11:31:24.000');
INSERT INTO `t_ds_dq_rule_input_entry`
(`id`, `field`, `type`, `title`, `value`, `options`, `placeholder`, `option_source_type`, `value_type`, `input_type`, `is_show`, `can_edit`, `is_emit`, `is_validate`, `create_time`, `update_time`)
VALUES(12, 'target_datasource_id', 'select', '$t(target_datasource_id)', '', NULL, 'Please select target datasource', 1, 2, 0, 1, 1, 1, 0, '2021-03-03 11:31:24.000', '2021-03-03 11:31:24.000');
INSERT INTO `t_ds_dq_rule_input_entry`
(`id`, `field`, `type`, `title`, `value`, `options`, `placeholder`, `option_source_type`, `value_type`, `input_type`, `is_show`, `can_edit`, `is_emit`, `is_validate`, `create_time`, `update_time`)
VALUES(13, 'target_table', 'select', '$t(target_table)', NULL, NULL, 'Please enter target table', 0, 0, 0, 1, 1, 1, 1, '2021-03-03 11:31:24.000', '2021-03-03 11:31:24.000');
INSERT INTO `t_ds_dq_rule_input_entry`
(`id`, `field`, `type`, `title`, `value`, `options`, `placeholder`, `option_source_type`, `value_type`, `input_type`, `is_show`, `can_edit`, `is_emit`, `is_validate`, `create_time`, `update_time`)
VALUES(14, 'target_filter', 'input', '$t(target_filter)', NULL, NULL, 'Please enter target filter expression', 0, 3, 0, 1, 1, 0, 0, '2021-03-03 11:31:24.000', '2021-03-03 11:31:24.000');
INSERT INTO `t_ds_dq_rule_input_entry`
(`id`, `field`, `type`, `title`, `value`, `options`, `placeholder`, `option_source_type`, `value_type`, `input_type`, `is_show`, `can_edit`, `is_emit`, `is_validate`, `create_time`, `update_time`)
VALUES(15, 'mapping_columns', 'group', '$t(mapping_columns)', NULL, '[{"field":"src_field","props":{"placeholder":"Please input src field","rows":0,"disabled":false,"size":"small"},"type":"input","title":"src_field"},{"field":"operator","props":{"placeholder":"Please input operator","rows":0,"disabled":false,"size":"small"},"type":"input","title":"operator"},{"field":"target_field","props":{"placeholder":"Please input target field","rows":0,"disabled":false,"size":"small"},"type":"input","title":"target_field"}]', 'please enter mapping columns', 0, 0, 0, 1, 1, 0, 0, '2021-03-03 11:31:24.000', '2021-03-03 11:31:24.000');
INSERT INTO `t_ds_dq_rule_input_entry`
(`id`, `field`, `type`, `title`, `value`, `options`, `placeholder`, `option_source_type`, `value_type`, `input_type`, `is_show`, `can_edit`, `is_emit`, `is_validate`, `create_time`, `update_time`)
VALUES(16, 'statistics_execute_sql', 'textarea', '$t(statistics_execute_sql)', NULL, NULL, 'Please enter statistics execute sql', 0, 3, 0, 1, 1, 0, 1, '2021-03-03 11:31:24.000', '2021-03-03 11:31:24.000');
INSERT INTO `t_ds_dq_rule_input_entry`
(`id`, `field`, `type`, `title`, `value`, `options`, `placeholder`, `option_source_type`, `value_type`, `input_type`, `is_show`, `can_edit`, `is_emit`, `is_validate`, `create_time`, `update_time`)
VALUES(17, 'comparison_name', 'input', '$t(comparison_name)', NULL, NULL, 'Please enter comparison name, the alias in comparison execute sql', 0, 0, 0, 0, 0, 0, 1, '2021-03-03 11:31:24.000', '2021-03-03 11:31:24.000');
INSERT INTO `t_ds_dq_rule_input_entry`
(`id`, `field`, `type`, `title`, `value`, `options`, `placeholder`, `option_source_type`, `value_type`, `input_type`, `is_show`, `can_edit`, `is_emit`, `is_validate`, `create_time`, `update_time`)
VALUES(18, 'comparison_execute_sql', 'textarea', '$t(comparison_execute_sql)', NULL, NULL, 'Please enter comparison execute sql', 0, 3, 0, 1, 1, 0, 1, '2021-03-03 11:31:24.000', '2021-03-03 11:31:24.000');
INSERT INTO `t_ds_dq_rule_input_entry`
(`id`, `field`, `type`, `title`, `value`, `options`, `placeholder`, `option_source_type`, `value_type`, `input_type`, `is_show`, `can_edit`, `is_emit`, `is_validate`, `create_time`, `update_time`)
VALUES(19, 'comparison_type', 'select', '$t(comparison_type)', '', NULL, 'Please enter comparison title', 3, 0, 2, 1, 0, 1, 0, '2021-03-03 11:31:24.000', '2021-03-03 11:31:24.000');
INSERT INTO `t_ds_dq_rule_input_entry`
(`id`, `field`, `type`, `title`, `value`, `options`, `placeholder`, `option_source_type`, `value_type`, `input_type`, `is_show`, `can_edit`, `is_emit`, `is_validate`, `create_time`, `update_time`)
VALUES(20, 'writer_connector_type', 'select', '$t(writer_connector_type)', '', '[{"label":"MYSQL","value":"0"},{"label":"POSTGRESQL","value":"1"}]', 'please select writer connector type', 0, 2, 0, 1, 1, 1, 0, '2021-03-03 11:31:24.000', '2021-03-03 11:31:24.000');
INSERT INTO `t_ds_dq_rule_input_entry`
(`id`, `field`, `type`, `title`, `value`, `options`, `placeholder`, `option_source_type`, `value_type`, `input_type`, `is_show`, `can_edit`, `is_emit`, `is_validate`, `create_time`, `update_time`)
VALUES(21, 'writer_datasource_id', 'select', '$t(writer_datasource_id)', '', NULL, 'please select writer datasource id', 1, 2, 0, 1, 1, 0, 0, '2021-03-03 11:31:24.000', '2021-03-03 11:31:24.000');
INSERT INTO `t_ds_dq_rule_input_entry`
(`id`, `field`, `type`, `title`, `value`, `options`, `placeholder`, `option_source_type`, `value_type`, `input_type`, `is_show`, `can_edit`, `is_emit`, `is_validate`, `create_time`, `update_time`)
VALUES(22, 'target_field', 'select', '$t(target_field)', NULL, NULL, 'Please enter column, only single column is supported', 0, 0, 0, 1, 1, 0, 0, '2021-03-03 11:31:24.000', '2021-03-03 11:31:24.000');
INSERT INTO `t_ds_dq_rule_input_entry`
(`id`, `field`, `type`, `title`, `value`, `options`, `placeholder`, `option_source_type`, `value_type`, `input_type`, `is_show`, `can_edit`, `is_emit`, `is_validate`, `create_time`, `update_time`)
VALUES(23, 'field_length', 'input', '$t(field_length)', NULL, NULL, 'Please enter length limit', 0, 3, 0, 1, 1, 0, 0, '2021-03-03 11:31:24.000', '2021-03-03 11:31:24.000');
INSERT INTO `t_ds_dq_rule_input_entry`
(`id`, `field`, `type`, `title`, `value`, `options`, `placeholder`, `option_source_type`, `value_type`, `input_type`, `is_show`, `can_edit`, `is_emit`, `is_validate`, `create_time`, `update_time`)
VALUES(24, 'logic_operator', 'select', '$t(logic_operator)', '=', '[{"label":"=","value":"="},{"label":"<","value":"<"},{"label":"<=","value":"<="},{"label":">","value":">"},{"label":">=","value":">="},{"label":"<>","value":"<>"}]', 'please select logic operator', 0, 0, 3, 1, 1, 0, 0, '2021-03-03 11:31:24.000', '2021-03-03 11:31:24.000');
INSERT INTO `t_ds_dq_rule_input_entry`
(`id`, `field`, `type`, `title`, `value`, `options`, `placeholder`, `option_source_type`, `value_type`, `input_type`, `is_show`, `can_edit`, `is_emit`, `is_validate`, `create_time`, `update_time`)
VALUES(25, 'regexp_pattern', 'input', '$t(regexp_pattern)', NULL, NULL, 'Please enter regexp pattern', 0, 0, 0, 1, 1, 0, 0, '2021-03-03 11:31:24.000', '2021-03-03 11:31:24.000');
INSERT INTO `t_ds_dq_rule_input_entry`
(`id`, `field`, `type`, `title`, `value`, `options`, `placeholder`, `option_source_type`, `value_type`, `input_type`, `is_show`, `can_edit`, `is_emit`, `is_validate`, `create_time`, `update_time`)
VALUES(26, 'deadline', 'input', '$t(deadline)', NULL, NULL, 'Please enter deadline', 0, 0, 0, 1, 1, 0, 0, '2021-03-03 11:31:24.000', '2021-03-03 11:31:24.000');
INSERT INTO `t_ds_dq_rule_input_entry`
(`id`, `field`, `type`, `title`, `value`, `options`, `placeholder`, `option_source_type`, `value_type`, `input_type`, `is_show`, `can_edit`, `is_emit`, `is_validate`, `create_time`, `update_time`)
VALUES(27, 'datetime_format', 'input', '$t(datetime_format)', NULL, NULL, 'Please enter datetime format', 0, 0, 0, 1, 1, 0, 0, '2021-03-03 11:31:24.000', '2021-03-03 11:31:24.000');
INSERT INTO `t_ds_dq_rule_input_entry`
(`id`, `field`, `type`, `title`, `value`, `options`, `placeholder`, `option_source_type`, `value_type`, `input_type`, `is_show`, `can_edit`, `is_emit`, `is_validate`, `create_time`, `update_time`)
VALUES(28, 'enum_list', 'input', '$t(enum_list)', NULL, NULL, 'Please enter enumeration', 0, 0, 0, 1, 1, 0, 0, '2021-03-03 11:31:24.000', '2021-03-03 11:31:24.000');
INSERT INTO `t_ds_dq_rule_input_entry`
(`id`, `field`, `type`, `title`, `value`, `options`, `placeholder`, `option_source_type`, `value_type`, `input_type`, `is_show`, `can_edit`, `is_emit`, `is_validate`, `create_time`, `update_time`)
VALUES(29, 'begin_time', 'input', '$t(begin_time)', NULL, NULL, 'Please enter begin time', 0, 0, 0, 1, 1, 0, 0, '2021-03-03 11:31:24.0', '2021-03-03 11:31:24.0');

--
-- Table structure for table `t_ds_dq_task_statistics_value`
--
DROP TABLE IF EXISTS `t_ds_dq_task_statistics_value`;
CREATE TABLE `t_ds_dq_task_statistics_value` (
    `id` int(11) NOT NULL AUTO_INCREMENT,
    `process_definition_id` int(11) DEFAULT NULL,
    `task_instance_id` int(11) DEFAULT NULL,
    `rule_id` int(11) NOT NULL,
    `unique_code` varchar(255) NULL,
    `statistics_name` varchar(255) NULL,
    `statistics_value` double NULL,
    `data_time` datetime DEFAULT NULL,
    `create_time` datetime DEFAULT NULL,
    `update_time` datetime DEFAULT NULL,
    PRIMARY KEY (`id`)
) ENGINE=InnoDB DEFAULT CHARSET=utf8;

--
-- Table structure for table `t_ds_relation_rule_execute_sql`
--
DROP TABLE IF EXISTS `t_ds_relation_rule_execute_sql`;
CREATE TABLE `t_ds_relation_rule_execute_sql` (
    `id` int(11) NOT NULL AUTO_INCREMENT,
    `rule_id` int(11) DEFAULT NULL,
    `execute_sql_id` int(11) DEFAULT NULL,
    `create_time` datetime NULL,
    `update_time` datetime NULL,
    PRIMARY KEY (`id`)
) ENGINE=InnoDB DEFAULT CHARSET=utf8;

INSERT INTO `t_ds_relation_rule_execute_sql`
(`id`, `rule_id`, `execute_sql_id`, `create_time`, `update_time`)
VALUES(1, 1, 1, '2021-03-03 11:31:24.000', '2021-03-03 11:31:24.000');
INSERT INTO `t_ds_relation_rule_execute_sql`
(`id`, `rule_id`, `execute_sql_id`, `create_time`, `update_time`)
VALUES(3, 5, 4, '2021-03-03 11:31:24.000', '2021-03-03 11:31:24.000');
INSERT INTO `t_ds_relation_rule_execute_sql`
(`id`, `rule_id`, `execute_sql_id`, `create_time`, `update_time`)
VALUES(2, 3, 3, '2021-03-03 11:31:24.000', '2021-03-03 11:31:24.000');
INSERT INTO `t_ds_relation_rule_execute_sql`
(`id`, `rule_id`, `execute_sql_id`, `create_time`, `update_time`)
VALUES(4, 3, 8, '2021-03-03 11:31:24.000', '2021-03-03 11:31:24.000');
INSERT INTO `t_ds_relation_rule_execute_sql`
(`id`, `rule_id`, `execute_sql_id`, `create_time`, `update_time`)
VALUES(5, 6, 6, '2021-03-03 11:31:24.000', '2021-03-03 11:31:24.000');
INSERT INTO `t_ds_relation_rule_execute_sql`
(`id`, `rule_id`, `execute_sql_id`, `create_time`, `update_time`)
VALUES(6, 6, 7, '2021-03-03 11:31:24.000', '2021-03-03 11:31:24.000');
INSERT INTO `t_ds_relation_rule_execute_sql`
(`id`, `rule_id`, `execute_sql_id`, `create_time`, `update_time`)
VALUES(7, 7, 9, '2021-03-03 11:31:24.000', '2021-03-03 11:31:24.000');
INSERT INTO `t_ds_relation_rule_execute_sql`
(`id`, `rule_id`, `execute_sql_id`, `create_time`, `update_time`)
VALUES(8, 7, 10, '2021-03-03 11:31:24.000', '2021-03-03 11:31:24.000');
INSERT INTO `t_ds_relation_rule_execute_sql`
(`id`, `rule_id`, `execute_sql_id`, `create_time`, `update_time`)
VALUES(9, 8, 11, '2021-03-03 11:31:24.000', '2021-03-03 11:31:24.000');
INSERT INTO `t_ds_relation_rule_execute_sql`
(`id`, `rule_id`, `execute_sql_id`, `create_time`, `update_time`)
VALUES(10, 8, 12, '2021-03-03 11:31:24.000', '2021-03-03 11:31:24.000');
INSERT INTO `t_ds_relation_rule_execute_sql`
(`id`, `rule_id`, `execute_sql_id`, `create_time`, `update_time`)
VALUES(11, 9, 13, '2021-03-03 11:31:24.000', '2021-03-03 11:31:24.000');
INSERT INTO `t_ds_relation_rule_execute_sql`
(`id`, `rule_id`, `execute_sql_id`, `create_time`, `update_time`)
VALUES(12, 9, 14, '2021-03-03 11:31:24.000', '2021-03-03 11:31:24.000');
INSERT INTO `t_ds_relation_rule_execute_sql`
(`id`, `rule_id`, `execute_sql_id`, `create_time`, `update_time`)
VALUES(13, 10, 15, '2021-03-03 11:31:24.000', '2021-03-03 11:31:24.000');
INSERT INTO `t_ds_relation_rule_execute_sql`
(`id`, `rule_id`, `execute_sql_id`, `create_time`, `update_time`)
VALUES(14, 1, 16, '2021-03-03 11:31:24.000', '2021-03-03 11:31:24.000');
INSERT INTO `t_ds_relation_rule_execute_sql`
(`id`, `rule_id`, `execute_sql_id`, `create_time`, `update_time`)
VALUES(15, 5, 17, '2021-03-03 11:31:24.000', '2021-03-03 11:31:24.000');

--
-- Table structure for table `t_ds_relation_rule_input_entry`
--
DROP TABLE IF EXISTS `t_ds_relation_rule_input_entry`;
CREATE TABLE `t_ds_relation_rule_input_entry` (
    `id` int(11) NOT NULL AUTO_INCREMENT,
    `rule_id` int(11) DEFAULT NULL,
    `rule_input_entry_id` int(11) DEFAULT NULL,
    `values_map` text DEFAULT NULL,
    `index` int(11) DEFAULT NULL,
    `create_time` datetime DEFAULT NULL,
    `update_time` datetime DEFAULT NULL,
    PRIMARY KEY (`id`)
) ENGINE=InnoDB DEFAULT CHARSET=utf8;

INSERT INTO `t_ds_relation_rule_input_entry`
(`id`, `rule_id`, `rule_input_entry_id`, `values_map`, `index`, `create_time`, `update_time`)
VALUES(1, 1, 1, NULL, 1, '2021-03-03 11:31:24.000', '2021-03-03 11:31:24.000');
INSERT INTO `t_ds_relation_rule_input_entry`
(`id`, `rule_id`, `rule_input_entry_id`, `values_map`, `index`, `create_time`, `update_time`)
VALUES(2, 1, 2, NULL, 2, '2021-03-03 11:31:24.000', '2021-03-03 11:31:24.000');
INSERT INTO `t_ds_relation_rule_input_entry`
(`id`, `rule_id`, `rule_input_entry_id`, `values_map`, `index`, `create_time`, `update_time`)
VALUES(3, 1, 3, NULL, 3, '2021-03-03 11:31:24.000', '2021-03-03 11:31:24.000');
INSERT INTO `t_ds_relation_rule_input_entry`
(`id`, `rule_id`, `rule_input_entry_id`, `values_map`, `index`, `create_time`, `update_time`)
VALUES(4, 1, 4, NULL, 4, '2021-03-03 11:31:24.000', '2021-03-03 11:31:24.000');
INSERT INTO `t_ds_relation_rule_input_entry`
(`id`, `rule_id`, `rule_input_entry_id`, `values_map`, `index`, `create_time`, `update_time`)
VALUES(5, 1, 5, NULL, 5, '2021-03-03 11:31:24.000', '2021-03-03 11:31:24.000');
INSERT INTO `t_ds_relation_rule_input_entry`
(`id`, `rule_id`, `rule_input_entry_id`, `values_map`, `index`, `create_time`, `update_time`)
VALUES(6, 1, 6, '{"statistics_name":"null_count.nulls"}', 6, '2021-03-03 11:31:24.000', '2021-03-03 11:31:24.000');
INSERT INTO `t_ds_relation_rule_input_entry`
(`id`, `rule_id`, `rule_input_entry_id`, `values_map`, `index`, `create_time`, `update_time`)
VALUES(7, 1, 7, NULL, 7, '2021-03-03 11:31:24.000', '2021-03-03 11:31:24.000');
INSERT INTO `t_ds_relation_rule_input_entry`
(`id`, `rule_id`, `rule_input_entry_id`, `values_map`, `index`, `create_time`, `update_time`)
VALUES(8, 1, 8, NULL, 8, '2021-03-03 11:31:24.000', '2021-03-03 11:31:24.000');
INSERT INTO `t_ds_relation_rule_input_entry`
(`id`, `rule_id`, `rule_input_entry_id`, `values_map`, `index`, `create_time`, `update_time`)
VALUES(9, 1, 9, NULL, 9, '2021-03-03 11:31:24.000', '2021-03-03 11:31:24.000');
INSERT INTO `t_ds_relation_rule_input_entry`
(`id`, `rule_id`, `rule_input_entry_id`, `values_map`, `index`, `create_time`, `update_time`)
VALUES(10, 1, 10, NULL, 10, '2021-03-03 11:31:24.000', '2021-03-03 11:31:24.000');
INSERT INTO `t_ds_relation_rule_input_entry`
(`id`, `rule_id`, `rule_input_entry_id`, `values_map`, `index`, `create_time`, `update_time`)
VALUES(11, 1, 17, '', 11, '2021-03-03 11:31:24.000', '2021-03-03 11:31:24.000');
INSERT INTO `t_ds_relation_rule_input_entry`
(`id`, `rule_id`, `rule_input_entry_id`, `values_map`, `index`, `create_time`, `update_time`)
VALUES(12, 1, 19, NULL, 12, '2021-03-03 11:31:24.000', '2021-03-03 11:31:24.000');
INSERT INTO `t_ds_relation_rule_input_entry`
(`id`, `rule_id`, `rule_input_entry_id`, `values_map`, `index`, `create_time`, `update_time`)
VALUES(13, 2, 1, NULL, 1, '2021-03-03 11:31:24.000', '2021-03-03 11:31:24.000');
INSERT INTO `t_ds_relation_rule_input_entry`
(`id`, `rule_id`, `rule_input_entry_id`, `values_map`, `index`, `create_time`, `update_time`)
VALUES(14, 2, 2, NULL, 2, '2021-03-03 11:31:24.000', '2021-03-03 11:31:24.000');
INSERT INTO `t_ds_relation_rule_input_entry`
(`id`, `rule_id`, `rule_input_entry_id`, `values_map`, `index`, `create_time`, `update_time`)
VALUES(15, 2, 3, NULL, 3, '2021-03-03 11:31:24.000', '2021-03-03 11:31:24.000');
INSERT INTO `t_ds_relation_rule_input_entry`
(`id`, `rule_id`, `rule_input_entry_id`, `values_map`, `index`, `create_time`, `update_time`)
VALUES(16, 2, 6, '{"is_show":"true","can_edit":"true"}', 4, '2021-03-03 11:31:24.000', '2021-03-03 11:31:24.000');
INSERT INTO `t_ds_relation_rule_input_entry`
(`id`, `rule_id`, `rule_input_entry_id`, `values_map`, `index`, `create_time`, `update_time`)
VALUES(17, 2, 16, NULL, 5, '2021-03-03 11:31:24.000', '2021-03-03 11:31:24.000');
INSERT INTO `t_ds_relation_rule_input_entry`
(`id`, `rule_id`, `rule_input_entry_id`, `values_map`, `index`, `create_time`, `update_time`)
VALUES(18, 2, 4, NULL, 6, '2021-03-03 11:31:24.000', '2021-03-03 11:31:24.000');
INSERT INTO `t_ds_relation_rule_input_entry`
(`id`, `rule_id`, `rule_input_entry_id`, `values_map`, `index`, `create_time`, `update_time`)
VALUES(19, 2, 7, NULL, 7, '2021-03-03 11:31:24.000', '2021-03-03 11:31:24.000');
INSERT INTO `t_ds_relation_rule_input_entry`
(`id`, `rule_id`, `rule_input_entry_id`, `values_map`, `index`, `create_time`, `update_time`)
VALUES(20, 2, 8, NULL, 8, '2021-03-03 11:31:24.000', '2021-03-03 11:31:24.000');
INSERT INTO `t_ds_relation_rule_input_entry`
(`id`, `rule_id`, `rule_input_entry_id`, `values_map`, `index`, `create_time`, `update_time`)
VALUES(21, 2, 9, NULL, 9, '2021-03-03 11:31:24.000', '2021-03-03 11:31:24.000');
INSERT INTO `t_ds_relation_rule_input_entry`
(`id`, `rule_id`, `rule_input_entry_id`, `values_map`, `index`, `create_time`, `update_time`)
VALUES(22, 2, 10, NULL, 10, '2021-03-03 11:31:24.000', '2021-03-03 11:31:24.000');
INSERT INTO `t_ds_relation_rule_input_entry`
(`id`, `rule_id`, `rule_input_entry_id`, `values_map`, `index`, `create_time`, `update_time`)
VALUES(24, 2, 19, NULL, 12, '2021-03-03 11:31:24.000', '2021-03-03 11:31:24.000');
INSERT INTO `t_ds_relation_rule_input_entry`
(`id`, `rule_id`, `rule_input_entry_id`, `values_map`, `index`, `create_time`, `update_time`)
VALUES(25, 3, 1, NULL, 1, '2021-03-03 11:31:24.000', '2021-03-03 11:31:24.000');
INSERT INTO `t_ds_relation_rule_input_entry`
(`id`, `rule_id`, `rule_input_entry_id`, `values_map`, `index`, `create_time`, `update_time`)
VALUES(26, 3, 2, NULL, 2, '2021-03-03 11:31:24.000', '2021-03-03 11:31:24.000');
INSERT INTO `t_ds_relation_rule_input_entry`
(`id`, `rule_id`, `rule_input_entry_id`, `values_map`, `index`, `create_time`, `update_time`)
VALUES(27, 3, 3, NULL, 3, '2021-03-03 11:31:24.000', '2021-03-03 11:31:24.000');
INSERT INTO `t_ds_relation_rule_input_entry`
(`id`, `rule_id`, `rule_input_entry_id`, `values_map`, `index`, `create_time`, `update_time`)
VALUES(28, 3, 4, NULL, 4, '2021-03-03 11:31:24.000', '2021-03-03 11:31:24.000');
INSERT INTO `t_ds_relation_rule_input_entry`
(`id`, `rule_id`, `rule_input_entry_id`, `values_map`, `index`, `create_time`, `update_time`)
VALUES(29, 3, 11, NULL, 5, '2021-03-03 11:31:24.000', '2021-03-03 11:31:24.000');
INSERT INTO `t_ds_relation_rule_input_entry`
(`id`, `rule_id`, `rule_input_entry_id`, `values_map`, `index`, `create_time`, `update_time`)
VALUES(30, 3, 12, NULL, 6, '2021-03-03 11:31:24.000', '2021-03-03 11:31:24.000');
INSERT INTO `t_ds_relation_rule_input_entry`
(`id`, `rule_id`, `rule_input_entry_id`, `values_map`, `index`, `create_time`, `update_time`)
VALUES(31, 3, 13, NULL, 7, '2021-03-03 11:31:24.000', '2021-03-03 11:31:24.000');
INSERT INTO `t_ds_relation_rule_input_entry`
(`id`, `rule_id`, `rule_input_entry_id`, `values_map`, `index`, `create_time`, `update_time`)
VALUES(32, 3, 14, NULL, 8, '2021-03-03 11:31:24.000', '2021-03-03 11:31:24.000');
INSERT INTO `t_ds_relation_rule_input_entry`
(`id`, `rule_id`, `rule_input_entry_id`, `values_map`, `index`, `create_time`, `update_time`)
VALUES(33, 3, 15, NULL, 9, '2021-03-03 11:31:24.000', '2021-03-03 11:31:24.000');
INSERT INTO `t_ds_relation_rule_input_entry`
(`id`, `rule_id`, `rule_input_entry_id`, `values_map`, `index`, `create_time`, `update_time`)
VALUES(34, 3, 7, NULL, 10, '2021-03-03 11:31:24.000', '2021-03-03 11:31:24.000');
INSERT INTO `t_ds_relation_rule_input_entry`
(`id`, `rule_id`, `rule_input_entry_id`, `values_map`, `index`, `create_time`, `update_time`)
VALUES(35, 3, 8, NULL, 11, '2021-03-03 11:31:24.000', '2021-03-03 11:31:24.000');
INSERT INTO `t_ds_relation_rule_input_entry`
(`id`, `rule_id`, `rule_input_entry_id`, `values_map`, `index`, `create_time`, `update_time`)
VALUES(36, 3, 9, NULL, 12, '2021-03-03 11:31:24.000', '2021-03-03 11:31:24.000');
INSERT INTO `t_ds_relation_rule_input_entry`
(`id`, `rule_id`, `rule_input_entry_id`, `values_map`, `index`, `create_time`, `update_time`)
VALUES(37, 3, 10, NULL, 13, '2021-03-03 11:31:24.000', '2021-03-03 11:31:24.000');
INSERT INTO `t_ds_relation_rule_input_entry`
(`id`, `rule_id`, `rule_input_entry_id`, `values_map`, `index`, `create_time`, `update_time`)
VALUES(38, 3, 17, '{"comparison_name":"total_count.total"}', 14, '2021-03-03 11:31:24.000', '2021-03-03 11:31:24.000');
INSERT INTO `t_ds_relation_rule_input_entry`
(`id`, `rule_id`, `rule_input_entry_id`, `values_map`, `index`, `create_time`, `update_time`)
VALUES(39, 3, 19, NULL, 15, '2021-03-03 11:31:24.000', '2021-03-03 11:31:24.000');
INSERT INTO `t_ds_relation_rule_input_entry`
(`id`, `rule_id`, `rule_input_entry_id`, `values_map`, `index`, `create_time`, `update_time`)
VALUES(40, 4, 1, NULL, 1, '2021-03-03 11:31:24.000', '2021-03-03 11:31:24.000');
INSERT INTO `t_ds_relation_rule_input_entry`
(`id`, `rule_id`, `rule_input_entry_id`, `values_map`, `index`, `create_time`, `update_time`)
VALUES(41, 4, 2, NULL, 2, '2021-03-03 11:31:24.000', '2021-03-03 11:31:24.000');
INSERT INTO `t_ds_relation_rule_input_entry`
(`id`, `rule_id`, `rule_input_entry_id`, `values_map`, `index`, `create_time`, `update_time`)
VALUES(42, 4, 3, NULL, 3, '2021-03-03 11:31:24.000', '2021-03-03 11:31:24.000');
INSERT INTO `t_ds_relation_rule_input_entry`
(`id`, `rule_id`, `rule_input_entry_id`, `values_map`, `index`, `create_time`, `update_time`)
VALUES(43, 4, 6, '{"is_show":"true","can_edit":"true"}', 4, '2021-03-03 11:31:24.000', '2021-03-03 11:31:24.000');
INSERT INTO `t_ds_relation_rule_input_entry`
(`id`, `rule_id`, `rule_input_entry_id`, `values_map`, `index`, `create_time`, `update_time`)
VALUES(44, 4, 16, NULL, 5, '2021-03-03 11:31:24.000', '2021-03-03 11:31:24.000');
INSERT INTO `t_ds_relation_rule_input_entry`
(`id`, `rule_id`, `rule_input_entry_id`, `values_map`, `index`, `create_time`, `update_time`)
VALUES(45, 4, 11, NULL, 6, '2021-03-03 11:31:24.000', '2021-03-03 11:31:24.000');
INSERT INTO `t_ds_relation_rule_input_entry`
(`id`, `rule_id`, `rule_input_entry_id`, `values_map`, `index`, `create_time`, `update_time`)
VALUES(46, 4, 12, NULL, 7, '2021-03-03 11:31:24.000', '2021-03-03 11:31:24.000');
INSERT INTO `t_ds_relation_rule_input_entry`
(`id`, `rule_id`, `rule_input_entry_id`, `values_map`, `index`, `create_time`, `update_time`)
VALUES(47, 4, 13, NULL, 8, '2021-03-03 11:31:24.000', '2021-03-03 11:31:24.000');
INSERT INTO `t_ds_relation_rule_input_entry`
(`id`, `rule_id`, `rule_input_entry_id`, `values_map`, `index`, `create_time`, `update_time`)
VALUES(48, 4, 17, '{"is_show":"true","can_edit":"true"}', 9, '2021-03-03 11:31:24.000', '2021-03-03 11:31:24.000');
INSERT INTO `t_ds_relation_rule_input_entry`
(`id`, `rule_id`, `rule_input_entry_id`, `values_map`, `index`, `create_time`, `update_time`)
VALUES(49, 4, 18, NULL, 10, '2021-03-03 11:31:24.000', '2021-03-03 11:31:24.000');
INSERT INTO `t_ds_relation_rule_input_entry`
(`id`, `rule_id`, `rule_input_entry_id`, `values_map`, `index`, `create_time`, `update_time`)
VALUES(50, 4, 7, NULL, 11, '2021-03-03 11:31:24.000', '2021-03-03 11:31:24.000');
INSERT INTO `t_ds_relation_rule_input_entry`
(`id`, `rule_id`, `rule_input_entry_id`, `values_map`, `index`, `create_time`, `update_time`)
VALUES(51, 4, 8, NULL, 12, '2021-03-03 11:31:24.000', '2021-03-03 11:31:24.000');
INSERT INTO `t_ds_relation_rule_input_entry`
(`id`, `rule_id`, `rule_input_entry_id`, `values_map`, `index`, `create_time`, `update_time`)
VALUES(52, 4, 9, NULL, 13, '2021-03-03 11:31:24.000', '2021-03-03 11:31:24.000');
INSERT INTO `t_ds_relation_rule_input_entry`
(`id`, `rule_id`, `rule_input_entry_id`, `values_map`, `index`, `create_time`, `update_time`)
VALUES(53, 4, 10, NULL, 14, '2021-03-03 11:31:24.000', '2021-03-03 11:31:24.000');
INSERT INTO `t_ds_relation_rule_input_entry`
(`id`, `rule_id`, `rule_input_entry_id`, `values_map`, `index`, `create_time`, `update_time`)
VALUES(62, 3, 6, '{"statistics_name":"miss_count.miss"}', 18, '2021-03-03 11:31:24.000', '2021-03-03 11:31:24.000');
INSERT INTO `t_ds_relation_rule_input_entry`
(`id`, `rule_id`, `rule_input_entry_id`, `values_map`, `index`, `create_time`, `update_time`)
VALUES(63, 5, 1, NULL, 1, '2021-03-03 11:31:24.000', '2021-03-03 11:31:24.000');
INSERT INTO `t_ds_relation_rule_input_entry`
(`id`, `rule_id`, `rule_input_entry_id`, `values_map`, `index`, `create_time`, `update_time`)
VALUES(64, 5, 2, NULL, 2, '2021-03-03 11:31:24.000', '2021-03-03 11:31:24.000');
INSERT INTO `t_ds_relation_rule_input_entry`
(`id`, `rule_id`, `rule_input_entry_id`, `values_map`, `index`, `create_time`, `update_time`)
VALUES(65, 5, 3, NULL, 3, '2021-03-03 11:31:24.000', '2021-03-03 11:31:24.000');
INSERT INTO `t_ds_relation_rule_input_entry`
(`id`, `rule_id`, `rule_input_entry_id`, `values_map`, `index`, `create_time`, `update_time`)
VALUES(66, 5, 4, NULL, 4, '2021-03-03 11:31:24.000', '2021-03-03 11:31:24.000');
INSERT INTO `t_ds_relation_rule_input_entry`
(`id`, `rule_id`, `rule_input_entry_id`, `values_map`, `index`, `create_time`, `update_time`)
VALUES(67, 5, 5, NULL, 5, '2021-03-03 11:31:24.000', '2021-03-03 11:31:24.000');
INSERT INTO `t_ds_relation_rule_input_entry`
(`id`, `rule_id`, `rule_input_entry_id`, `values_map`, `index`, `create_time`, `update_time`)
VALUES(68, 5, 6, '{"statistics_name":"invalid_length_count.valids"}', 6, '2021-03-03 11:31:24.000', '2021-03-03 11:31:24.000');
INSERT INTO `t_ds_relation_rule_input_entry`
(`id`, `rule_id`, `rule_input_entry_id`, `values_map`, `index`, `create_time`, `update_time`)
VALUES(69, 5, 24, NULL, 7, '2021-03-03 11:31:24.000', '2021-03-03 11:31:24.000');
INSERT INTO `t_ds_relation_rule_input_entry`
(`id`, `rule_id`, `rule_input_entry_id`, `values_map`, `index`, `create_time`, `update_time`)
VALUES(70, 5, 23, NULL, 8, '2021-03-03 11:31:24.000', '2021-03-03 11:31:24.000');
INSERT INTO `t_ds_relation_rule_input_entry`
(`id`, `rule_id`, `rule_input_entry_id`, `values_map`, `index`, `create_time`, `update_time`)
VALUES(71, 5, 7, NULL, 9, '2021-03-03 11:31:24.000', '2021-03-03 11:31:24.000');
INSERT INTO `t_ds_relation_rule_input_entry`
(`id`, `rule_id`, `rule_input_entry_id`, `values_map`, `index`, `create_time`, `update_time`)
VALUES(72, 5, 8, NULL, 10, '2021-03-03 11:31:24.000', '2021-03-03 11:31:24.000');
INSERT INTO `t_ds_relation_rule_input_entry`
(`id`, `rule_id`, `rule_input_entry_id`, `values_map`, `index`, `create_time`, `update_time`)
VALUES(73, 5, 9, NULL, 11, '2021-03-03 11:31:24.000', '2021-03-03 11:31:24.000');
INSERT INTO `t_ds_relation_rule_input_entry`
(`id`, `rule_id`, `rule_input_entry_id`, `values_map`, `index`, `create_time`, `update_time`)
VALUES(74, 5, 10, NULL, 12, '2021-03-03 11:31:24.000', '2021-03-03 11:31:24.000');
INSERT INTO `t_ds_relation_rule_input_entry`
(`id`, `rule_id`, `rule_input_entry_id`, `values_map`, `index`, `create_time`, `update_time`)
VALUES(75, 5, 17, '', 13, '2021-03-03 11:31:24.000', '2021-03-03 11:31:24.000');
INSERT INTO `t_ds_relation_rule_input_entry`
(`id`, `rule_id`, `rule_input_entry_id`, `values_map`, `index`, `create_time`, `update_time`)
VALUES(76, 5, 19, NULL, 14, '2021-03-03 11:31:24.000', '2021-03-03 11:31:24.000');
INSERT INTO `t_ds_relation_rule_input_entry`
(`id`, `rule_id`, `rule_input_entry_id`, `values_map`, `index`, `create_time`, `update_time`)
VALUES(79, 6, 1, NULL, 1, '2021-03-03 11:31:24.000', '2021-03-03 11:31:24.000');
INSERT INTO `t_ds_relation_rule_input_entry`
(`id`, `rule_id`, `rule_input_entry_id`, `values_map`, `index`, `create_time`, `update_time`)
VALUES(80, 6, 2, NULL, 2, '2021-03-03 11:31:24.000', '2021-03-03 11:31:24.000');
INSERT INTO `t_ds_relation_rule_input_entry`
(`id`, `rule_id`, `rule_input_entry_id`, `values_map`, `index`, `create_time`, `update_time`)
VALUES(81, 6, 3, NULL, 3, '2021-03-03 11:31:24.000', '2021-03-03 11:31:24.000');
INSERT INTO `t_ds_relation_rule_input_entry`
(`id`, `rule_id`, `rule_input_entry_id`, `values_map`, `index`, `create_time`, `update_time`)
VALUES(82, 6, 4, NULL, 4, '2021-03-03 11:31:24.000', '2021-03-03 11:31:24.000');
INSERT INTO `t_ds_relation_rule_input_entry`
(`id`, `rule_id`, `rule_input_entry_id`, `values_map`, `index`, `create_time`, `update_time`)
VALUES(83, 6, 5, NULL, 5, '2021-03-03 11:31:24.000', '2021-03-03 11:31:24.000');
INSERT INTO `t_ds_relation_rule_input_entry`
(`id`, `rule_id`, `rule_input_entry_id`, `values_map`, `index`, `create_time`, `update_time`)
VALUES(84, 6, 6, '{"statistics_name":"duplicate_count.duplicates"}', 6, '2021-03-03 11:31:24.000', '2021-03-03 11:31:24.000');
INSERT INTO `t_ds_relation_rule_input_entry`
(`id`, `rule_id`, `rule_input_entry_id`, `values_map`, `index`, `create_time`, `update_time`)
VALUES(85, 6, 7, NULL, 7, '2021-03-03 11:31:24.000', '2021-03-03 11:31:24.000');
INSERT INTO `t_ds_relation_rule_input_entry`
(`id`, `rule_id`, `rule_input_entry_id`, `values_map`, `index`, `create_time`, `update_time`)
VALUES(86, 6, 8, NULL, 8, '2021-03-03 11:31:24.000', '2021-03-03 11:31:24.000');
INSERT INTO `t_ds_relation_rule_input_entry`
(`id`, `rule_id`, `rule_input_entry_id`, `values_map`, `index`, `create_time`, `update_time`)
VALUES(87, 6, 9, NULL, 9, '2021-03-03 11:31:24.000', '2021-03-03 11:31:24.000');
INSERT INTO `t_ds_relation_rule_input_entry`
(`id`, `rule_id`, `rule_input_entry_id`, `values_map`, `index`, `create_time`, `update_time`)
VALUES(88, 6, 10, NULL, 10, '2021-03-03 11:31:24.000', '2021-03-03 11:31:24.000');
INSERT INTO `t_ds_relation_rule_input_entry`
(`id`, `rule_id`, `rule_input_entry_id`, `values_map`, `index`, `create_time`, `update_time`)
VALUES(89, 6, 17, '', 11, '2021-03-03 11:31:24.000', '2021-03-03 11:31:24.000');
INSERT INTO `t_ds_relation_rule_input_entry`
(`id`, `rule_id`, `rule_input_entry_id`, `values_map`, `index`, `create_time`, `update_time`)
VALUES(90, 6, 19, NULL, 12, '2021-03-03 11:31:24.000', '2021-03-03 11:31:24.000');
INSERT INTO `t_ds_relation_rule_input_entry`
(`id`, `rule_id`, `rule_input_entry_id`, `values_map`, `index`, `create_time`, `update_time`)
VALUES(93, 7, 1, NULL, 1, '2021-03-03 11:31:24.000', '2021-03-03 11:31:24.000');
INSERT INTO `t_ds_relation_rule_input_entry`
(`id`, `rule_id`, `rule_input_entry_id`, `values_map`, `index`, `create_time`, `update_time`)
VALUES(94, 7, 2, NULL, 2, '2021-03-03 11:31:24.000', '2021-03-03 11:31:24.000');
INSERT INTO `t_ds_relation_rule_input_entry`
(`id`, `rule_id`, `rule_input_entry_id`, `values_map`, `index`, `create_time`, `update_time`)
VALUES(95, 7, 3, NULL, 3, '2021-03-03 11:31:24.000', '2021-03-03 11:31:24.000');
INSERT INTO `t_ds_relation_rule_input_entry`
(`id`, `rule_id`, `rule_input_entry_id`, `values_map`, `index`, `create_time`, `update_time`)
VALUES(96, 7, 4, NULL, 4, '2021-03-03 11:31:24.000', '2021-03-03 11:31:24.000');
INSERT INTO `t_ds_relation_rule_input_entry`
(`id`, `rule_id`, `rule_input_entry_id`, `values_map`, `index`, `create_time`, `update_time`)
VALUES(97, 7, 5, NULL, 5, '2021-03-03 11:31:24.000', '2021-03-03 11:31:24.000');
INSERT INTO `t_ds_relation_rule_input_entry`
(`id`, `rule_id`, `rule_input_entry_id`, `values_map`, `index`, `create_time`, `update_time`)
VALUES(98, 7, 6, '{"statistics_name":"regexp_count.regexps"}', 6, '2021-03-03 11:31:24.000', '2021-03-03 11:31:24.000');
INSERT INTO `t_ds_relation_rule_input_entry`
(`id`, `rule_id`, `rule_input_entry_id`, `values_map`, `index`, `create_time`, `update_time`)
VALUES(99, 7, 25, NULL, 5, '2021-03-03 11:31:24.000', '2021-03-03 11:31:24.000');
INSERT INTO `t_ds_relation_rule_input_entry`
(`id`, `rule_id`, `rule_input_entry_id`, `values_map`, `index`, `create_time`, `update_time`)
VALUES(100, 7, 7, NULL, 7, '2021-03-03 11:31:24.000', '2021-03-03 11:31:24.000');
INSERT INTO `t_ds_relation_rule_input_entry`
(`id`, `rule_id`, `rule_input_entry_id`, `values_map`, `index`, `create_time`, `update_time`)
VALUES(101, 7, 8, NULL, 8, '2021-03-03 11:31:24.000', '2021-03-03 11:31:24.000');
INSERT INTO `t_ds_relation_rule_input_entry`
(`id`, `rule_id`, `rule_input_entry_id`, `values_map`, `index`, `create_time`, `update_time`)
VALUES(102, 7, 9, NULL, 9, '2021-03-03 11:31:24.000', '2021-03-03 11:31:24.000');
INSERT INTO `t_ds_relation_rule_input_entry`
(`id`, `rule_id`, `rule_input_entry_id`, `values_map`, `index`, `create_time`, `update_time`)
VALUES(103, 7, 10, NULL, 10, '2021-03-03 11:31:24.000', '2021-03-03 11:31:24.000');
INSERT INTO `t_ds_relation_rule_input_entry`
(`id`, `rule_id`, `rule_input_entry_id`, `values_map`, `index`, `create_time`, `update_time`)
VALUES(104, 7, 17, NULL, 11, '2021-03-03 11:31:24.000', '2021-03-03 11:31:24.000');
INSERT INTO `t_ds_relation_rule_input_entry`
(`id`, `rule_id`, `rule_input_entry_id`, `values_map`, `index`, `create_time`, `update_time`)
VALUES(105, 7, 19, NULL, 12, '2021-03-03 11:31:24.000', '2021-03-03 11:31:24.000');
INSERT INTO `t_ds_relation_rule_input_entry`
(`id`, `rule_id`, `rule_input_entry_id`, `values_map`, `index`, `create_time`, `update_time`)
VALUES(108, 8, 1, NULL, 1, '2021-03-03 11:31:24.000', '2021-03-03 11:31:24.000');
INSERT INTO `t_ds_relation_rule_input_entry`
(`id`, `rule_id`, `rule_input_entry_id`, `values_map`, `index`, `create_time`, `update_time`)
VALUES(109, 8, 2, NULL, 2, '2021-03-03 11:31:24.000', '2021-03-03 11:31:24.000');
INSERT INTO `t_ds_relation_rule_input_entry`
(`id`, `rule_id`, `rule_input_entry_id`, `values_map`, `index`, `create_time`, `update_time`)
VALUES(110, 8, 3, NULL, 3, '2021-03-03 11:31:24.000', '2021-03-03 11:31:24.000');
INSERT INTO `t_ds_relation_rule_input_entry`
(`id`, `rule_id`, `rule_input_entry_id`, `values_map`, `index`, `create_time`, `update_time`)
VALUES(111, 8, 4, NULL, 4, '2021-03-03 11:31:24.000', '2021-03-03 11:31:24.000');
INSERT INTO `t_ds_relation_rule_input_entry`
(`id`, `rule_id`, `rule_input_entry_id`, `values_map`, `index`, `create_time`, `update_time`)
VALUES(112, 8, 5, NULL, 5, '2021-03-03 11:31:24.000', '2021-03-03 11:31:24.000');
INSERT INTO `t_ds_relation_rule_input_entry`
(`id`, `rule_id`, `rule_input_entry_id`, `values_map`, `index`, `create_time`, `update_time`)
VALUES(113, 8, 6, '{"statistics_name":"timeliness_count.timeliness"}', 6, '2021-03-03 11:31:24.000', '2021-03-03 11:31:24.000');
INSERT INTO `t_ds_relation_rule_input_entry`
(`id`, `rule_id`, `rule_input_entry_id`, `values_map`, `index`, `create_time`, `update_time`)
VALUES(114, 8, 26, NULL, 8, '2021-03-03 11:31:24.000', '2021-03-03 11:31:24.000');
INSERT INTO `t_ds_relation_rule_input_entry`
(`id`, `rule_id`, `rule_input_entry_id`, `values_map`, `index`, `create_time`, `update_time`)
VALUES(115, 8, 27, NULL, 9, '2021-03-03 11:31:24.000', '2021-03-03 11:31:24.000');
INSERT INTO `t_ds_relation_rule_input_entry`
(`id`, `rule_id`, `rule_input_entry_id`, `values_map`, `index`, `create_time`, `update_time`)
VALUES(116, 8, 7, NULL, 10, '2021-03-03 11:31:24.000', '2021-03-03 11:31:24.000');
INSERT INTO `t_ds_relation_rule_input_entry`
(`id`, `rule_id`, `rule_input_entry_id`, `values_map`, `index`, `create_time`, `update_time`)
VALUES(117, 8, 8, NULL, 11, '2021-03-03 11:31:24.000', '2021-03-03 11:31:24.000');
INSERT INTO `t_ds_relation_rule_input_entry`
(`id`, `rule_id`, `rule_input_entry_id`, `values_map`, `index`, `create_time`, `update_time`)
VALUES(118, 8, 9, NULL, 12, '2021-03-03 11:31:24.000', '2021-03-03 11:31:24.000');
INSERT INTO `t_ds_relation_rule_input_entry`
(`id`, `rule_id`, `rule_input_entry_id`, `values_map`, `index`, `create_time`, `update_time`)
VALUES(119, 8, 10, NULL, 13, '2021-03-03 11:31:24.000', '2021-03-03 11:31:24.000');
INSERT INTO `t_ds_relation_rule_input_entry`
(`id`, `rule_id`, `rule_input_entry_id`, `values_map`, `index`, `create_time`, `update_time`)
VALUES(120, 8, 17, NULL, 14, '2021-03-03 11:31:24.000', '2021-03-03 11:31:24.000');
INSERT INTO `t_ds_relation_rule_input_entry`
(`id`, `rule_id`, `rule_input_entry_id`, `values_map`, `index`, `create_time`, `update_time`)
VALUES(121, 8, 19, NULL, 15, '2021-03-03 11:31:24.000', '2021-03-03 11:31:24.000');
INSERT INTO `t_ds_relation_rule_input_entry`
(`id`, `rule_id`, `rule_input_entry_id`, `values_map`, `index`, `create_time`, `update_time`)
VALUES(124, 9, 1, NULL, 1, '2021-03-03 11:31:24.000', '2021-03-03 11:31:24.000');
INSERT INTO `t_ds_relation_rule_input_entry`
(`id`, `rule_id`, `rule_input_entry_id`, `values_map`, `index`, `create_time`, `update_time`)
VALUES(125, 9, 2, NULL, 2, '2021-03-03 11:31:24.000', '2021-03-03 11:31:24.000');
INSERT INTO `t_ds_relation_rule_input_entry`
(`id`, `rule_id`, `rule_input_entry_id`, `values_map`, `index`, `create_time`, `update_time`)
VALUES(126, 9, 3, NULL, 3, '2021-03-03 11:31:24.000', '2021-03-03 11:31:24.000');
INSERT INTO `t_ds_relation_rule_input_entry`
(`id`, `rule_id`, `rule_input_entry_id`, `values_map`, `index`, `create_time`, `update_time`)
VALUES(127, 9, 4, NULL, 4, '2021-03-03 11:31:24.000', '2021-03-03 11:31:24.000');
INSERT INTO `t_ds_relation_rule_input_entry`
(`id`, `rule_id`, `rule_input_entry_id`, `values_map`, `index`, `create_time`, `update_time`)
VALUES(128, 9, 5, NULL, 5, '2021-03-03 11:31:24.000', '2021-03-03 11:31:24.000');
INSERT INTO `t_ds_relation_rule_input_entry`
(`id`, `rule_id`, `rule_input_entry_id`, `values_map`, `index`, `create_time`, `update_time`)
VALUES(129, 9, 6, '{"statistics_name":"enum_count.enums"}', 6, '2021-03-03 11:31:24.000', '2021-03-03 11:31:24.000');
INSERT INTO `t_ds_relation_rule_input_entry`
(`id`, `rule_id`, `rule_input_entry_id`, `values_map`, `index`, `create_time`, `update_time`)
VALUES(130, 9, 28, NULL, 7, '2021-03-03 11:31:24.000', '2021-03-03 11:31:24.000');
INSERT INTO `t_ds_relation_rule_input_entry`
(`id`, `rule_id`, `rule_input_entry_id`, `values_map`, `index`, `create_time`, `update_time`)
VALUES(131, 9, 7, NULL, 8, '2021-03-03 11:31:24.000', '2021-03-03 11:31:24.000');
INSERT INTO `t_ds_relation_rule_input_entry`
(`id`, `rule_id`, `rule_input_entry_id`, `values_map`, `index`, `create_time`, `update_time`)
VALUES(132, 9, 8, NULL, 9, '2021-03-03 11:31:24.000', '2021-03-03 11:31:24.000');
INSERT INTO `t_ds_relation_rule_input_entry`
(`id`, `rule_id`, `rule_input_entry_id`, `values_map`, `index`, `create_time`, `update_time`)
VALUES(133, 9, 9, NULL, 10, '2021-03-03 11:31:24.000', '2021-03-03 11:31:24.000');
INSERT INTO `t_ds_relation_rule_input_entry`
(`id`, `rule_id`, `rule_input_entry_id`, `values_map`, `index`, `create_time`, `update_time`)
VALUES(134, 9, 10, NULL, 11, '2021-03-03 11:31:24.000', '2021-03-03 11:31:24.000');
INSERT INTO `t_ds_relation_rule_input_entry`
(`id`, `rule_id`, `rule_input_entry_id`, `values_map`, `index`, `create_time`, `update_time`)
VALUES(135, 9, 17, NULL, 12, '2021-03-03 11:31:24.000', '2021-03-03 11:31:24.000');
INSERT INTO `t_ds_relation_rule_input_entry`
(`id`, `rule_id`, `rule_input_entry_id`, `values_map`, `index`, `create_time`, `update_time`)
VALUES(136, 9, 19, NULL, 13, '2021-03-03 11:31:24.000', '2021-03-03 11:31:24.000');
INSERT INTO `t_ds_relation_rule_input_entry`
(`id`, `rule_id`, `rule_input_entry_id`, `values_map`, `index`, `create_time`, `update_time`)
VALUES(139, 10, 1, NULL, 1, '2021-03-03 11:31:24.000', '2021-03-03 11:31:24.000');
INSERT INTO `t_ds_relation_rule_input_entry`
(`id`, `rule_id`, `rule_input_entry_id`, `values_map`, `index`, `create_time`, `update_time`)
VALUES(140, 10, 2, NULL, 2, '2021-03-03 11:31:24.000', '2021-03-03 11:31:24.000');
INSERT INTO `t_ds_relation_rule_input_entry`
(`id`, `rule_id`, `rule_input_entry_id`, `values_map`, `index`, `create_time`, `update_time`)
VALUES(141, 10, 3, NULL, 3, '2021-03-03 11:31:24.000', '2021-03-03 11:31:24.000');
INSERT INTO `t_ds_relation_rule_input_entry`
(`id`, `rule_id`, `rule_input_entry_id`, `values_map`, `index`, `create_time`, `update_time`)
VALUES(142, 10, 4, NULL, 4, '2021-03-03 11:31:24.000', '2021-03-03 11:31:24.000');
INSERT INTO `t_ds_relation_rule_input_entry`
(`id`, `rule_id`, `rule_input_entry_id`, `values_map`, `index`, `create_time`, `update_time`)
VALUES(143, 10, 6, '{"statistics_name":"table_count.total"}', 6, '2021-03-03 11:31:24.000', '2021-03-03 11:31:24.000');
INSERT INTO `t_ds_relation_rule_input_entry`
(`id`, `rule_id`, `rule_input_entry_id`, `values_map`, `index`, `create_time`, `update_time`)
VALUES(144, 10, 7, NULL, 7, '2021-03-03 11:31:24.000', '2021-03-03 11:31:24.000');
INSERT INTO `t_ds_relation_rule_input_entry`
(`id`, `rule_id`, `rule_input_entry_id`, `values_map`, `index`, `create_time`, `update_time`)
VALUES(145, 10, 8, NULL, 8, '2021-03-03 11:31:24.000', '2021-03-03 11:31:24.000');
INSERT INTO `t_ds_relation_rule_input_entry`
(`id`, `rule_id`, `rule_input_entry_id`, `values_map`, `index`, `create_time`, `update_time`)
VALUES(146, 10, 9, NULL, 9, '2021-03-03 11:31:24.000', '2021-03-03 11:31:24.000');
INSERT INTO `t_ds_relation_rule_input_entry`
(`id`, `rule_id`, `rule_input_entry_id`, `values_map`, `index`, `create_time`, `update_time`)
VALUES(147, 10, 10, NULL, 10, '2021-03-03 11:31:24.000', '2021-03-03 11:31:24.000');
INSERT INTO `t_ds_relation_rule_input_entry`
(`id`, `rule_id`, `rule_input_entry_id`, `values_map`, `index`, `create_time`, `update_time`)
VALUES(148, 10, 17, NULL, 11, '2021-03-03 11:31:24.000', '2021-03-03 11:31:24.000');
INSERT INTO `t_ds_relation_rule_input_entry`
(`id`, `rule_id`, `rule_input_entry_id`, `values_map`, `index`, `create_time`, `update_time`)
VALUES(149, 10, 19, NULL, 12, '2021-03-03 11:31:24.000', '2021-03-03 11:31:24.000');
INSERT INTO t_ds_relation_rule_input_entry
(`id`, `rule_id`, `rule_input_entry_id`, `values_map`, `index`, `create_time`, `update_time`)
VALUES(150, 8, 29, NULL, 7, '2021-03-03 11:31:24.0', '2021-03-03 11:31:24.0');

-- ----------------------------
-- Table structure for t_ds_environment
-- ----------------------------
DROP TABLE IF EXISTS `t_ds_environment`;
CREATE TABLE `t_ds_environment` (
  `id` bigint(11) NOT NULL AUTO_INCREMENT COMMENT 'id',
  `code` bigint(20)  DEFAULT NULL COMMENT 'encoding',
  `name` varchar(100) NOT NULL COMMENT 'environment name',
  `config` text NULL DEFAULT NULL COMMENT 'this config contains many environment variables config',
  `description` text NULL DEFAULT NULL COMMENT 'the details',
  `operator` int(11) DEFAULT NULL COMMENT 'operator user id',
  `create_time` timestamp NULL DEFAULT CURRENT_TIMESTAMP,
  `update_time` timestamp NULL DEFAULT CURRENT_TIMESTAMP ON UPDATE CURRENT_TIMESTAMP,
  PRIMARY KEY (`id`),
  UNIQUE KEY `environment_name_unique` (`name`),
  UNIQUE KEY `environment_code_unique` (`code`)
) ENGINE=InnoDB AUTO_INCREMENT=1 DEFAULT CHARSET=utf8;

-- ----------------------------
-- Table structure for t_ds_environment_worker_group_relation
-- ----------------------------
DROP TABLE IF EXISTS `t_ds_environment_worker_group_relation`;
CREATE TABLE `t_ds_environment_worker_group_relation` (
  `id` bigint(11) NOT NULL AUTO_INCREMENT COMMENT 'id',
  `environment_code` bigint(20) NOT NULL COMMENT 'environment code',
  `worker_group` varchar(255) NOT NULL COMMENT 'worker group id',
  `operator` int(11) DEFAULT NULL COMMENT 'operator user id',
  `create_time` timestamp NULL DEFAULT CURRENT_TIMESTAMP,
  `update_time` timestamp NULL DEFAULT CURRENT_TIMESTAMP ON UPDATE CURRENT_TIMESTAMP,
  PRIMARY KEY (`id`),
  UNIQUE KEY `environment_worker_group_unique` (`environment_code`,`worker_group`)
) ENGINE=InnoDB AUTO_INCREMENT=1 DEFAULT CHARSET=utf8;

-- ----------------------------
-- Table structure for t_ds_task_group_queue
-- ----------------------------
DROP TABLE IF EXISTS `t_ds_task_group_queue`;
CREATE TABLE `t_ds_task_group_queue` (
  `id` int(11) NOT NULL AUTO_INCREMENT COMMENT'key',
  `task_id` int(11) DEFAULT NULL COMMENT 'taskintanceid',
  `task_name` varchar(100) DEFAULT NULL COMMENT 'TaskInstance name',
  `group_id`  int(11) DEFAULT NULL COMMENT 'taskGroup id',
  `process_id` int(11) DEFAULT NULL COMMENT 'processInstace id',
  `priority` int(8) DEFAULT '0' COMMENT 'priority',
  `status` tinyint(4) DEFAULT '-1' COMMENT '-1: waiting  1: running  2: finished',
  `force_start` tinyint(4) DEFAULT '0' COMMENT 'is force start 0 NO ,1 YES',
  `in_queue` tinyint(4) DEFAULT '0' COMMENT 'ready to get the queue by other task finish 0 NO ,1 YES',
  `create_time` timestamp NULL DEFAULT CURRENT_TIMESTAMP,
  `update_time` timestamp NULL DEFAULT CURRENT_TIMESTAMP ON UPDATE CURRENT_TIMESTAMP,
  PRIMARY KEY( `id` )
)ENGINE= INNODB AUTO_INCREMENT= 1 DEFAULT CHARSET= utf8;

-- ----------------------------
-- Table structure for t_ds_task_group
-- ----------------------------
DROP TABLE IF EXISTS `t_ds_task_group`;
CREATE TABLE `t_ds_task_group` (
   `id`  int(11)  NOT NULL AUTO_INCREMENT COMMENT'key',
   `name` varchar(100) DEFAULT NULL COMMENT 'task_group name',
   `description` varchar(200) DEFAULT NULL,
   `group_size` int (11) NOT NULL COMMENT'group size',
   `use_size` int (11) DEFAULT '0' COMMENT 'used size',
   `user_id` int(11) DEFAULT NULL COMMENT 'creator id',
   `project_code` bigint(20) DEFAULT 0 COMMENT 'project code',
   `status` tinyint(4) DEFAULT '1' COMMENT '0 not available, 1 available',
   `create_time` timestamp NULL DEFAULT CURRENT_TIMESTAMP,
   `update_time` timestamp NULL DEFAULT CURRENT_TIMESTAMP ON UPDATE CURRENT_TIMESTAMP,
   PRIMARY KEY(`id`)
) ENGINE= INNODB AUTO_INCREMENT= 1 DEFAULT CHARSET= utf8;

-- ----------------------------
-- Table structure for t_ds_audit_log
-- ----------------------------
DROP TABLE IF EXISTS `t_ds_audit_log`;
CREATE TABLE `t_ds_audit_log` (
  `id` bigint(11) NOT NULL AUTO_INCREMENT COMMENT'key',
  `user_id` int(11) NOT NULL COMMENT 'user id',
  `resource_type` int(11) NOT NULL COMMENT 'resource type',
  `operation` int(11) NOT NULL COMMENT 'operation',
  `time` datetime DEFAULT CURRENT_TIMESTAMP COMMENT 'create time',
  `resource_id` int(11) NULL DEFAULT NULL COMMENT 'resource id',
  PRIMARY KEY (`id`)
) ENGINE=InnoDB AUTO_INCREMENT= 1 DEFAULT CHARSET=utf8;

-- ----------------------------
-- Table structure for t_ds_k8s
-- ----------------------------
DROP TABLE IF EXISTS `t_ds_k8s`;
CREATE TABLE `t_ds_k8s` (
  `id` int(11) NOT NULL AUTO_INCREMENT,
  `k8s_name` varchar(100) DEFAULT NULL,
  `k8s_config` text DEFAULT NULL,
  `create_time` datetime DEFAULT NULL COMMENT 'create time',
  `update_time` datetime DEFAULT NULL COMMENT 'update time',
  PRIMARY KEY (`id`)
) ENGINE= INNODB AUTO_INCREMENT= 1 DEFAULT CHARSET= utf8;

-- ----------------------------
-- Table structure for t_ds_k8s_namespace
-- ----------------------------
DROP TABLE IF EXISTS `t_ds_k8s_namespace`;
CREATE TABLE `t_ds_k8s_namespace` (
  `id` int(11) NOT NULL AUTO_INCREMENT,
  `limits_memory` int(11) DEFAULT NULL,
  `namespace` varchar(100) DEFAULT NULL,
  `online_job_num` int(11) DEFAULT NULL,
  `user_id` int(11) DEFAULT NULL,
  `pod_replicas` int(11) DEFAULT NULL,
  `pod_request_cpu` decimal(14,3) DEFAULT NULL,
  `pod_request_memory` int(11) DEFAULT NULL,
  `limits_cpu` decimal(14,3) DEFAULT NULL,
  `k8s` varchar(100) DEFAULT NULL,
  `create_time` datetime DEFAULT NULL COMMENT 'create time',
  `update_time` datetime DEFAULT NULL COMMENT 'update time',
  PRIMARY KEY (`id`),
  UNIQUE KEY `k8s_namespace_unique` (`namespace`,`k8s`)
) ENGINE= INNODB AUTO_INCREMENT= 1 DEFAULT CHARSET= utf8;

<<<<<<< HEAD
-- ----------------------------
-- Table structure for t_ds_relation_namespace_user
-- ----------------------------
DROP TABLE IF EXISTS `t_ds_relation_namespace_user`;
CREATE TABLE `t_ds_relation_namespace_user` (
  `id` int(11) NOT NULL AUTO_INCREMENT COMMENT 'key',
  `user_id` int(11) NOT NULL COMMENT 'user id',
  `namespace_id` int(11) DEFAULT NULL COMMENT 'namespace id',
  `perm` int(11) DEFAULT '1' COMMENT 'limits of authority',
  `create_time` datetime DEFAULT NULL COMMENT 'create time',
  `update_time` datetime DEFAULT NULL COMMENT 'update time',
  PRIMARY KEY (`id`),
  UNIQUE KEY `namespace_user_unique` (`user_id`,`namespace_id`)
) ENGINE=InnoDB AUTO_INCREMENT= 1 DEFAULT CHARSET= utf8;
=======

-- ----------------------------
-- Table structure for t_ds_alert_send_status
-- ----------------------------
DROP TABLE IF EXISTS t_ds_alert_send_status;
CREATE TABLE t_ds_alert_send_status (
  `id`                            int(11) NOT NULL AUTO_INCREMENT,
  `alert_id`                      int(11) NOT NULL,
  `alert_plugin_instance_id`      int(11) NOT NULL,
  `send_status`                   tinyint(4) DEFAULT '0',
  `log`                           text,
  `create_time`                   datetime DEFAULT NULL COMMENT 'create time',
  PRIMARY KEY (`id`),
  UNIQUE KEY `alert_send_status_unique` (`alert_id`,`alert_plugin_instance_id`)
) ENGINE=InnoDB AUTO_INCREMENT=1 DEFAULT CHARSET=utf8;
>>>>>>> e2c36324
<|MERGE_RESOLUTION|>--- conflicted
+++ resolved
@@ -1897,7 +1897,6 @@
   UNIQUE KEY `k8s_namespace_unique` (`namespace`,`k8s`)
 ) ENGINE= INNODB AUTO_INCREMENT= 1 DEFAULT CHARSET= utf8;
 
-<<<<<<< HEAD
 -- ----------------------------
 -- Table structure for t_ds_relation_namespace_user
 -- ----------------------------
@@ -1912,7 +1911,6 @@
   PRIMARY KEY (`id`),
   UNIQUE KEY `namespace_user_unique` (`user_id`,`namespace_id`)
 ) ENGINE=InnoDB AUTO_INCREMENT= 1 DEFAULT CHARSET= utf8;
-=======
 
 -- ----------------------------
 -- Table structure for t_ds_alert_send_status
@@ -1927,5 +1925,4 @@
   `create_time`                   datetime DEFAULT NULL COMMENT 'create time',
   PRIMARY KEY (`id`),
   UNIQUE KEY `alert_send_status_unique` (`alert_id`,`alert_plugin_instance_id`)
-) ENGINE=InnoDB AUTO_INCREMENT=1 DEFAULT CHARSET=utf8;
->>>>>>> e2c36324
+) ENGINE=InnoDB AUTO_INCREMENT=1 DEFAULT CHARSET=utf8;