--- conflicted
+++ resolved
@@ -1022,21 +1022,6 @@
 ) ENGINE=InnoDB AUTO_INCREMENT=1 DEFAULT CHARSET=utf8;
 
 -- ----------------------------
-<<<<<<< HEAD
--- Table structure for t_ds_audit_log
--- ----------------------------
-DROP TABLE IF EXISTS `t_ds_audit_log`;
-CREATE TABLE `t_ds_audit_log` (
-  `id` bigint(11) NOT NULL AUTO_INCREMENT,
-  `user_name` varchar(64) NOT NULL COMMENT 'user id',
-  `module` int(11) NOT NULL COMMENT 'module',
-  `operation` int(11) NOT NULL COMMENT 'operation',
-  `time` datetime DEFAULT CURRENT_TIMESTAMP COMMENT 'create time',
-  `project_name` text NULL DEFAULT NULL COMMENT 'project name',
-  `process_name` text NULL DEFAULT NULL COMMENT 'process name',
-  PRIMARY KEY (`id`)
-) ENGINE=InnoDB DEFAULT CHARSET=utf8;
-=======
 -- Table structure for t_ds_task_group_queue
 -- ----------------------------
 DROP TABLE IF EXISTS `t_ds_task_group_queue`;
@@ -1072,4 +1057,18 @@
    `update_time` timestamp NULL DEFAULT CURRENT_TIMESTAMP ON UPDATE CURRENT_TIMESTAMP,
    PRIMARY KEY(`id`)
 ) ENGINE= INNODB AUTO_INCREMENT= 1 DEFAULT CHARSET= utf8;
->>>>>>> ba2b2a67
+
+-- ----------------------------
+-- Table structure for t_ds_audit_log
+-- ----------------------------
+DROP TABLE IF EXISTS `t_ds_audit_log`;
+CREATE TABLE `t_ds_audit_log` (
+  `id` bigint(11) NOT NULL AUTO_INCREMENT,
+  `user_name` varchar(64) NOT NULL COMMENT 'user id',
+  `module` int(11) NOT NULL COMMENT 'module',
+  `operation` int(11) NOT NULL COMMENT 'operation',
+  `time` datetime DEFAULT CURRENT_TIMESTAMP COMMENT 'create time',
+  `project_name` text NULL DEFAULT NULL COMMENT 'project name',
+  `process_name` text NULL DEFAULT NULL COMMENT 'process name',
+  PRIMARY KEY (`id`)
+) ENGINE=InnoDB DEFAULT CHARSET=utf8;