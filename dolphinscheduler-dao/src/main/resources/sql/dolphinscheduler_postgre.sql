--- conflicted
+++ resolved
@@ -993,21 +993,6 @@
   CONSTRAINT environment_worker_group_unique UNIQUE (environment_code,worker_group)
 );
 
-<<<<<<< HEAD
--- ----------------------------
--- Table structure for t_ds_audit_log
--- ----------------------------
-DROP TABLE IF EXISTS t_ds_audit_log;
-CREATE TABLE t_ds_audit_log (
-  id serial NOT NULL,
-  user_name varchar(64) NOT NULL,
-  module int NOT NULL,
-  operation int NOT NULL,
-  time timestamp DEFAULT NULL ,
-  project_name text DEFAULT NULL,
-  process_name text DEFAULT NULL,
-  PRIMARY KEY (id)
-=======
 DROP TABLE IF EXISTS t_ds_task_group_queue;
 CREATE TABLE t_ds_task_group_queue (
    id serial NOT NULL,
@@ -1037,5 +1022,19 @@
    create_time timestamp DEFAULT NULL ,
    update_time timestamp DEFAULT NULL ,
    PRIMARY KEY(id)
->>>>>>> ba2b2a67
+);
+
+-- ----------------------------
+-- Table structure for t_ds_audit_log
+-- ----------------------------
+DROP TABLE IF EXISTS t_ds_audit_log;
+CREATE TABLE t_ds_audit_log (
+    id serial NOT NULL,
+    user_name varchar(64) NOT NULL,
+    module int NOT NULL,
+    operation int NOT NULL,
+    time timestamp DEFAULT NULL ,
+    project_name text DEFAULT NULL,
+    process_name text DEFAULT NULL,
+    PRIMARY KEY (id)
 );