--- conflicted
+++ resolved
@@ -280,16 +280,12 @@
     alertgroup_id int(11) DEFAULT NULL,
     create_time   datetime    DEFAULT NULL,
     update_time   datetime    DEFAULT NULL,
-<<<<<<< HEAD
-    PRIMARY KEY (id),
-    KEY            idx_sign (sign)
-=======
     project_code        bigint(20) DEFAULT NULL,
     process_definition_code        bigint(20) DEFAULT NULL,
     process_instance_id     int(11) DEFAULT NULL,
     alert_type     int(11) DEFAULT NULL,
-    PRIMARY KEY (id)
->>>>>>> fea9ce39
+    PRIMARY KEY (id),
+    KEY            idx_sign (sign)
 );
 
 -- ----------------------------
