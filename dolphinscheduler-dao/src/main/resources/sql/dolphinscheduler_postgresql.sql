--- conflicted
+++ resolved
@@ -1066,7 +1066,6 @@
    PRIMARY KEY(id)
 );
 
-<<<<<<< HEAD
 
 --
 -- Table structure for table t_ds_k8s
@@ -1080,7 +1079,8 @@
    create_time timestamp DEFAULT NULL ,
    update_time timestamp DEFAULT NULL ,
    PRIMARY KEY (id)
-=======
+);
+
 -- ----------------------------
 -- Table structure for t_ds_audit_log
 -- ----------------------------
@@ -1093,5 +1093,4 @@
     time timestamp DEFAULT NULL ,
     resource_id int NOT NULL,
     PRIMARY KEY (id)
->>>>>>> 7945a2f3
 );