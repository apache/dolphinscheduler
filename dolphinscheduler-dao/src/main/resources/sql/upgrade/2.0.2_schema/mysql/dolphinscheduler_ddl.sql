/*
 * Licensed to the Apache Software Foundation (ASF) under one or more
 * contributor license agreements.  See the NOTICE file distributed with
 * this work for additional information regarding copyright ownership.
 * The ASF licenses this file to You under the Apache License, Version 2.0
 * (the "License"); you may not use this file except in compliance with
 * the License.  You may obtain a copy of the License at
 *
 *    http://www.apache.org/licenses/LICENSE-2.0
 *
 * Unless required by applicable law or agreed to in writing, software
 * distributed under the License is distributed on an "AS IS" BASIS,
 * WITHOUT WARRANTIES OR CONDITIONS OF ANY KIND, either express or implied.
 * See the License for the specific language governing permissions and
 * limitations under the License.
*/

SET sql_mode=(SELECT REPLACE(@@sql_mode,'ONLY_FULL_GROUP_BY',''));

<<<<<<< HEAD
alter table t_ds_process_instance add column if not exists `restart_time` datetime DEFAULT NULL COMMENT 'process instance restart time';
alter table t_ds_process_task_relation add KEY if not exists `project_code_process_definition_code_index` (`project_code`,`process_definition_code`) USING BTREE;
=======
-- uc_dolphin_T_t_ds_process_instance_A_restart_time
drop PROCEDURE if EXISTS uc_dolphin_T_t_ds_process_instance_A_restart_time;
delimiter d//
CREATE PROCEDURE uc_dolphin_T_t_ds_process_instance_A_restart_time()
   BEGIN
       IF NOT EXISTS (SELECT 1 FROM information_schema.COLUMNS
           WHERE TABLE_NAME='t_ds_process_instance'
           AND TABLE_SCHEMA=(SELECT DATABASE())
           AND COLUMN_NAME ='restart_time')
   THEN
         ALTER TABLE t_ds_process_instance ADD COLUMN `restart_time` datetime DEFAULT NULL COMMENT 'process instance restart time';
       END IF;
 END;

d//

delimiter ;
CALL uc_dolphin_T_t_ds_process_instance_A_restart_time();
DROP PROCEDURE uc_dolphin_T_t_ds_process_instance_A_restart_time;
>>>>>>> 9737335c
<|MERGE_RESOLUTION|>--- conflicted
+++ resolved
@@ -17,10 +17,7 @@
 
 SET sql_mode=(SELECT REPLACE(@@sql_mode,'ONLY_FULL_GROUP_BY',''));
 
-<<<<<<< HEAD
-alter table t_ds_process_instance add column if not exists `restart_time` datetime DEFAULT NULL COMMENT 'process instance restart time';
-alter table t_ds_process_task_relation add KEY if not exists `project_code_process_definition_code_index` (`project_code`,`process_definition_code`) USING BTREE;
-=======
+
 -- uc_dolphin_T_t_ds_process_instance_A_restart_time
 drop PROCEDURE if EXISTS uc_dolphin_T_t_ds_process_instance_A_restart_time;
 delimiter d//
@@ -40,4 +37,24 @@
 delimiter ;
 CALL uc_dolphin_T_t_ds_process_instance_A_restart_time();
 DROP PROCEDURE uc_dolphin_T_t_ds_process_instance_A_restart_time;
->>>>>>> 9737335c
+
+
+-- uc_dolphin_T_t_ds_process_task_relation_A_pc_pd_index
+drop PROCEDURE if EXISTS uc_dolphin_T_t_ds_process_task_relation_A_pc_pd_index;
+delimiter d//
+CREATE PROCEDURE uc_dolphin_T_t_ds_process_task_relation_A_pc_pd_index()
+BEGIN
+       IF NOT EXISTS (SELECT 1 FROM information_schema.STATISTICS
+           WHERE TABLE_NAME='t_ds_process_task_relation'
+           AND TABLE_SCHEMA=(SELECT DATABASE())
+           AND INDEX_NAME ='project_code_process_definition_code_index')
+   THEN
+ALTER TABLE `t_ds_process_task_relation` ADD KEY `project_code_process_definition_code_index`(`project_code`,`process_definition_code`) USING BTREE;
+END IF;
+END;
+
+d//
+
+delimiter ;
+CALL uc_dolphin_T_t_ds_process_task_relation_A_pc_pd_index();
+DROP PROCEDURE uc_dolphin_T_t_ds_process_task_relation_A_pc_pd_index;