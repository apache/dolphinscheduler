--- conflicted
+++ resolved
@@ -314,7 +314,6 @@
           CONSTRAINT name_unique UNIQUE (name)
       )';
 
-<<<<<<< HEAD
 	EXECUTE 'CREATE TABLE IF NOT EXISTS '|| quote_ident(v_schema) ||'."t_ds_worker_group" (
       id serial NOT NULL,
       name varchar(255) NOT NULL,
@@ -1066,15 +1065,9 @@
         (id, rule_id, rule_input_entry_id, values_map, "index", create_time, update_time)
         VALUES(150, 8, 29, NULL, 7, "2021-03-03 11:31:24.000", "2021-03-03 11:31:24.000")';
 
-
-	return 'Success!';
-	exception when others then
-		---Raise EXCEPTION '(%)',SQLERRM;
-=======
     return 'Success!';
     exception when others then
         ---Raise EXCEPTION '(%)',SQLERRM;
->>>>>>> 6562bc91
         return SQLERRM;
 END;
 $BODY$;
