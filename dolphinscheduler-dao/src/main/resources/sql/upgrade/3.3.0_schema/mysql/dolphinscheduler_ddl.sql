--- conflicted
+++ resolved
@@ -82,7 +82,6 @@
 ALTER TABLE `t_ds_task_definition_log` MODIFY COLUMN `version` int NOT NULL DEFAULT 1 COMMENT "task definition version";
 ALTER TABLE `t_ds_task_instance` MODIFY COLUMN `task_definition_version` int NOT NULL DEFAULT 1 COMMENT "task definition version";
 
-<<<<<<< HEAD
 -- modify_data_t_ds_audit_log_input_entry behavior change
 --DROP PROCEDURE if EXISTS modify_data_t_ds_audit_log_input_entry;
 DROP PROCEDURE if EXISTS modify_data_t_ds_audit_log_input_entry;
@@ -103,7 +102,13 @@
       add `description` varchar(100) DEFAULT NULL COMMENT 'api description',
       add `latency` int(11) DEFAULT NULL COMMENT 'api cost milliseconds',
       add `detail` varchar(100) DEFAULT NULL COMMENT 'object change detail';
-=======
+END IF;
+END;
+d//
+delimiter ;
+CALL modify_data_t_ds_audit_log_input_entry;
+DROP PROCEDURE modify_data_t_ds_audit_log_input_entry;
+
 -- create idx_t_ds_task_group_queue_in_queue on t_ds_task_group_queue
 DROP PROCEDURE IF EXISTS create_idx_t_ds_task_group_queue_in_queue;
 delimiter d//
@@ -112,15 +117,9 @@
     DECLARE index_exists INT DEFAULT 0;
     SELECT COUNT(*) INTO index_exists FROM information_schema.statistics WHERE table_schema = (SELECT DATABASE()) AND  table_name = 't_ds_task_group_queue' AND index_name = 'idx_t_ds_task_group_queue_in_queue';
     IF index_exists = 0 THEN CREATE INDEX idx_t_ds_task_group_queue_in_queue ON t_ds_task_group_queue(in_queue);
->>>>>>> 1b42d45f
 END IF;
 END;
 d//
 delimiter ;
-<<<<<<< HEAD
-CALL modify_data_t_ds_audit_log_input_entry;
-DROP PROCEDURE modify_data_t_ds_audit_log_input_entry;
-=======
 CALL create_idx_t_ds_task_group_queue_in_queue;
-DROP PROCEDURE create_idx_t_ds_task_group_queue_in_queue;
->>>>>>> 1b42d45f
+DROP PROCEDURE create_idx_t_ds_task_group_queue_in_queue;