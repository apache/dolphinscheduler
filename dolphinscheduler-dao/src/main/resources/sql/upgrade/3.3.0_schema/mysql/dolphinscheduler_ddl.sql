/*
 * Licensed to the Apache Software Foundation (ASF) under one or more
 * contributor license agreements.  See the NOTICE file distributed with
 * this work for additional information regarding copyright ownership.
 * The ASF licenses this file to You under the Apache License, Version 2.0
 * (the "License"); you may not use this file except in compliance with
 * the License.  You may obtain a copy of the License at
 *
 *    http://www.apache.org/licenses/LICENSE-2.0
 *
 * Unless required by applicable law or agreed to in writing, software
 * distributed under the License is distributed on an "AS IS" BASIS,
 * WITHOUT WARRANTIES OR CONDITIONS OF ANY KIND, either express or implied.
 * See the License for the specific language governing permissions and
 * limitations under the License.
*/
<<<<<<< HEAD

-- modify_data_t_ds_dq_rule_input_entry behavior change
--DROP PROCEDURE if EXISTS modify_data_t_ds_dq_rule_input_entry;
DROP PROCEDURE if EXISTS modify_data_t_ds_dq_rule_input_entry;
delimiter d//
CREATE PROCEDURE modify_data_t_ds_dq_rule_input_entry()
BEGIN
   IF EXISTS (SELECT 1 FROM information_schema.COLUMNS
           WHERE TABLE_NAME='t_ds_dq_rule_input_entry'
           AND TABLE_SCHEMA=(SELECT DATABASE())
           AND COLUMN_NAME ='value')
   THEN
       ALTER TABLE `t_ds_dq_rule_input_entry`
       CHANGE COLUMN `value` `data` varchar(255) DEFAULT NULL;
   END IF;
END;
d//
delimiter ;
CALL modify_data_t_ds_dq_rule_input_entry;
DROP PROCEDURE modify_data_t_ds_dq_rule_input_entry;

-- modify_data_value_t_ds_dq_rule_input_entry behavior change
--DROP PROCEDURE if EXISTS modify_data_value_t_ds_dq_rule_input_entry;
DROP PROCEDURE if EXISTS modify_data_value_t_ds_dq_rule_input_entry;
delimiter d//
CREATE PROCEDURE modify_data_value_t_ds_dq_rule_input_entry()
BEGIN
   IF EXISTS (SELECT 1 FROM information_schema.COLUMNS
           WHERE TABLE_NAME='t_ds_dq_rule_input_entry'
           AND TABLE_SCHEMA=(SELECT DATABASE())
           AND COLUMN_NAME ='value_type')
   THEN
       ALTER TABLE `t_ds_dq_rule_input_entry`
       CHANGE COLUMN `value_type` `data_type` int(11) DEFAULT NULL;
   END IF;
END;
d//
delimiter ;
CALL modify_data_value_t_ds_dq_rule_input_entry;
DROP PROCEDURE modify_data_value_t_ds_dq_rule_input_entry;
=======
-- Modify "t_ds_alertgroup" table
ALTER TABLE `t_ds_alertgroup` AUTO_INCREMENT 3;
-- Modify "t_ds_alert_plugin_instance" table
ALTER TABLE `t_ds_alert_plugin_instance`
    ADD COLUMN `instance_type` int NOT NULL DEFAULT 0, ADD COLUMN `warning_type` int NOT NULL DEFAULT 3;
-- Create "t_ds_listener_event" table
CREATE TABLE `t_ds_listener_event`
(
    `id`          int      NOT NULL AUTO_INCREMENT COMMENT "key",
    `content`     text NULL COMMENT "listener event json content",
    `sign`        char(64) NOT NULL DEFAULT "" COMMENT "sign=sha1(content)",
    `post_status` tinyint NOT NULL DEFAULT 0 COMMENT "0:wait running,1:success,2:failed,3:partial success",
    `event_type`  int NOT NULL COMMENT "listener event type",
    `log`         text NULL COMMENT "log",
    `create_time` datetime NULL COMMENT "create time",
    `update_time` datetime NULL COMMENT "update time",
    PRIMARY KEY (`id`),
    INDEX         `idx_sign` (`sign`),
    INDEX         `idx_status` (`post_status`)
) CHARSET utf8 COLLATE utf8_bin;
>>>>>>> 65a7c7f2
<|MERGE_RESOLUTION|>--- conflicted
+++ resolved
@@ -14,7 +14,26 @@
  * See the License for the specific language governing permissions and
  * limitations under the License.
 */
-<<<<<<< HEAD
+-- Modify "t_ds_alertgroup" table
+ALTER TABLE `t_ds_alertgroup` AUTO_INCREMENT 3;
+-- Modify "t_ds_alert_plugin_instance" table
+ALTER TABLE `t_ds_alert_plugin_instance`
+    ADD COLUMN `instance_type` int NOT NULL DEFAULT 0, ADD COLUMN `warning_type` int NOT NULL DEFAULT 3;
+-- Create "t_ds_listener_event" table
+CREATE TABLE `t_ds_listener_event`
+(
+    `id`          int      NOT NULL AUTO_INCREMENT COMMENT "key",
+    `content`     text NULL COMMENT "listener event json content",
+    `sign`        char(64) NOT NULL DEFAULT "" COMMENT "sign=sha1(content)",
+    `post_status` tinyint NOT NULL DEFAULT 0 COMMENT "0:wait running,1:success,2:failed,3:partial success",
+    `event_type`  int NOT NULL COMMENT "listener event type",
+    `log`         text NULL COMMENT "log",
+    `create_time` datetime NULL COMMENT "create time",
+    `update_time` datetime NULL COMMENT "update time",
+    PRIMARY KEY (`id`),
+    INDEX         `idx_sign` (`sign`),
+    INDEX         `idx_status` (`post_status`)
+) CHARSET utf8 COLLATE utf8_bin;
 
 -- modify_data_t_ds_dq_rule_input_entry behavior change
 --DROP PROCEDURE if EXISTS modify_data_t_ds_dq_rule_input_entry;
@@ -54,26 +73,4 @@
 d//
 delimiter ;
 CALL modify_data_value_t_ds_dq_rule_input_entry;
-DROP PROCEDURE modify_data_value_t_ds_dq_rule_input_entry;
-=======
--- Modify "t_ds_alertgroup" table
-ALTER TABLE `t_ds_alertgroup` AUTO_INCREMENT 3;
--- Modify "t_ds_alert_plugin_instance" table
-ALTER TABLE `t_ds_alert_plugin_instance`
-    ADD COLUMN `instance_type` int NOT NULL DEFAULT 0, ADD COLUMN `warning_type` int NOT NULL DEFAULT 3;
--- Create "t_ds_listener_event" table
-CREATE TABLE `t_ds_listener_event`
-(
-    `id`          int      NOT NULL AUTO_INCREMENT COMMENT "key",
-    `content`     text NULL COMMENT "listener event json content",
-    `sign`        char(64) NOT NULL DEFAULT "" COMMENT "sign=sha1(content)",
-    `post_status` tinyint NOT NULL DEFAULT 0 COMMENT "0:wait running,1:success,2:failed,3:partial success",
-    `event_type`  int NOT NULL COMMENT "listener event type",
-    `log`         text NULL COMMENT "log",
-    `create_time` datetime NULL COMMENT "create time",
-    `update_time` datetime NULL COMMENT "update time",
-    PRIMARY KEY (`id`),
-    INDEX         `idx_sign` (`sign`),
-    INDEX         `idx_status` (`post_status`)
-) CHARSET utf8 COLLATE utf8_bin;
->>>>>>> 65a7c7f2
+DROP PROCEDURE modify_data_value_t_ds_dq_rule_input_entry;