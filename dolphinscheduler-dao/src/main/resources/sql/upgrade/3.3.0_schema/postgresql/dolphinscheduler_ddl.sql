/*
 * Licensed to the Apache Software Foundation (ASF) under one or more
 * contributor license agreements.  See the NOTICE file distributed with
 * this work for additional information regarding copyright ownership.
 * The ASF licenses this file to You under the Apache License, Version 2.0
 * (the "License"); you may not use this file except in compliance with
 * the License.  You may obtain a copy of the License at
 *
 *    http://www.apache.org/licenses/LICENSE-2.0
 *
 * Unless required by applicable law or agreed to in writing, software
 * distributed under the License is distributed on an "AS IS" BASIS,
 * WITHOUT WARRANTIES OR CONDITIONS OF ANY KIND, either express or implied.
 * See the License for the specific language governing permissions and
 * limitations under the License.
*/

DROP TABLE IF EXISTS t_ds_process_task_lineage;
CREATE TABLE t_ds_process_task_lineage (
    id int NOT NULL,
    workflow_definition_code bigint NOT NULL DEFAULT 0,
    workflow_definition_version int NOT NULL DEFAULT 0,
    task_definition_code bigint NOT NULL DEFAULT 0,
    task_definition_version int NOT NULL DEFAULT 0,
    dept_project_code bigint NOT NULL DEFAULT 0,
    dept_workflow_definition_code bigint NOT NULL DEFAULT 0,
    dept_task_definition_code bigint NOT NULL DEFAULT 0,
    create_time timestamp NOT NULL DEFAULT current_timestamp,
    update_time timestamp NOT NULL DEFAULT current_timestamp,
    PRIMARY KEY (id)
);

create index idx_process_code_version on t_ds_process_task_lineage (workflow_definition_code,workflow_definition_version);
create index idx_task_code_version on t_ds_process_task_lineage (task_definition_code,task_definition_version);
create index idx_dept_code on t_ds_process_task_lineage (dept_project_code,dept_workflow_definition_code,dept_task_definition_code);

DROP TABLE IF EXISTS t_ds_jdbc_registry_data;
create table t_ds_jdbc_registry_data
(
    id               bigserial not null,
    data_key         varchar   not null,
    data_value       text      not null,
    data_type        varchar   not null,
    client_id        bigint    not null,
    create_time      timestamp not null default current_timestamp,
    last_update_time timestamp not null default current_timestamp,
    primary key (id)
);
create unique index uk_t_ds_jdbc_registry_dataKey on t_ds_jdbc_registry_data (data_key);


DROP TABLE IF EXISTS t_ds_jdbc_registry_lock;
create table t_ds_jdbc_registry_lock
(
    id          bigserial not null,
    lock_key    varchar   not null,
    lock_owner  varchar   not null,
    client_id   bigint    not null,
    create_time timestamp not null default current_timestamp,
    primary key (id)
);
create unique index uk_t_ds_jdbc_registry_lockKey on t_ds_jdbc_registry_lock (lock_key);


DROP TABLE IF EXISTS t_ds_jdbc_registry_client_heartbeat;
create table t_ds_jdbc_registry_client_heartbeat
(
    id                  bigint    not null,
    client_name         varchar   not null,
    last_heartbeat_time bigint    not null,
    connection_config   text      not null,
    create_time         timestamp not null default current_timestamp,
    primary key (id)
);

DROP TABLE IF EXISTS t_ds_jdbc_registry_data_change_event;
create table t_ds_jdbc_registry_data_change_event
(
    id                 bigserial not null,
    event_type         varchar   not null,
    jdbc_registry_data text      not null,
    create_time        timestamp not null default current_timestamp,
    primary key (id)
);

DROP TABLE IF EXISTS t_ds_listener_event;

-- drop_column_t_ds_alert_plugin_instance
delimiter d//
CREATE OR REPLACE FUNCTION drop_column_t_ds_alert_plugin_instance() RETURNS void AS $$
BEGIN
      IF EXISTS (SELECT 1
                  FROM information_schema.columns
                  WHERE table_name = 't_ds_alert_plugin_instance'
                  AND column_name = 'instance_type')
      THEN
ALTER TABLE t_ds_alert_plugin_instance
    DROP COLUMN "instance_type";
END IF;
END;
$$ LANGUAGE plpgsql;
d//

select drop_column_t_ds_alert_plugin_instance();
DROP FUNCTION IF EXISTS drop_column_t_ds_alert_plugin_instance();


-- drop_column_t_ds_alert_plugin_instance
delimiter d//
CREATE OR REPLACE FUNCTION drop_column_t_ds_alert_plugin_instance() RETURNS void AS $$
BEGIN
      IF EXISTS (SELECT 1
                  FROM information_schema.columns
                  WHERE table_name = 't_ds_alert_plugin_instance'
                  AND column_name = 'warning_type')
      THEN
ALTER TABLE t_ds_alert_plugin_instance
DROP COLUMN "warning_type";
END IF;
END;
$$ LANGUAGE plpgsql;
d//

select drop_column_t_ds_alert_plugin_instance();
DROP FUNCTION IF EXISTS drop_column_t_ds_alert_plugin_instance();

<<<<<<< HEAD
DROP TABLE IF EXISTS t_ds_trigger_relation;
=======
ALTER TABLE t_ds_schedules ADD COLUMN IF NOT EXISTS modify_user_id int;
>>>>>>> 11b00f7a
<|MERGE_RESOLUTION|>--- conflicted
+++ resolved
@@ -18,21 +18,21 @@
 DROP TABLE IF EXISTS t_ds_process_task_lineage;
 CREATE TABLE t_ds_process_task_lineage (
     id int NOT NULL,
-    workflow_definition_code bigint NOT NULL DEFAULT 0,
-    workflow_definition_version int NOT NULL DEFAULT 0,
+    process_definition_code bigint NOT NULL DEFAULT 0,
+    process_definition_version int NOT NULL DEFAULT 0,
     task_definition_code bigint NOT NULL DEFAULT 0,
     task_definition_version int NOT NULL DEFAULT 0,
     dept_project_code bigint NOT NULL DEFAULT 0,
-    dept_workflow_definition_code bigint NOT NULL DEFAULT 0,
+    dept_process_definition_code bigint NOT NULL DEFAULT 0,
     dept_task_definition_code bigint NOT NULL DEFAULT 0,
     create_time timestamp NOT NULL DEFAULT current_timestamp,
     update_time timestamp NOT NULL DEFAULT current_timestamp,
     PRIMARY KEY (id)
 );
 
-create index idx_process_code_version on t_ds_process_task_lineage (workflow_definition_code,workflow_definition_version);
+create index idx_process_code_version on t_ds_process_task_lineage (process_definition_code,process_definition_version);
 create index idx_task_code_version on t_ds_process_task_lineage (task_definition_code,task_definition_version);
-create index idx_dept_code on t_ds_process_task_lineage (dept_project_code,dept_workflow_definition_code,dept_task_definition_code);
+create index idx_dept_code on t_ds_process_task_lineage (dept_project_code,dept_process_definition_code,dept_task_definition_code);
 
 DROP TABLE IF EXISTS t_ds_jdbc_registry_data;
 create table t_ds_jdbc_registry_data
@@ -124,8 +124,4 @@
 select drop_column_t_ds_alert_plugin_instance();
 DROP FUNCTION IF EXISTS drop_column_t_ds_alert_plugin_instance();
 
-<<<<<<< HEAD
-DROP TABLE IF EXISTS t_ds_trigger_relation;
-=======
-ALTER TABLE t_ds_schedules ADD COLUMN IF NOT EXISTS modify_user_id int;
->>>>>>> 11b00f7a
+ALTER TABLE t_ds_schedules ADD COLUMN IF NOT EXISTS modify_user_id int;