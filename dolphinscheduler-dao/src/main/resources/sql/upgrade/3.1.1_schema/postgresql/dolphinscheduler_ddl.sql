/*
 * Licensed to the Apache Software Foundation (ASF) under one or more
 * contributor license agreements.  See the NOTICE file distributed with
 * this work for additional information regarding copyright ownership.
 * The ASF licenses this file to You under the Apache License, Version 2.0
 * (the "License"); you may not use this file except in compliance with
 * the License.  You may obtain a copy of the License at
 *
 *    http://www.apache.org/licenses/LICENSE-2.0
 *
 * Unless required by applicable law or agreed to in writing, software
 * distributed under the License is distributed on an "AS IS" BASIS,
 * WITHOUT WARRANTIES OR CONDITIONS OF ANY KIND, either express or implied.
 * See the License for the specific language governing permissions and
 * limitations under the License.
*/
<<<<<<< HEAD
--- rename t_ds_fav_task task_name to task_type
DO $$
DECLARE
v_schema varchar;
BEGIN
    v_schema =current_schema();
  IF EXISTS(SELECT *
    FROM information_schema.columns
    WHERE table_name='t_ds_fav_task' and column_name='task_name')
  then
   EXECUTE 'ALTER TABLE IF EXISTS ' || quote_ident(v_schema) ||'.t_ds_fav_task RENAME COLUMN task_name TO task_type';
END IF;
END $$;
=======
--- add column
ALTER TABLE t_ds_task_group alter COLUMN description type varchar(255);
>>>>>>> 547aa437
<|MERGE_RESOLUTION|>--- conflicted
+++ resolved
@@ -14,7 +14,7 @@
  * See the License for the specific language governing permissions and
  * limitations under the License.
 */
-<<<<<<< HEAD
+
 --- rename t_ds_fav_task task_name to task_type
 DO $$
 DECLARE
@@ -28,7 +28,6 @@
    EXECUTE 'ALTER TABLE IF EXISTS ' || quote_ident(v_schema) ||'.t_ds_fav_task RENAME COLUMN task_name TO task_type';
 END IF;
 END $$;
-=======
+
 --- add column
 ALTER TABLE t_ds_task_group alter COLUMN description type varchar(255);
->>>>>>> 547aa437
