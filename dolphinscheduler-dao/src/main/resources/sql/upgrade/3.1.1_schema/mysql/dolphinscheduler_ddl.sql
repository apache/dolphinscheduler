--- conflicted
+++ resolved
@@ -14,8 +14,8 @@
  * See the License for the specific language governing permissions and
  * limitations under the License.
 */
-<<<<<<< HEAD
 --- rename t_ds_fav_task task_name to task_type
+drop procedure if exists modify_t_ds_fav_task_task_name;
 delimiter d//
 CREATE PROCEDURE modify_t_ds_fav_task_task_name()
 BEGIN
@@ -32,7 +32,7 @@
 delimiter ;
 CALL modify_t_ds_fav_task_task_name;
 DROP PROCEDURE modify_t_ds_fav_task_task_name;
-=======
+
 -- alter table `t_ds_worker_group` add `description` varchar(256);
 drop procedure if exists add_column_safety;
 delimiter d//
@@ -66,5 +66,4 @@
 
 -- ALTER TABLE t_ds_worker_group ADD COLUMN description varchar(255) DEFAULT NULL COMMENT 'ds worker group description';
 call add_column_safety('t_ds_worker_group','description', 'varchar(255)' , "DEFAULT NULL COMMENT 'ds worker group description'");
-drop procedure if exists add_column_safety;
->>>>>>> 547aa437
+drop procedure if exists add_column_safety;