--- conflicted
+++ resolved
@@ -119,7 +119,7 @@
 delimiter ;
 select uc_dolphin_T_t_ds_task_instance_R_test_flag();
 DROP FUNCTION uc_dolphin_T_t_ds_task_instance_R_test_flag();
-<<<<<<< HEAD
+
 delimiter d//
 DROP TABLE IF EXISTS t_ds_trigger_relation;
 CREATE TABLE t_ds_trigger_relation (
@@ -133,7 +133,7 @@
     CONSTRAINT t_ds_trigger_relation_unique UNIQUE (trigger_type,job_id,trigger_code)
 );
 d//
-=======
+delimiter ;
 
 ALTER TABLE t_ds_task_definition DROP COLUMN IF EXISTS is_cache;
 ALTER TABLE t_ds_task_definition ADD COLUMN IF NOT EXISTS is_cache int DEFAULT '0';
@@ -147,5 +147,4 @@
 ALTER TABLE t_ds_task_instance ADD COLUMN IF NOT EXISTS cache_key varchar(200) DEFAULT NULL;
 ALTER TABLE t_ds_task_instance DROP COLUMN IF EXISTS cacke_key;
 
-CREATE INDEX IF NOT EXISTS idx_cache_key ON t_ds_task_instance USING Btree("cache_key");
->>>>>>> a235d3cd
+CREATE INDEX IF NOT EXISTS idx_cache_key ON t_ds_task_instance USING Btree("cache_key");