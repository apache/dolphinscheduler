/*
 * Licensed to the Apache Software Foundation (ASF) under one or more
 * contributor license agreements.  See the NOTICE file distributed with
 * this work for additional information regarding copyright ownership.
 * The ASF licenses this file to You under the Apache License, Version 2.0
 * (the "License"); you may not use this file except in compliance with
 * the License.  You may obtain a copy of the License at
 *
 *    http://www.apache.org/licenses/LICENSE-2.0
 *
 * Unless required by applicable law or agreed to in writing, software
 * distributed under the License is distributed on an "AS IS" BASIS,
 * WITHOUT WARRANTIES OR CONDITIONS OF ANY KIND, either express or implied.
 * See the License for the specific language governing permissions and
 * limitations under the License.
 */
package org.apache.dolphinscheduler.dao.datasource;

import org.apache.dolphinscheduler.common.Constants;
import org.apache.dolphinscheduler.common.enums.DbConnectType;
import org.apache.dolphinscheduler.common.enums.DbType;

/**
 * data source of Oracle
 */
public class OracleDataSource extends BaseDataSource {

    private DbConnectType connectType;

    public DbConnectType getConnectType() {
        return connectType;
    }

    public void setConnectType(DbConnectType connectType) {
        this.connectType = connectType;
    }

    /**
     * @return driver class
     */
    @Override
    public String driverClassSelector() {
        return Constants.COM_ORACLE_JDBC_DRIVER;
    }

    /**
<<<<<<< HEAD
=======
     * append service name or SID
     */
    @Override
    protected void appendDatabase(StringBuilder jdbcUrl) {
        if (getType() == DbConnectType.ORACLE_SID) {
            jdbcUrl.append(":");
        } else {
            jdbcUrl.append("/");
        }
        jdbcUrl.append(getDatabase());
    }

    /**
>>>>>>> eef39767
     * @return db type
     */
    @Override
    public DbType dbTypeSelector() {
        return DbType.ORACLE;
    }

}<|MERGE_RESOLUTION|>--- conflicted
+++ resolved
@@ -44,13 +44,11 @@
     }
 
     /**
-<<<<<<< HEAD
-=======
      * append service name or SID
      */
     @Override
     protected void appendDatabase(StringBuilder jdbcUrl) {
-        if (getType() == DbConnectType.ORACLE_SID) {
+        if (getConnectType() == DbConnectType.ORACLE_SID) {
             jdbcUrl.append(":");
         } else {
             jdbcUrl.append("/");
@@ -59,7 +57,6 @@
     }
 
     /**
->>>>>>> eef39767
      * @return db type
      */
     @Override
