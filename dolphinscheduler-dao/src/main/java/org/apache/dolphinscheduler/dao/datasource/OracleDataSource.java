/*
 * Licensed to the Apache Software Foundation (ASF) under one or more
 * contributor license agreements.  See the NOTICE file distributed with
 * this work for additional information regarding copyright ownership.
 * The ASF licenses this file to You under the Apache License, Version 2.0
 * (the "License"); you may not use this file except in compliance with
 * the License.  You may obtain a copy of the License at
 *
 *    http://www.apache.org/licenses/LICENSE-2.0
 *
 * Unless required by applicable law or agreed to in writing, software
 * distributed under the License is distributed on an "AS IS" BASIS,
 * WITHOUT WARRANTIES OR CONDITIONS OF ANY KIND, either express or implied.
 * See the License for the specific language governing permissions and
 * limitations under the License.
 */
package org.apache.dolphinscheduler.dao.datasource;

import org.apache.dolphinscheduler.common.Constants;
import org.apache.dolphinscheduler.common.enums.DbConnectType;
import org.apache.dolphinscheduler.common.enums.DbType;
import org.slf4j.Logger;
import org.slf4j.LoggerFactory;

/**
 * data source of Oracle
 */
public class OracleDataSource extends BaseDataSource {

<<<<<<< HEAD
    /**
     * gets the JDBC url for the data source connection
     * @return jdbc url
     */
    @Override
    public String getJdbcUrl() {
        String jdbcUrl = getAddress();
        if (jdbcUrl.lastIndexOf("/") != (jdbcUrl.length() - 1)) {
            jdbcUrl += "/";
        }
=======
    private static final Logger logger = LoggerFactory.getLogger(OracleDataSource.class);
>>>>>>> 3cec9b60

    private DbConnectType type;

    public DbConnectType getType() {
        return type;
    }

    public void setType(DbConnectType type) {
        this.type = type;
    }

    /**
     * @return driver class
     */
    @Override
    public String driverClassSelector() {
        return Constants.COM_ORACLE_JDBC_DRIVER;
    }

    /**
     * @return db type
     */
    @Override
    public DbType dbTypeSelector() {
        return DbType.ORACLE;
    }
}<|MERGE_RESOLUTION|>--- conflicted
+++ resolved
@@ -27,21 +27,6 @@
  */
 public class OracleDataSource extends BaseDataSource {
 
-<<<<<<< HEAD
-    /**
-     * gets the JDBC url for the data source connection
-     * @return jdbc url
-     */
-    @Override
-    public String getJdbcUrl() {
-        String jdbcUrl = getAddress();
-        if (jdbcUrl.lastIndexOf("/") != (jdbcUrl.length() - 1)) {
-            jdbcUrl += "/";
-        }
-=======
-    private static final Logger logger = LoggerFactory.getLogger(OracleDataSource.class);
->>>>>>> 3cec9b60
-
     private DbConnectType type;
 
     public DbConnectType getType() {
@@ -61,10 +46,24 @@
     }
 
     /**
+     * gets the JDBC url for the data source connection
+     * @return jdbc url
+     */
+    @Override
+    public String getJdbcUrl() {
+        String jdbcUrl = getAddress();
+        if (jdbcUrl.lastIndexOf("/") != (jdbcUrl.length() - 1)) {
+            jdbcUrl += "/";
+        }
+        return jdbcUrl;
+    }
+
+    /**
      * @return db type
      */
     @Override
     public DbType dbTypeSelector() {
         return DbType.ORACLE;
     }
+
 }