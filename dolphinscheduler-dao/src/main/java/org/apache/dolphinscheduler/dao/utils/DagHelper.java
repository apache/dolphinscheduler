--- conflicted
+++ resolved
@@ -130,21 +130,10 @@
      */
     private static List<TaskNode> getFlowNodeListPost(TaskNode startNode, List<TaskNode> taskNodeList) {
         List<TaskNode> resultList = new ArrayList<>();
-<<<<<<< HEAD
-        if (startNode != null) {
-            for (TaskNode taskNode : taskNodeList) {
-                List<String> depList = taskNode.getDepList();
-                if (depList != null) {
-                    if (depList.contains(startNode.getName())) {
-                        resultList.addAll(getFlowNodeListPost(taskNode, taskNodeList));
-                    }
-                }
-=======
         for (TaskNode taskNode : taskNodeList) {
             List<String> depList = taskNode.getDepList();
             if (null != depList && null != startNode && depList.contains(startNode.getName())) {
                 resultList.addAll(getFlowNodeListPost(taskNode, taskNodeList));
->>>>>>> b9ac6d66
             }
         }
         resultList.add(startNode);
