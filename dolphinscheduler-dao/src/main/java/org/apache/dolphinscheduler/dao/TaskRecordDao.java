--- conflicted
+++ resolved
@@ -164,23 +164,14 @@
             sql += getWhereString(filterMap);
             pstmt = conn.prepareStatement(sql);
             rs = pstmt.executeQuery();
-<<<<<<< HEAD
-            while(rs.next()){
-=======
-            while (rs.next()) {
->>>>>>> 69633a29
+            while (rs.next()){
                 count = rs.getInt("count");
                 break;
             }
         } catch (SQLException e) {
             logger.error("Exception ", e);
-<<<<<<< HEAD
         }finally {
             ConnectionUtils.releaseResource(rs, pstmt, conn);
-=======
-        } finally {
-            closeResource(rs, pstmt, conn);
->>>>>>> 69633a29
         }
         return count;
     }
@@ -264,13 +255,8 @@
             }
         } catch (SQLException e) {
             logger.error("Exception ", e);
-<<<<<<< HEAD
         }finally {
             ConnectionUtils.releaseResource(rs, pstmt, conn);
-=======
-        } finally {
-            closeResource(rs, pstmt, conn);
->>>>>>> 69633a29
         }
         return recordList;
     }
