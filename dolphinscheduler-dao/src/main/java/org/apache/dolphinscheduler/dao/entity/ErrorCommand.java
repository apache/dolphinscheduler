--- conflicted
+++ resolved
@@ -122,19 +122,14 @@
      */
     private int dryRun;
 
-<<<<<<< HEAD
     /**
      * test flag
      */
     @TableField("test_flag")
     private int testFlag;
 
-    public ErrorCommand() {}
-=======
     public ErrorCommand() {
     }
->>>>>>> efedc9a5
-
     public ErrorCommand(Command command, String message) {
         this.id = command.getId();
         this.commandType = command.getCommandType();
@@ -154,175 +149,4 @@
         this.dryRun = command.getDryRun();
         this.testFlag = command.getTestFlag();
     }
-<<<<<<< HEAD
-
-    public TaskDependType getTaskDependType() {
-        return taskDependType;
-    }
-
-    public void setTaskDependType(TaskDependType taskDependType) {
-        this.taskDependType = taskDependType;
-    }
-
-    public int getId() {
-        return id;
-    }
-
-    public void setId(int id) {
-        this.id = id;
-    }
-
-    public CommandType getCommandType() {
-        return commandType;
-    }
-
-    public void setCommandType(CommandType commandType) {
-        this.commandType = commandType;
-    }
-
-    public long getProcessDefinitionCode() {
-        return processDefinitionCode;
-    }
-
-    public void setProcessDefinitionCode(long processDefinitionCode) {
-        this.processDefinitionCode = processDefinitionCode;
-    }
-
-    public FailureStrategy getFailureStrategy() {
-        return failureStrategy;
-    }
-
-    public void setFailureStrategy(FailureStrategy failureStrategy) {
-        this.failureStrategy = failureStrategy;
-    }
-
-    public void setCommandParam(String commandParam) {
-        this.commandParam = commandParam;
-    }
-
-    public String getCommandParam() {
-        return commandParam;
-    }
-
-    public WarningType getWarningType() {
-        return warningType;
-    }
-
-    public void setWarningType(WarningType warningType) {
-        this.warningType = warningType;
-    }
-
-    public Integer getWarningGroupId() {
-        return warningGroupId;
-    }
-
-    public void setWarningGroupId(Integer warningGroupId) {
-        this.warningGroupId = warningGroupId;
-    }
-
-    public Date getScheduleTime() {
-        return scheduleTime;
-    }
-
-    public void setScheduleTime(Date scheduleTime) {
-        this.scheduleTime = scheduleTime;
-    }
-
-    public Date getStartTime() {
-        return startTime;
-    }
-
-    public void setStartTime(Date startTime) {
-        this.startTime = startTime;
-    }
-
-    public int getExecutorId() {
-        return executorId;
-    }
-
-    public void setExecutorId(int executorId) {
-        this.executorId = executorId;
-    }
-
-    public Priority getProcessInstancePriority() {
-        return processInstancePriority;
-    }
-
-    public void setProcessInstancePriority(Priority processInstancePriority) {
-        this.processInstancePriority = processInstancePriority;
-    }
-
-    public Date getUpdateTime() {
-        return updateTime;
-    }
-
-    public void setUpdateTime(Date updateTime) {
-        this.updateTime = updateTime;
-    }
-
-    public String getWorkerGroup() {
-        return workerGroup;
-    }
-
-    public void setWorkerGroup(String workerGroup) {
-        this.workerGroup = workerGroup;
-    }
-
-    public String getMessage() {
-        return message;
-    }
-
-    public void setMessage(String message) {
-        this.message = message;
-    }
-
-    public Long getEnvironmentCode() {
-        return this.environmentCode;
-    }
-
-    public void setEnvironmentCode(Long environmentCode) {
-        this.environmentCode = environmentCode;
-    }
-
-    public int getDryRun() {
-        return dryRun;
-    }
-
-    public void setDryRun(int dryRun) {
-        this.dryRun = dryRun;
-    }
-
-    public int getTestFlag() {
-        return testFlag;
-    }
-
-    public void setTestFlag(int testFlag) {
-        this.testFlag = testFlag;
-    }
-
-    @Override
-    public String toString() {
-        return "ErrorCommand{" +
-                "id=" + id +
-                ", commandType=" + commandType +
-                ", processDefinitionCode=" + processDefinitionCode +
-                ", executorId=" + executorId +
-                ", commandParam='" + commandParam + '\'' +
-                ", taskDependType=" + taskDependType +
-                ", failureStrategy=" + failureStrategy +
-                ", warningType=" + warningType +
-                ", warningGroupId=" + warningGroupId +
-                ", scheduleTime=" + scheduleTime +
-                ", startTime=" + startTime +
-                ", processInstancePriority=" + processInstancePriority +
-                ", updateTime=" + updateTime +
-                ", message='" + message + '\'' +
-                ", workerGroup='" + workerGroup + '\'' +
-                ", environmentCode=" + environmentCode +
-                ", dryRun=" + dryRun +
-                ", testFlag=" + testFlag +
-                '}';
-    }
-=======
->>>>>>> efedc9a5
 }