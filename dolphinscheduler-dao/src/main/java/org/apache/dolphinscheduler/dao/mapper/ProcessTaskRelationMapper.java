/*
 * Licensed to the Apache Software Foundation (ASF) under one or more
 * contributor license agreements.  See the NOTICE file distributed with
 * this work for additional information regarding copyright ownership.
 * The ASF licenses this file to You under the Apache License, Version 2.0
 * (the "License"); you may not use this file except in compliance with
 * the License.  You may obtain a copy of the License at
 *
 *    http://www.apache.org/licenses/LICENSE-2.0
 *
 * Unless required by applicable law or agreed to in writing, software
 * distributed under the License is distributed on an "AS IS" BASIS,
 * WITHOUT WARRANTIES OR CONDITIONS OF ANY KIND, either express or implied.
 * See the License for the specific language governing permissions and
 * limitations under the License.
 */

package org.apache.dolphinscheduler.dao.mapper;

import org.apache.dolphinscheduler.dao.entity.ProcessTaskRelation;
import org.apache.dolphinscheduler.dao.entity.ProcessTaskRelationLog;

import org.apache.ibatis.annotations.Param;

import java.util.List;
import java.util.Map;

import org.springframework.cache.annotation.CacheConfig;
import org.springframework.cache.annotation.CacheEvict;
import org.springframework.cache.annotation.Cacheable;

import com.baomidou.mybatisplus.core.mapper.BaseMapper;
import com.baomidou.mybatisplus.core.metadata.IPage;

/**
 * process task relation mapper interface
 */
@CacheConfig(cacheNames = "processTaskRelation", keyGenerator = "cacheKeyGenerator")
public interface ProcessTaskRelationMapper extends BaseMapper<ProcessTaskRelation> {

    /**
     * process task relation by projectCode and processCode
     *
     * @param projectCode projectCode
     * @param processCode processCode
     * @return ProcessTaskRelation list
     */
    @Cacheable(unless = "#result == null || #result.size() == 0")
    List<ProcessTaskRelation> queryByProcessCode(@Param("projectCode") long projectCode,
                                                 @Param("processCode") long processCode);

    /**
     * update
     */
    @CacheEvict(key = "#p0.projectCode + '_' + #p0.processDefinitionCode")
    int updateById(@Param("et") ProcessTaskRelation processTaskRelation);

    /**
     * delete process task relation by processCode
     *
     * @param projectCode projectCode
     * @param processCode processCode
     * @return int
     */
    @CacheEvict
    int deleteByCode(@Param("projectCode") long projectCode, @Param("processCode") long processCode);

    /**
     * process task relation by taskCode
     *
     * @param taskCodes taskCode list
     * @return ProcessTaskRelation
     */
    List<ProcessTaskRelation> queryByTaskCodes(@Param("taskCodes") Long[] taskCodes);

    /**
     * process task relation by taskCode
     *
     * @param taskCode taskCode
     * @return ProcessTaskRelation
     */
    List<ProcessTaskRelation> queryByTaskCode(@Param("taskCode") long taskCode);

    /**
     * batch insert process task relation
     *
     * @param taskRelationList taskRelationList
     * @return int
     */
    int batchInsert(@Param("taskRelationList") List<ProcessTaskRelation> taskRelationList);

    /**
     * query downstream process task relation by taskCode
     *
     * @param taskCode taskCode
     * @return ProcessTaskRelation
     */
    List<ProcessTaskRelation> queryDownstreamByTaskCode(@Param("taskCode") long taskCode);

    /**
     * query upstream process task relation by taskCode
     *
     * @param projectCode projectCode
     * @param taskCode taskCode
     * @return ProcessTaskRelation
     */
    List<ProcessTaskRelation> queryUpstreamByCode(@Param("projectCode") long projectCode,
                                                  @Param("taskCode") long taskCode);

    /**
     * query downstream process task relation by taskCode
     *
     * @param projectCode projectCode
     * @param taskCode taskCode
     * @return ProcessTaskRelation
     */
    List<ProcessTaskRelation> queryDownstreamByCode(@Param("projectCode") long projectCode,
                                                    @Param("taskCode") long taskCode);

    /**
     * query task relation by codes
     *
     * @param projectCode projectCode
     * @param taskCode taskCode
     * @param preTaskCodes preTaskCode list
     * @return ProcessTaskRelation
     */
    List<ProcessTaskRelation> queryUpstreamByCodes(@Param("projectCode") long projectCode,
                                                   @Param("taskCode") long taskCode,
                                                   @Param("preTaskCodes") Long[] preTaskCodes);

    /**
     * query process task relation by process definition code
     *
     * @param processDefinitionCode process definition code
     * @param processDefinitionVersion process definition version
     * @return ProcessTaskRelation
     */
    List<ProcessTaskRelation> queryProcessTaskRelationsByProcessDefinitionCode(@Param("processDefinitionCode") long processDefinitionCode,
                                                                               @Param("processDefinitionVersion") Integer processDefinitionVersion);

    /**
     * count upstream by codes
     *
     * @param projectCode projectCode
     * @param taskCode taskCode
     * @param processDefinitionCodes processDefinitionCodes
     * @return upstream count list group by process definition code
     */
    List<Map<String, Long>> countUpstreamByCodeGroupByProcessDefinitionCode(@Param("projectCode") long projectCode,
                                                                            @Param("processDefinitionCodes") Long[] processDefinitionCodes,
                                                                            @Param("taskCode") long taskCode);

    /**
     * batch update process task relation pre task
     *
     * @param processTaskRelationList process task relation list
     * @return update num
     */
    int batchUpdateProcessTaskRelationPreTask(@Param("processTaskRelationList") List<ProcessTaskRelation> processTaskRelationList);

    /**
     * query by code
     *
     * @param projectCode projectCode
     * @param processDefinitionCode processDefinitionCode
     * @param preTaskCode preTaskCode
     * @param postTaskCode postTaskCode
     * @return ProcessTaskRelation
     */
    List<ProcessTaskRelation> queryByCode(@Param("projectCode") long projectCode,
                                          @Param("processDefinitionCode") long processDefinitionCode,
                                          @Param("preTaskCode") long preTaskCode,
                                          @Param("postTaskCode") long postTaskCode);

    /**
     * delete process task relation
     *
     * @param processTaskRelationLog processTaskRelationLog
     * @return int
     */
    int deleteRelation(@Param("processTaskRelationLog") ProcessTaskRelationLog processTaskRelationLog);

    /**
     * count by code
     *
     * @param projectCode projectCode
     * @param processDefinitionCode processDefinitionCode
     * @param preTaskCode preTaskCode
     * @param postTaskCode postTaskCode
     * @return ProcessTaskRelation
     */
    int countByCode(@Param("projectCode") long projectCode,
                    @Param("processDefinitionCode") long processDefinitionCode,
                    @Param("preTaskCode") long preTaskCode,
                    @Param("postTaskCode") long postTaskCode);

    /**
     * query downstream process task relation by processDefinitionCode
     * @param processDefinitionCode
     * @return ProcessTaskRelation
     */
    List<ProcessTaskRelation> queryDownstreamByProcessDefinitionCode(@Param("processDefinitionCode") long processDefinitionCode);

    /**
<<<<<<< HEAD
     * query process definition list by worker group
     * @param workerGroupName
     * @return processTaskRelation list
     */
    List<ProcessTaskRelation> queryByWorkGroupName(@Param("workerGroupName") String workerGroupName);

=======
     * Filter process task relation
     *
     * @param page page
     * @param processTaskRelation process definition object
     * @return process task relation IPage
     */
    IPage<ProcessTaskRelation> filterProcessTaskRelation(IPage<ProcessTaskRelation> page,
                                                         @Param("relation") ProcessTaskRelation processTaskRelation);
>>>>>>> 4b4d0b92
}<|MERGE_RESOLUTION|>--- conflicted
+++ resolved
@@ -203,14 +203,12 @@
     List<ProcessTaskRelation> queryDownstreamByProcessDefinitionCode(@Param("processDefinitionCode") long processDefinitionCode);
 
     /**
-<<<<<<< HEAD
      * query process definition list by worker group
      * @param workerGroupName
      * @return processTaskRelation list
      */
     List<ProcessTaskRelation> queryByWorkGroupName(@Param("workerGroupName") String workerGroupName);
 
-=======
      * Filter process task relation
      *
      * @param page page
@@ -219,5 +217,4 @@
      */
     IPage<ProcessTaskRelation> filterProcessTaskRelation(IPage<ProcessTaskRelation> page,
                                                          @Param("relation") ProcessTaskRelation processTaskRelation);
->>>>>>> 4b4d0b92
 }