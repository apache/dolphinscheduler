/*
 * Licensed to the Apache Software Foundation (ASF) under one or more
 * contributor license agreements.  See the NOTICE file distributed with
 * this work for additional information regarding copyright ownership.
 * The ASF licenses this file to You under the Apache License, Version 2.0
 * (the "License"); you may not use this file except in compliance with
 * the License.  You may obtain a copy of the License at
 *
 *    http://www.apache.org/licenses/LICENSE-2.0
 *
 * Unless required by applicable law or agreed to in writing, software
 * distributed under the License is distributed on an "AS IS" BASIS,
 * WITHOUT WARRANTIES OR CONDITIONS OF ANY KIND, either express or implied.
 * See the License for the specific language governing permissions and
 * limitations under the License.
 */

package org.apache.dolphinscheduler.dao.mapper;

import org.apache.dolphinscheduler.dao.entity.ProcessTaskRelation;
import org.apache.dolphinscheduler.dao.entity.ProcessTaskRelationLog;

import org.apache.ibatis.annotations.Param;

import java.util.List;
import java.util.Map;

import org.springframework.cache.annotation.CacheConfig;
import org.springframework.cache.annotation.CacheEvict;
import org.springframework.cache.annotation.Cacheable;

import com.baomidou.mybatisplus.core.mapper.BaseMapper;
import com.baomidou.mybatisplus.core.metadata.IPage;

/**
 * process task relation mapper interface
 */
@CacheConfig(cacheNames = "processTaskRelation", keyGenerator = "cacheKeyGenerator")
public interface ProcessTaskRelationMapper extends BaseMapper<ProcessTaskRelation> {

    /**
     * process task relation by projectCode and processCode
     *
     * @param projectCode projectCode
     * @param processCode processCode
     * @return ProcessTaskRelation list
     */
    @Cacheable(unless = "#result == null || #result.size() == 0")
    List<ProcessTaskRelation> queryByProcessCode(@Param("projectCode") long projectCode,
                                                 @Param("processCode") long processCode);

    /**
     * update
     */
    @CacheEvict(key = "#p0.projectCode + '_' + #p0.processDefinitionCode")
    int updateById(@Param("et") ProcessTaskRelation processTaskRelation);

    /**
     * delete process task relation by processCode
     *
     * @param projectCode projectCode
     * @param processCode processCode
     * @return int
     */
    @CacheEvict
    int deleteByCode(@Param("projectCode") long projectCode, @Param("processCode") long processCode);

    /**
     * process task relation by taskCode
     *
     * @param taskCodes taskCode list
     * @return ProcessTaskRelation
     */
    List<ProcessTaskRelation> queryByTaskCodes(@Param("taskCodes") Long[] taskCodes);

    /**
     * process task relation by taskCode
     *
     * @param taskCode taskCode
     * @return ProcessTaskRelation
     */
    List<ProcessTaskRelation> queryByTaskCode(@Param("taskCode") long taskCode);

    /**
     * batch insert process task relation
     *
     * @param taskRelationList taskRelationList
     * @return int
     */
    int batchInsert(@Param("taskRelationList") List<ProcessTaskRelation> taskRelationList);

    /**
     * query downstream process task relation by taskCode
     *
     * @param taskCode taskCode
     * @return ProcessTaskRelation
     */
    List<ProcessTaskRelation> queryDownstreamByTaskCode(@Param("taskCode") long taskCode);

    /**
     * query upstream process task relation by taskCode
     *
     * @param projectCode projectCode
     * @param taskCode taskCode
     * @return ProcessTaskRelation
     */
    List<ProcessTaskRelation> queryUpstreamByCode(@Param("projectCode") long projectCode,
                                                  @Param("taskCode") long taskCode);

    /**
     * query downstream process task relation by taskCode
     *
     * @param projectCode projectCode
     * @param taskCode taskCode
     * @return ProcessTaskRelation
     */
    List<ProcessTaskRelation> queryDownstreamByCode(@Param("projectCode") long projectCode,
                                                    @Param("taskCode") long taskCode);

    /**
     * query task relation by codes
     *
     * @param projectCode projectCode
     * @param taskCode taskCode
     * @param preTaskCodes preTaskCode list
     * @return ProcessTaskRelation
     */
    List<ProcessTaskRelation> queryUpstreamByCodes(@Param("projectCode") long projectCode,
                                                   @Param("taskCode") long taskCode,
                                                   @Param("preTaskCodes") Long[] preTaskCodes);

    /**
     * query process task relation by process definition code
     *
     * @param processDefinitionCode process definition code
     * @param processDefinitionVersion process definition version
     * @return ProcessTaskRelation
     */
    List<ProcessTaskRelation> queryProcessTaskRelationsByProcessDefinitionCode(@Param("processDefinitionCode") long processDefinitionCode,
                                                                               @Param("processDefinitionVersion") Integer processDefinitionVersion);

    /**
     * count upstream by codes
     *
     * @param projectCode projectCode
     * @param taskCode taskCode
     * @param processDefinitionCodes processDefinitionCodes
     * @return upstream count list group by process definition code
     */
    List<Map<String, Long>> countUpstreamByCodeGroupByProcessDefinitionCode(@Param("projectCode") long projectCode,
                                                                            @Param("processDefinitionCodes") Long[] processDefinitionCodes,
                                                                            @Param("taskCode") long taskCode);

    /**
     * batch update process task relation pre task
     *
     * @param processTaskRelationList process task relation list
     * @return update num
     */
    int batchUpdateProcessTaskRelationPreTask(@Param("processTaskRelationList") List<ProcessTaskRelation> processTaskRelationList);

    /**
     * query by code
     *
     * @param projectCode projectCode
     * @param processDefinitionCode processDefinitionCode
     * @param preTaskCode preTaskCode
     * @param postTaskCode postTaskCode
     * @return ProcessTaskRelation
     */
    List<ProcessTaskRelation> queryByCode(@Param("projectCode") long projectCode,
                                          @Param("processDefinitionCode") long processDefinitionCode,
                                          @Param("preTaskCode") long preTaskCode,
                                          @Param("postTaskCode") long postTaskCode);

    /**
     * delete process task relation
     *
     * @param processTaskRelationLog processTaskRelationLog
     * @return int
     */
    int deleteRelation(@Param("processTaskRelationLog") ProcessTaskRelationLog processTaskRelationLog);

    /**
     * count by code
     *
     * @param projectCode projectCode
     * @param processDefinitionCode processDefinitionCode
     * @param preTaskCode preTaskCode
     * @param postTaskCode postTaskCode
     * @return ProcessTaskRelation
     */
    int countByCode(@Param("projectCode") long projectCode,
                    @Param("processDefinitionCode") long processDefinitionCode,
                    @Param("preTaskCode") long preTaskCode,
                    @Param("postTaskCode") long postTaskCode);

    /**
     * query downstream process task relation by processDefinitionCode
     * @param processDefinitionCode
     * @return ProcessTaskRelation
     */
    List<ProcessTaskRelation> queryDownstreamByProcessDefinitionCode(@Param("processDefinitionCode") long processDefinitionCode);

    /**
     * Filter process task relation
     *
     * @param page page
     * @param processTaskRelation process definition object
     * @return process task relation IPage
     */
    IPage<ProcessTaskRelation> filterProcessTaskRelation(IPage<ProcessTaskRelation> page,
                                                         @Param("relation") ProcessTaskRelation processTaskRelation);

    /**
     * batch update process task relation version
     *
     * @param processTaskRelationList process task relation list
     * @return update num
     */
    int updateProcessTaskRelationTaskVersion(@Param("processTaskRelation") ProcessTaskRelation processTaskRelationList);

<<<<<<< HEAD
=======
    Long queryTaskCodeByTaskName(@Param("workflowCode") Long workflowCode,
                                 @Param("taskName") String taskName);
>>>>>>> 9e91a2bc
}<|MERGE_RESOLUTION|>--- conflicted
+++ resolved
@@ -219,10 +219,4 @@
      * @return update num
      */
     int updateProcessTaskRelationTaskVersion(@Param("processTaskRelation") ProcessTaskRelation processTaskRelationList);
-
-<<<<<<< HEAD
-=======
-    Long queryTaskCodeByTaskName(@Param("workflowCode") Long workflowCode,
-                                 @Param("taskName") String taskName);
->>>>>>> 9e91a2bc
 }