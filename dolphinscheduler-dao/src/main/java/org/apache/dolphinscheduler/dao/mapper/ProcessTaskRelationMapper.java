--- conflicted
+++ resolved
@@ -103,7 +103,6 @@
     List<ProcessTaskRelation> queryDownstreamByCode(@Param("projectCode") long projectCode, @Param("taskCode") long taskCode);
 
     /**
-<<<<<<< HEAD
      * query task relation by codes
      *
      * @param projectCode   projectCode
@@ -123,7 +122,6 @@
      */
     List<ProcessTaskRelation> queryUpstreamByCodes(@Param("projectCode") long projectCode, @Param("taskCode") long taskCode,@Param("preTaskCodes") Long[] preTaskCodes);
 
-
     /**
      * count upstream by codes
      *
@@ -132,7 +130,8 @@
      * @param processDefinitionCodes    processDefinitionCodes
      * @return upstream count list group by process definition code
      */
-    List<Map<Long,Integer>> countUpstreamByCodeGroupByProcessDefinitionCode(@Param("projectCode") long projectCode, @Param("processDefinitionCodes") Long[] processDefinitionCodes, @Param("taskCode")  long taskCode);
+    List<Map<Long, Integer>> countUpstreamByCodeGroupByProcessDefinitionCode(@Param("projectCode") long projectCode,
+                                                                             @Param("processDefinitionCodes") Long[] processDefinitionCodes, @Param("taskCode") long taskCode);
 
     /**
      * batch update process task relation pre task
@@ -141,7 +140,8 @@
      * @return update num
      */
     int batchUpdateProcessTaskRelationPreTask(@Param("processTaskRelationList") List<ProcessTaskRelation> processTaskRelationList);
-=======
+
+    /**
      * query by code
      *
      * @param projectCode           projectCode
@@ -162,5 +162,4 @@
      * @return int
      */
     int deleteRelation(@Param("processTaskRelationLog") ProcessTaskRelationLog processTaskRelationLog);
->>>>>>> e51a2a16
 }