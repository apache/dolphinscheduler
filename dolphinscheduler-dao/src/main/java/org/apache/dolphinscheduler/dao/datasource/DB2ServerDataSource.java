/*
 * Licensed to the Apache Software Foundation (ASF) under one or more
 * contributor license agreements.  See the NOTICE file distributed with
 * this work for additional information regarding copyright ownership.
 * The ASF licenses this file to You under the Apache License, Version 2.0
 * (the "License"); you may not use this file except in compliance with
 * the License.  You may obtain a copy of the License at
 *
 *    http://www.apache.org/licenses/LICENSE-2.0
 *
 * Unless required by applicable law or agreed to in writing, software
 * distributed under the License is distributed on an "AS IS" BASIS,
 * WITHOUT WARRANTIES OR CONDITIONS OF ANY KIND, either express or implied.
 * See the License for the specific language governing permissions and
 * limitations under the License.
 */
package org.apache.dolphinscheduler.dao.datasource;

import org.apache.dolphinscheduler.common.Constants;
import org.apache.dolphinscheduler.common.enums.DbType;

/**
 * data source of DB2 Server
 */
public class DB2ServerDataSource extends BaseDataSource {

    /**
<<<<<<< HEAD
     * gets the JDBC url for the data source connection
     * @return jdbc url
=======
     * @return driver class
>>>>>>> 526e5c91
     */
    @Override
    public String driverClassSelector() {
        return Constants.COM_DB2_JDBC_DRIVER;
    }

    /**
     * @return db type
     */
    @Override
    public DbType dbTypeSelector() {
        return DbType.DB2;
    }
}<|MERGE_RESOLUTION|>--- conflicted
+++ resolved
@@ -25,12 +25,8 @@
 public class DB2ServerDataSource extends BaseDataSource {
 
     /**
-<<<<<<< HEAD
-     * gets the JDBC url for the data source connection
+     *  gets the JDBC url for the data source connection
      * @return jdbc url
-=======
-     * @return driver class
->>>>>>> 526e5c91
      */
     @Override
     public String driverClassSelector() {
