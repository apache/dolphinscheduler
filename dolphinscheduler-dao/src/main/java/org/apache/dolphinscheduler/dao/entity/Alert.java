--- conflicted
+++ resolved
@@ -73,7 +73,7 @@
     @TableField(value = "log")
     private String log;
 
-    /**g
+    /**
      * alertgroup_id
      */
     @TableField("alertgroup_id")
@@ -112,11 +112,7 @@
      * alert_type
      */
     @TableField("alert_type")
-<<<<<<< HEAD
-    private Integer alertType;
-=======
     private AlertType alertType;
->>>>>>> fb0139e9
 
     @TableField(exist = false)
     private Map<String, Object> info = new HashMap<>();
@@ -236,19 +232,11 @@
         this.processInstanceId = processInstanceId;
     }
 
-<<<<<<< HEAD
-    public Integer getAlertType() {
-        return alertType;
-    }
-
-    public void setAlertType(Integer alertType) {
-=======
     public AlertType getAlertType() {
         return alertType;
     }
 
     public void setAlertType(AlertType alertType) {
->>>>>>> fb0139e9
         this.alertType = alertType;
     }
 
