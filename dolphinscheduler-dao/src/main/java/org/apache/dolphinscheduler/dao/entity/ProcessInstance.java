--- conflicted
+++ resolved
@@ -244,7 +244,6 @@
      */
     private int dryRun;
 
-
     public ProcessInstance() {
 
     }
@@ -501,21 +500,20 @@
         this.executorName = executorName;
     }
 
-<<<<<<< HEAD
+    public Long getEnvironmentCode() {
+        return this.environmentCode;
+    }
+
+    public void setEnvironmentCode(Long environmentCode) {
+        this.environmentCode = environmentCode;
+    }
+
     public int getDryRun() {
         return dryRun;
     }
 
     public void setDryRun(int dryRun) {
         this.dryRun = dryRun;
-=======
-    public Long getEnvironmentCode() {
-        return this.environmentCode;
-    }
-
-    public void setEnvironmentCode(Long environmentCode) {
-        this.environmentCode = environmentCode;
->>>>>>> d7160874
     }
 
     /**
@@ -615,86 +613,6 @@
     @Override
     public String toString() {
         return "ProcessInstance{"
-<<<<<<< HEAD
-                + "id=" + id
-                + ", state=" + state
-                + ", recovery=" + recovery
-                + ", startTime=" + startTime
-                + ", endTime=" + endTime
-                + ", runTimes=" + runTimes
-                + ", name='" + name + '\''
-                + ", host='" + host + '\''
-                + ", processDefinition="
-                + processDefinition
-                + ", commandType="
-                + commandType
-                + ", commandParam='"
-                + commandParam
-                + '\''
-                + ", taskDependType="
-                + taskDependType
-                + ", maxTryTimes="
-                + maxTryTimes
-                + ", failureStrategy="
-                + failureStrategy
-                + ", warningType="
-                + warningType
-                + ", warningGroupId="
-                + warningGroupId
-                + ", scheduleTime="
-                + scheduleTime
-                + ", commandStartTime="
-                + commandStartTime
-                + ", globalParams='"
-                + globalParams
-                + '\''
-                + ", processInstanceJson='"
-                + processInstanceJson
-                + '\''
-                + ", executorId="
-                + executorId
-                + ", tenantCode='"
-                + tenantCode
-                + '\''
-                + ", queue='"
-                + queue
-                + '\''
-                + ", isSubProcess="
-                + isSubProcess
-                + ", locations='"
-                + locations
-                + '\''
-                + ", connects='"
-                + connects
-                + '\''
-                + ", historyCmd='"
-                + historyCmd
-                + '\''
-                + ", dependenceScheduleTimes='"
-                + dependenceScheduleTimes
-                + '\''
-                + ", duration="
-                + duration
-                + ", processInstancePriority="
-                + processInstancePriority
-                + ", workerGroup='"
-                + workerGroup
-                + '\''
-                + ", timeout="
-                + timeout
-                + ", tenantId="
-                + tenantId
-                + ", processDefinitionCode='"
-                + processDefinitionCode
-                + '\''
-                + ", processDefinitionVersion='"
-                + processDefinitionVersion
-                + '\''
-                + ", dryRun='"
-                + dryRun
-                + '\''
-                + '}';
-=======
             + "id=" + id
             + ", state=" + state
             + ", recovery=" + recovery
@@ -763,8 +681,10 @@
             + ", processDefinitionVersion='"
             + processDefinitionVersion
             + '\''
+            + ", dryRun='"
+            + dryRun
+            + '\''
             + '}';
->>>>>>> d7160874
     }
 
     @Override
