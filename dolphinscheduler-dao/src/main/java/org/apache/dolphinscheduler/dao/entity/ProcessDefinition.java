/*
 * Licensed to the Apache Software Foundation (ASF) under one or more
 * contributor license agreements.  See the NOTICE file distributed with
 * this work for additional information regarding copyright ownership.
 * The ASF licenses this file to You under the Apache License, Version 2.0
 * (the "License"); you may not use this file except in compliance with
 * the License.  You may obtain a copy of the License at
 *
 *    http://www.apache.org/licenses/LICENSE-2.0
 *
 * Unless required by applicable law or agreed to in writing, software
 * distributed under the License is distributed on an "AS IS" BASIS,
 * WITHOUT WARRANTIES OR CONDITIONS OF ANY KIND, either express or implied.
 * See the License for the specific language governing permissions and
 * limitations under the License.
 */

package org.apache.dolphinscheduler.dao.entity;

import org.apache.dolphinscheduler.common.enums.Flag;
import org.apache.dolphinscheduler.common.enums.ProcessExecutionTypeEnum;
import org.apache.dolphinscheduler.common.enums.ReleaseState;
import org.apache.dolphinscheduler.common.utils.JSONUtils;
import org.apache.dolphinscheduler.plugin.task.api.model.Property;

import java.util.ArrayList;
import java.util.Date;
import java.util.List;
import java.util.Map;
import java.util.stream.Collectors;

import lombok.AllArgsConstructor;
import lombok.Builder;
import lombok.Data;
import lombok.NoArgsConstructor;

import com.baomidou.mybatisplus.annotation.IdType;
import com.baomidou.mybatisplus.annotation.TableField;
import com.baomidou.mybatisplus.annotation.TableId;
import com.baomidou.mybatisplus.annotation.TableName;
import com.google.common.base.Strings;

@Data
@Builder
@NoArgsConstructor
@AllArgsConstructor
@TableName("t_ds_process_definition")
public class ProcessDefinition {

    /**
     * id
     */
    @TableId(value = "id", type = IdType.AUTO)
    private Integer id;

    /**
     * code
     */
    private long code;

    /**
     * name
     */
    private String name;

    /**
     * version
     */
    private int version;

    /**
     * release state : online/offline
     */
    private ReleaseState releaseState;

    /**
     * project code
     */
    private long projectCode;

    /**
     * description
     */
    private String description;

    /**
     * user defined parameters
     */
    private String globalParams;

    /**
     * user defined parameter list
     */
    @TableField(exist = false)
    private List<Property> globalParamList;

    /**
     * user define parameter map
     */
    @TableField(exist = false)
    private Map<String, String> globalParamMap;

    /**
     * create time
     */
    private Date createTime;

    /**
     * update time
     */
    private Date updateTime;

    /**
     * process is valid: yes/no
     */
    private Flag flag;

    /**
     * process user id
     */
    private int userId;

    /**
     * user name
     */
    @TableField(exist = false)
    private String userName;

    /**
     * project name
     */
    @TableField(exist = false)
    private String projectName;

    /**
     * locations array for web
     */
    private String locations;

    /**
     * schedule release state : online/offline
     */
    @TableField(exist = false)
    private ReleaseState scheduleReleaseState;

    /**
     * process warning time out. unit: minute
     */
    private int timeout;

    /**
     * tenant id
     */
    private int tenantId;

    /**
     * tenant code
     */
    @TableField(exist = false)
    private String tenantCode;

    /**
     * modify user name
     */
    @TableField(exist = false)
    private String modifyBy;

    /**
     * warningGroupId
     */
    @TableField(exist = false)
    private Integer warningGroupId;

    /**
     * execution type
     */
    private ProcessExecutionTypeEnum executionType;

    public ProcessDefinition(long projectCode,
                             String name,
                             long code,
                             String description,
                             String globalParams,
                             String locations,
                             int timeout,
                             int userId,
                             int tenantId) {
        set(projectCode, name, description, globalParams, locations, timeout, tenantId);
        this.code = code;
        this.userId = userId;
        Date date = new Date();
        this.createTime = date;
        this.updateTime = date;
    }

    public void set(long projectCode,
                    String name,
                    String description,
                    String globalParams,
                    String locations,
                    int timeout,
                    int tenantId) {
        this.projectCode = projectCode;
        this.name = name;
        this.description = description;
        this.globalParams = globalParams;
        this.locations = locations;
        this.timeout = timeout;
        this.tenantId = tenantId;
        this.flag = Flag.YES;
    }

    public void setGlobalParams(String globalParams) {
        this.globalParamList = JSONUtils.toList(globalParams, Property.class);
        if (this.globalParamList == null) {
            this.globalParamList = new ArrayList<>();
        }
        this.globalParams = globalParams;
    }

    public Map<String, String> getGlobalParamMap() {
        if (globalParamMap == null && !Strings.isNullOrEmpty(globalParams)) {
            List<Property> propList = JSONUtils.toList(globalParams, Property.class);
            globalParamMap = propList.stream().collect(Collectors.toMap(Property::getProp, Property::getValue));
        }

        return globalParamMap;
    }

<<<<<<< HEAD
    public void setGlobalParamMap(Map<String, String> globalParamMap) {
        this.globalParamMap = globalParamMap;
    }

    public String getLocations() {
        return locations;
    }

    public void setLocations(String locations) {
        this.locations = locations;
    }

    public ReleaseState getScheduleReleaseState() {
        return scheduleReleaseState;
    }

    public void setScheduleReleaseState(ReleaseState scheduleReleaseState) {
        this.scheduleReleaseState = scheduleReleaseState;
    }

    public int getTimeout() {
        return timeout;
    }

    public void setTimeout(int timeout) {
        this.timeout = timeout;
    }

    public int getTenantId() {
        return tenantId;
    }

    public void setTenantId(int tenantId) {
        this.tenantId = tenantId;
    }

    public String getTenantCode() {
        return tenantCode;
    }

    public void setTenantCode(String tenantCode) {
        this.tenantCode = tenantCode;
    }

    public String getDescription() {
        return description;
    }

    public void setDescription(String description) {
        this.description = description;
    }

    public String getModifyBy() {
        return modifyBy;
    }

    public void setModifyBy(String modifyBy) {
        this.modifyBy = modifyBy;
    }

    public long getCode() {
        return code;
    }

    public void setCode(long code) {
        this.code = code;
    }

    public long getProjectCode() {
        return projectCode;
    }

    public void setProjectCode(long projectCode) {
        this.projectCode = projectCode;
    }

    public Integer getWarningGroupId() {
        return warningGroupId;
    }

    public void setWarningGroupId(Integer warningGroupId) {
        this.warningGroupId = warningGroupId;
    }

    public ProcessExecutionTypeEnum getExecutionType() {
        return executionType;
    }

    public void setExecutionType(ProcessExecutionTypeEnum executionType) {
        this.executionType = executionType;
    }

    @Override
    public boolean equals(Object o) {
        if (this == o) {
            return true;
        }
        if (o == null || getClass() != o.getClass()) {
            return false;
        }
        ProcessDefinition that = (ProcessDefinition) o;
        return projectCode == that.projectCode
            && userId == that.userId
            && timeout == that.timeout
            && tenantId == that.tenantId
            && Objects.equals(name, that.name)
            && releaseState == that.releaseState
            && Objects.equals(description, that.description)
            && Objects.equals(globalParams, that.globalParams)
            && flag == that.flag
            && executionType == that.executionType
            && Objects.equals(locations, that.locations);
    }

    @Override
    public String toString() {
        return "ProcessDefinition{"
            + "id=" + id
            + ", code=" + code
            + ", name='" + name + '\''
            + ", version=" + version
            + ", releaseState=" + releaseState
            + ", projectCode=" + projectCode
            + ", description='" + description + '\''
            + ", globalParams='" + globalParams + '\''
            + ", globalParamList=" + globalParamList
            + ", globalParamMap=" + globalParamMap
            + ", createTime=" + createTime
            + ", updateTime=" + updateTime
            + ", flag=" + flag
            + ", userId=" + userId
            + ", userName='" + userName + '\''
            + ", projectName='" + projectName + '\''
            + ", locations='" + locations + '\''
            + ", scheduleReleaseState=" + scheduleReleaseState
            + ", timeout=" + timeout
            + ", tenantId=" + tenantId
            + ", tenantCode='" + tenantCode + '\''
            + ", modifyBy='" + modifyBy + '\''
            + ", warningGroupId=" + warningGroupId
            + '}';
    }
=======
>>>>>>> d526dd89
}<|MERGE_RESOLUTION|>--- conflicted
+++ resolved
@@ -226,150 +226,4 @@
 
         return globalParamMap;
     }
-
-<<<<<<< HEAD
-    public void setGlobalParamMap(Map<String, String> globalParamMap) {
-        this.globalParamMap = globalParamMap;
-    }
-
-    public String getLocations() {
-        return locations;
-    }
-
-    public void setLocations(String locations) {
-        this.locations = locations;
-    }
-
-    public ReleaseState getScheduleReleaseState() {
-        return scheduleReleaseState;
-    }
-
-    public void setScheduleReleaseState(ReleaseState scheduleReleaseState) {
-        this.scheduleReleaseState = scheduleReleaseState;
-    }
-
-    public int getTimeout() {
-        return timeout;
-    }
-
-    public void setTimeout(int timeout) {
-        this.timeout = timeout;
-    }
-
-    public int getTenantId() {
-        return tenantId;
-    }
-
-    public void setTenantId(int tenantId) {
-        this.tenantId = tenantId;
-    }
-
-    public String getTenantCode() {
-        return tenantCode;
-    }
-
-    public void setTenantCode(String tenantCode) {
-        this.tenantCode = tenantCode;
-    }
-
-    public String getDescription() {
-        return description;
-    }
-
-    public void setDescription(String description) {
-        this.description = description;
-    }
-
-    public String getModifyBy() {
-        return modifyBy;
-    }
-
-    public void setModifyBy(String modifyBy) {
-        this.modifyBy = modifyBy;
-    }
-
-    public long getCode() {
-        return code;
-    }
-
-    public void setCode(long code) {
-        this.code = code;
-    }
-
-    public long getProjectCode() {
-        return projectCode;
-    }
-
-    public void setProjectCode(long projectCode) {
-        this.projectCode = projectCode;
-    }
-
-    public Integer getWarningGroupId() {
-        return warningGroupId;
-    }
-
-    public void setWarningGroupId(Integer warningGroupId) {
-        this.warningGroupId = warningGroupId;
-    }
-
-    public ProcessExecutionTypeEnum getExecutionType() {
-        return executionType;
-    }
-
-    public void setExecutionType(ProcessExecutionTypeEnum executionType) {
-        this.executionType = executionType;
-    }
-
-    @Override
-    public boolean equals(Object o) {
-        if (this == o) {
-            return true;
-        }
-        if (o == null || getClass() != o.getClass()) {
-            return false;
-        }
-        ProcessDefinition that = (ProcessDefinition) o;
-        return projectCode == that.projectCode
-            && userId == that.userId
-            && timeout == that.timeout
-            && tenantId == that.tenantId
-            && Objects.equals(name, that.name)
-            && releaseState == that.releaseState
-            && Objects.equals(description, that.description)
-            && Objects.equals(globalParams, that.globalParams)
-            && flag == that.flag
-            && executionType == that.executionType
-            && Objects.equals(locations, that.locations);
-    }
-
-    @Override
-    public String toString() {
-        return "ProcessDefinition{"
-            + "id=" + id
-            + ", code=" + code
-            + ", name='" + name + '\''
-            + ", version=" + version
-            + ", releaseState=" + releaseState
-            + ", projectCode=" + projectCode
-            + ", description='" + description + '\''
-            + ", globalParams='" + globalParams + '\''
-            + ", globalParamList=" + globalParamList
-            + ", globalParamMap=" + globalParamMap
-            + ", createTime=" + createTime
-            + ", updateTime=" + updateTime
-            + ", flag=" + flag
-            + ", userId=" + userId
-            + ", userName='" + userName + '\''
-            + ", projectName='" + projectName + '\''
-            + ", locations='" + locations + '\''
-            + ", scheduleReleaseState=" + scheduleReleaseState
-            + ", timeout=" + timeout
-            + ", tenantId=" + tenantId
-            + ", tenantCode='" + tenantCode + '\''
-            + ", modifyBy='" + modifyBy + '\''
-            + ", warningGroupId=" + warningGroupId
-            + '}';
-    }
-=======
->>>>>>> d526dd89
 }