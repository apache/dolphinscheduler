/*
 * Licensed to the Apache Software Foundation (ASF) under one or more
 * contributor license agreements.  See the NOTICE file distributed with
 * this work for additional information regarding copyright ownership.
 * The ASF licenses this file to You under the Apache License, Version 2.0
 * (the "License"); you may not use this file except in compliance with
 * the License.  You may obtain a copy of the License at
 *
 *    http://www.apache.org/licenses/LICENSE-2.0
 *
 * Unless required by applicable law or agreed to in writing, software
 * distributed under the License is distributed on an "AS IS" BASIS,
 * WITHOUT WARRANTIES OR CONDITIONS OF ANY KIND, either express or implied.
 * See the License for the specific language governing permissions and
 * limitations under the License.
 */

package org.apache.dolphinscheduler.dao.entity;

import org.apache.dolphinscheduler.common.enums.Flag;
import org.apache.dolphinscheduler.common.enums.ReleaseState;
import org.apache.dolphinscheduler.common.process.Property;
import org.apache.dolphinscheduler.common.utils.JSONUtils;

import java.util.ArrayList;
import java.util.Date;
import java.util.List;
import java.util.Map;
import java.util.stream.Collectors;

import com.baomidou.mybatisplus.annotation.IdType;
import com.baomidou.mybatisplus.annotation.TableField;
import com.baomidou.mybatisplus.annotation.TableId;
import com.baomidou.mybatisplus.annotation.TableName;
import com.baomidou.mybatisplus.core.toolkit.StringUtils;
import com.fasterxml.jackson.annotation.JsonFormat;


/**
 * process definition
 */
@TableName("t_ds_process_definition")
public class ProcessDefinition {


    private Long serialCommandLengh;

    private int isParallel;

    /**
     * id
     */
    @TableId(value = "id", type = IdType.AUTO)
    private int id;

    /**
     * name
     */
    private String name;

    /**
     * version
     */
    private long version;

    /**
     * release state : online/offline
     */
    private ReleaseState releaseState;

    /**
     * project id
     */
    private int projectId;

    /**
     * definition json string
     */
    private String processDefinitionJson;

    /**
     * description
     */
    private String description;

    /**
     * user defined parameters
     */
    private String globalParams;

    /**
     * user defined parameter list
     */
    @TableField(exist = false)
    private List<Property> globalParamList;

    /**
     * user define parameter map
     */
    @TableField(exist = false)
    private Map<String, String> globalParamMap;

    /**
     * create time
     */
    @JsonFormat(pattern = "yyyy-MM-dd HH:mm:ss", timezone = "GMT+8")
    private Date createTime;

    /**
     * update time
     */
    @JsonFormat(pattern = "yyyy-MM-dd HH:mm:ss", timezone = "GMT+8")
    private Date updateTime;

    /**
     * process is valid: yes/no
     */
    private Flag flag;

    /**
     * process user id
     */
    private int userId;

    /**
     * user name
     */
    @TableField(exist = false)
    private String userName;

    /**
     * project name
     */
    @TableField(exist = false)
    private String projectName;

    /**
     * locations array for web
     */
    private String locations;

    /**
     * connects array for web
     */
    private String connects;

    /**
     * schedule release state : online/offline
     */
    @TableField(exist = false)
    private ReleaseState scheduleReleaseState;

    /**
     * process warning time out. unit: minute
     */
    private int timeout;

    /**
     * tenant id
     */
    private int tenantId;

    /**
     * modify user name
     */
    private String modifyBy;

    /**
     * resource ids
     */
    private String resourceIds;

    /**
     * warningGroupId
     */
    @TableField(exist = false)
    private int warningGroupId;

    public String getName() {
        return name;
    }

    public void setName(String name) {
        this.name = name;
    }

    public long getVersion() {
        return version;
    }

    public void setVersion(long version) {
        this.version = version;
    }

    public int getId() {
        return id;
    }

    public void setId(int id) {
        this.id = id;
    }

    public ReleaseState getReleaseState() {
        return releaseState;
    }

    public void setReleaseState(ReleaseState releaseState) {
        this.releaseState = releaseState;
    }

    public String getProcessDefinitionJson() {
        return processDefinitionJson;
    }

    public void setProcessDefinitionJson(String processDefinitionJson) {
        this.processDefinitionJson = processDefinitionJson;
    }

    public Date getCreateTime() {
        return createTime;
    }

    public void setCreateTime(Date createTime) {
        this.createTime = createTime;
    }

    public int getProjectId() {
        return projectId;
    }

    public void setProjectId(int projectId) {
        this.projectId = projectId;
    }

    public Date getUpdateTime() {
        return updateTime;
    }

    public void setUpdateTime(Date updateTime) {
        this.updateTime = updateTime;
    }

    public Flag getFlag() {
        return flag;
    }

    public void setFlag(Flag flag) {
        this.flag = flag;
    }

    public int getUserId() {
        return userId;
    }

    public void setUserId(int userId) {
        this.userId = userId;
    }

    public String getUserName() {
        return userName;
    }

    public void setUserName(String userName) {
        this.userName = userName;
    }

    public String getProjectName() {
        return projectName;
    }

    public void setProjectName(String projectName) {
        this.projectName = projectName;
    }

    public String getGlobalParams() {
        return globalParams;
    }

    public void setGlobalParams(String globalParams) {
        if (globalParams == null) {
            this.globalParamList = new ArrayList<>();
        } else {
            this.globalParamList = JSONUtils.toList(globalParams, Property.class);
        }
        this.globalParams = globalParams;
    }

    public List<Property> getGlobalParamList() {
        return globalParamList;
    }

    public void setGlobalParamList(List<Property> globalParamList) {
        this.globalParams = JSONUtils.toJsonString(globalParamList);
        this.globalParamList = globalParamList;
    }

    public Map<String, String> getGlobalParamMap() {
        if (globalParamMap == null && StringUtils.isNotEmpty(globalParams)) {
            List<Property> propList = JSONUtils.toList(globalParams, Property.class);
            globalParamMap = propList.stream().collect(Collectors.toMap(Property::getProp, Property::getValue));
        }

        return globalParamMap;
    }

    public void setGlobalParamMap(Map<String, String> globalParamMap) {
        this.globalParamMap = globalParamMap;
    }

    public String getLocations() {
        return locations;
    }

    public void setLocations(String locations) {
        this.locations = locations;
    }

    public String getConnects() {
        return connects;
    }

    public void setConnects(String connects) {
        this.connects = connects;
    }

    public ReleaseState getScheduleReleaseState() {
        return scheduleReleaseState;
    }

    public void setScheduleReleaseState(ReleaseState scheduleReleaseState) {
        this.scheduleReleaseState = scheduleReleaseState;
    }

    public String getResourceIds() {
        return resourceIds;
    }

    public void setResourceIds(String resourceIds) {
        this.resourceIds = resourceIds;
    }

    public int getTimeout() {
        return timeout;
    }

    public void setTimeout(int timeout) {
        this.timeout = timeout;
    }

    public int getTenantId() {
        return tenantId;
    }

    public void setTenantId(int tenantId) {
        this.tenantId = tenantId;
    }

    public String getDescription() {
        return description;
    }

    public void setDescription(String description) {
        this.description = description;
    }

    public String getModifyBy() {
        return modifyBy;
    }

    public void setModifyBy(String modifyBy) {
        this.modifyBy = modifyBy;
    }

<<<<<<< HEAD
    public Long getSerialCommandLengh() {
        return serialCommandLengh;
    }

    public void setSerialCommandLengh(Long serialCommandLengh) {
        this.serialCommandLengh = serialCommandLengh;
    }

    public int getIsParallel() {
        return isParallel;
    }

    public void setIsParallel(int isParallel) {
        this.isParallel = isParallel;
=======
    public int getWarningGroupId() {
        return warningGroupId;
    }

    public void setWarningGroupId(int warningGroupId) {
        this.warningGroupId = warningGroupId;
>>>>>>> 0b8fcac3
    }

    @Override
    public String toString() {
        return "ProcessDefinition{"
<<<<<<< HEAD
                + "serialCommandLengh=" + serialCommandLengh
                + ", isParallel=" + isParallel
                + ", id=" + id
                + ", name='" + name + '\''
                + ", version=" + version
                + ", releaseState=" + releaseState
                + ", projectId=" + projectId
                + ", processDefinitionJson='" + processDefinitionJson + '\''
                + ", description='" + description + '\''
                + ", globalParams='" + globalParams + '\''
                + ", globalParamList=" + globalParamList
                + ", globalParamMap=" + globalParamMap
                + ", createTime=" + createTime
                + ", updateTime=" + updateTime
                + ", flag=" + flag
                + ", userId=" + userId
                + ", userName='" + userName + '\''
                + ", projectName='" + projectName + '\''
                + ", locations='" + locations + '\''
                + ", connects='" + connects + '\''
                + ", receivers='" + receivers + '\''
                + ", receiversCc='" + receiversCc + '\''
                + ", scheduleReleaseState=" + scheduleReleaseState
                + ", timeout=" + timeout
                + ", tenantId=" + tenantId
                + ", modifyBy='" + modifyBy + '\''
                + ", resourceIds='" + resourceIds + '\''
                + '}';
=======
            + "id=" + id
            + ", name='" + name + '\''
            + ", version=" + version
            + ", releaseState=" + releaseState
            + ", projectId=" + projectId
            + ", processDefinitionJson='" + processDefinitionJson + '\''
            + ", description='" + description + '\''
            + ", globalParams='" + globalParams + '\''
            + ", globalParamList=" + globalParamList
            + ", globalParamMap=" + globalParamMap
            + ", createTime=" + createTime
            + ", updateTime=" + updateTime
            + ", flag=" + flag
            + ", userId=" + userId
            + ", userName='" + userName + '\''
            + ", projectName='" + projectName + '\''
            + ", locations='" + locations + '\''
            + ", connects='" + connects + '\''
            + ", scheduleReleaseState=" + scheduleReleaseState
            + ", timeout=" + timeout
            + ", warningGroupId=" + warningGroupId
            + ", tenantId=" + tenantId
            + ", modifyBy='" + modifyBy + '\''
            + ", resourceIds='" + resourceIds + '\''
            + '}';
>>>>>>> 0b8fcac3
    }
}<|MERGE_RESOLUTION|>--- conflicted
+++ resolved
@@ -370,8 +370,7 @@
     public void setModifyBy(String modifyBy) {
         this.modifyBy = modifyBy;
     }
-
-<<<<<<< HEAD
+  
     public Long getSerialCommandLengh() {
         return serialCommandLengh;
     }
@@ -386,20 +385,18 @@
 
     public void setIsParallel(int isParallel) {
         this.isParallel = isParallel;
-=======
+    }
     public int getWarningGroupId() {
         return warningGroupId;
     }
 
     public void setWarningGroupId(int warningGroupId) {
         this.warningGroupId = warningGroupId;
->>>>>>> 0b8fcac3
     }
 
     @Override
     public String toString() {
         return "ProcessDefinition{"
-<<<<<<< HEAD
                 + "serialCommandLengh=" + serialCommandLengh
                 + ", isParallel=" + isParallel
                 + ", id=" + id
@@ -424,36 +421,10 @@
                 + ", receiversCc='" + receiversCc + '\''
                 + ", scheduleReleaseState=" + scheduleReleaseState
                 + ", timeout=" + timeout
+                + ", warningGroupId=" + warningGroupId
                 + ", tenantId=" + tenantId
                 + ", modifyBy='" + modifyBy + '\''
                 + ", resourceIds='" + resourceIds + '\''
                 + '}';
-=======
-            + "id=" + id
-            + ", name='" + name + '\''
-            + ", version=" + version
-            + ", releaseState=" + releaseState
-            + ", projectId=" + projectId
-            + ", processDefinitionJson='" + processDefinitionJson + '\''
-            + ", description='" + description + '\''
-            + ", globalParams='" + globalParams + '\''
-            + ", globalParamList=" + globalParamList
-            + ", globalParamMap=" + globalParamMap
-            + ", createTime=" + createTime
-            + ", updateTime=" + updateTime
-            + ", flag=" + flag
-            + ", userId=" + userId
-            + ", userName='" + userName + '\''
-            + ", projectName='" + projectName + '\''
-            + ", locations='" + locations + '\''
-            + ", connects='" + connects + '\''
-            + ", scheduleReleaseState=" + scheduleReleaseState
-            + ", timeout=" + timeout
-            + ", warningGroupId=" + warningGroupId
-            + ", tenantId=" + tenantId
-            + ", modifyBy='" + modifyBy + '\''
-            + ", resourceIds='" + resourceIds + '\''
-            + '}';
->>>>>>> 0b8fcac3
     }
 }