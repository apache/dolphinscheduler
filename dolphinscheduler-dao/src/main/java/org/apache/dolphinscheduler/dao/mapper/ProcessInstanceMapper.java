--- conflicted
+++ resolved
@@ -152,13 +152,8 @@
      * @return process instance
      */
     ProcessInstance queryLastSchedulerProcess(@Param("processDefinitionId") int definitionId,
-<<<<<<< HEAD
-                                              @Param("startTime") String startTime,
-                                              @Param("endTime") String endTime);
-=======
                                               @Param("startTime") Date startTime,
                                               @Param("endTime") Date endTime);
->>>>>>> 8bb3c829
 
     /**
      * query last running process instance
