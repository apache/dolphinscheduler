/*
 * Licensed to the Apache Software Foundation (ASF) under one or more
 * contributor license agreements.  See the NOTICE file distributed with
 * this work for additional information regarding copyright ownership.
 * The ASF licenses this file to You under the Apache License, Version 2.0
 * (the "License"); you may not use this file except in compliance with
 * the License.  You may obtain a copy of the License at
 *
 *    http://www.apache.org/licenses/LICENSE-2.0
 *
 * Unless required by applicable law or agreed to in writing, software
 * distributed under the License is distributed on an "AS IS" BASIS,
 * WITHOUT WARRANTIES OR CONDITIONS OF ANY KIND, either express or implied.
 * See the License for the specific language governing permissions and
 * limitations under the License.
 */

package org.apache.dolphinscheduler.dao.mapper;

import org.apache.dolphinscheduler.common.enums.ExecutionStatus;
import org.apache.dolphinscheduler.dao.entity.ExecuteStatusCount;
import org.apache.dolphinscheduler.dao.entity.ProcessInstance;

import org.apache.ibatis.annotations.Param;

import java.util.Date;
import java.util.List;

import com.baomidou.mybatisplus.core.mapper.BaseMapper;
import com.baomidou.mybatisplus.core.metadata.IPage;
import com.baomidou.mybatisplus.extension.plugins.pagination.Page;

/**
 * process instance mapper interface
 */
public interface ProcessInstanceMapper extends BaseMapper<ProcessInstance> {

    /**
     * query process instance detail info by id
     * @param processId processId
     * @return process instance
     */
    ProcessInstance queryDetailById(@Param("processId") int processId);

    /**
     * query process instance by host and stateArray
     * @param host host
     * @param stateArray stateArray
     * @return process instance list
     */
    List<ProcessInstance> queryByHostAndStatus(@Param("host") String host,
                                               @Param("states") int[] stateArray);

    /**
     * query process instance by tenantId and stateArray
     * @param tenantId tenantId
     * @param states states array
     * @return process instance list
     */
    List<ProcessInstance> queryByTenantIdAndStatus(@Param("tenantId") int tenantId,
                                               @Param("states") int[] states);

    /**
     * query process instance by worker group and stateArray
     * @param workerGroupId workerGroupId
     * @param states states array
     * @return process instance list
     */
    List<ProcessInstance> queryByWorkerGroupIdAndStatus(@Param("workerGroupId") int workerGroupId,
                                                   @Param("states") int[] states);

    /**
     * process instance page
     * @param page page
     * @param projectId projectId
     * @param processDefinitionId processDefinitionId
     * @param searchVal searchVal
     * @param executorId executorId
     * @param statusArray statusArray
     * @param host host
     * @param startTime startTime
     * @param endTime endTime
     * @return process instance IPage
     */

    /**
     * process instance page
     * @param page page
     * @param projectId projectId
     * @param processDefinitionId processDefinitionId
     * @param searchVal searchVal
     * @param executorId executorId
     * @param statusArray statusArray
     * @param host host
     * @param startTime startTime
     * @param endTime endTime
     * @return process instance page
     */
    IPage<ProcessInstance> queryProcessInstanceListPaging(Page<ProcessInstance> page,
                                                          @Param("projectId") int projectId,
                                                          @Param("processDefinitionId") Integer processDefinitionId,
                                                          @Param("searchVal") String searchVal,
                                                          @Param("executorId") Integer executorId,
                                                          @Param("states") int[] statusArray,
                                                          @Param("host") String host,
                                                          @Param("startTime") Date startTime,
                                                          @Param("endTime") Date endTime);

    /**
     * set failover by host and state array
     * @param host host
     * @param stateArray stateArray
     * @return set result
     */
    int setFailoverByHostAndStateArray(@Param("host") String host,
                                       @Param("states") int[] stateArray);

    /**
     * update process instance by state
     * @param originState  originState
     * @param destState destState
     * @return update result
     */
    int updateProcessInstanceByState(@Param("originState") ExecutionStatus originState,
                                     @Param("destState") ExecutionStatus destState);

    /**
     *  update process instance by tenantId
     * @param originTenantId originTenantId
     * @param destTenantId destTenantId
     * @return update result
     */
    int updateProcessInstanceByTenantId(@Param("originTenantId") int originTenantId,
                                        @Param("destTenantId") int destTenantId);

    /**
     * update process instance by worker groupId
     * @param originWorkerGroupId originWorkerGroupId
     * @param destWorkerGroupId destWorkerGroupId
     * @return update result
     */
    int updateProcessInstanceByWorkerGroupId(@Param("originWorkerGroupId") int originWorkerGroupId, @Param("destWorkerGroupId") int destWorkerGroupId);

    /**
     * count process instance state by user
     * @param startTime startTime
     * @param endTime endTime
     * @param projectIds projectIds
     * @return ExecuteStatusCount list
     */
    List<ExecuteStatusCount> countInstanceStateByUser(
            @Param("startTime") Date startTime,
            @Param("endTime") Date endTime,
            @Param("projectIds") Integer[] projectIds);

    /**
     * query process instance by processDefinitionId
     * @param processDefinitionId processDefinitionId
     * @param size size
     * @return process instance list
     */
    List<ProcessInstance> queryByProcessDefineId(
            @Param("processDefinitionId") int processDefinitionId,
            @Param("size") int size);

    /**
     * query last scheduler process instance
     * @param definitionId processDefinitionId
     * @param startTime startTime
     * @param endTime endTime
     * @return process instance
     */
    ProcessInstance queryLastSchedulerProcess(@Param("processDefinitionId") int definitionId,
                                              @Param("startTime") Date startTime,
                                              @Param("endTime") Date endTime);

    /**
     * query last running process instance
     * @param definitionId definitionId
     * @param startTime startTime
     * @param endTime endTime
     * @param stateArray stateArray
     * @return process instance
     */
    ProcessInstance queryLastRunningProcess(@Param("processDefinitionId") int definitionId,
                                            @Param("startTime") Date startTime,
                                            @Param("endTime") Date endTime,
                                            @Param("states") int[] stateArray);

    /**
     * query last manual process instance
     * @param definitionId definitionId
     * @param startTime startTime
     * @param endTime endTime
     * @return process instance
     */
    ProcessInstance queryLastManualProcess(@Param("processDefinitionId") int definitionId,
                                           @Param("startTime") Date startTime,
                                           @Param("endTime") Date endTime);
    /**
     * query top n process instance order by running duration
     * @param size
     * @param status process instance status
     * @param startTime
     * @param endTime
     * @return ProcessInstance list
     */

    List<ProcessInstance> queryTopNProcessInstance(@Param("size") int size,
                                                   @Param("startTime") Date startTime,
                                                   @Param("endTime") Date endTime,
                                                   @Param("status")ExecutionStatus status);
    /**
     * query process instance by processDefinitionId and stateArray
     * @param processDefinitionId processDefinitionId
     * @param states states array
     * @return process instance list
     */

    List<ProcessInstance> queryByProcessDefineIdAndStatus(
            @Param("processDefinitionId") int processDefinitionId,
            @Param("states") int[] states);

<<<<<<< HEAD
    int updateGlobalParamById(@Param("globalParams") String globalParams,@Param("id")  int id);
=======
    int updateGlobalParamById(
            @Param("globalParams") String globalParams,
            @Param("id")  int id);
>>>>>>> 87ff13fc
}<|MERGE_RESOLUTION|>--- conflicted
+++ resolved
@@ -221,11 +221,7 @@
             @Param("processDefinitionId") int processDefinitionId,
             @Param("states") int[] states);
 
-<<<<<<< HEAD
-    int updateGlobalParamById(@Param("globalParams") String globalParams,@Param("id")  int id);
-=======
     int updateGlobalParamById(
             @Param("globalParams") String globalParams,
             @Param("id")  int id);
->>>>>>> 87ff13fc
 }