--- conflicted
+++ resolved
@@ -260,129 +260,6 @@
         return taskParamMap;
     }
 
-<<<<<<< HEAD
-    public int getTimeout() {
-        return timeout;
-    }
-
-    public void setTimeout(int timeout) {
-        this.timeout = timeout;
-    }
-
-    public String getDescription() {
-        return description;
-    }
-
-    public void setDescription(String description) {
-        this.description = description;
-    }
-
-    public long getCode() {
-        return code;
-    }
-
-    public void setCode(long code) {
-        this.code = code;
-    }
-
-    public int getVersion() {
-        return version;
-    }
-
-    public void setVersion(int version) {
-        this.version = version;
-    }
-
-    public long getProjectCode() {
-        return projectCode;
-    }
-
-    public void setProjectCode(long projectCode) {
-        this.projectCode = projectCode;
-    }
-
-    public String getTaskType() {
-        return taskType;
-    }
-
-    public void setTaskType(String taskType) {
-        this.taskType = taskType;
-    }
-
-    public Priority getTaskPriority() {
-        return taskPriority;
-    }
-
-    public void setTaskPriority(Priority taskPriority) {
-        this.taskPriority = taskPriority;
-    }
-
-    public String getWorkerGroup() {
-        return workerGroup;
-    }
-
-    public void setWorkerGroup(String workerGroup) {
-        this.workerGroup = workerGroup;
-    }
-
-    public int getFailRetryTimes() {
-        return failRetryTimes;
-    }
-
-    public void setFailRetryTimes(int failRetryTimes) {
-        this.failRetryTimes = failRetryTimes;
-    }
-
-    public int getFailRetryInterval() {
-        return failRetryInterval;
-    }
-
-    public void setFailRetryInterval(int failRetryInterval) {
-        this.failRetryInterval = failRetryInterval;
-    }
-
-    public TaskTimeoutStrategy getTimeoutNotifyStrategy() {
-        return timeoutNotifyStrategy;
-    }
-
-    public void setTimeoutNotifyStrategy(TaskTimeoutStrategy timeoutNotifyStrategy) {
-        this.timeoutNotifyStrategy = timeoutNotifyStrategy;
-    }
-
-    public TimeoutFlag getTimeoutFlag() {
-        return timeoutFlag;
-    }
-
-    public void setTimeoutFlag(TimeoutFlag timeoutFlag) {
-        this.timeoutFlag = timeoutFlag;
-    }
-
-    public String getResourceIds() {
-        return resourceIds;
-    }
-
-    public void setResourceIds(String resourceIds) {
-        this.resourceIds = resourceIds;
-    }
-
-    public String getResourceIdsNew() {
-        return resourceIdsNew;
-    }
-
-    public void setResourceIdsNew(String resourceIdsNew) {
-        this.resourceIdsNew = resourceIdsNew;
-    }
-
-    public int getDelayTime() {
-        return delayTime;
-    }
-
-    public void setDelayTime(int delayTime) {
-        this.delayTime = delayTime;
-    }
-
-=======
->>>>>>> 25b78a80
     public String getDependence() {
         return JSONUtils.getNodeString(this.taskParams, Constants.DEPENDENCE);
     }
@@ -402,78 +279,6 @@
         }
         TaskDefinition that = (TaskDefinition) o;
         return failRetryTimes == that.failRetryTimes
-<<<<<<< HEAD
-            && failRetryInterval == that.failRetryInterval
-            && timeout == that.timeout
-            && delayTime == that.delayTime
-            && Objects.equals(name, that.name)
-            && Objects.equals(description, that.description)
-            && Objects.equals(taskType, that.taskType)
-            && Objects.equals(taskParams, that.taskParams)
-            && flag == that.flag
-            && taskPriority == that.taskPriority
-            && Objects.equals(workerGroup, that.workerGroup)
-            && timeoutFlag == that.timeoutFlag
-            && timeoutNotifyStrategy == that.timeoutNotifyStrategy
-            && (Objects.equals(resourceIds, that.resourceIds)
-            || ("".equals(resourceIds) && that.resourceIds == null)
-            || ("".equals(that.resourceIds) && resourceIds == null))
-            && (Objects.equals(resourceIdsNew, that.resourceIdsNew)
-            || ("".equals(resourceIdsNew) && that.resourceIdsNew == null)
-            || ("".equals(that.resourceIdsNew) && resourceIdsNew == null))
-            && environmentCode == that.environmentCode
-            && taskGroupId == that.taskGroupId
-            && taskGroupPriority == that.taskGroupPriority
-            && Objects.equals(cpuQuota, that.cpuQuota)
-            && Objects.equals(memoryMax, that.memoryMax)
-            && Objects.equals(taskExecuteType, that.taskExecuteType);
-    }
-
-    @Override
-    public String toString() {
-        return "TaskDefinition{"
-                + "id=" + id
-                + ", code=" + code
-                + ", name='" + name + '\''
-                + ", version=" + version
-                + ", description='" + description + '\''
-                + ", projectCode=" + projectCode
-                + ", userId=" + userId
-                + ", taskType=" + taskType
-                + ", taskParams='" + taskParams + '\''
-                + ", taskParamList=" + taskParamList
-                + ", taskParamMap=" + taskParamMap
-                + ", flag=" + flag
-                + ", taskPriority=" + taskPriority
-                + ", userName='" + userName + '\''
-                + ", projectName='" + projectName + '\''
-                + ", workerGroup='" + workerGroup + '\''
-                + ", failRetryTimes=" + failRetryTimes
-                + ", environmentCode='" + environmentCode + '\''
-                + ", taskGroupId='" + taskGroupId + '\''
-                + ", taskGroupPriority='" + taskGroupPriority + '\''
-                + ", failRetryInterval=" + failRetryInterval
-                + ", timeoutFlag=" + timeoutFlag
-                + ", timeoutNotifyStrategy=" + timeoutNotifyStrategy
-                + ", timeout=" + timeout
-                + ", delayTime=" + delayTime
-                + ", resourceIds='" + resourceIds + '\''
-                + ", resourceIdsNew='" + resourceIdsNew + '\''
-                + ", cpuQuota=" + cpuQuota
-                + ", memoryMax=" + memoryMax
-                + ", taskExecuteType=" + taskExecuteType
-                + ", createTime=" + createTime
-                + ", updateTime=" + updateTime
-                + '}';
-    }
-
-    public int getTaskGroupPriority() {
-        return taskGroupPriority;
-    }
-
-    public void setTaskGroupPriority(int taskGroupPriority) {
-        this.taskGroupPriority = taskGroupPriority;
-=======
                 && failRetryInterval == that.failRetryInterval
                 && timeout == that.timeout
                 && delayTime == that.delayTime
@@ -495,6 +300,5 @@
                 && Objects.equals(cpuQuota, that.cpuQuota)
                 && Objects.equals(memoryMax, that.memoryMax)
                 && Objects.equals(taskExecuteType, that.taskExecuteType);
->>>>>>> 25b78a80
     }
 }