--- conflicted
+++ resolved
@@ -63,14 +63,12 @@
 @Component
 public class AlertDao {
 
-<<<<<<< HEAD
     /**
      * logger of AlertDao
      */
     private static final Logger logger = LoggerFactory.getLogger(AlertDao.class);
-=======
+  
     private static final int QUERY_ALERT_THRESHOLD = 100;
->>>>>>> d526dd89
 
     @Value("${alert.alarm-suppression.crash:60}")
     private Integer crashAlarmSuppression;
