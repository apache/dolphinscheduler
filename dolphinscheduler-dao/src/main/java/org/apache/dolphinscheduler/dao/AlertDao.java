--- conflicted
+++ resolved
@@ -25,13 +25,7 @@
 import org.apache.dolphinscheduler.common.enums.AlertWarnLevel;
 import org.apache.dolphinscheduler.common.enums.WarningType;
 import org.apache.dolphinscheduler.common.utils.JSONUtils;
-<<<<<<< HEAD
 import org.apache.dolphinscheduler.dao.entity.*;
-import org.apache.dolphinscheduler.dao.mapper.AlertGroupMapper;
-import org.apache.dolphinscheduler.dao.mapper.AlertMapper;
-import org.apache.dolphinscheduler.dao.mapper.AlertPluginInstanceMapper;
-import org.joda.time.DateTime;
-=======
 import org.apache.dolphinscheduler.dao.entity.Alert;
 import org.apache.dolphinscheduler.dao.entity.AlertPluginInstance;
 import org.apache.dolphinscheduler.dao.entity.AlertSendStatus;
@@ -43,6 +37,7 @@
 import org.apache.dolphinscheduler.dao.mapper.AlertGroupMapper;
 import org.apache.dolphinscheduler.dao.mapper.AlertMapper;
 import org.apache.dolphinscheduler.dao.mapper.AlertPluginInstanceMapper;
+import org.joda.time.DateTime;
 import org.apache.dolphinscheduler.dao.mapper.AlertSendStatusMapper;
 
 import org.apache.commons.lang.StringUtils;
@@ -53,7 +48,6 @@
 import java.util.List;
 import java.util.stream.Collectors;
 
->>>>>>> 2bab12f2
 import org.springframework.beans.factory.annotation.Autowired;
 import org.springframework.beans.factory.annotation.Value;
 import org.springframework.stereotype.Component;
@@ -109,7 +103,6 @@
     }
 
     /**
-<<<<<<< HEAD
      * 生成通知签名信息
      * @param alert 通知实体
      * @return 签名文本
@@ -120,7 +113,9 @@
                 .map(DigestUtils::sha1Hex)
                 .map(String::toLowerCase)
                 .orElse(StringUtils.EMPTY);
-=======
+    }
+
+    /**
      * add AlertSendStatus
      *
      * @param sendStatus alert send status
@@ -137,8 +132,8 @@
         alertSendStatus.setLog(log);
         alertSendStatus.setCreateTime(new Date());
         return alertSendStatusMapper.insert(alertSendStatus);
->>>>>>> 2bab12f2
-    }
+    }
+
 
     /**
      * MasterServer or WorkerServer stoped
