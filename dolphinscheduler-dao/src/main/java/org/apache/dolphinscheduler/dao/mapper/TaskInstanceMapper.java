/*
 * Licensed to the Apache Software Foundation (ASF) under one or more
 * contributor license agreements.  See the NOTICE file distributed with
 * this work for additional information regarding copyright ownership.
 * The ASF licenses this file to You under the Apache License, Version 2.0
 * (the "License"); you may not use this file except in compliance with
 * the License.  You may obtain a copy of the License at
 *
 *    http://www.apache.org/licenses/LICENSE-2.0
 *
 * Unless required by applicable law or agreed to in writing, software
 * distributed under the License is distributed on an "AS IS" BASIS,
 * WITHOUT WARRANTIES OR CONDITIONS OF ANY KIND, either express or implied.
 * See the License for the specific language governing permissions and
 * limitations under the License.
 */

package org.apache.dolphinscheduler.dao.mapper;

import org.apache.dolphinscheduler.common.enums.Flag;
import org.apache.dolphinscheduler.common.enums.TaskExecuteType;
import org.apache.dolphinscheduler.dao.entity.ExecuteStatusCount;
import org.apache.dolphinscheduler.dao.entity.TaskInstance;
import org.apache.dolphinscheduler.plugin.task.api.enums.TaskExecutionStatus;

import org.apache.ibatis.annotations.Param;

import java.util.Date;
import java.util.List;
import java.util.Set;

import com.baomidou.mybatisplus.core.mapper.BaseMapper;
import com.baomidou.mybatisplus.core.metadata.IPage;

/**
 * task instance mapper interface
 */
public interface TaskInstanceMapper extends BaseMapper<TaskInstance> {

    List<Integer> queryTaskByProcessIdAndState(@Param("processInstanceId") Integer processInstanceId,
                                               @Param("state") Integer state);

    List<TaskInstance> findValidTaskListByProcessId(@Param("processInstanceId") Integer processInstanceId,
                                                    @Param("flag") Flag flag,
                                                    @Param("testFlag") int testFlag);

    List<TaskInstance> queryByHostAndStatus(@Param("host") String host,
                                            @Param("states") int[] stateArray);

    int setFailoverByHostAndStateArray(@Param("host") String host,
                                       @Param("states") int[] stateArray,
                                       @Param("destStatus") TaskExecutionStatus destStatus);

    TaskInstance queryByInstanceIdAndName(@Param("processInstanceId") int processInstanceId,
                                          @Param("name") String name);

    TaskInstance queryByInstanceIdAndCode(@Param("processInstanceId") int processInstanceId,
                                          @Param("taskCode") Long taskCode);

    List<TaskInstance> queryByProcessInstanceIdsAndTaskCodes(@Param("processInstanceIds") List<Integer> processInstanceIds,
                                                             @Param("taskCodes") List<Long> taskCodes);

    Integer countTask(@Param("projectCodes") Long[] projectCodes,
                      @Param("taskIds") int[] taskIds);

    /**
     * Statistics task instance group by given project codes list by start time
     * <p>
     * We only need project codes to determine whether the task instance belongs to the user or not.
     *
     * @param startTime    Statistics start time
     * @param endTime      Statistics end time
     * @param projectCodes Project codes list to filter
     * @return List of ExecuteStatusCount
     */
    List<ExecuteStatusCount> countTaskInstanceStateByProjectCodes(@Param("startTime") Date startTime,
                                                                  @Param("endTime") Date endTime,
                                                                  @Param("projectCodes") Long[] projectCodes);

    /**
     * Statistics task instance group by given project ids list by start time
     * <p>
     * We only need project ids to determine whether the task instance belongs to the user or not.
     *
     * @param startTime    Statistics start time
     * @param endTime      Statistics end time
     * @param projectIds Project ids list to filter
     * @return List of ExecuteStatusCount
     */
    List<ExecuteStatusCount> countTaskInstanceStateByProjectIdsV2(@Param("startTime") Date startTime,
                                                                  @Param("endTime") Date endTime,
                                                                  @Param("projectIds") Set<Integer> projectIds);

    /**
     * Statistics task instance group by given project codes list by submit time
     * <p>
     * We only need project codes to determine whether the task instance belongs to the user or not.
     *
     * @param startTime    Statistics start time
     * @param endTime      Statistics end time
     * @param projectCodes Project codes list to filter
     * @return List of ExecuteStatusCount
     */
    List<ExecuteStatusCount> countTaskInstanceStateByProjectCodesAndStatesBySubmitTime(@Param("startTime") Date startTime,
                                                                                       @Param("endTime") Date endTime,
                                                                                       @Param("projectCodes") Long[] projectCodes,
                                                                                       @Param("states") List<TaskExecutionStatus> states);
    /**
     * Statistics task instance group by given project codes list by submit time
     * <p>
     * We only need project codes to determine whether the task instance belongs to the user or not.
     *
     * @param startTime    Statistics start time
     * @param endTime      Statistics end time
     * @param projectCode  projectCode
     * @param model model
     * @param projectIds projectIds
     * @return List of ExecuteStatusCount
     */
    List<ExecuteStatusCount> countTaskInstanceStateByProjectCodesAndStatesBySubmitTimeV2(@Param("startTime") Date startTime,
                                                                                         @Param("endTime") Date endTime,
                                                                                         @Param("projectCode") Long projectCode,
                                                                                         @Param("workflowCode") Long workflowCode,
                                                                                         @Param("taskCode") Long taskCode,
                                                                                         @Param("model") Integer model,
                                                                                         @Param("projectIds") Set<Integer> projectIds,
                                                                                         @Param("states") List<TaskExecutionStatus> states);

    IPage<TaskInstance> queryTaskInstanceListPaging(IPage<TaskInstance> page,
                                                    @Param("projectCode") Long projectCode,
                                                    @Param("processInstanceId") Integer processInstanceId,
                                                    @Param("processInstanceName") String processInstanceName,
                                                    @Param("searchVal") String searchVal,
                                                    @Param("taskName") String taskName,
                                                    @Param("executorId") int executorId,
                                                    @Param("states") int[] statusArray,
                                                    @Param("host") String host,
                                                    @Param("taskExecuteType") TaskExecuteType taskExecuteType,
                                                    @Param("startTime") Date startTime,
                                                    @Param("endTime") Date endTime);

    IPage<TaskInstance> queryStreamTaskInstanceListPaging(IPage<TaskInstance> page,
                                                          @Param("projectCode") Long projectCode,
                                                          @Param("processDefinitionName") String processDefinitionName,
                                                          @Param("searchVal") String searchVal,
                                                          @Param("taskName") String taskName,
                                                          @Param("executorId") int executorId,
                                                          @Param("states") int[] statusArray,
                                                          @Param("host") String host,
                                                          @Param("taskExecuteType") TaskExecuteType taskExecuteType,
                                                          @Param("startTime") Date startTime,
                                                          @Param("endTime") Date endTime);

    List<TaskInstance> loadAllInfosNoRelease(@Param("processInstanceId") int processInstanceId,
                                             @Param("status") int status);

<<<<<<< HEAD
    TaskInstance selectByCode(Long taskCode);
=======
    void deleteByWorkflowInstanceId(@Param("workflowInstanceId") int workflowInstanceId);
>>>>>>> fed1e85f
}<|MERGE_RESOLUTION|>--- conflicted
+++ resolved
@@ -154,9 +154,7 @@
     List<TaskInstance> loadAllInfosNoRelease(@Param("processInstanceId") int processInstanceId,
                                              @Param("status") int status);
 
-<<<<<<< HEAD
     TaskInstance selectByCode(Long taskCode);
-=======
+
     void deleteByWorkflowInstanceId(@Param("workflowInstanceId") int workflowInstanceId);
->>>>>>> fed1e85f
 }