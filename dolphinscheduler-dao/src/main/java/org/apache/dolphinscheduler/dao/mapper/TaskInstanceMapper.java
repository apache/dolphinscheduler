--- conflicted
+++ resolved
@@ -136,12 +136,9 @@
                                                     @Param("processInstanceName") String processInstanceName,
                                                     @Param("searchVal") String searchVal,
                                                     @Param("taskName") String taskName,
-<<<<<<< HEAD
                                                     @Param("taskType") String taskType,
+                                                    @Param("executorName") String executorName,
                                                     @Param("executorId") int executorId,
-=======
-                                                    @Param("executorName") String executorName,
->>>>>>> 2a44a7f3
                                                     @Param("states") int[] statusArray,
                                                     @Param("host") String host,
                                                     @Param("taskExecuteType") TaskExecuteType taskExecuteType,
