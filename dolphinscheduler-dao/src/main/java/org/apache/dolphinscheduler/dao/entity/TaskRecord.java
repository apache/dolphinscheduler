/*
 * Licensed to the Apache Software Foundation (ASF) under one or more
 * contributor license agreements.  See the NOTICE file distributed with
 * this work for additional information regarding copyright ownership.
 * The ASF licenses this file to You under the Apache License, Version 2.0
 * (the "License"); you may not use this file except in compliance with
 * the License.  You may obtain a copy of the License at
 *
 *    http://www.apache.org/licenses/LICENSE-2.0
 *
 * Unless required by applicable law or agreed to in writing, software
 * distributed under the License is distributed on an "AS IS" BASIS,
 * WITHOUT WARRANTIES OR CONDITIONS OF ANY KIND, either express or implied.
 * See the License for the specific language governing permissions and
 * limitations under the License.
 */
package org.apache.dolphinscheduler.dao.entity;

<<<<<<< HEAD
=======

>>>>>>> 8c19a777
import java.util.Date;

/**
 * task record for qianfan
 */
public class TaskRecord {

    /**
     * id
     */
    private int id;

    /**
     * process id
     */
    private int procId;

    /**
     * procedure name
     */
    private String procName;

    /**
     * procedure date
     */
    private String procDate;

    /**
     * start date
     */
    private Date startTime;

    /**
     * end date
     */
    private Date endTime;

    /**
     * result
     */
    private String result;

    /**
     * duration unit: second
     */
    private int duration;

    /**
     * note
     */
    private String note;

    /**
     * schema
     */
    private String schema;

    /**
     * job id
     */
    private String jobId;


    /**
     * source tab
     */
    private String sourceTab;

    /**
     * source row count
     */
    private Long sourceRowCount;

    /**
     * target tab
     */
    private String targetTab;

    /**
     * target row count
     */
    private Long targetRowCount;

    /**
     * error code
     */
    private String errorCode;

    public int getId() {
        return id;
    }

    public void setId(int id) {
        this.id = id;
    }

    public int getProcId() {
        return procId;
    }

    public void setProcId(int procId) {
        this.procId = procId;
    }

    public String getProcName() {
        return procName;
    }

    public void setProcName(String procName) {
        this.procName = procName;
    }

    public String getProcDate() {
        return procDate;
    }

    public void setProcDate(String procDate) {
        this.procDate = procDate;
    }

    public Date getStartTime() {
        return startTime;
    }

    public void setStartTime(Date startTime) {
        this.startTime = startTime;
    }

    public Date getEndTime() {
        return endTime;
    }

    public void setEndTime(Date endTime) {
        this.endTime = endTime;
    }

    public String getResult() {
        return result;
    }

    public void setResult(String result) {
        this.result = result;
    }

    public int getDuration() {
        return duration;
    }

    public void setDuration(int duration) {
        this.duration = duration;
    }

    public String getNote() {
        return note;
    }

    public void setNote(String note) {
        this.note = note;
    }

    public String getSchema() {
        return schema;
    }

    public void setSchema(String schema) {
        this.schema = schema;
    }

    public String getJobId() {
        return jobId;
    }

    public void setJobId(String jobId) {
        this.jobId = jobId;
    }

    public String getSourceTab() {
        return sourceTab;
    }

    public void setSourceTab(String sourceTab) {
        this.sourceTab = sourceTab;
    }

    public Long getSourceRowCount() {
        return sourceRowCount;
    }

    public void setSourceRowCount(Long sourceRowCount) {
        this.sourceRowCount = sourceRowCount;
    }

    public String getTargetTab() {
        return targetTab;
    }

    public void setTargetTab(String targetTab) {
        this.targetTab = targetTab;
    }

    public Long getTargetRowCount() {
        return targetRowCount;
    }

    public void setTargetRowCount(Long targetRowCount) {
        this.targetRowCount = targetRowCount;
    }

    public String getErrorCode() {
        return errorCode;
    }

    public void setErrorCode(String errorCode) {
        this.errorCode = errorCode;
    }

    @Override
    public String toString(){
        return "task record, id:" + id
                +" proc id:" + procId
                + " proc name:" + procName
                + " proc date: " + procDate
                + " start date:" + startTime
                + " end date:" + endTime
                + " result : " + result
                + " duration : " + duration
                + " note : " + note
                + " schema : " + schema
                + " job id : " + jobId
                + " source table : " + sourceTab
                + " source row count: " + sourceRowCount
                + " target table : " + targetTab
                + " target row count: " + targetRowCount
                + " error code: " + errorCode
                ;
    }

}<|MERGE_RESOLUTION|>--- conflicted
+++ resolved
@@ -14,12 +14,9 @@
  * See the License for the specific language governing permissions and
  * limitations under the License.
  */
+
 package org.apache.dolphinscheduler.dao.entity;
 
-<<<<<<< HEAD
-=======
-
->>>>>>> 8c19a777
 import java.util.Date;
 
 /**
