--- conflicted
+++ resolved
@@ -106,11 +106,6 @@
      * task queue impl
      */
     protected ITaskQueue taskQueue = TaskQueueFactory.getTaskQueueInstance();
-<<<<<<< HEAD
-
-
-=======
->>>>>>> 8bb3c829
     /**
      * handle Command (construct ProcessInstance from Command) , wrapped in transaction
      * @param logger logger
