--- conflicted
+++ resolved
@@ -366,11 +366,7 @@
         return "Command{"
                 + "id=" + id
                 + ", commandType=" + commandType
-<<<<<<< HEAD
                 + ", processDefinitionCode=" + processDefinitionCode
-=======
-                + ", processDefinitionId=" + processDefinitionId
->>>>>>> e36ccfe2
                 + ", executorId=" + executorId
                 + ", commandParam='" + commandParam + '\''
                 + ", taskDependType=" + taskDependType
@@ -382,10 +378,7 @@
                 + ", processInstancePriority=" + processInstancePriority
                 + ", updateTime=" + updateTime
                 + ", workerGroup='" + workerGroup + '\''
-<<<<<<< HEAD
-=======
                 + ", environmentCode='" + environmentCode + '\''
->>>>>>> e36ccfe2
                 + '}';
     }
 }
