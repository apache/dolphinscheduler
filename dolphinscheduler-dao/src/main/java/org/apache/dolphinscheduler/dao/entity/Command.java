--- conflicted
+++ resolved
@@ -142,100 +142,4 @@
         this.processDefinitionVersion = processDefinitionVersion;
         this.testFlag = testFlag;
     }
-
-<<<<<<< HEAD
-    @Override
-    public boolean equals(Object o) {
-        if (this == o) {
-            return true;
-        }
-        if (o == null || getClass() != o.getClass()) {
-            return false;
-        }
-
-        Command command = (Command) o;
-
-        if (id != command.id) {
-            return false;
-        }
-        if (processDefinitionCode != command.processDefinitionCode) {
-            return false;
-        }
-        if (executorId != command.executorId) {
-            return false;
-        }
-        if (workerGroup != null ? workerGroup.equals(command.workerGroup) : command.workerGroup == null) {
-            return false;
-        }
-
-        if (environmentCode != null ? environmentCode.equals(command.environmentCode)
-                : command.environmentCode == null) {
-            return false;
-        }
-
-        if (commandType != command.commandType) {
-            return false;
-        }
-        if (commandParam != null ? !commandParam.equals(command.commandParam) : command.commandParam != null) {
-            return false;
-        }
-        if (taskDependType != command.taskDependType) {
-            return false;
-        }
-        if (failureStrategy != command.failureStrategy) {
-            return false;
-        }
-        if (warningType != command.warningType) {
-            return false;
-        }
-        if (warningGroupId != null ? !warningGroupId.equals(command.warningGroupId) : command.warningGroupId != null) {
-            return false;
-        }
-        if (scheduleTime != null ? !scheduleTime.equals(command.scheduleTime) : command.scheduleTime != null) {
-            return false;
-        }
-        if (startTime != null ? !startTime.equals(command.startTime) : command.startTime != null) {
-            return false;
-        }
-        if (processInstancePriority != command.processInstancePriority) {
-            return false;
-        }
-        if (processInstanceId != command.processInstanceId) {
-            return false;
-        }
-        if (processDefinitionVersion != command.getProcessDefinitionVersion()) {
-            return false;
-        }
-
-        if (testFlag != command.testFlag){
-            return false;
-        }
-        return !(updateTime != null ? !updateTime.equals(command.updateTime) : command.updateTime != null);
-    }
-
-    @Override
-    public int hashCode() {
-        int result = id;
-        result = 31 * result + (commandType != null ? commandType.hashCode() : 0);
-        result = 31 * result + Long.hashCode(processDefinitionCode);
-        result = 31 * result + executorId;
-        result = 31 * result + (commandParam != null ? commandParam.hashCode() : 0);
-        result = 31 * result + (taskDependType != null ? taskDependType.hashCode() : 0);
-        result = 31 * result + (failureStrategy != null ? failureStrategy.hashCode() : 0);
-        result = 31 * result + (warningType != null ? warningType.hashCode() : 0);
-        result = 31 * result + (warningGroupId != null ? warningGroupId.hashCode() : 0);
-        result = 31 * result + (scheduleTime != null ? scheduleTime.hashCode() : 0);
-        result = 31 * result + (startTime != null ? startTime.hashCode() : 0);
-        result = 31 * result + (processInstancePriority != null ? processInstancePriority.hashCode() : 0);
-        result = 31 * result + (updateTime != null ? updateTime.hashCode() : 0);
-        result = 31 * result + (workerGroup != null ? workerGroup.hashCode() : 0);
-        result = 31 * result + (environmentCode != null ? environmentCode.hashCode() : 0);
-        result = 31 * result + dryRun;
-        result = 31 * result + processInstanceId;
-        result = 31 * result + processDefinitionVersion;
-        result = 31 * result + testFlag;
-        return result;
-    }
-=======
->>>>>>> d833a28b
 }