/*
 * Licensed to the Apache Software Foundation (ASF) under one or more
 * contributor license agreements.  See the NOTICE file distributed with
 * this work for additional information regarding copyright ownership.
 * The ASF licenses this file to You under the Apache License, Version 2.0
 * (the "License"); you may not use this file except in compliance with
 * the License.  You may obtain a copy of the License at
 *
 *    http://www.apache.org/licenses/LICENSE-2.0
 *
 * Unless required by applicable law or agreed to in writing, software
 * distributed under the License is distributed on an "AS IS" BASIS,
 * WITHOUT WARRANTIES OR CONDITIONS OF ANY KIND, either express or implied.
 * See the License for the specific language governing permissions and
 * limitations under the License.
 */

package org.apache.dolphinscheduler.dao.entity;

import org.apache.dolphinscheduler.common.enums.CommandType;
import org.apache.dolphinscheduler.common.enums.FailureStrategy;
import org.apache.dolphinscheduler.common.enums.Priority;
import org.apache.dolphinscheduler.common.enums.TaskDependType;
import org.apache.dolphinscheduler.common.enums.WarningType;

import java.util.Date;

import lombok.Data;

import com.baomidou.mybatisplus.annotation.IdType;
import com.baomidou.mybatisplus.annotation.TableField;
import com.baomidou.mybatisplus.annotation.TableId;
import com.baomidou.mybatisplus.annotation.TableName;

@Data
@TableName("t_ds_command")
public class Command {

    /**
     * id
     */
    @TableId(value = "id", type = IdType.AUTO)
    private Integer id;

    /**
     * command type
     */
    @TableField("command_type")
    private CommandType commandType;

    /**
     * process definition code
     */
    @TableField("process_definition_code")
    private long processDefinitionCode;

    /**
     * executor id
     */
    @TableField("executor_id")
    private int executorId;

    /**
     * command parameter, format json
     */
    @TableField("command_param")
    private String commandParam;

    /**
     * task depend type
     */
    @TableField("task_depend_type")
    private TaskDependType taskDependType;

    /**
     * failure strategy
     */
    @TableField("failure_strategy")
    private FailureStrategy failureStrategy;

    /**
     * warning type
     */
    @TableField("warning_type")
    private WarningType warningType;

    /**
     * warning group id
     */
    @TableField("warning_group_id")
    private Integer warningGroupId;

    /**
     * schedule time
     */
    @TableField("schedule_time")
    private Date scheduleTime;

    /**
     * start time
     */
    @TableField("start_time")
    private Date startTime;

    /**
     * process instance priority
     */
    @TableField("process_instance_priority")
    private Priority processInstancePriority;

    /**
     * update time
     */
    @TableField("update_time")
    private Date updateTime;

    /**
     * worker group
     */
    @TableField("worker_group")
    private String workerGroup;

    /**
     * environment code
     */
    @TableField("environment_code")
    private Long environmentCode;

    /**
     * dry run flag
     */
    @TableField("dry_run")
    private int dryRun;

    @TableField("process_instance_id")
    private int processInstanceId;

    @TableField("process_definition_version")
    private int processDefinitionVersion;

    /**
     * test flag
     */
    @TableField("test_flag")
    private int testFlag;

    public Command() {
        this.taskDependType = TaskDependType.TASK_POST;
        this.failureStrategy = FailureStrategy.CONTINUE;
        this.startTime = new Date();
        this.updateTime = new Date();
    }

    public Command(
<<<<<<< HEAD
            CommandType commandType,
            TaskDependType taskDependType,
            FailureStrategy failureStrategy,
            int executorId,
            long processDefinitionCode,
            String commandParam,
            WarningType warningType,
            int warningGroupId,
            Date scheduleTime,
            String workerGroup,
            Long environmentCode,
            Priority processInstancePriority,
            int dryRun,
            int processInstanceId,
            int processDefinitionVersion,
            int testFlag
    ) {
=======
                   CommandType commandType,
                   TaskDependType taskDependType,
                   FailureStrategy failureStrategy,
                   int executorId,
                   long processDefinitionCode,
                   String commandParam,
                   WarningType warningType,
                   int warningGroupId,
                   Date scheduleTime,
                   String workerGroup,
                   Long environmentCode,
                   Priority processInstancePriority,
                   int dryRun,
                   int processInstanceId,
                   int processDefinitionVersion) {
>>>>>>> efedc9a5
        this.commandType = commandType;
        this.executorId = executorId;
        this.processDefinitionCode = processDefinitionCode;
        this.commandParam = commandParam;
        this.warningType = warningType;
        this.warningGroupId = warningGroupId;
        this.scheduleTime = scheduleTime;
        this.taskDependType = taskDependType;
        this.failureStrategy = failureStrategy;
        this.startTime = new Date();
        this.updateTime = new Date();
        this.workerGroup = workerGroup;
        this.environmentCode = environmentCode;
        this.processInstancePriority = processInstancePriority;
        this.dryRun = dryRun;
        this.processInstanceId = processInstanceId;
        this.processDefinitionVersion = processDefinitionVersion;
        this.testFlag = testFlag;
    }

<<<<<<< HEAD
    public TaskDependType getTaskDependType() {
        return taskDependType;
    }

    public void setTaskDependType(TaskDependType taskDependType) {
        this.taskDependType = taskDependType;
    }

    public int getId() {
        return id;
    }

    public void setId(int id) {
        this.id = id;
    }

    public CommandType getCommandType() {
        return commandType;
    }

    public void setCommandType(CommandType commandType) {
        this.commandType = commandType;
    }

    public long getProcessDefinitionCode() {
        return processDefinitionCode;
    }

    public void setProcessDefinitionCode(long processDefinitionCode) {
        this.processDefinitionCode = processDefinitionCode;
    }

    public FailureStrategy getFailureStrategy() {
        return failureStrategy;
    }

    public void setFailureStrategy(FailureStrategy failureStrategy) {
        this.failureStrategy = failureStrategy;
    }

    public void setCommandParam(String commandParam) {
        this.commandParam = commandParam;
    }

    public String getCommandParam() {
        return commandParam;
    }

    public WarningType getWarningType() {
        return warningType;
    }

    public void setWarningType(WarningType warningType) {
        this.warningType = warningType;
    }

    public Integer getWarningGroupId() {
        return warningGroupId;
    }

    public void setWarningGroupId(Integer warningGroupId) {
        this.warningGroupId = warningGroupId;
    }

    public Date getScheduleTime() {
        return scheduleTime;
    }

    public void setScheduleTime(Date scheduleTime) {
        this.scheduleTime = scheduleTime;
    }

    public Date getStartTime() {
        return startTime;
    }

    public void setStartTime(Date startTime) {
        this.startTime = startTime;
    }

    public int getExecutorId() {
        return executorId;
    }

    public void setExecutorId(int executorId) {
        this.executorId = executorId;
    }

    public Priority getProcessInstancePriority() {
        return processInstancePriority;
    }

    public void setProcessInstancePriority(Priority processInstancePriority) {
        this.processInstancePriority = processInstancePriority;
    }

    public Date getUpdateTime() {
        return updateTime;
    }

    public void setUpdateTime(Date updateTime) {
        this.updateTime = updateTime;
    }

    public String getWorkerGroup() {
        return workerGroup;
    }

    public void setWorkerGroup(String workerGroup) {
        this.workerGroup = workerGroup;
    }

    public Long getEnvironmentCode() {
        return this.environmentCode;
    }

    public void setEnvironmentCode(Long environmentCode) {
        this.environmentCode = environmentCode;
    }

    public int getDryRun() {
        return dryRun;
    }

    public void setDryRun(int dryRun) {
        this.dryRun = dryRun;
    }

    public int getProcessInstanceId() {
        return processInstanceId;
    }

    public void setProcessInstanceId(int processInstanceId) {
        this.processInstanceId = processInstanceId;
    }

    public int getProcessDefinitionVersion() {
        return processDefinitionVersion;
    }

    public void setProcessDefinitionVersion(int processDefinitionVersion) {
        this.processDefinitionVersion = processDefinitionVersion;
    }

    public int getTestFlag() {
        return testFlag;
    }

    public void setTestFlag(int testFlag) {
        this.testFlag = testFlag;
    }

=======
>>>>>>> efedc9a5
    @Override
    public boolean equals(Object o) {
        if (this == o) {
            return true;
        }
        if (o == null || getClass() != o.getClass()) {
            return false;
        }

        Command command = (Command) o;

        if (id != command.id) {
            return false;
        }
        if (processDefinitionCode != command.processDefinitionCode) {
            return false;
        }
        if (executorId != command.executorId) {
            return false;
        }
        if (workerGroup != null ? workerGroup.equals(command.workerGroup) : command.workerGroup == null) {
            return false;
        }

        if (environmentCode != null ? environmentCode.equals(command.environmentCode)
                : command.environmentCode == null) {
            return false;
        }

        if (commandType != command.commandType) {
            return false;
        }
        if (commandParam != null ? !commandParam.equals(command.commandParam) : command.commandParam != null) {
            return false;
        }
        if (taskDependType != command.taskDependType) {
            return false;
        }
        if (failureStrategy != command.failureStrategy) {
            return false;
        }
        if (warningType != command.warningType) {
            return false;
        }
        if (warningGroupId != null ? !warningGroupId.equals(command.warningGroupId) : command.warningGroupId != null) {
            return false;
        }
        if (scheduleTime != null ? !scheduleTime.equals(command.scheduleTime) : command.scheduleTime != null) {
            return false;
        }
        if (startTime != null ? !startTime.equals(command.startTime) : command.startTime != null) {
            return false;
        }
        if (processInstancePriority != command.processInstancePriority) {
            return false;
        }
        if (processInstanceId != command.processInstanceId) {
            return false;
        }
        if (processDefinitionVersion != command.getProcessDefinitionVersion()) {
            return false;
        }

        if (testFlag != command.testFlag){
            return false;
        }
        return !(updateTime != null ? !updateTime.equals(command.updateTime) : command.updateTime != null);
    }

    @Override
    public int hashCode() {
        int result = id;
        result = 31 * result + (commandType != null ? commandType.hashCode() : 0);
        result = 31 * result + Long.hashCode(processDefinitionCode);
        result = 31 * result + executorId;
        result = 31 * result + (commandParam != null ? commandParam.hashCode() : 0);
        result = 31 * result + (taskDependType != null ? taskDependType.hashCode() : 0);
        result = 31 * result + (failureStrategy != null ? failureStrategy.hashCode() : 0);
        result = 31 * result + (warningType != null ? warningType.hashCode() : 0);
        result = 31 * result + (warningGroupId != null ? warningGroupId.hashCode() : 0);
        result = 31 * result + (scheduleTime != null ? scheduleTime.hashCode() : 0);
        result = 31 * result + (startTime != null ? startTime.hashCode() : 0);
        result = 31 * result + (processInstancePriority != null ? processInstancePriority.hashCode() : 0);
        result = 31 * result + (updateTime != null ? updateTime.hashCode() : 0);
        result = 31 * result + (workerGroup != null ? workerGroup.hashCode() : 0);
        result = 31 * result + (environmentCode != null ? environmentCode.hashCode() : 0);
        result = 31 * result + dryRun;
        result = 31 * result + processInstanceId;
        result = 31 * result + processDefinitionVersion;
        result = 31 * result + testFlag;
        return result;
    }
<<<<<<< HEAD

    @Override
    public String toString() {
        return "Command{" +
                "id=" + id +
                ", commandType=" + commandType +
                ", processDefinitionCode=" + processDefinitionCode +
                ", executorId=" + executorId +
                ", commandParam='" + commandParam + '\'' +
                ", taskDependType=" + taskDependType +
                ", failureStrategy=" + failureStrategy +
                ", warningType=" + warningType +
                ", warningGroupId=" + warningGroupId +
                ", scheduleTime=" + scheduleTime +
                ", startTime=" + startTime +
                ", processInstancePriority=" + processInstancePriority +
                ", updateTime=" + updateTime +
                ", workerGroup='" + workerGroup + '\'' +
                ", environmentCode=" + environmentCode +
                ", dryRun=" + dryRun +
                ", processInstanceId=" + processInstanceId +
                ", processDefinitionVersion=" + processDefinitionVersion +
                ", testFlag=" + testFlag +
                '}';
    }
}
=======
}
>>>>>>> efedc9a5
<|MERGE_RESOLUTION|>--- conflicted
+++ resolved
@@ -152,25 +152,6 @@
     }
 
     public Command(
-<<<<<<< HEAD
-            CommandType commandType,
-            TaskDependType taskDependType,
-            FailureStrategy failureStrategy,
-            int executorId,
-            long processDefinitionCode,
-            String commandParam,
-            WarningType warningType,
-            int warningGroupId,
-            Date scheduleTime,
-            String workerGroup,
-            Long environmentCode,
-            Priority processInstancePriority,
-            int dryRun,
-            int processInstanceId,
-            int processDefinitionVersion,
-            int testFlag
-    ) {
-=======
                    CommandType commandType,
                    TaskDependType taskDependType,
                    FailureStrategy failureStrategy,
@@ -185,8 +166,8 @@
                    Priority processInstancePriority,
                    int dryRun,
                    int processInstanceId,
-                   int processDefinitionVersion) {
->>>>>>> efedc9a5
+                   int processDefinitionVersion,
+                   int testFlag) {
         this.commandType = commandType;
         this.executorId = executorId;
         this.processDefinitionCode = processDefinitionCode;
@@ -207,161 +188,6 @@
         this.testFlag = testFlag;
     }
 
-<<<<<<< HEAD
-    public TaskDependType getTaskDependType() {
-        return taskDependType;
-    }
-
-    public void setTaskDependType(TaskDependType taskDependType) {
-        this.taskDependType = taskDependType;
-    }
-
-    public int getId() {
-        return id;
-    }
-
-    public void setId(int id) {
-        this.id = id;
-    }
-
-    public CommandType getCommandType() {
-        return commandType;
-    }
-
-    public void setCommandType(CommandType commandType) {
-        this.commandType = commandType;
-    }
-
-    public long getProcessDefinitionCode() {
-        return processDefinitionCode;
-    }
-
-    public void setProcessDefinitionCode(long processDefinitionCode) {
-        this.processDefinitionCode = processDefinitionCode;
-    }
-
-    public FailureStrategy getFailureStrategy() {
-        return failureStrategy;
-    }
-
-    public void setFailureStrategy(FailureStrategy failureStrategy) {
-        this.failureStrategy = failureStrategy;
-    }
-
-    public void setCommandParam(String commandParam) {
-        this.commandParam = commandParam;
-    }
-
-    public String getCommandParam() {
-        return commandParam;
-    }
-
-    public WarningType getWarningType() {
-        return warningType;
-    }
-
-    public void setWarningType(WarningType warningType) {
-        this.warningType = warningType;
-    }
-
-    public Integer getWarningGroupId() {
-        return warningGroupId;
-    }
-
-    public void setWarningGroupId(Integer warningGroupId) {
-        this.warningGroupId = warningGroupId;
-    }
-
-    public Date getScheduleTime() {
-        return scheduleTime;
-    }
-
-    public void setScheduleTime(Date scheduleTime) {
-        this.scheduleTime = scheduleTime;
-    }
-
-    public Date getStartTime() {
-        return startTime;
-    }
-
-    public void setStartTime(Date startTime) {
-        this.startTime = startTime;
-    }
-
-    public int getExecutorId() {
-        return executorId;
-    }
-
-    public void setExecutorId(int executorId) {
-        this.executorId = executorId;
-    }
-
-    public Priority getProcessInstancePriority() {
-        return processInstancePriority;
-    }
-
-    public void setProcessInstancePriority(Priority processInstancePriority) {
-        this.processInstancePriority = processInstancePriority;
-    }
-
-    public Date getUpdateTime() {
-        return updateTime;
-    }
-
-    public void setUpdateTime(Date updateTime) {
-        this.updateTime = updateTime;
-    }
-
-    public String getWorkerGroup() {
-        return workerGroup;
-    }
-
-    public void setWorkerGroup(String workerGroup) {
-        this.workerGroup = workerGroup;
-    }
-
-    public Long getEnvironmentCode() {
-        return this.environmentCode;
-    }
-
-    public void setEnvironmentCode(Long environmentCode) {
-        this.environmentCode = environmentCode;
-    }
-
-    public int getDryRun() {
-        return dryRun;
-    }
-
-    public void setDryRun(int dryRun) {
-        this.dryRun = dryRun;
-    }
-
-    public int getProcessInstanceId() {
-        return processInstanceId;
-    }
-
-    public void setProcessInstanceId(int processInstanceId) {
-        this.processInstanceId = processInstanceId;
-    }
-
-    public int getProcessDefinitionVersion() {
-        return processDefinitionVersion;
-    }
-
-    public void setProcessDefinitionVersion(int processDefinitionVersion) {
-        this.processDefinitionVersion = processDefinitionVersion;
-    }
-
-    public int getTestFlag() {
-        return testFlag;
-    }
-
-    public void setTestFlag(int testFlag) {
-        this.testFlag = testFlag;
-    }
-
-=======
->>>>>>> efedc9a5
     @Override
     public boolean equals(Object o) {
         if (this == o) {
@@ -454,33 +280,4 @@
         result = 31 * result + testFlag;
         return result;
     }
-<<<<<<< HEAD
-
-    @Override
-    public String toString() {
-        return "Command{" +
-                "id=" + id +
-                ", commandType=" + commandType +
-                ", processDefinitionCode=" + processDefinitionCode +
-                ", executorId=" + executorId +
-                ", commandParam='" + commandParam + '\'' +
-                ", taskDependType=" + taskDependType +
-                ", failureStrategy=" + failureStrategy +
-                ", warningType=" + warningType +
-                ", warningGroupId=" + warningGroupId +
-                ", scheduleTime=" + scheduleTime +
-                ", startTime=" + startTime +
-                ", processInstancePriority=" + processInstancePriority +
-                ", updateTime=" + updateTime +
-                ", workerGroup='" + workerGroup + '\'' +
-                ", environmentCode=" + environmentCode +
-                ", dryRun=" + dryRun +
-                ", processInstanceId=" + processInstanceId +
-                ", processDefinitionVersion=" + processDefinitionVersion +
-                ", testFlag=" + testFlag +
-                '}';
-    }
-}
-=======
-}
->>>>>>> efedc9a5
+}