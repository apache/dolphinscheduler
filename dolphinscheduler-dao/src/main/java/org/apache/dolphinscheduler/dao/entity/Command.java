/*
 * Licensed to the Apache Software Foundation (ASF) under one or more
 * contributor license agreements.  See the NOTICE file distributed with
 * this work for additional information regarding copyright ownership.
 * The ASF licenses this file to You under the Apache License, Version 2.0
 * (the "License"); you may not use this file except in compliance with
 * the License.  You may obtain a copy of the License at
 *
 *    http://www.apache.org/licenses/LICENSE-2.0
 *
 * Unless required by applicable law or agreed to in writing, software
 * distributed under the License is distributed on an "AS IS" BASIS,
 * WITHOUT WARRANTIES OR CONDITIONS OF ANY KIND, either express or implied.
 * See the License for the specific language governing permissions and
 * limitations under the License.
 */
package org.apache.dolphinscheduler.dao.entity;

import com.baomidou.mybatisplus.annotation.IdType;
import com.baomidou.mybatisplus.annotation.TableField;
import com.baomidou.mybatisplus.annotation.TableId;
import com.baomidou.mybatisplus.annotation.TableName;
import org.apache.dolphinscheduler.common.enums.*;

import java.util.Date;

<<<<<<< HEAD
=======
/**
 * command
 */
>>>>>>> a51242d4
@TableName("t_ds_command")
public class Command {
    @TableId(value = "id", type = IdType.AUTO)
    private int id;
    @TableField("command_type")
    private CommandType commandType;
    @TableField("process_definition_id")
    private int processDefinitionId;
    @TableField("executor_id")
    private int executorId;
    @TableField("command_param")
    private String commandParam;
    @TableField("task_depend_type")
    private TaskDependType taskDependType;
    @TableField("failure_strategy")
    private FailureStrategy failureStrategy;
    @TableField("warning_type")
    private WarningType warningType;
    @TableField("warning_group_id")
    private Integer warningGroupId;
    @TableField("schedule_time")
    private Date scheduleTime;
    @TableField("start_time")
    private Date startTime;
    @TableField("process_instance_priority")
    private Priority processInstancePriority;
    @TableField("update_time")
    private Date updateTime;
    @TableField("worker_group_id")
    private int workerGroupId;

    public Command() {
        this.taskDependType = TaskDependType.TASK_POST;
        this.failureStrategy = FailureStrategy.CONTINUE;
        this.startTime = new Date();
        this.updateTime = new Date();
    }

    public Command(
            CommandType commandType,
            TaskDependType taskDependType,
            FailureStrategy failureStrategy,
            int executorId,
            int processDefinitionId,
            String commandParam,
            WarningType warningType,
            int warningGroupId,
            Date scheduleTime,
            Priority processInstancePriority) {
        this.commandType = commandType;
        this.executorId = executorId;
        this.processDefinitionId = processDefinitionId;
        this.commandParam = commandParam;
        this.warningType = warningType;
        this.warningGroupId = warningGroupId;
        this.scheduleTime = scheduleTime;
        this.taskDependType = taskDependType;
        this.failureStrategy = failureStrategy;
        this.startTime = new Date();
        this.updateTime = new Date();
        this.processInstancePriority = processInstancePriority;
    }


    public TaskDependType getTaskDependType() {
        return taskDependType;
    }

    public void setTaskDependType(TaskDependType taskDependType) {
        this.taskDependType = taskDependType;
    }

    public int getId() {
        return id;
    }

    public void setId(int id) {
        this.id = id;
    }

    public CommandType getCommandType() {
        return commandType;
    }

    public void setCommandType(CommandType commandType) {
        this.commandType = commandType;
    }

    public int getProcessDefinitionId() {
        return processDefinitionId;
    }

    public void setProcessDefinitionId(int processDefinitionId) {
        this.processDefinitionId = processDefinitionId;
    }

    public FailureStrategy getFailureStrategy() {
        return failureStrategy;
    }

    public void setFailureStrategy(FailureStrategy failureStrategy) {
        this.failureStrategy = failureStrategy;
    }

    public void setCommandParam(String commandParam) {
        this.commandParam = commandParam;
    }

    public String getCommandParam() {
        return commandParam;
    }

    public WarningType getWarningType() {
        return warningType;
    }

    public void setWarningType(WarningType warningType) {
        this.warningType = warningType;
    }

    public Integer getWarningGroupId() {
        return warningGroupId;
    }

    public void setWarningGroupId(Integer warningGroupId) {
        this.warningGroupId = warningGroupId;
    }

    public Date getScheduleTime() {
        return scheduleTime;
    }

    public void setScheduleTime(Date scheduleTime) {
        this.scheduleTime = scheduleTime;
    }

    public Date getStartTime() {
        return startTime;
    }

    public void setStartTime(Date startTime) {
        this.startTime = startTime;
    }

    public int getExecutorId() {
        return executorId;
    }

    public void setExecutorId(int executorId) {
        this.executorId = executorId;
    }

    public Priority getProcessInstancePriority() {
        return processInstancePriority;
    }

    public void setProcessInstancePriority(Priority processInstancePriority) {
        this.processInstancePriority = processInstancePriority;
    }

    public Date getUpdateTime() {
        return updateTime;
    }

    public void setUpdateTime(Date updateTime) {
        this.updateTime = updateTime;
    }

    public int getWorkerGroupId() {
        return workerGroupId;
    }

    public void setWorkerGroupId(int workerGroupId) {
        this.workerGroupId = workerGroupId;
    }

    @Override
    public boolean equals(Object o) {
        if (this == o) {
            return true;
        }
        if (o == null || getClass() != o.getClass()) {
            return false;
        }

        Command command = (Command) o;

        if (id != command.id) {
            return false;
        }
        if (processDefinitionId != command.processDefinitionId) {
            return false;
        }
        if (executorId != command.executorId) {
            return false;
        }
        if (workerGroupId != command.workerGroupId) {
            return false;
        }
        if (commandType != command.commandType) {
            return false;
        }
        if (commandParam != null ? !commandParam.equals(command.commandParam) : command.commandParam != null) {
            return false;
        }
        if (taskDependType != command.taskDependType) {
            return false;
        }
        if (failureStrategy != command.failureStrategy) {
            return false;
        }
        if (warningType != command.warningType) {
            return false;
        }
        if (warningGroupId != null ? !warningGroupId.equals(command.warningGroupId) : command.warningGroupId != null) {
            return false;
        }
        if (scheduleTime != null ? !scheduleTime.equals(command.scheduleTime) : command.scheduleTime != null) {
            return false;
        }
        if (startTime != null ? !startTime.equals(command.startTime) : command.startTime != null) {
            return false;
        }
        if (processInstancePriority != command.processInstancePriority) {
            return false;
        }
        return !(updateTime != null ? !updateTime.equals(command.updateTime) : command.updateTime != null);

    }

    @Override
    public int hashCode() {
        int result = id;
        result = 31 * result + (commandType != null ? commandType.hashCode() : 0);
        result = 31 * result + processDefinitionId;
        result = 31 * result + executorId;
        result = 31 * result + (commandParam != null ? commandParam.hashCode() : 0);
        result = 31 * result + (taskDependType != null ? taskDependType.hashCode() : 0);
        result = 31 * result + (failureStrategy != null ? failureStrategy.hashCode() : 0);
        result = 31 * result + (warningType != null ? warningType.hashCode() : 0);
        result = 31 * result + (warningGroupId != null ? warningGroupId.hashCode() : 0);
        result = 31 * result + (scheduleTime != null ? scheduleTime.hashCode() : 0);
        result = 31 * result + (startTime != null ? startTime.hashCode() : 0);
        result = 31 * result + (processInstancePriority != null ? processInstancePriority.hashCode() : 0);
        result = 31 * result + (updateTime != null ? updateTime.hashCode() : 0);
        result = 31 * result + workerGroupId;
        return result;
    }

    @Override
    public String toString() {
        return "Command{" +
                "id=" + id +
                ", commandType=" + commandType +
                ", processDefinitionId=" + processDefinitionId +
                ", executorId=" + executorId +
                ", commandParam='" + commandParam + '\'' +
                ", taskDependType=" + taskDependType +
                ", failureStrategy=" + failureStrategy +
                ", warningType=" + warningType +
                ", warningGroupId=" + warningGroupId +
                ", scheduleTime=" + scheduleTime +
                ", startTime=" + startTime +
                ", processInstancePriority=" + processInstancePriority +
                ", updateTime=" + updateTime +
                ", workerGroupId=" + workerGroupId +
                '}';
    }
}
<|MERGE_RESOLUTION|>--- conflicted
+++ resolved
@@ -24,12 +24,6 @@
 
 import java.util.Date;
 
-<<<<<<< HEAD
-=======
-/**
- * command
- */
->>>>>>> a51242d4
 @TableName("t_ds_command")
 public class Command {
     @TableId(value = "id", type = IdType.AUTO)
