/*
 * Licensed to the Apache Software Foundation (ASF) under one or more
 * contributor license agreements.  See the NOTICE file distributed with
 * this work for additional information regarding copyright ownership.
 * The ASF licenses this file to You under the Apache License, Version 2.0
 * (the "License"); you may not use this file except in compliance with
 * the License.  You may obtain a copy of the License at
 *
 *    http://www.apache.org/licenses/LICENSE-2.0
 *
 * Unless required by applicable law or agreed to in writing, software
 * distributed under the License is distributed on an "AS IS" BASIS,
 * WITHOUT WARRANTIES OR CONDITIONS OF ANY KIND, either express or implied.
 * See the License for the specific language governing permissions and
 * limitations under the License.
 */

package org.apache.dolphinscheduler.dao.entity;

import org.apache.dolphinscheduler.common.enums.CommandType;
import org.apache.dolphinscheduler.common.enums.FailureStrategy;
import org.apache.dolphinscheduler.common.enums.Priority;
import org.apache.dolphinscheduler.common.enums.TaskDependType;
import org.apache.dolphinscheduler.common.enums.WarningType;

import java.util.Date;

import com.baomidou.mybatisplus.annotation.IdType;
import com.baomidou.mybatisplus.annotation.TableField;
import com.baomidou.mybatisplus.annotation.TableId;
import com.baomidou.mybatisplus.annotation.TableName;

/**
 * command
 */
@TableName("t_ds_command")
public class Command {

    /**
     * id
     */
    @TableId(value = "id", type = IdType.AUTO)
    private int id;

    /**
     * command type
     */
    @TableField("command_type")
    private CommandType commandType;

    /**
     * process definition code
     */
    @TableField("process_definition_code")
    private long processDefinitionCode;

    /**
     * executor id
     */
    @TableField("executor_id")
    private int executorId;

    /**
     * command parameter, format json
     */
    @TableField("command_param")
    private String commandParam;

    /**
     * task depend type
     */
    @TableField("task_depend_type")
    private TaskDependType taskDependType;

    /**
     * failure strategy
     */
    @TableField("failure_strategy")
    private FailureStrategy failureStrategy;

    /**
     * warning type
     */
    @TableField("warning_type")
    private WarningType warningType;

    /**
     * warning group id
     */
    @TableField("warning_group_id")
    private Integer warningGroupId;

    /**
     * schedule time
     */
    @TableField("schedule_time")
    private Date scheduleTime;

    /**
     * start time
     */
    @TableField("start_time")
    private Date startTime;

    /**
     * process instance priority
     */
    @TableField("process_instance_priority")
    private Priority processInstancePriority;

    /**
     * update time
     */
    @TableField("update_time")
    private Date updateTime;

    /**
     * worker group
     */
    @TableField("worker_group")
    private String workerGroup;

    /**
     * environment code
     */
    @TableField("environment_code")
    private Long environmentCode;

    public Command() {
        this.taskDependType = TaskDependType.TASK_POST;
        this.failureStrategy = FailureStrategy.CONTINUE;
        this.startTime = new Date();
        this.updateTime = new Date();
    }

    public Command(
            CommandType commandType,
            TaskDependType taskDependType,
            FailureStrategy failureStrategy,
            int executorId,
            long processDefinitionCode,
            String commandParam,
            WarningType warningType,
            int warningGroupId,
            Date scheduleTime,
            String workerGroup,
            Long environmentCode,
            Priority processInstancePriority) {
        this.commandType = commandType;
        this.executorId = executorId;
        this.processDefinitionCode = processDefinitionCode;
        this.commandParam = commandParam;
        this.warningType = warningType;
        this.warningGroupId = warningGroupId;
        this.scheduleTime = scheduleTime;
        this.taskDependType = taskDependType;
        this.failureStrategy = failureStrategy;
        this.startTime = new Date();
        this.updateTime = new Date();
        this.workerGroup = workerGroup;
        this.environmentCode = environmentCode;
        this.processInstancePriority = processInstancePriority;
    }

    public TaskDependType getTaskDependType() {
        return taskDependType;
    }

    public void setTaskDependType(TaskDependType taskDependType) {
        this.taskDependType = taskDependType;
    }

    public int getId() {
        return id;
    }

    public void setId(int id) {
        this.id = id;
    }

    public CommandType getCommandType() {
        return commandType;
    }

    public void setCommandType(CommandType commandType) {
        this.commandType = commandType;
    }

    public long getProcessDefinitionCode() {
        return processDefinitionCode;
    }

    public void setProcessDefinitionCode(long processDefinitionCode) {
        this.processDefinitionCode = processDefinitionCode;
    }

    public FailureStrategy getFailureStrategy() {
        return failureStrategy;
    }

    public void setFailureStrategy(FailureStrategy failureStrategy) {
        this.failureStrategy = failureStrategy;
    }

    public void setCommandParam(String commandParam) {
        this.commandParam = commandParam;
    }

    public String getCommandParam() {
        return commandParam;
    }

    public WarningType getWarningType() {
        return warningType;
    }

    public void setWarningType(WarningType warningType) {
        this.warningType = warningType;
    }

    public Integer getWarningGroupId() {
        return warningGroupId;
    }

    public void setWarningGroupId(Integer warningGroupId) {
        this.warningGroupId = warningGroupId;
    }

    public Date getScheduleTime() {
        return scheduleTime;
    }

    public void setScheduleTime(Date scheduleTime) {
        this.scheduleTime = scheduleTime;
    }

    public Date getStartTime() {
        return startTime;
    }

    public void setStartTime(Date startTime) {
        this.startTime = startTime;
    }

    public int getExecutorId() {
        return executorId;
    }

    public void setExecutorId(int executorId) {
        this.executorId = executorId;
    }

    public Priority getProcessInstancePriority() {
        return processInstancePriority;
    }

    public void setProcessInstancePriority(Priority processInstancePriority) {
        this.processInstancePriority = processInstancePriority;
    }

    public Date getUpdateTime() {
        return updateTime;
    }

    public void setUpdateTime(Date updateTime) {
        this.updateTime = updateTime;
    }

    public String getWorkerGroup() {
        return workerGroup;
    }

    public void setWorkerGroup(String workerGroup) {
        this.workerGroup = workerGroup;
    }

    public Long getEnvironmentCode() {
        return this.environmentCode;
    }

    public void setEnvironmentCode(Long environmentCode) {
        this.environmentCode = environmentCode;
    }

    @Override
    public boolean equals(Object o) {
        if (this == o) {
            return true;
        }
        if (o == null || getClass() != o.getClass()) {
            return false;
        }

        Command command = (Command) o;

        if (id != command.id) {
            return false;
        }
        if (processDefinitionCode != command.processDefinitionCode) {
            return false;
        }
        if (executorId != command.executorId) {
            return false;
        }
        if (workerGroup != null ? workerGroup.equals(command.workerGroup) : command.workerGroup == null) {
            return false;
        }

        if (environmentCode != null ? environmentCode.equals(command.environmentCode) : command.environmentCode == null) {
            return false;
        }

        if (commandType != command.commandType) {
            return false;
        }
        if (commandParam != null ? !commandParam.equals(command.commandParam) : command.commandParam != null) {
            return false;
        }
        if (taskDependType != command.taskDependType) {
            return false;
        }
        if (failureStrategy != command.failureStrategy) {
            return false;
        }
        if (warningType != command.warningType) {
            return false;
        }
        if (warningGroupId != null ? !warningGroupId.equals(command.warningGroupId) : command.warningGroupId != null) {
            return false;
        }
        if (scheduleTime != null ? !scheduleTime.equals(command.scheduleTime) : command.scheduleTime != null) {
            return false;
        }
        if (startTime != null ? !startTime.equals(command.startTime) : command.startTime != null) {
            return false;
        }
        if (processInstancePriority != command.processInstancePriority) {
            return false;
        }
        return !(updateTime != null ? !updateTime.equals(command.updateTime) : command.updateTime != null);

    }

    @Override
    public int hashCode() {
        int result = id;
        result = 31 * result + (commandType != null ? commandType.hashCode() : 0);
        result = 31 * result + Long.hashCode(processDefinitionCode);
        result = 31 * result + executorId;
        result = 31 * result + (commandParam != null ? commandParam.hashCode() : 0);
        result = 31 * result + (taskDependType != null ? taskDependType.hashCode() : 0);
        result = 31 * result + (failureStrategy != null ? failureStrategy.hashCode() : 0);
        result = 31 * result + (warningType != null ? warningType.hashCode() : 0);
        result = 31 * result + (warningGroupId != null ? warningGroupId.hashCode() : 0);
        result = 31 * result + (scheduleTime != null ? scheduleTime.hashCode() : 0);
        result = 31 * result + (startTime != null ? startTime.hashCode() : 0);
        result = 31 * result + (processInstancePriority != null ? processInstancePriority.hashCode() : 0);
        result = 31 * result + (updateTime != null ? updateTime.hashCode() : 0);
        result = 31 * result + (workerGroup != null ? workerGroup.hashCode() : 0);
        result = 31 * result + (environmentCode != null ? environmentCode.hashCode() : 0);
        return result;
    }

    @Override
    public String toString() {
        return "Command{"
                + "id=" + id
                + ", commandType=" + commandType
<<<<<<< HEAD
                + ", processDefinitionId=" + processDefinitionId
=======
                + ", processDefinitionCode=" + processDefinitionCode
>>>>>>> fd9ebcf5
                + ", executorId=" + executorId
                + ", commandParam='" + commandParam + '\''
                + ", taskDependType=" + taskDependType
                + ", failureStrategy=" + failureStrategy
                + ", warningType=" + warningType
                + ", warningGroupId=" + warningGroupId
                + ", scheduleTime=" + scheduleTime
                + ", startTime=" + startTime
                + ", processInstancePriority=" + processInstancePriority
                + ", updateTime=" + updateTime
                + ", workerGroup='" + workerGroup + '\''
                + ", environmentCode='" + environmentCode + '\''
                + '}';
    }
}
<|MERGE_RESOLUTION|>--- conflicted
+++ resolved
@@ -366,11 +366,7 @@
         return "Command{"
                 + "id=" + id
                 + ", commandType=" + commandType
-<<<<<<< HEAD
-                + ", processDefinitionId=" + processDefinitionId
-=======
                 + ", processDefinitionCode=" + processDefinitionCode
->>>>>>> fd9ebcf5
                 + ", executorId=" + executorId
                 + ", commandParam='" + commandParam + '\''
                 + ", taskDependType=" + taskDependType
